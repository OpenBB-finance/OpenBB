--- conflicted
+++ resolved
@@ -1,56 +1,18 @@
-<<<<<<< HEAD
-from typing import Callable, Any, Optional, List, Dict
-=======
 from typing import Callable, Any, Optional, List, Tuple, Dict
->>>>>>> a58eb8ae
 from inspect import signature
 import importlib
-import json
 import os
-import yaml
+from ruamel.yaml import YAML
 
 from openbb_terminal.api import functions
 
-
-<<<<<<< HEAD
-class Item:
-    def __init__(self, name: str, ref: str):
-        self.name = name
-        self.ref = ref
-
-    def __hash__(self):
-        return hash((self.name, self.ref))
-
-    def __eq__(self, other):
-        return (self.name, self.ref) == (other.name, other.ref)
-
-    def __ne__(self, other):
-        return not (self == other)
-
-    def __repr__(self):
-        return f"{self.name}"
-
-
-def employee_representer(dumper: yaml.SafeDumper, item: Item) -> yaml.nodes.MappingNode:
-    """Represent an employee instance as a YAML mapping node."""
-    return dumper.represent_mapping(
-        f"{item.name}",
-        {
-            "name": item.name,
-            "ref": item.ref,
-        },
-    )
-
-
-def get_dumper():
-    """Add representers to a YAML seriailizer."""
-    safe_dumper = yaml.SafeDumper
-    safe_dumper.add_representer(Item, employee_representer)
-    return safe_dumper
-
-
-=======
->>>>>>> a58eb8ae
+# NOTE: The main.yml and documentation _index.md files are automaticallty overridden
+# every time this is ran. Folder level _index.md files are NOT overridden after creation
+
+yaml = YAML()
+yaml.indent(mapping=2, sequence=4, offset=2)
+
+
 def all_functions() -> List[Tuple[str, str, Callable[..., Any]]]:
     """Uses the base api functions dictionary to get a list of all functions we have linked
     in our API.
@@ -71,11 +33,7 @@
     return func_list
 
 
-<<<<<<< HEAD
-def groupby(orig_list: List[Any], index: int) -> dict[Any, Any]:
-=======
 def groupby(orig_list: List[Any], index: int) -> Dict[Any, Any]:
->>>>>>> a58eb8ae
     """Groups a list of iterable by the index provided
 
     Parameters
@@ -133,50 +91,122 @@
             f.write(f"{v_docs}\n")
 
 
-def generate_dict(values: list[tuple[str, str, Callable[..., Any]]]):
-    final_dict: dict[Item, Any] = {}
-    for func_path, _, _ in values:
-        whole_path = func_path.split(".")
-        first = whole_path[0]
-        partial_p_str = whole_path[whole_path.index(first) - 1]
-        partial_path = partial_p_str.split(".")
-        first_obj = Item(first, "api/" + "/".join(partial_path))
-        if first not in final_dict:
-            final_dict[first_obj] = {}
-        temp_ref = final_dict[first_obj]
-        for item in whole_path[1:]:
-            partial_p_str = whole_path[whole_path.index(item) - 1]
-            partial_path = partial_p_str.split(".")
-            item_object = Item(item, "api/" + "/".join(partial_path))
-            if item_object not in temp_ref:
-                temp_ref[item_object] = {}
-            temp_ref = temp_ref[item_object]
-        temp_ref["ref"] = "api/" + "/".join(whole_path)
-
+def find_line(path: str, to_match: str) -> int:
+    """Returns the file line of a string based on given file path"""
+    with open(path) as file:
+        for i, line in enumerate(file):
+            if to_match in line:
+                return i
+    return -1
+
+
+def delete_lines(path: str, start: int):
+    """Deletes all file lines after a given number"""
+
+    with open(path, "r+") as file:
+        lines = file.readlines()
+        file.seek(0)
+        file.truncate()
+
+        for i, line in enumerate(lines):
+            if i <= start:
+                file.write(line)
+
+
+def delete_line(path: str, to_delete: int):
+    """Deletes single file lines after a given number"""
+
+    with open(path, "r+") as file:
+        lines = file.readlines()
+        file.seek(0)
+        file.truncate()
+
+        for i, line in enumerate(lines):
+            if i != to_delete:
+                file.write(line)
+
+
+def crawl_folders(path: str):
+    """Crawls created folders to get a list of what has been created"""
+    target = "website/content/"
+    results = os.walk(path)
+    new_list = []
+    for item in list(results):
+        if item[1]:
+            new_item = list(item[:2])
+            loc = item[0]
+            new_item[0] = loc[loc.index(target) + len(target) :]
+            new_list.append(new_item)
+    return new_list
+
+
+def filter_dict(sub_dict, target: str):
+    return sub_dict["name"] == target
+
+
+def set_items(the_dict, path: str, subs):
+    """Sets the sub items inside dictionaries"""
+    temp_loc = the_dict["subs"]
+    new_path = path[4:]
+    for sub_path in new_path.split("/"):
+        # pylint: disable=cell-var-from-loop
+        if "subs" in temp_loc:
+            temp_filter = filter(lambda x: filter_dict(x, sub_path), temp_loc["subs"])
+        else:
+            temp_filter = filter(lambda x: filter_dict(x, sub_path), temp_loc)
+        temp_loc = list(temp_filter)[0]
+    temp_loc["subs"] = []
+    for sub in subs:
+        temp_loc["subs"].append({"name": sub, "ref": f"/{path}/{sub}"})
+    return the_dict
+
+
+def generate_dict(paths: List):
+    """Generates the dictionary that will be saved as YAML"""
+    final_dict: Dict[str, Any] = {}
+    added_paths = []
+    for path, subs in paths:
+        if not final_dict and path == "api":
+            final_dict = {"name": "api", "ref": "/api", "subs": []}
+            for sub in subs:
+                final_dict["subs"].append({"name": sub, "ref": f"/{path}/{sub}"})
+            added_paths.append("api")
+        if path not in added_paths:
+            final_dict = set_items(final_dict, path, subs)
+            added_paths.append(path)
     return final_dict
 
 
-def generate_output(the_dict: dict[str, Any]):
-    for key, value in the_dict.items():
-        print(key)
-        print(value)
+def folder_documentation(path: str):
+    name = path.split("/")[-1]
+    local_path = os.path.realpath(f"./website/content/{path}")
+    full_path = local_path + "/_index.md"
+    if not os.path.exists(full_path):
+        with open(full_path, "w") as f:
+            f.write(f"---\ntitle: {name}\n")
+            f.write('keywords: ""\nexcerpt: ""\n')
+            f.write("geekdocCollapseSection: true\n")
+            f.write("---\n")
 
 
 if __name__ == "__main__":
     folder_path = os.path.realpath("./website/content/api")
-    main_path = os.path.realpath("./website/data/menu/main.yml")
+    target_path = os.path.realpath("./website/data/menu/main.yml")
+    main_path = os.path.realpath("./website/content/api")
+    folder_list = crawl_folders(main_path)
+    for folder_path in [x[0] for x in folder_list]:
+        folder_documentation(folder_path)
     funcs = all_functions()
     grouped_funcs = groupby(funcs, 0)
+    # Create the documentation files
     for k, v in grouped_funcs.items():
         # generate_documentation(folder_path, k, v)
         pass
-    func_dict = generate_dict(funcs)
-    with open(r'test.yaml', 'w') as file:
-        documents = yaml.dump(func_dict, file)
-    print(func_dict)
-    # print(yaml.dump(func_dict))
-    with open(main_path) as f:
-        dataMap = yaml.safe_load(f)
-    # print(json.dumps(dataMap, sort_keys=True, indent=4, separators=(",", ": ")))
-    # print(yaml.dump(func_dict, Dumper=get_dumper()))
-    # generate_output(func_dict)+    # Delete our old entry to main.yaml
+    start_line = find_line(target_path, "# CODE BELOW THIS WILL BE DELETED FREQUENTLY")
+    delete_lines(target_path, start_line)
+    # Add our new entry to main.yaml
+    folders_dict = generate_dict(folder_list)
+    with open(target_path, "a") as fp:
+        yaml.dump({"ignore": [folders_dict]}, fp)
+    delete_line(target_path, start_line + 1)