channels:
  - conda-forge
  - defaults
dependencies:
  - python=3.8
  - pip
<<<<<<< HEAD
  - lightgbm=3.3.3
=======
  - conda-forge::lightgbm=3.3.3
>>>>>>> 4b7cfd16
  - pip:
    - poetry==1.3.2<|MERGE_RESOLUTION|>--- conflicted
+++ resolved
@@ -4,10 +4,6 @@
 dependencies:
   - python=3.8
   - pip
-<<<<<<< HEAD
-  - lightgbm=3.3.3
-=======
   - conda-forge::lightgbm=3.3.3
->>>>>>> 4b7cfd16
   - pip:
     - poetry==1.3.2