version: '3.8'
services:
  openbb:
    environment:
      DISPLAY: host.docker.internal:0.0
    volumes:
      - ~/OpenBBUserData:/home/python/OpenBBUserData
      - ~/.openbb_terminal:/home/python/.openbb_terminal
    platform: linux/amd64
<<<<<<< HEAD
    image: ghcr.io/openbb-finance/openbbterminal/openbb:2.2.0
=======
    image: ghcr.io/openbb-finance/openbbterminal/openbb:2.3.0
>>>>>>> 0897630b
    stdin_open: true # docker run -i
    tty: true # docker run -t<|MERGE_RESOLUTION|>--- conflicted
+++ resolved
@@ -7,10 +7,6 @@
       - ~/OpenBBUserData:/home/python/OpenBBUserData
       - ~/.openbb_terminal:/home/python/.openbb_terminal
     platform: linux/amd64
-<<<<<<< HEAD
-    image: ghcr.io/openbb-finance/openbbterminal/openbb:2.2.0
-=======
     image: ghcr.io/openbb-finance/openbbterminal/openbb:2.3.0
->>>>>>> 0897630b
     stdin_open: true # docker run -i
     tty: true # docker run -t