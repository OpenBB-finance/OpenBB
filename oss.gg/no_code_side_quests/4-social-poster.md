--- conflicted
+++ resolved
@@ -27,12 +27,10 @@
 » 21-October-2024 by sateshcharan
 » Link to Social Media Post: https://x.com/sateshcharans/status/1848422001733431734
 
-<<<<<<< HEAD
 » 24-October-2024 by Khaan25
 » Link to Social Media Post: https://x.com/zia_webdev/status/1849362101816426936
-=======
+
 » 25-October-2024 by harshsbhat
 » Link to the post: https://x.com/HarshBhatX/status/1849881530887438765
->>>>>>> 6e5d807c
 
 ---