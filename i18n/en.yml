en:
  _home_: Information, guides and support for the OpenBB Terminal
  about: discover the capabilities of the OpenBB Terminal (https://openbb.co/docs)
  support: pre-populate a support ticket for our team to evaluate
  survey: fill in our 2-minute survey so we better understand how we can improve the terminal
  update: attempt to update the terminal automatically (GitHub version)
  exe: execute automated routine script
  news: display news articles based on term and data sources
  settings: tune settings (export folder, timezone, language, plot size)
  featflags: enable and disable feature flags
  sources: select your preferred data sources
  keys: set API keys and check their validity
  _configure_: Configure your own terminal
  _main_menu_: Main menu
  keys/_keys_: This menu allows you to set your own API keys. Type 'about' for more information
  defined, test passed: defined, test passed
  defined, test failed: defined, test failed
  not defined: not defined
  defined, not tested: defined, not tested
  defined, test unsuccessful: defined, test unsuccessful
  sources/_info_: Get and set default data sources
  sources/get: get available data sources associated with command
  sources/set: set default data source for a command
  featflags/_info_: Feature flags through environment variables
  featflags/logcollection: allow logs to be sent to help OpenBB team
  featflags/retryload: retry misspelled commands with load first
  featflags/tab: use tabulate to print dataframes
  featflags/cls: clear console after each command
  featflags/color: use coloring features
  featflags/promptkit: enable prompt toolkit (autocomplete and history)
  featflags/predict: prediction features
  featflags/thoughts: thoughts of the day
  featflags/reporthtml: open report as HTML otherwise notebook
  featflags/exithelp: automatically print help when quitting menu
  featflags/rcontext: remember contexts loaded params during session
  featflags/rich: colorful rich terminal
  featflags/richpanel: colorful rich terminal panel
  featflags/ion: interactive matplotlib mode
  featflags/watermark: watermark in figures
  featflags/cmdloc: command location displayed in figures
  featflags/tbhint: displays usage hints in a bottom toolbar
  settings/_info_: Settings through environment variables
  settings/autoscaling: plot autoscaling
  settings/dt: add or remove datetime from flair
  settings/flair: set the flair emoji to be used
  settings/_flair: Flair
  settings/lang: terminal language
  settings/_language: Language
  settings/export: select export folder to output data
  settings/tz: set different timezone
  settings/dpi: dots per inch
  settings/backend: plotting backend (None, tkAgg, MacOSX, Qt5Agg)
  settings/height: select plot height
  settings/_preferred_data_source_file: Preferred data source file
  settings/width: select plot width
  settings/pheight: select plot percentage height
  settings/pwidth: select plot percentage width
  settings/monitor: which monitor to display (primary 0, secondary 1)
  settings/_dpi: Plot dots per inch
  settings/_backend: Backend
  settings/_plot_height: Plot height
  settings/_plot_width: Plot width
  settings/_plot_height_pct: Plot height [%]
  settings/_plot_width_pct: Plot width [%]
  settings/_monitor: Monitor
  settings/_export_folder: Export Folder
  settings/_timezone: Timezone
  settings/source: specify data source file
  settings/_data_source: Data sources
  _others_: Others
  stocks: access historical pricing data, options, sector and industry, and overall due diligence
  crypto: dive into onchain data, tokenomics, circulation supply, nfts and more
  etf: exchange traded funds. Historical pricing, compare holdings and screening
  economy: global macroeconomic data, e.g. futures, yield, treasury
  forex: foreign exchanges, quotes, forward rates for currency pairs and oanda integration
  funds: mutual funds search, overview, holdings and sector weights
  alternative: alternative datasets, such as COVID and open source metrics
  econometrics: statistical and quantitative methods for relationships between datasets
  forecast: timeseries forecasting with machine learning
  portfolio: perform portfolio optimization and look at portfolio performance and attribution
  dashboards: interactive dashboards using voila and jupyter notebooks
  reports: customizable research reports through jupyter notebooks
  stocks/search: search a specific stock ticker for analysis
  stocks/SEARCH: Show companies matching the search query
  stocks/SEARCH_query: The search term used to find company tickers
  stocks/SEARCH_country: Search by country to find stocks matching the criteria
  stocks/SEARCH_sector: Search by sector to find stocks matching the criteria
  stocks/SEARCH_industry: Search by industry to find stocks matching the criteria
  stocks/SEARCH_exchange: Search by a specific exchange country to find stocks matching the criteria
  stocks/load: load a specific stock ticker and additional info for analysis
  stocks/_ticker: Stock
  stocks/quote: view the current price for a specific stock ticker
  stocks/QUOTE: Current quote for stock ticker
  stocks/QUOTE_ticker: Stock ticker
  stocks/candle: view a candle chart for a specific stock ticker
  stocks/CANDLE: Shows historic data for a stock
  stocks/CANDLE_plotly: Flag to show interactive plotly chart
  stocks/CANDLE_sort: Choose a column to sort by. Only works when raw data is displayed.
  stocks/CANDLE_descending: Sort selected column descending. Only works when raw data is displayed.
  stocks/CANDLE_raw: Shows raw data instead of chart. If sort is set those are the top ones, otherwise we grab latest data to date
  stocks/CANDLE_trend: Flag to add high and low trends to candle
  stocks/CANDLE_mov_avg: Add moving average in number of days to plot and separate by a comma
  stocks/NEWS: latest news of the company
  stocks/codes: FIGI, SIK and SIC codes codes
  stocks/NEWS_date: The starting date (format YYYY-MM-DD) to search articles from
  stocks/NEWS_oldest: Show oldest articles first
  stocks/NEWS_article: Show news only from the sources specified (e.g bbc yahoo.com)
  stocks/th: trading hours,                check open markets
  stocks/options: options menu,                 chains, open interest, greeks, parity
  stocks/disc: discover trending stocks,     map, sectors, high short interest
  stocks/sia: sector and industry analysis, companies per sector, quick ratio per industry and country
  stocks/dps: dark pool and short data,     darkpool, short interest, ftd
  stocks/scr: screener stocks,              overview/performance, using preset filters
  stocks/ins: insider trading,              latest penny stock buys, top officer purchases
  stocks/gov: government menu,              house trading, contracts, corporate lobbying
  stocks/ba: behavioural analysis,         from reddit, stocktwits, twitter, google
  stocks/ca: comparison analysis,          get similar, historical, correlation, financials
  stocks/fa: fundamental analysis,         income, balance, cash, earnings
  stocks/res: research web page,            macroaxis, yahoo finance, fool
  stocks/dd: in-depth due-diligence,       news, analyst, shorts, insider, sec
  stocks/bt: strategy backtester,          simple ema, ema cross, rsi strategies
  stocks/ta: technical analysis,           ema, macd, rsi, adx, bbands, obv
  stocks/qa: quantitative analysis,        decompose, cusum, residuals analysis
  stocks/forecast: forecast techniques,       rnn, nbeats, transformer, block rnn
  stocks/options/unu: show unusual options activity
  stocks/options/calc: basic call/put PnL calculator
  stocks/options/screen: screens tickers based on preset
  stocks/options/load: load new ticker
  stocks/options/exp: see and set expiration dates
  stocks/options/_ticker: Ticker
  stocks/options/_expiry: Expiry
  stocks/options/pcr: display put call ratio for ticker
  stocks/options/info: display option information (volatility, IV rank etc)
  stocks/options/chains: display option chains with greeks
  stocks/options/oi: plot open interest
  stocks/options/vol: plot volume
  stocks/options/voi: plot volume and open interest
  stocks/options/hist: plot option history
  stocks/options/vsurf: show 3D volatility surface
  stocks/options/grhist: plot option greek history
  stocks/options/plot: plot variables provided by the user
  stocks/options/parity: shows whether options are above or below expected price
  stocks/options/binom: shows the value of an option using binomial options pricing
  stocks/options/greeks: shows the greeks for a given option
  stocks/options/pricing: shows options pricing and risk neutral valuation
  stocks/options/hedge: shows portfolio weights in order to neutralise delta
  stocks/options/screen/view: view available presets (or one in particular)
  stocks/options/screen/set: set one of the available presets
  stocks/options/screen/_preset: Preset
  stocks/options/screen/scr: screen data from this preset
  stocks/options/screen/_screened_tickers: Last screened tickers
  stocks/options/screen/ca: take these to comparison analysis menu
  stocks/options/pricing/_ticker: Ticker
  stocks/options/pricing/_expiry: Expiry
  stocks/options/pricing/add: add an expected price to the list
  stocks/options/pricing/rmv: remove an expected price from the list
  stocks/options/pricing/show: show the listed of expected prices
  stocks/options/pricing/rnval: risk neutral valuation for an option
  stocks/options/hedge/_ticker: Ticker
  stocks/options/hedge/_expiry: Expiry
  stocks/options/hedge/pick: pick the underlying asset position
  stocks/options/hedge/_underlying: Underlying Asset Position
  stocks/options/hedge/list: show the available strike prices for calls and puts
  stocks/options/hedge/add: add an option to the list of options
  stocks/options/hedge/rmv: remove an option from the list of options
  stocks/options/hedge/sop: show selected options and neutral portfolio weights
  stocks/options/hedge/plot: show the option payoff diagram
  stocks/th/symbol: select the symbol
  stocks/th/_symbol_name: Symbol name
  stocks/th/_symbol: Symbol
  stocks/th/_exchange: Exchange open
  stocks/th/open: show open markets
  stocks/th/closed: show closed markets
  stocks/th/all: show all markets
  stocks/th/exchange: show one exchange
  stocks/disc/pipo: past IPOs dates
  stocks/disc/fipo: future IPOs dates
  stocks/disc/gainers: show latest top gainers
  stocks/disc/losers: show latest top losers
  stocks/disc/ugs: undervalued stocks with revenue and earnings growth above 25%
  stocks/disc/gtech: tech stocks with revenue and earnings growth more than 25%
  stocks/disc/active: most active stocks by intraday trade volumest
  stocks/disc/ulc: potentially undervalued large cap stocks
  stocks/disc/asc: small cap stocks with earnings growth rates better than 25%
  stocks/disc/ford: orders by Fidelity Customers
  stocks/disc/arkord: orders by ARK Investment Management LLC
  stocks/disc/upcoming: upcoming earnings release dates
  stocks/disc/trending: trending news
  stocks/disc/cnews: customized news (buybacks, ipos, spacs, healthcare, politics)
  stocks/disc/lowfloat: low float stocks under 10M shares float
  stocks/disc/hotpenny: today's hot penny stocks
  stocks/disc/rtat: top 10 retail traded stocks per day
  stocks/disc/divcal: dividend calendar for selected date
  stocks/sia/load: load a specific ticker and all it's corresponding parameters
  stocks/sia/clear: clear all or one of industry, sector, country and market cap parameters
  stocks/sia/industry: see existing industries, or set industry if arg specified
  stocks/sia/sector: see existing sectors, or set sector if arg specified
  stocks/sia/country: see existing countries, or set country if arg specified
  stocks/sia/mktcap: set mktcap between nano, micro, small, mid, large or mega
  stocks/sia/exchange: revert exclude international exchanges flag
  stocks/sia/period: set period between annual, quarterly or trailing
  stocks/sia/_industry: Industry
  stocks/sia/_sector: Sector
  stocks/sia/_country: Country
  stocks/sia/_mktcap: Market Cap
  stocks/sia/_exclude_exchanges: Exclude Exchanges
  stocks/sia/_period: Period
  stocks/sia/_statistics_: Statistics
  stocks/sia/cps: companies per Sector based on Country (and Market Cap)
  stocks/sia/cpic: companies per Industry based on Country (and Market Cap)
  stocks/sia/cpis: companies per Industry based on Sector (and Market Cap)
  stocks/sia/cpcs: companies per Country based on Sector (and Market Cap)
  stocks/sia/cpci: companies per Country based on Industry (and Market Cap)
  stocks/sia/_financials_: Financials
  stocks/sia/_financials_loaded_: Financials - loaded data (fast mode)
  stocks/sia/sama: see all metrics available
  stocks/sia/metric: visualize financial metric across filters selected
  stocks/sia/satma: see all metrics available over time
  stocks/sia/vis: visualize financial metric across filters selected
  stocks/sia/_returned_tickers: Returned tickers
  stocks/sia/ca: take these to comparison analysis menu
  stocks/dps/load: load a specific stock ticker for analysis
  stocks/dps/shorted: show most shorted stocks
  stocks/dps/ctb: stocks with highest cost to borrow
  stocks/dps/hsi: show top high short interest stocks of over 20% ratio
  stocks/dps/prom: promising tickers based on dark pool shares regression
  stocks/dps/pos: dark pool short position
  stocks/dps/sidtc: short interest and days to cover
  stocks/dps/_ticker: Ticker
  stocks/dps/dpotc: dark pools (ATS) vs OTC data
  stocks/dps/ftd: fails-to-deliver data
  stocks/dps/spos: net short vs position
  stocks/dps/psi: price vs short interest volume
  stocks/scr/view: view available presets (defaults and customs)
  stocks/scr/set: set one of the available presets
  stocks/scr/_preset: Preset
  stocks/scr/historical: view historical price
  stocks/scr/overview: overview (e.g. Sector, Industry, Market Cap, Volume)
  stocks/scr/valuation: valuation (e.g. P/E, PEG, P/S, P/B, EPS this Y)
  stocks/scr/financial: financial (e.g. Dividend, ROA, ROE, ROI, Earnings)
  stocks/scr/ownership: ownership (e.g. Float, Insider Own, Short Ratio)
  stocks/scr/performance: performance (e.g. Perf Week, Perf YTD, Volatility M)
  stocks/scr/technical: technical (e.g. Beta, SMA50, 52W Low, RSI, Change)
  stocks/scr/_screened_tickers: Last screened tickers
  stocks/scr/ca: take these to comparison analysis menu
  stocks/ins/view: view available presets
  stocks/ins/set: set one of the available presets
  stocks/ins/_preset: Preset
  stocks/ins/filter: filter insiders based on preset
  stocks/ins/load: load a specific stock ticker for analysis
  stocks/ins/stats: insider stats of the company
  stocks/ins/act: insider activity over time
  stocks/ins/lins: last insider trading of the company
  stocks/ins/lcb: latest cluster buys
  stocks/ins/lpsb: latest penny stock buys
  stocks/ins/lit: latest insider trading (all filings)
  stocks/ins/lip: latest insider purchases
  stocks/ins/blip: big latest insider purchases ($25k+)
  stocks/ins/blop: big latest officer purchases ($25k+)
  stocks/ins/bclp: big latest CEO/CFO purchases ($25k+)
  stocks/ins/lis: latest insider sales
  stocks/ins/blis: big latest insider sales ($100k+)
  stocks/ins/blos: big latest officer sales ($100k+)
  stocks/ins/blcs: big latest CEO/CFO sales ($100k+)
  stocks/ins/topt: top officer purchases today
  stocks/ins/toppw: top officer purchases past week
  stocks/ins/toppm: top officer purchases past month
  stocks/ins/tipt: top insider purchases today
  stocks/ins/tippw: top insider purchases past week
  stocks/ins/tippm: top insider purchases past month
  stocks/ins/tist: top insider sales today
  stocks/ins/tispw: top insider sales past week
  stocks/ins/tispm: top insider sales past month
  stocks/ins/_ticker: Ticker
  stocks/ins/_last_insiders: Last Insiders
  stocks/ins/_top_insiders: Top Insiders
  stocks/gov/_explore: Explore
  stocks/gov/lasttrades: last trades
  stocks/gov/topbuys: show most purchased stocks
  stocks/gov/topsells: show most sold stocks
  stocks/gov/lastcontracts: show last government contracts given out
  stocks/gov/qtrcontracts: quarterly government contracts analysis
  stocks/gov/toplobbying: top corporate lobbying tickers
  stocks/gov/load: load a specific ticker for analysis
  stocks/gov/_ticker: Ticker
  stocks/gov/gtrades: show government trades
  stocks/gov/contracts: show government contracts
  stocks/gov/histcont: historical quarterly government contracts
  stocks/gov/lobbying: corporate lobbying details
  stocks/ca/ticker: set ticker to get similar companies from
  stocks/ca/_ticker: Ticker to get similar companies from
  stocks/ca/tsne: run TSNE on all SP500 stocks and returns closest tickers
  stocks/ca/getpoly: get similar stocks
  stocks/ca/getfinnhub: get similar stocks
  stocks/ca/getfinviz: get similar stocks
  stocks/ca/set: reset and set similar companies
  stocks/ca/add: add more similar companies
  stocks/ca/rmv: remove similar companies individually or all
  stocks/ca/_similar: Similar Companies
  stocks/ca/historical: historical price data comparison
  stocks/ca/hcorr: historical price correlation
  stocks/ca/volume: historical volume data comparison
  stocks/ca/income: income financials comparison
  stocks/ca/balance: balance financials comparison
  stocks/ca/cashflow: cashflow comparison
  stocks/ca/sentiment: sentiment analysis comparison
  stocks/ca/scorr: sentiment correlation
  stocks/ca/overview: brief overview comparison
  stocks/ca/valuation: brief valuation comparison
  stocks/ca/financial: brief financial comparison
  stocks/ca/ownership: brief ownership comparison
  stocks/ca/performance: brief performance comparison
  stocks/ca/technical: brief technical comparison
  stocks/ba/load: load a specific stock ticker for analysis
  stocks/ba/_ticker: Ticker
  stocks/ba/headlines: sentiment from 15+ major news headlines
  stocks/ba/snews: stock price displayed over sentiment of news headlines
  stocks/ba/wsb: show what WSB gang is up to in subreddit wallstreetbets
  stocks/ba/watchlist: show other users watchlist
  stocks/ba/popular: show popular tickers
  stocks/ba/spac_c: show other users spacs announcements from subreddit SPACs
  stocks/ba/spac: show other users spacs announcements from other subs
  stocks/ba/getdd: gets due diligence from another user's post
  stocks/ba/reddit_sent: searches reddit for ticker and finds reddit sentiment
  stocks/ba/trending: trending stocks
  stocks/ba/stalker: stalk stocktwits user's last messages
  stocks/ba/bullbear: estimate quick sentiment from last 30 messages on board
  stocks/ba/messages: output up to the 30 last messages on the board
  stocks/ba/infer: infer about stock's sentiment from latest tweets
  stocks/ba/sentiment: in-depth sentiment prediction from tweets over time
  stocks/ba/mentions: interest over time based on stock's mentions
  stocks/ba/regions: regions that show highest interest in stock
  stocks/ba/interest: interest over time of sentences versus stock price
  stocks/ba/queries: top related queries with this stock
  stocks/ba/rise: top rising related queries with stock
  stocks/ba/trend: most talked about tickers within the last hour
  stocks/ba/hist: plot historical RHI and AHI data by hour
  stocks/ba/jcdr: Jim Cramer's daily recommendations
  stocks/ba/jctr: Jim Cramer's recommendations by ticker
  stocks/fa/load: load a specific stock ticker for analysis
  stocks/fa/_ticker: Ticker
  stocks/fa/data: fundamental and technical data of company
  stocks/fa/mgmt: management team of the company
  stocks/fa/analysis: analyse SEC filings with the help of machine learning
  stocks/fa/score: investing score from Warren Buffett and co
  stocks/fa/warnings: company warnings according to Sean Seah book
  stocks/fa/dcf: advanced Excel customizable discounted cash flow
  stocks/fa/info: information scope of the company
  stocks/fa/mktcap: estimated market cap
  stocks/fa/shrs: shareholders (insiders, institutions and mutual funds)
  stocks/fa/sust: sustainability values (environment, social and governance)
  stocks/fa/cal: calendar earnings and estimates of the company
  stocks/fa/divs: show historical dividends for company
  stocks/fa/splits: stock split and reverse split events since IPO
  stocks/fa/web: open web browser of the company
  stocks/fa/hq: open HQ location of the company
  stocks/fa/income: income statements of the company
  stocks/fa/balance: balance sheet of the company
  stocks/fa/overview: overview of the company
  stocks/fa/key: company key metrics
  stocks/fa/cash: cash flow of the company
  stocks/fa/earnings: earnings dates and reported EPS
  stocks/fa/fraud: key fraud ratios
  stocks/fa/dupont: detailed breakdown for return on equity
  stocks/fa/profile: company profile
  stocks/fa/quote: detailed stock quote information
  stocks/fa/enterprise: company enterprise value
  stocks/fa/metrics: key metrics over time
  stocks/fa/ratios: in-depth ratios over time
  stocks/fa/growth: growth of financial statement items and ratios
  stocks/fa/dcfc: determine the (historical) discounted cash flow
  stocks/res/_ticker: Ticker
  stocks/res/macroaxis: www.macroaxis.com
  stocks/res/yahoo: www.finance.yahoo.com
  stocks/res/finviz: www.finviz.com
  stocks/res/marketwatch: www.marketwatch.com
  stocks/res/fool: www.fool.com
  stocks/res/businessinsider: www.markets.businessinsider.com
  stocks/res/fmp: www.financialmodelingprep.com
  stocks/res/fidelity: www.eresearch.fidelity.com
  stocks/res/tradingview: www.tradingview.com
  stocks/res/marketchameleon: www.marketchameleon.com
  stocks/res/stockrow: www.stockrow.com
  stocks/res/barchart: www.barchart.com
  stocks/res/grufity: www.grufity.com
  stocks/res/fintel: www.fintel.com
  stocks/res/zacks: www.zacks.com
  stocks/res/macrotrends: www.macrotrends.net
  stocks/res/newsfilter: www.newsfilter.io
  stocks/res/stockanalysis: www.stockanalysis.com
  stocks/dd/load: load a specific stock ticker for analysis
  stocks/dd/_ticker: Ticker
  stocks/dd/analyst: analyst prices and ratings of the company
  stocks/dd/rating: rating over time (daily)
  stocks/dd/rot: number of analysts ratings over time (monthly)
  stocks/dd/pt: price targets over time
  stocks/dd/est: quarter and year analysts earnings estimates
  stocks/dd/sec: SEC filings
  stocks/dd/supplier: list of suppliers
  stocks/dd/customer: list of customers
  stocks/dd/arktrades: get ARK trades for ticker
  stocks/bt/_ticker: Ticker
  stocks/bt/whatif: what if you had bought X shares on day Y
  stocks/bt/ema: buy when price exceeds EMA(l)
  stocks/bt/ema_cross: buy when EMA(short) > EMA(long)
  stocks/bt/rsi: buy when RSI < low and sell when RSI > high
  stocks/ta/_ticker: Ticker
  stocks/ta/tv: open interactive chart on
  stocks/ta/view: view historical data and trendlines
  stocks/ta/summary: technical summary report
  stocks/ta/recom: recommendation based on technical indicators
  stocks/ta/_overlap_: Overlap
  stocks/ta/ema: exponential moving average
  stocks/ta/sma: simple moving average
  stocks/ta/wma: weighted moving average
  stocks/ta/hma: hull moving average
  stocks/ta/zlma: zero lag moving average
  stocks/ta/vwap: volume weighted average price
  stocks/ta/_momentum_: Momentum
  stocks/ta/cci: commodity channel index
  stocks/ta/macd: moving average convergence/divergence
  stocks/ta/rsi: relative strength index
  stocks/ta/stoch: stochastic oscillator
  stocks/ta/fisher: fisher transform
  stocks/ta/cg: centre of gravity
  stocks/ta/clenow: clenow volatility adjusted momentum
  stocks/ta/_trend_: Trend
  stocks/ta/adx: average directional movement index
  stocks/ta/aroon: aroon indicator
  stocks/ta/_volatility_: Volatility
  stocks/ta/bbands: bollinger bands
  stocks/ta/donchian: donchian channels
  stocks/ta/kc: keltner channels
  stocks/ta/_volume_: Volume
  stocks/ta/ad: accumulation/distribution line
  stocks/ta/adosc: chaikin oscillator
  stocks/ta/obv: on balance volume
  stocks/ta/_custom_: Custom
  stocks/ta/fib: fibonacci retracement
  stocks/qa/load: load new ticker
  stocks/qa/pick: pick target column for analysis
  stocks/qa/_ticker: Ticker
  stocks/qa/_target: Target Column
  stocks/qa/_statistics_: Statistics
  stocks/qa/summary: brief summary statistics of loaded stock
  stocks/qa/normality: normality statistics and tests
  stocks/qa/unitroot: unit root test for stationarity (ADF, KPSS)
  stocks/qa/_plots_: Plots
  stocks/qa/line: line plot of selected target
  stocks/qa/hist: histogram with density plot
  stocks/qa/cdf: cumulative distribution function
  stocks/qa/bw: box and whisker plot
  stocks/qa/acf: (partial) auto-correlation function differentials of prices
  stocks/qa/qqplot: residuals against standard normal curve
  stocks/qa/_rolling_metrics_: Rolling Metrics
  stocks/qa/rolling: rolling mean and std deviation of prices
  stocks/qa/spread: rolling variance and std deviation of prices
  stocks/qa/quantile: rolling median and quantile of prices
  stocks/qa/skew: rolling skewness of distribution of prices
  stocks/qa/kurtosis: rolling kurtosis of distribution of prices
  stocks/qa/_risk_: Risk
  stocks/qa/var: display value at risk
  stocks/qa/es: display expected shortfall
  stocks/qa/sh: display sharpe ratio
  stocks/qa/so: display sortino ratio
  stocks/qa/om: display omega ratio
  stocks/qa/_other_: Other
  stocks/qa/raw: print raw data
  stocks/qa/decompose: decomposition in cyclic-trend, season, and residuals of prices
  stocks/qa/cusum: detects abrupt changes using cumulative sum algorithm of prices
  stocks/qa/capm: capital asset pricing model
  stocks/qa/beta: display beta w.r.t to any reference ticker
  crypto/load: load a specific cryptocurrency for analysis
  crypto/find: find coins
  crypto/_symbol: Coin
  crypto/_source: Source
  crypto/headlines: crypto sentiment from 15+ major news headlines
  crypto/candle: view a candle chart for a specific cryptocurrency
  crypto/prt: potential returns tool - check how much upside if ETH reaches BTC market cap
  crypto/disc: discover trending cryptocurrencies,     top gainers, losers, top sentiment
  crypto/ov: overview of the cryptocurrencies,       market cap, DeFi, latest news, top exchanges, stables
  crypto/onchain: information on different blockchains,   eth gas fees, whale alerts, DEXes info
  crypto/defi: decentralized finance information,      dpi, llama, tvl, lending, borrow, funding
  crypto/tools: explore different tools                 apytoapr, il
  crypto/nft: non-fungible tokens,                    today drops
  crypto/dd: due-diligence for loaded coin,          coin information, social media, market stats
  crypto/ta: technical analysis for loaded coin,     ema, macd, rsi, adx, bbands, obv
  crypto/forecast: forecast techniques,                 rnn, nbeats, transformer, block rnn
  crypto/qa: quantitative analysis                   decompose, cusum, residuals analysis
  crypto/disc/cgtop: top coins (with or without category)
  crypto/disc/cgtrending: trending coins
  crypto/disc/cggainers: top gainers - coins which price gained the most in given period
  crypto/disc/cglosers: top losers - coins which price dropped the most in given period
  crypto/disc/cpsearch: search for coins
  crypto/disc/cmctop: top coins
  crypto/disc/drnft: top non fungible tokens
  crypto/disc/drgames: top blockchain games
  crypto/disc/drdapps: top decentralized apps
  crypto/disc/drdex: top decentralized exchanges
  crypto/ov/cgglobal: global crypto market info
  crypto/ov/cgdefi: global DeFi market info
  crypto/ov/cgstables: stablecoins
  crypto/ov/cgexchanges: top crypto exchanges
  crypto/ov/cgexrates: coin exchange rates
  crypto/ov/cgindexes: crypto indexes
  crypto/ov/cgderivatives: crypto derivatives
  crypto/ov/cgcategories: crypto categories
  crypto/ov/cghold: ethereum, bitcoin holdings overview statistics
  crypto/ov/hm: crypto heatmap
  crypto/ov/cpglobal: global crypto market info
  crypto/ov/cpinfo: basic info about all coins available
  crypto/ov/cpmarkets: market related info about all coins available
  crypto/ov/cpexchanges: list all exchanges
  crypto/ov/cpexmarkets: all available markets on given exchange
  crypto/ov/cpplatforms: list blockchain platforms eg. ethereum, solana, kusama, terra
  crypto/ov/cpcontracts: all smart contracts for given platform
  crypto/ov/cbpairs: info about available trading pairs
  crypto/ov/news: recent crypto news
  crypto/ov/wf: overall withdrawal fees
  crypto/ov/ewf: overall exchange withdrawal fees
  crypto/ov/wfpe: crypto withdrawal fees per exchange
  crypto/ov/altindex: altcoin season index (75% of top 50 coins perform better than BTC)
  crypto/ov/btcrb: display bitcoin rainbow price chart (logarithmic regression)
  crypto/ov/ch: lists major crypto-related hacks
  crypto/ov/cr: crypto supply or borrow interest rates
  crypto/onchain/hr: check blockchain hashrate over time (BTC or ETH)
  crypto/onchain/btccp: displays BTC circulating supply
  crypto/onchain/btcct: displays BTC confirmed transactions
  crypto/onchain/gwei: check current eth gas fees
  crypto/onchain/whales: check crypto wales transactions
  crypto/onchain/lt: last trades by dex or month
  crypto/onchain/dvcp: daily volume for crypto pair
  crypto/onchain/tv: token volume on DEXes
  crypto/onchain/ueat: unique ethereum addresses which made a transaction
  crypto/onchain/ttcp: top traded crypto pairs on given decentralized exchange
  crypto/onchain/baas: bid, ask prices, average spread for given crypto pair
  crypto/onchain/_address: Ethereum address
  crypto/onchain/_type: Address type
  crypto/onchain/_ethereum_: Ethereum
  crypto/onchain/address: load ethereum address of token, account or transaction
  crypto/onchain/top: top ERC20 tokens
  crypto/onchain/balance: check ethereum balance
  crypto/onchain/hist: ethereum balance history (transactions)
  crypto/onchain/info: ERC20 token info
  crypto/onchain/holders: top ERC20 token holders
  crypto/onchain/th: ERC20 token history
  crypto/onchain/prices: ERC20 token historical prices
  crypto/onchain/tx: ethereum blockchain transaction info
  crypto/defi/newsletter: recent DeFi related newsletters
  crypto/defi/dpi: DeFi protocols listed on DefiPulse
  crypto/defi/vaults: top DeFi Vaults on different blockchains
  crypto/defi/tokens: tokens trade-able on Uniswap
  crypto/defi/stats: base statistics about Uniswap
  crypto/defi/pairs: recently added pairs on Uniswap
  crypto/defi/pools: pools by volume on Uniswap
  crypto/defi/swaps: recent swaps done on Uniswap
  crypto/defi/ldapps: lists dApps
  crypto/defi/gdapps: top DeFi dApps grouped by chain
  crypto/defi/stvl: historical values of the total sum of TVLs from all dApps
  crypto/defi/dtvl: historical total value locked (TVL) by dApp
  crypto/defi/aterra: 30-day history of specified asset in terra address
  crypto/defi/ayr: 30-day history of anchor yield reserve
  crypto/defi/sinfo: staking info for provided terra account address
  crypto/defi/validators: information about terra blockchain validators
  crypto/defi/govp: terra blockchain governance proposals list
  crypto/defi/gacc: terra blockchain account growth history
  crypto/defi/sratio: terra blockchain staking ratio history
  crypto/defi/sreturn: terra blockchain staking returns history
  crypto/defi/lcsc: Luna circulating supply changes
  crypto/defi/anchor: anchor earnings data
  crypto/tools/aprtoapy: convert apr to apy
  crypto/tools/li: calculate impermanent loss
  crypto/nft/today: today's NFT drops
  crypto/nft/upcoming: upcoming NFT drops
  crypto/nft/ongoing: Ongoing NFT drops
  crypto/nft/newest: Recently NFTs added
  crypto/nft/stats: check open sea collection stats
  crypto/dd/_overview_: Overview
  crypto/dd/_market_: Market
  crypto/dd/_metrics_: Metrics
  crypto/dd/_contributors_: Contributors and Investors
  crypto/dd/_tokenomics_: Tokenomics
  crypto/dd/_roadmap_: Roadmap and News
  crypto/dd/_activity_: Activity and Community
  crypto/dd/load: load a specific cryptocurrency for analysis
  crypto/dd/_symbol: Coin
  crypto/dd/_source: Source
  crypto/dd/info: basic information about loaded coin
  crypto/dd/market: market stats about loaded coin
  crypto/dd/ath: all time high related stats for loaded coin
  crypto/dd/atl: all time low related stats for loaded coin
  crypto/dd/web: found websites for loaded coin e.g forum, homepage
  crypto/dd/social: social portals urls for loaded coin, e.g reddit, twitter
  crypto/dd/score: different kind of scores for loaded coin, e.g developer score, sentiment score
  crypto/dd/dev: github, bitbucket coin development statistics
  crypto/dd/bc: links to blockchain explorers for loaded coin
  crypto/dd/active: active addresses
  crypto/dd/nonzero: addresses with non-zero balances
  crypto/dd/change: 30d change of supply held on exchange wallets
  crypto/dd/eb: total balance held on exchanges (in percentage and units)
  crypto/dd/oi: open interest per exchange
  crypto/dd/fundrate: funding rate per exchange
  crypto/dd/basic: basic information about loaded coin
  crypto/dd/ps: price and supply related metrics for loaded coin
  crypto/dd/mkt: all markets for loaded coin
  crypto/dd/ex: all exchanges where loaded coin is listed
  crypto/dd/twitter: tweets for loaded coin
  crypto/dd/events: events related to loaded coin
  crypto/dd/balance: coin balance
  crypto/dd/trades: last trades
  crypto/dd/ob: order book
  crypto/dd/stats: coin stats
  crypto/dd/mcapdom: market cap dominance
  crypto/dd/mt: messari timeseries e.g. twitter followers, circ supply, etc
  crypto/dd/rm: roadmap
  crypto/dd/tk: tokenomics e.g. circulating/max/total supply, emission type, etc
  crypto/dd/pi: project information e.g. technology details, public repos, audits, vulns
  crypto/dd/team: contributors (individuals and organizations)
  crypto/dd/inv: investors (individuals and organizations)
  crypto/dd/gov: governance details
  crypto/dd/fr: fundraising details e.g. treasury accounts, sales rounds, allocation
  crypto/dd/links: links e.g. whitepaper, github, twitter, youtube, reddit, telegram
  crypto/dd/gh: github activity over time
  crypto/dd/news: loaded coin's most recent news
  crypto/ta/_ticker: Coin loaded
  crypto/ta/tv: open interactive chart on
  crypto/ta/_overlap_: Overlap
  crypto/ta/ema: exponential moving average
  crypto/ta/sma: simple moving average
  crypto/ta/wma: weighted moving average
  crypto/ta/hma: hull moving average
  crypto/ta/zlma: zero lag moving average
  crypto/ta/vwap: volume weighted average price
  crypto/ta/_momentum_: Momentum
  crypto/ta/cci: commodity channel index
  crypto/ta/macd: moving average convergence/divergence
  crypto/ta/rsi: relative strength index
  crypto/ta/stoch: stochastic oscillator
  crypto/ta/fisher: fisher transform
  crypto/ta/cg: centre of gravity
  crypto/ta/_trend_: Trend
  crypto/ta/adx: average directional movement index
  crypto/ta/aroon: aroon indicator
  crypto/ta/_volatility_: Volatility
  crypto/ta/bbands: bollinger bands
  crypto/ta/donchian: donchian channels
  crypto/ta/kc: keltner channels
  crypto/ta/_volume_: Volume
  crypto/ta/ad: accumulation/distribution line
  crypto/ta/adosc: chaikin oscillator
  crypto/ta/obv: on balance volume
  crypto/ta/_custom_: Custom
  crypto/ta/fib: fibonacci retracement
  crypto/qa/load: load new ticker
  crypto/qa/pick: pick target column for analysis
  crypto/qa/_ticker: Ticker
  crypto/qa/_target: Target Column
  crypto/qa/_statistics_: Statistics
  crypto/qa/summary: brief summary statistics of loaded stock
  crypto/qa/normality: normality statistics and tests
  crypto/qa/unitroot: unit root test for stationarity (ADF, KPSS)
  crypto/qa/_plots_: Plots
  crypto/qa/line: line plot of selected target
  crypto/qa/hist: histogram with density plot
  crypto/qa/cdf: cumulative distribution function
  crypto/qa/bw: box and whisker plot
  crypto/qa/acf: (partial) auto-correlation function differentials of prices
  crypto/qa/qqplot: residuals against standard normal curve
  crypto/qa/_rolling_metrics_: Rolling Metrics
  crypto/qa/rolling: rolling mean and std deviation of prices
  crypto/qa/spread: rolling variance and std deviation of prices
  crypto/qa/quantile: rolling median and quantile of prices
  crypto/qa/skew: rolling skewness of distribution of prices
  crypto/qa/kurtosis: rolling kurtosis of distribution of prices
  crypto/qa/_other_: Other
  crypto/qa/raw: print raw data
  crypto/qa/decompose: decomposition in cyclic-trend, season, and residuals of prices
  crypto/qa/cusum: detects abrupt changes using cumulative sum algorithm of prices
  etf/ln: lookup by name
  etf/ld: lookup by description
  etf/load: load ETF data
  etf/_symbol: Symbol
  etf/_major_holdings: Major holdings
  etf/ca: comparison analysis,          get similar, historical, correlation, financials
  etf/disc: discover ETFs,                gainers/decliners/active
  etf/scr: screener ETFs,                overview/performance, using preset filters
  etf/overview: get overview
  etf/holdings: top company holdings
  etf/weights: sector weights allocation
  etf/summary: summary description of the ETF
  etf/candle: view a candle chart for ETF
  etf/news: latest news of the company
  etf/pir: create (multiple) passive investor excel report(s)
  etf/compare: compare multiple different ETFs
  etf/ta: technical analysis,           ema, macd, rsi, adx, bbands, obv
  etf/disc/gainers: top gainers
  etf/disc/decliners: top decliners
  etf/disc/active: most active
  etf/scr/view: view available presets
  etf/scr/set: set one of the available presets
  etf/scr/_preset: Preset
  etf/scr/screen: screen ETF using preset selected
  etf/scr/sbc: screen by category
  etf/ta/_ticker: ETF
  etf/ta/_overlap_: Overlap
  etf/ta/ema: exponential moving average
  etf/ta/sma: simple moving average
  etf/ta/wma: weighted moving average
  etf/ta/hma: hull moving average
  etf/ta/zlma: zero lag moving average
  etf/ta/vwap: volume weighted average price
  etf/ta/_momentum_: Momentum
  etf/ta/cci: commodity channel index
  etf/ta/macd: moving average convergence/divergence
  etf/ta/rsi: relative strength index
  etf/ta/stoch: stochastic oscillator
  etf/ta/fisher: fisher transform
  etf/ta/cg: centre of gravity
  etf/ta/_trend_: Trend
  etf/ta/adx: average directional movement index
  etf/ta/aroon: aroon indicator
  etf/ta/_volatility_: Volatility
  etf/ta/bbands: bollinger bands
  etf/ta/donchian: donchian channels
  etf/ta/kc: keltner channels
  etf/ta/_volume_: Volume
  etf/ta/ad: accumulation/distribution line
  etf/ta/adosc: chaikin oscillator
  etf/ta/obv: on balance volume
  etf/ta/_custom_: Custom
  etf/ta/fib: fibonacci retracement
  economy/_database_: Databases
  economy/_stored: Stored datasets
  economy/overview: show a market overview of either indices, bonds or currencies
  economy/futures: display a futures and commodities overview
  economy/map: S&P500 index stocks map
  economy/bigmac: The Economist Big Mac index
  economy/macro: collect macro data for a country or countries
  economy/fred: collect macro data from FRED based on a series ID
  economy/index: find and plot any (major) index on the market
  economy/treasury: obtain U.S. treasury rates
  economy/ycrv: show sovereign yield curves
  economy/events: display economic calendar
  economy/plot: plot data from the above commands together
  economy/rtps: real-time performance sectors
  economy/valuation: valuation of sectors, industry, country
  economy/performance: performance of sectors, industry, country
  economy/spectrum: spectrum of sectors, industry, country
  economy/forecast: forecast techniques; rnn, nbeats, transformer, block rnn
  economy/qa: Open quantitative analysis menu with stored data
  economy/qa/pick: pick new series from stored economy data
  economy/qa/_series: Selected series
  economy/qa/_statistics_: Statistics
  economy/qa/summary: brief summary statistics of loaded stock
  economy/qa/normality: normality statistics and tests
  economy/qa/unitroot: unit root test for stationarity (ADF, KPSS)
  economy/qa/_plots_: Plots
  economy/qa/line: line plot of selected target
  economy/qa/hist: histogram with density plot
  economy/qa/cdf: cumulative distribution function
  economy/qa/bw: box and whisker plot
  economy/qa/acf: (partial) auto-correlation function differentials of prices
  economy/qa/qqplot: residuals against standard normal curve
  economy/qa/_rolling_metrics_: Rolling Metrics
  economy/qa/rolling: rolling mean and std deviation of prices
  economy/qa/spread: rolling variance and std deviation of prices
  economy/qa/quantile: rolling median and quantile of prices
  economy/qa/skew: rolling skewness of distribution of prices
  economy/qa/kurtosis: rolling kurtosis of distribution of prices
  economy/qa/_other_: Other
  economy/qa/raw: print raw data
  economy/qa/decompose: decomposition in cyclic-trend, season, and residuals of prices
  economy/qa/cusum: detects abrupt changes using cumulative sum algorithm of prices
  forex/_ticker: Ticker
  forex/_from: From
  forex/_to: To
  forex/_source: Source
  forex/quote: get last quote
  forex/load: get historical data
  forex/candle: show candle plot for loaded pair
  forex/fwd: get forward rates for loaded pair
  forex/ta: technical analysis,          ema, macd, rsi, adx, bbands, obv
  forex/qa: quantitative analysis,       decompose, cusum, residuals analysis
  forex/forex: Forex brokerages
  forex/oanda: Oanda menu
  forex/ta/_currency: Currency pair loaded
  forex/ta/_source: Source
  forex/ta/_overlap_: Overlap
  forex/ta/ema: exponential moving average
  forex/ta/sma: simple moving average
  forex/ta/zlma: zero lag moving average
  forex/ta/_momentum_: Momentum
  forex/ta/cci: commodity channel index
  forex/ta/macd: moving average convergence/divergence
  forex/ta/rsi: relative strength index
  forex/ta/stoch: stochastic oscillator
  forex/ta/fisher: fisher transform
  forex/ta/cg: centre of gravity
  forex/ta/_trend_: Trend
  forex/ta/adx: average directional movement index
  forex/ta/aroon: aroon indicator
  forex/ta/_volatility_: Volatility
  forex/ta/bbands: bollinger bands
  forex/ta/donchian: donchian channels
  forex/ta/_custom_: Custom
  forex/ta/fib: fibonacci retracement
  forex/qa/pick: pick target column for analysis
  forex/qa/_pair: Pair
  forex/qa/_target: Target
  forex/qa/_statistics_: Statistics
  forex/qa/summary: brief summary statistics of loaded stock
  forex/qa/normality: normality statistics and tests
  forex/qa/unitroot: unit root test for stationarity (ADF, KPSS)
  forex/qa/_plots_: Plots
  forex/qa/line: line plot of selected target
  forex/qa/hist: histogram with density plot
  forex/qa/cdf: cumulative distribution function
  forex/qa/bw: box and whisker plot
  forex/qa/acf: (partial) auto-correlation function differentials of prices
  forex/qa/qqplot: residuals against standard normal curve
  forex/qa/_rolling_metrics_: Rolling Metrics
  forex/qa/rolling: rolling mean and std deviation of prices
  forex/qa/spread: rolling variance and std deviation of prices
  forex/qa/quantile: rolling median and quantile of prices
  forex/qa/skew: rolling skewness of distribution of prices
  forex/qa/kurtosis: rolling kurtosis of distribution of prices
  forex/qa/_other_: Other
  forex/qa/raw: print raw data
  forex/qa/decompose: decomposition in cyclic-trend, season, and residuals of prices
  forex/qa/cusum: detects abrupt changes using cumulative sum algorithm of prices
  forex/oanda/summary: shows account summary
  forex/oanda/calendar: show calendar
  forex/oanda/list: list order history
  forex/oanda/pending: get information on pending orders
  forex/oanda/cancel: cancel a pending order by ID -i order ID
  forex/oanda/positions: get open positions
  forex/oanda/trades: list open trades
  forex/oanda/closetrade: close a trade by id
  forex/oanda/from: select the "from" currency in a forex pair
  forex/oanda/to: select the "to" currency in a forex pair
  forex/oanda/_loaded: Loaded instrument
  forex/oanda/_from: From
  forex/oanda/_to: To
  forex/oanda/_source: Source
  forex/oanda/candles: show candles
  forex/oanda/price: shows price for selected instrument
  forex/oanda/order: place limit order -u NUMBER of units -p price
  forex/oanda/orderbook: print orderbook
  forex/oanda/positionbook: print positionbook
  funds/country: set a country for filtering
  funds/_country: Current Country
  funds/overview: overview of top funds by country
  funds/search: search for Mutual Funds
  funds/load: load historical fund data
  funds/_fund: Current Fund
  funds/info: get fund information
  funds/plot: plot loaded historical fund data
  funds/sector: sector weightings
  funds/equity: equity holdings
  funds/al_swe: display fund allocation (sector, country, holdings)
  funds/info_swe: get fund information
  alternative/covid: COVID menu,                 cases, deaths, rates
  alternative/oss: Open Source menu,           star history, repos information
  alternative/covid/slopes: get countries with highest slope in cases
  alternative/covid/country: select country for data
  alternative/covid/_country: Country
  alternative/covid/ov: get overview (cases and deaths) for selected country
  alternative/covid/deaths: get deaths for selected country
  alternative/covid/cases: get cases for selected country
  alternative/covid/rates: get death/cases rate for selected country
  alternative/oss/rossidx: the fastest-growing open-source startups
  alternative/oss/rs: repo summary
  alternative/oss/sh: repo star history
  alternative/oss/tr: top starred repos
  econometrics/_data_loc: Looking for data in
  econometrics/load: load a dataset (also works with StatsModels datasets)
  econometrics/export: export a processed dataset
  econometrics/remove: remove one of the loaded datasets
  econometrics/options: show available column-dataset options
  econometrics/_loaded: Loaded files and data columns
  econometrics/_exploration_: Exploration
  econometrics/show: show a portion of a loaded dataset
  econometrics/plot: plot data from a dataset
  econometrics/type: change types of the columns or display their types
  econometrics/desc: show descriptive statistics of a dataset
  econometrics/index: set (multi) index based on columns
  econometrics/clean: clean a dataset by filling or dropping NaNs
  econometrics/modify: combine columns of datasets and delete or rename columns
  econometrics/add: Add columns to dataset with option to use formulas
  econometrics/delete: Delete columns from dataset
  econometrics/combine: Combine columns from different datasets
  econometrics/rename: Rename column from dataset
  econometrics/_regression_: Regression
  econometrics/_regression_tests_: Regression Tests
  econometrics/ols: fit a (multi) linear regression model
  econometrics/norm: perform normality tests on a column of a dataset
  econometrics/root: perform unitroot tests (ADF & KPSS) on a column of a dataset
  econometrics/panel: estimate model based on various regression techniques
  econometrics/compare: compare results of all estimated models
  econometrics/_tests_: Tests
  econometrics/dwat: Durbin-Watson autocorrelation test on the residuals of the regression
  econometrics/bgod: Breusch-Godfrey autocorrelation tests with lags on the residuals of the regression
  econometrics/bpag: Breusch-Pagan heteroscedasticity test on the residuals of the regression
  econometrics/granger: Granger causality tests on two columns
  econometrics/coint: co-integration test on a multitude of columns
  portfolio/bro: brokers holdings,   supports robinhood, ally, degiro, coinbase
  portfolio/po: portfolio optimization,  optimize your portfolio weights efficiently
  portfolio/load: load data into the portfolio
  portfolio/_loaded: Loaded orderbook
  portfolio/_riskfreerate: Risk Free Rate
  portfolio/show: show existing transactions
  portfolio/bench: define the benchmark
  portfolio/_benchmark: Benchmark
  portfolio/_graphs_: Graphs
  portfolio/holdv: holdings of assets (absolute value)
  portfolio/holdp: portfolio holdings of assets (in percentage)
  portfolio/cret: cumulative returns
  portfolio/yret: yearly returns
  portfolio/mret: monthly returns
  portfolio/dret: daily returns
  portfolio/distr: distribution of daily returns
  portfolio/maxdd: maximum drawdown
  portfolio/rvol: rolling volatility
  portfolio/rsharpe: rolling sharpe
  portfolio/rsort: rolling sortino
  portfolio/rbeta: rolling beta
  portfolio/_metrics_: Metrics
  portfolio/alloc: allocation on an asset, sector, countries or regions basis
  portfolio/summary: all portfolio vs benchmark metrics for a certain period of choice
  portfolio/metric: portfolio vs benchmark metric for all different periods
  portfolio/perf: performance of the portfolio versus benchmark
  portfolio/_risk_: Risk Metrics
  portfolio/var: display value at risk
  portfolio/es: display expected shortfall
  portfolio/om: display omega ratio
  portfolio/bro/ally: Ally Invest Menu
  portfolio/bro/degiro: Degiro Menu
  portfolio/bro/rh: Robinhood Menu
  portfolio/bro/cb: Coinbase Pro Menu
  portfolio/bro/ally/holdings: show account holdings
  portfolio/bro/ally/history: show history of your account
  portfolio/bro/ally/balances: show balance details of account
  portfolio/bro/ally/_info_: Stock Information
  portfolio/bro/ally/quote: get stock quote
  portfolio/bro/ally/movers: get ranked lists of movers
  portfolio/bro/degiro/login: connect to degiro's api
  portfolio/bro/degiro/logout: disconnect from degiro's api
  portfolio/bro/degiro/hold: view holdings
  portfolio/bro/degiro/lookup: view search for a product by name
  portfolio/bro/degiro/create: create an order
  portfolio/bro/degiro/update: update an order
  portfolio/bro/degiro/cancel: cancel an order using the id
  portfolio/bro/degiro/pending: view pending orders
  portfolio/bro/degiro/companynews: view news about a company with it's isin
  portfolio/bro/degiro/lastnews: view latest news
  portfolio/bro/degiro/topnews: view top news preview
  portfolio/bro/degiro/paexport: csv export for portfolio analysis
  portfolio/bro/rh/login: login to robinhood
  portfolio/bro/rh/holdings: show account holdings in stocks
  portfolio/bro/rh/history: show equity history of your account
  portfolio/bro/cb/account: show balance of your account
  portfolio/bro/cb/history: show history of your account
  portfolio/bro/cb/deposits: show all your deposits or internal transfers
  portfolio/bro/cb/orders: show all your orders
  portfolio/po/load: load tickers and categories from .xlsx or .csv file
  portfolio/po/_loaded: Portfolio loaded
  portfolio/po/_tickers: Tickers
  portfolio/po/_categories: Categories
  portfolio/po/file: select portfolio parameter file
  portfolio/po/params: specify and show portfolio risk parameters
  portfolio/po/_parameter: Parameter file
  portfolio/po/_mean_risk_optimization_: Mean Risk Optimization
  portfolio/po/maxsharpe: maximal Sharpe ratio portfolio (a.k.a the tangency portfolio)
  portfolio/po/minrisk: minimum risk portfolio
  portfolio/po/maxutil: maximal risk averse utility function, given some risk aversion parameter
  portfolio/po/maxret: maximal return portfolio
  portfolio/po/maxdiv: maximum diversification portfolio
  portfolio/po/maxdecorr: maximum decorrelation portfolio
  portfolio/po/blacklitterman: black litterman portfolio
  portfolio/po/ef: show the efficient frontier
  portfolio/po/_risk_parity_optimization_: Risk Parity Optimization
  portfolio/po/riskparity: risk parity portfolio using risk budgeting approach
  portfolio/po/relriskparity: relaxed risk parity using least squares approach
  portfolio/po/_hierarchical_clustering_models_: Hierarchical Clustering Models
  portfolio/po/hrp: hierarchical risk parity
  portfolio/po/herc: hierarchical equal risk contribution
  portfolio/po/nco: nested clustering optimization
  portfolio/po/_other_optimization_techniques_: Other Optimization Techniques
  portfolio/po/equal: equally weighted
  portfolio/po/mktcap: weighted according to market cap (property marketCap)
  portfolio/po/dividend: weighted according to dividend yield (property dividendYield)
  portfolio/po/property: weight according to selected info property
  portfolio/po/_optimized_portfolio: Optimized portfolio
  portfolio/po/rpf: remove portfolios from the list of saved portfolios
  portfolio/po/show: show selected portfolios and categories from the list of saved portfolios
  portfolio/po/plot: plot selected charts from the list of saved portfolios
  portfolio/po/params/_loaded: Loaded file
  portfolio/po/params/file: load portfolio risk parameters
  portfolio/po/params/save: save portfolio risk parameters to specified file
  portfolio/po/params/_model: Model of interest
  portfolio/po/params/clear: clear model of interest from filtered parameters
  portfolio/po/params/set: set model of interest to filter parameters
  portfolio/po/params/arg: set a different value for an argument
  portfolio/po/params/_parameters_: Parameters
  dashboards/stocks: historic stock information
  dashboards/correlation: stock correlations
  dashboards/vsurf: options volatility surface
  dashboards/chains: options chain analysis
  dashboards/shortdata: finra shortdata analysis
  dashboards/crypto: cryptocurrency exchange rates against USD
<<<<<<< HEAD
  reports/_reports_: Select one of the following report
  forecast/_disclaimer_: DISCLAIMER
  forecast/_comp_device: Current Compute Device (CPU or GPU)
  forecast/_comp_ram: Current RAM
  forecast/_rec_data_size: Recommended Max dataset size based on current RAM
  forecast/_torch_ver: Torch version
  forecast/_darts_ver: Darts version
  forecast/_data_loc: Looking for data in
  forecast/load: load a dataset from csv
  forecast/_loaded: Loaded files and data columns
  forecast/_exploration_: Exploration
  forecast/show: Show a portion of a loaded dataset
  forecast/plot: Plot a specific column of a loaded dataset
  forecast/clean: Clean a dataset by filling or dropping NaNs
  forecast/desc: Show descriptive statistics of a dataset
  forecast/corr: Plot the correlation coefficients for dataset features
  forecast/season: Plot the seasonality for a dataset column
  forecast/combine: Combine columns from different datasets
  forecast/delete: Delete columns from dataset
  forecast/rename: Rename columns from dataset
  forecast/export: Export a processed dataset
  forecast/_feateng_: Feature Engineering
  forecast/ema: Add Exponentially Weighted Moving Average
  forecast/sto: Add Stochastic Oscillator %K and %D
  forecast/rsi: Add Relative Strength Index
  forecast/roc: Add Rate of Change
  forecast/mom: Add Momentum
  forecast/delta: Add % Change
  forecast/atr: Add Average True Range
  forecast/signal: Add Price Signal (short vs. long term)
  forecast/_tsforecasting_: TimeSeries Forecasting
  forecast/arima: Arima (Non-darts)
  forecast/knn: KNN (Non-darts)
  forecast/mc: Monte Carlo Simulation (Non-darts)
  forecast/expo: Probabilistic Exponential Smoothing
  forecast/theta: Theta Method
  forecast/linregr: Probabilistic Linear Regression
  forecast/regr: Regression
  forecast/rnn: Probabilistic Recurrent Neural Network (RNN, LSTM, GRU)
  forecast/brnn: Block Recurrent Neural Network (RNN, LSTM, GRU) (feat. Past covariates)
  forecast/nbeats: Neural Bayesian Estimation (feat. Past covariates)
  forecast/tcn: Temporal Convolutional Neural Network (feat. Past covariates)
  forecast/trans: Transformer model (feat. Past covariates)
  forecast/tft: Temporal Fusion Transformer (feat. Past covariates)
  forecast/_comingsoon_: Coming Soon
=======
  dashboards/futures: historical futures performance
  reports/_reports_: Select one of the following report
>>>>>>> 8975197a
<|MERGE_RESOLUTION|>--- conflicted
+++ resolved
@@ -1008,7 +1008,7 @@
   dashboards/chains: options chain analysis
   dashboards/shortdata: finra shortdata analysis
   dashboards/crypto: cryptocurrency exchange rates against USD
-<<<<<<< HEAD
+  dashboards/futures: historical futures performance
   reports/_reports_: Select one of the following report
   forecast/_disclaimer_: DISCLAIMER
   forecast/_comp_device: Current Compute Device (CPU or GPU)
@@ -1053,8 +1053,4 @@
   forecast/tcn: Temporal Convolutional Neural Network (feat. Past covariates)
   forecast/trans: Transformer model (feat. Past covariates)
   forecast/tft: Temporal Fusion Transformer (feat. Past covariates)
-  forecast/_comingsoon_: Coming Soon
-=======
-  dashboards/futures: historical futures performance
-  reports/_reports_: Select one of the following report
->>>>>>> 8975197a
+  forecast/_comingsoon_: Coming Soon