en:
  _home_: Information, guides and support for the OpenBB Terminal
  about: discover the capabilities of the OpenBB Terminal (https://openbb.co/docs)
  support: pre-populate a support ticket for our team to evaluate
  survey: fill in our 2-minute survey so we better understand how we can improve the terminal
  update: attempt to update the terminal automatically (GitHub version)
  exe: execute automated routine script
  settings: tune settings (export folder, timezone, language, plot size)
  featflags: enable and disable feature flags
  sources: select your preferred data sources
  keys: set API keys and check their validity
  _configure_: Configure your own terminal
  _main_menu_: Main menu
  keys/_keys_: This menu allows you to set your own API keys. Type 'about' for more information
  defined, test passed: defined, test passed
  defined, test failed: defined, test failed
  not defined: not defined
  defined, not tested: defined, not tested
  defined, test unsuccessful: defined, test unsuccessful
  sources/_info_: Get and set default data sources
  sources/get: get available data sources associated with command
  sources/set: set default data source for a command
  featflags/_info_: Feature flags through environment variables
  featflags/logcollection: allow logs to be sent to help OpenBB team
  featflags/retryload: retry misspelled commands with load first
  featflags/tab: use tabulate to print dataframes
  featflags/cls: clear console after each command
  featflags/color: use coloring features
  featflags/promptkit: enable prompt toolkit (autocomplete and history)
  featflags/predict: prediction features
  featflags/thoughts: thoughts of the day
  featflags/reporthtml: open report as HTML otherwise notebook
  featflags/exithelp: automatically print help when quitting menu
  featflags/rcontext: remember contexts loaded params during session
  featflags/rich: colorful rich terminal
  featflags/richpanel: colorful rich terminal panel
  featflags/ion: interactive matplotlib mode
  featflags/watermark: watermark in figures
  featflags/cmdloc: command location displayed in figures
  featflags/tbhint: displays usage hints in a bottom toolbar
  settings/_info_: Settings through environment variables
  settings/autoscaling: plot autoscaling
  settings/dt: add or remove datetime from flair
  settings/flair: set the flair emoji to be used
  settings/_flair: Flair
  settings/lang: terminal language
  settings/_language: Language
  settings/export: select export folder to output data
  settings/tz: set different timezone
  settings/dpi: dots per inch
  settings/backend: plotting backend (None, tkAgg, MacOSX, Qt5Agg)
  settings/height: select plot height
  settings/_preferred_data_source_file: Preferred data source file
  settings/width: select plot width
  settings/pheight: select plot percentage height
  settings/pwidth: select plot percentage width
  settings/monitor: which monitor to display (primary 0, secondary 1)
  settings/_dpi: Plot dots per inch
  settings/_backend: Backend
  settings/_plot_height: Plot height
  settings/_plot_width: Plot width
  settings/_plot_height_pct: Plot height [%]
  settings/_plot_width_pct: Plot width [%]
  settings/_monitor: Monitor
  settings/_export_folder: Export Folder
  settings/_timezone: Timezone
  settings/source: specify data source file
  settings/_data_source: Data sources
  _others_: Others
  stocks: access historical pricing data, options, sector and industry, and overall due diligence
  crypto: dive into onchain data, tokenomics, circulation supply, nfts and more
  etf: exchange traded funds. Historical pricing, compare holdings and screening
  economy: global macroeconomic data, e.g. futures, yield, treasury
  forex: foreign exchanges, quotes, forward rates for currency pairs and oanda integration
  funds: mutual funds search, overview, holdings and sector weights
  alternative: alternative datasets, such as COVID and open source metrics
  econometrics: statistical and quantitative methods for relationships between datasets
  forecasting: timeseries forecasting with machine learning
  portfolio: perform portfolio optimization and look at portfolio performance and attribution
  dashboards: interactive dashboards using voila and jupyter notebooks
  reports: customizable research reports through jupyter notebooks
  stocks/search: search a specific stock ticker for analysis
  stocks/SEARCH: Show companies matching the search query
  stocks/SEARCH_query: The search term used to find company tickers
  stocks/SEARCH_country: Search by country to find stocks matching the criteria
  stocks/SEARCH_sector: Search by sector to find stocks matching the criteria
  stocks/SEARCH_industry: Search by industry to find stocks matching the criteria
  stocks/SEARCH_exchange: Search by a specific exchange country to find stocks matching the criteria
  stocks/load: load a specific stock ticker and additional info for analysis
  stocks/_ticker: Stock
  stocks/quote: view the current price for a specific stock ticker
  stocks/QUOTE: Current quote for stock ticker
  stocks/QUOTE_ticker: Stock ticker
  stocks/candle: view a candle chart for a specific stock ticker
  stocks/CANDLE: Shows historic data for a stock
  stocks/CANDLE_plotly: Flag to show interactive plotly chart
  stocks/CANDLE_sort: Choose a column to sort by. Only works when raw data is displayed.
  stocks/CANDLE_descending: Sort selected column descending. Only works when raw data is displayed.
  stocks/CANDLE_raw: Shows raw data instead of chart. If sort is set those are the top ones, otherwise we grab latest data to date
  stocks/CANDLE_trend: Flag to add high and low trends to candle
  stocks/CANDLE_mov_avg: Add moving average in number of days to plot and separate by a comma
  stocks/news: latest news of the company
  stocks/codes: FIGI, SIK and SIC codes codes
  stocks/NEWS: Prints latest news about company, including date, title and web link. [News API]
  stocks/NEWS_date: The starting date (format YYYY-MM-DD) to search articles from
  stocks/NEWS_oldest: Show oldest articles first
  stocks/NEWS_sources: Show news only from the sources specified (e.g bbc yahoo.com)
  stocks/th: trading hours,                check open markets
  stocks/options: options menu,                 chains, open interest, greeks, parity
  stocks/disc: discover trending stocks,     map, sectors, high short interest
  stocks/sia: sector and industry analysis, companies per sector, quick ratio per industry and country
  stocks/dps: dark pool and short data,     darkpool, short interest, ftd
  stocks/scr: screener stocks,              overview/performance, using preset filters
  stocks/ins: insider trading,              latest penny stock buys, top officer purchases
  stocks/gov: government menu,              house trading, contracts, corporate lobbying
  stocks/ba: behavioural analysis,         from reddit, stocktwits, twitter, google
  stocks/ca: comparison analysis,          get similar, historical, correlation, financials
  stocks/fa: fundamental analysis,         income, balance, cash, earnings
  stocks/res: research web page,            macroaxis, yahoo finance, fool
  stocks/dd: in-depth due-diligence,       news, analyst, shorts, insider, sec
  stocks/bt: strategy backtester,          simple ema, ema cross, rsi strategies
  stocks/ta: technical analysis,           ema, macd, rsi, adx, bbands, obv
  stocks/qa: quantitative analysis,        decompose, cusum, residuals analysis
  stocks/forecast: forecasting techniques,       rnn, nbeats, transformer, block rnn
  stocks/options/unu: show unusual options activity
  stocks/options/calc: basic call/put PnL calculator
  stocks/options/screen: screens tickers based on preset
  stocks/options/load: load new ticker
  stocks/options/exp: see and set expiration dates
  stocks/options/_ticker: Ticker
  stocks/options/_expiry: Expiry
  stocks/options/pcr: display put call ratio for ticker
  stocks/options/info: display option information (volatility, IV rank etc)
  stocks/options/chains: display option chains with greeks
  stocks/options/oi: plot open interest
  stocks/options/vol: plot volume
  stocks/options/voi: plot volume and open interest
  stocks/options/hist: plot option history
  stocks/options/vsurf: show 3D volatility surface
  stocks/options/grhist: plot option greek history
  stocks/options/plot: plot variables provided by the user
  stocks/options/parity: shows whether options are above or below expected price
  stocks/options/binom: shows the value of an option using binomial options pricing
  stocks/options/greeks: shows the greeks for a given option
  stocks/options/pricing: shows options pricing and risk neutral valuation
  stocks/options/hedge: shows portfolio weights in order to neutralise delta
  stocks/options/screen/view: view available presets (or one in particular)
  stocks/options/screen/set: set one of the available presets
  stocks/options/screen/_preset: Preset
  stocks/options/screen/scr: screen data from this preset
  stocks/options/screen/_screened_tickers: Last screened tickers
  stocks/options/screen/ca: take these to comparison analysis menu
  stocks/options/screen/po: take these to portoflio optimization menu
  stocks/options/pricing/_ticker: Ticker
  stocks/options/pricing/_expiry: Expiry
  stocks/options/pricing/add: add an expected price to the list
  stocks/options/pricing/rmv: remove an expected price from the list
  stocks/options/pricing/show: show the listed of expected prices
  stocks/options/pricing/rnval: risk neutral valuation for an option
  stocks/options/hedge/_ticker: Ticker
  stocks/options/hedge/_expiry: Expiry
  stocks/options/hedge/pick: pick the underlying asset position
  stocks/options/hedge/_underlying: Underlying Asset Position
  stocks/options/hedge/list: show the available strike prices for calls and puts
  stocks/options/hedge/add: add an option to the list of options
  stocks/options/hedge/rmv: remove an option from the list of options
  stocks/options/hedge/sop: show selected options and neutral portfolio weights
  stocks/options/hedge/plot: show the option payoff diagram
  stocks/th/symbol: select the symbol
  stocks/th/_symbol_name: Symbol name
  stocks/th/_symbol: Symbol
  stocks/th/_exchange: Exchange open
  stocks/th/open: show open markets
  stocks/th/closed: show closed markets
  stocks/th/all: show all markets
  stocks/th/exchange: show one exchange
  stocks/disc/pipo: past IPOs dates
  stocks/disc/fipo: future IPOs dates
  stocks/disc/gainers: show latest top gainers
  stocks/disc/losers: show latest top losers
  stocks/disc/ugs: undervalued stocks with revenue and earnings growth above 25%
  stocks/disc/gtech: tech stocks with revenue and earnings growth more than 25%
  stocks/disc/active: most active stocks by intraday trade volumest
  stocks/disc/ulc: potentially undervalued large cap stocks
  stocks/disc/asc: small cap stocks with earnings growth rates better than 25%
  stocks/disc/ford: orders by Fidelity Customers
  stocks/disc/arkord: orders by ARK Investment Management LLC
  stocks/disc/upcoming: upcoming earnings release dates
  stocks/disc/trending: trending news
  stocks/disc/cnews: customized news (buybacks, ipos, spacs, healthcare, politics)
  stocks/disc/lowfloat: low float stocks under 10M shares float
  stocks/disc/hotpenny: today's hot penny stocks
  stocks/disc/rtat: top 10 retail traded stocks per day
  stocks/disc/divcal: dividend calendar for selected date
  stocks/sia/load: load a specific ticker and all it's corresponding parameters
  stocks/sia/clear: clear all or one of industry, sector, country and market cap parameters
  stocks/sia/industry: see existing industries, or set industry if arg specified
  stocks/sia/sector: see existing sectors, or set sector if arg specified
  stocks/sia/country: see existing countries, or set country if arg specified
  stocks/sia/mktcap: set mktcap between nano, micro, small, mid, large or mega
  stocks/sia/exchange: revert exclude international exchanges flag
  stocks/sia/period: set period between annual, quarterly or trailing
  stocks/sia/_industry: Industry
  stocks/sia/_sector: Sector
  stocks/sia/_country: Country
  stocks/sia/_mktcap: Market Cap
  stocks/sia/_exclude_exchanges: Exclude Exchanges
  stocks/sia/_period: Period
  stocks/sia/_statistics_: Statistics
  stocks/sia/cps: companies per Sector based on Country (and Market Cap)
  stocks/sia/cpic: companies per Industry based on Country (and Market Cap)
  stocks/sia/cpis: companies per Industry based on Sector (and Market Cap)
  stocks/sia/cpcs: companies per Country based on Sector (and Market Cap)
  stocks/sia/cpci: companies per Country based on Industry (and Market Cap)
  stocks/sia/_financials_: Financials
  stocks/sia/_financials_loaded_: Financials - loaded data (fast mode)
  stocks/sia/sama: see all metrics available
  stocks/sia/metric: visualize financial metric across filters selected
  stocks/sia/satma: see all metrics available over time
  stocks/sia/vis: visualize financial metric across filters selected
  stocks/sia/_returned_tickers: Returned tickers
  stocks/sia/ca: take these to comparison analysis menu
  stocks/dps/load: load a specific stock ticker for analysis
  stocks/dps/shorted: show most shorted stocks
  stocks/dps/ctb: stocks with highest cost to borrow
  stocks/dps/hsi: show top high short interest stocks of over 20% ratio
  stocks/dps/prom: promising tickers based on dark pool shares regression
  stocks/dps/pos: dark pool short position
  stocks/dps/sidtc: short interest and days to cover
  stocks/dps/_ticker: Ticker
  stocks/dps/dpotc: dark pools (ATS) vs OTC data
  stocks/dps/ftd: fails-to-deliver data
  stocks/dps/spos: net short vs position
  stocks/dps/psi: price vs short interest volume
  stocks/scr/view: view available presets (defaults and customs)
  stocks/scr/set: set one of the available presets
  stocks/scr/_preset: Preset
  stocks/scr/historical: view historical price
  stocks/scr/overview: overview (e.g. Sector, Industry, Market Cap, Volume)
  stocks/scr/valuation: valuation (e.g. P/E, PEG, P/S, P/B, EPS this Y)
  stocks/scr/financial: financial (e.g. Dividend, ROA, ROE, ROI, Earnings)
  stocks/scr/ownership: ownership (e.g. Float, Insider Own, Short Ratio)
  stocks/scr/performance: performance (e.g. Perf Week, Perf YTD, Volatility M)
  stocks/scr/technical: technical (e.g. Beta, SMA50, 52W Low, RSI, Change)
  stocks/scr/_screened_tickers: Last screened tickers
  stocks/scr/ca: take these to comparison analysis menu
  stocks/scr/po: take these to portfolio optimization menu
  stocks/ins/view: view available presets
  stocks/ins/set: set one of the available presets
  stocks/ins/_preset: Preset
  stocks/ins/filter: filter insiders based on preset
  stocks/ins/load: load a specific stock ticker for analysis
  stocks/ins/stats: insider stats of the company
  stocks/ins/act: insider activity over time
  stocks/ins/lins: last insider trading of the company
  stocks/ins/lcb: latest cluster buys
  stocks/ins/lpsb: latest penny stock buys
  stocks/ins/lit: latest insider trading (all filings)
  stocks/ins/lip: latest insider purchases
  stocks/ins/blip: big latest insider purchases ($25k+)
  stocks/ins/blop: big latest officer purchases ($25k+)
  stocks/ins/bclp: big latest CEO/CFO purchases ($25k+)
  stocks/ins/lis: latest insider sales
  stocks/ins/blis: big latest insider sales ($100k+)
  stocks/ins/blos: big latest officer sales ($100k+)
  stocks/ins/blcs: big latest CEO/CFO sales ($100k+)
  stocks/ins/topt: top officer purchases today
  stocks/ins/toppw: top officer purchases past week
  stocks/ins/toppm: top officer purchases past month
  stocks/ins/tipt: top insider purchases today
  stocks/ins/tippw: top insider purchases past week
  stocks/ins/tippm: top insider purchases past month
  stocks/ins/tist: top insider sales today
  stocks/ins/tispw: top insider sales past week
  stocks/ins/tispm: top insider sales past month
  stocks/ins/_ticker: Ticker
  stocks/ins/_last_insiders: Last Insiders
  stocks/ins/_top_insiders: Top Insiders
  stocks/gov/_explore: Explore
  stocks/gov/lasttrades: last trades
  stocks/gov/topbuys: show most purchased stocks
  stocks/gov/topsells: show most sold stocks
  stocks/gov/lastcontracts: show last government contracts given out
  stocks/gov/qtrcontracts: quarterly government contracts analysis
  stocks/gov/toplobbying: top corporate lobbying tickers
  stocks/gov/load: load a specific ticker for analysis
  stocks/gov/_ticker: Ticker
  stocks/gov/gtrades: show government trades
  stocks/gov/contracts: show government contracts
  stocks/gov/histcont: historical quarterly government contracts
  stocks/gov/lobbying: corporate lobbying details
  stocks/ca/ticker: set ticker to get similar companies from
  stocks/ca/_ticker: Ticker to get similar companies from
  stocks/ca/tsne: run TSNE on all SP500 stocks and returns closest tickers
  stocks/ca/getpoly: get similar stocks
  stocks/ca/getfinnhub: get similar stocks
  stocks/ca/getfinviz: get similar stocks
  stocks/ca/set: reset and set similar companies
  stocks/ca/add: add more similar companies
  stocks/ca/rmv: remove similar companies individually or all
  stocks/ca/_similar: Similar Companies
  stocks/ca/historical: historical price data comparison
  stocks/ca/hcorr: historical price correlation
  stocks/ca/volume: historical volume data comparison
  stocks/ca/income: income financials comparison
  stocks/ca/balance: balance financials comparison
  stocks/ca/cashflow: cashflow comparison
  stocks/ca/sentiment: sentiment analysis comparison
  stocks/ca/scorr: sentiment correlation
  stocks/ca/overview: brief overview comparison
  stocks/ca/valuation: brief valuation comparison
  stocks/ca/financial: brief financial comparison
  stocks/ca/ownership: brief ownership comparison
  stocks/ca/performance: brief performance comparison
  stocks/ca/technical: brief technical comparison
  stocks/ca/po: portfolio optimization for selected tickers
  stocks/ba/load: load a specific stock ticker for analysis
  stocks/ba/_ticker: Ticker
  stocks/ba/headlines: sentiment from 15+ major news headlines
  stocks/ba/snews: stock price displayed over sentiment of news headlines
  stocks/ba/wsb: show what WSB gang is up to in subreddit wallstreetbets
  stocks/ba/watchlist: show other users watchlist
  stocks/ba/popular: show popular tickers
  stocks/ba/spac_c: show other users spacs announcements from subreddit SPACs
  stocks/ba/spac: show other users spacs announcements from other subs
  stocks/ba/getdd: gets due diligence from another user's post
  stocks/ba/reddit_sent: searches reddit for ticker and finds reddit sentiment
  stocks/ba/trending: trending stocks
  stocks/ba/stalker: stalk stocktwits user's last messages
  stocks/ba/bullbear: estimate quick sentiment from last 30 messages on board
  stocks/ba/messages: output up to the 30 last messages on the board
  stocks/ba/infer: infer about stock's sentiment from latest tweets
  stocks/ba/sentiment: in-depth sentiment prediction from tweets over time
  stocks/ba/mentions: interest over time based on stock's mentions
  stocks/ba/regions: regions that show highest interest in stock
  stocks/ba/interest: interest over time of sentences versus stock price
  stocks/ba/queries: top related queries with this stock
  stocks/ba/rise: top rising related queries with stock
  stocks/ba/trend: most talked about tickers within the last hour
  stocks/ba/hist: plot historical RHI and AHI data by hour
  stocks/ba/jcdr: Jim Cramer's daily recommendations
  stocks/ba/jctr: Jim Cramer's recommendations by ticker
  stocks/fa/load: load a specific stock ticker for analysis
  stocks/fa/_ticker: Ticker
  stocks/fa/data: fundamental and technical data of company
  stocks/fa/mgmt: management team of the company
  stocks/fa/analysis: analyse SEC filings with the help of machine learning
  stocks/fa/score: investing score from Warren Buffett and co
  stocks/fa/warnings: company warnings according to Sean Seah book
  stocks/fa/dcf: advanced Excel customizable discounted cash flow
  stocks/fa/info: information scope of the company
  stocks/fa/mktcap: estimated market cap
  stocks/fa/shrs: shareholders (insiders, institutions and mutual funds)
  stocks/fa/sust: sustainability values (environment, social and governance)
  stocks/fa/cal: calendar earnings and estimates of the company
  stocks/fa/divs: show historical dividends for company
  stocks/fa/splits: stock split and reverse split events since IPO
  stocks/fa/web: open web browser of the company
  stocks/fa/hq: open HQ location of the company
  stocks/fa/income: income statements of the company
  stocks/fa/balance: balance sheet of the company
  stocks/fa/overview: overview of the company
  stocks/fa/key: company key metrics
  stocks/fa/cash: cash flow of the company
  stocks/fa/earnings: earnings dates and reported EPS
  stocks/fa/fraud: key fraud ratios
  stocks/fa/dupont: detailed breakdown for return on equity
  stocks/fa/profile: company profile
  stocks/fa/quote: detailed stock quote information
  stocks/fa/enterprise: company enterprise value
  stocks/fa/metrics: key metrics over time
  stocks/fa/ratios: in-depth ratios over time
  stocks/fa/growth: growth of financial statement items and ratios
  stocks/fa/dcfc: determine the (historical) discounted cash flow
  stocks/res/_ticker: Ticker
  stocks/res/macroaxis: www.macroaxis.com
  stocks/res/yahoo: www.finance.yahoo.com
  stocks/res/finviz: www.finviz.com
  stocks/res/marketwatch: www.marketwatch.com
  stocks/res/fool: www.fool.com
  stocks/res/businessinsider: www.markets.businessinsider.com
  stocks/res/fmp: www.financialmodelingprep.com
  stocks/res/fidelity: www.eresearch.fidelity.com
  stocks/res/tradingview: www.tradingview.com
  stocks/res/marketchameleon: www.marketchameleon.com
  stocks/res/stockrow: www.stockrow.com
  stocks/res/barchart: www.barchart.com
  stocks/res/grufity: www.grufity.com
  stocks/res/fintel: www.fintel.com
  stocks/res/zacks: www.zacks.com
  stocks/res/macrotrends: www.macrotrends.net
  stocks/res/newsfilter: www.newsfilter.io
  stocks/res/stockanalysis: www.stockanalysis.com
  stocks/dd/load: load a specific stock ticker for analysis
  stocks/dd/_ticker: Ticker
  stocks/dd/analyst: analyst prices and ratings of the company
  stocks/dd/rating: rating over time (daily)
  stocks/dd/rot: number of analysts ratings over time (monthly)
  stocks/dd/pt: price targets over time
  stocks/dd/est: quarter and year analysts earnings estimates
  stocks/dd/sec: SEC filings
  stocks/dd/supplier: list of suppliers
  stocks/dd/customer: list of customers
  stocks/dd/arktrades: get ARK trades for ticker
  stocks/bt/_ticker: Ticker
  stocks/bt/whatif: what if you had bought X shares on day Y
  stocks/bt/ema: buy when price exceeds EMA(l)
  stocks/bt/ema_cross: buy when EMA(short) > EMA(long)
  stocks/bt/rsi: buy when RSI < low and sell when RSI > high
  stocks/ta/_ticker: Ticker
  stocks/ta/tv: open interactive chart on
  stocks/ta/view: view historical data and trendlines
  stocks/ta/summary: technical summary report
  stocks/ta/recom: recommendation based on technical indicators
  stocks/ta/_overlap_: Overlap
  stocks/ta/ema: exponential moving average
  stocks/ta/sma: simple moving average
  stocks/ta/wma: weighted moving average
  stocks/ta/hma: hull moving average
  stocks/ta/zlma: zero lag moving average
  stocks/ta/vwap: volume weighted average price
  stocks/ta/_momentum_: Momentum
  stocks/ta/cci: commodity channel index
  stocks/ta/macd: moving average convergence/divergence
  stocks/ta/rsi: relative strength index
  stocks/ta/stoch: stochastic oscillator
  stocks/ta/fisher: fisher transform
  stocks/ta/cg: centre of gravity
  stocks/ta/_trend_: Trend
  stocks/ta/adx: average directional movement index
  stocks/ta/aroon: aroon indicator
  stocks/ta/_volatility_: Volatility
  stocks/ta/bbands: bollinger bands
  stocks/ta/donchian: donchian channels
  stocks/ta/kc: keltner channels
  stocks/ta/_volume_: Volume
  stocks/ta/ad: accumulation/distribution line
  stocks/ta/adosc: chaikin oscillator
  stocks/ta/obv: on balance volume
  stocks/ta/_custom_: Custom
  stocks/ta/fib: fibonacci retracement
  stocks/qa/load: load new ticker
  stocks/qa/pick: pick target column for analysis
  stocks/qa/_ticker: Ticker
  stocks/qa/_target: Target Column
  stocks/qa/_statistics_: Statistics
  stocks/qa/summary: brief summary statistics of loaded stock
  stocks/qa/normality: normality statistics and tests
  stocks/qa/unitroot: unit root test for stationarity (ADF, KPSS)
  stocks/qa/_plots_: Plots
  stocks/qa/line: line plot of selected target
  stocks/qa/hist: histogram with density plot
  stocks/qa/cdf: cumulative distribution function
  stocks/qa/bw: box and whisker plot
  stocks/qa/acf: (partial) auto-correlation function differentials of prices
  stocks/qa/qqplot: residuals against standard normal curve
  stocks/qa/_rolling_metrics_: Rolling Metrics
  stocks/qa/rolling: rolling mean and std deviation of prices
  stocks/qa/spread: rolling variance and std deviation of prices
  stocks/qa/quantile: rolling median and quantile of prices
  stocks/qa/skew: rolling skewness of distribution of prices
  stocks/qa/kurtosis: rolling kurtosis of distribution of prices
  stocks/qa/_risk_: Risk
  stocks/qa/var: display value at risk
  stocks/qa/es: display expected shortfall
  stocks/qa/sh: display sharpe ratio
  stocks/qa/so: display sortino ratio
  stocks/qa/om: display omega ratio
  stocks/qa/_other_: Other
  stocks/qa/raw: print raw data
  stocks/qa/decompose: decomposition in cyclic-trend, season, and residuals of prices
  stocks/qa/cusum: detects abrupt changes using cumulative sum algorithm of prices
  stocks/qa/capm: capital asset pricing model
<<<<<<< HEAD
=======
  stocks/qa/beta: display beta w.r.t to any reference ticker
  stocks/pred/load: load new ticker
  stocks/pred/pick: pick target column for analysis
  stocks/pred/_ticker: Ticker
  stocks/pred/_target: Target Column
  stocks/pred/_models_: Models
  stocks/pred/ets: exponential smoothing (e.g. Holt-Winters)
  stocks/pred/knn: k-Nearest Neighbors
  stocks/pred/regression: polynomial regression
  stocks/pred/arima: autoregressive integrated moving average
  stocks/pred/mlp: MultiLayer Perceptron
  stocks/pred/rnn: Recurrent Neural Network
  stocks/pred/lstm: Long-Short Term Memory
  stocks/pred/conv1d: 1D Convolutional Neural Network
  stocks/pred/mc: Monte-Carlo simulations
>>>>>>> 9034055c
  crypto/load: load a specific cryptocurrency for analysis
  crypto/find: find coins
  crypto/_symbol: Coin
  crypto/_source: Source
  crypto/headlines: crypto sentiment from 15+ major news headlines
  crypto/candle: view a candle chart for a specific cryptocurrency
  crypto/prt: potential returns tool - check how much upside if ETH reaches BTC market cap
  crypto/disc: discover trending cryptocurrencies,     top gainers, losers, top sentiment
  crypto/ov: overview of the cryptocurrencies,       market cap, DeFi, latest news, top exchanges, stables
  crypto/onchain: information on different blockchains,   eth gas fees, whale alerts, DEXes info
  crypto/defi: decentralized finance information,      dpi, llama, tvl, lending, borrow, funding
  crypto/tools: explore different tools                 apytoapr, il
  crypto/nft: non-fungible tokens,                    today drops
  crypto/dd: due-diligence for loaded coin,          coin information, social media, market stats
  crypto/ta: technical analysis for loaded coin,     ema, macd, rsi, adx, bbands, obv
  crypto/pred: prediction techniques,                  regression, arima, rnn, lstm, conv1d, monte carlo
  crypto/forecast: forecasting techniques,                 rnn, nbeats, transformer, block rnn
  crypto/qa: quantitative analysis                   decompose, cusum, residuals analysis
  crypto/disc/cgtop: top coins (with or without category)
  crypto/disc/cgtrending: trending coins
  crypto/disc/cggainers: top gainers - coins which price gained the most in given period
  crypto/disc/cglosers: top losers - coins which price dropped the most in given period
  crypto/disc/cpsearch: search for coins
  crypto/disc/cmctop: top coins
  crypto/disc/drnft: top non fungible tokens
  crypto/disc/drgames: top blockchain games
  crypto/disc/drdapps: top decentralized apps
  crypto/disc/drdex: top decentralized exchanges
  crypto/ov/cgglobal: global crypto market info
  crypto/ov/cgdefi: global DeFi market info
  crypto/ov/cgstables: stablecoins
  crypto/ov/cgexchanges: top crypto exchanges
  crypto/ov/cgexrates: coin exchange rates
  crypto/ov/cgindexes: crypto indexes
  crypto/ov/cgderivatives: crypto derivatives
  crypto/ov/cgcategories: crypto categories
  crypto/ov/cghold: ethereum, bitcoin holdings overview statistics
  crypto/ov/hm: crypto heatmap
  crypto/ov/cpglobal: global crypto market info
  crypto/ov/cpinfo: basic info about all coins available
  crypto/ov/cpmarkets: market related info about all coins available
  crypto/ov/cpexchanges: list all exchanges
  crypto/ov/cpexmarkets: all available markets on given exchange
  crypto/ov/cpplatforms: list blockchain platforms eg. ethereum, solana, kusama, terra
  crypto/ov/cpcontracts: all smart contracts for given platform
  crypto/ov/cbpairs: info about available trading pairs
  crypto/ov/news: recent crypto news
  crypto/ov/wf: overall withdrawal fees
  crypto/ov/ewf: overall exchange withdrawal fees
  crypto/ov/wfpe: crypto withdrawal fees per exchange
  crypto/ov/altindex: altcoin season index (75% of top 50 coins perform better than BTC)
  crypto/ov/btcrb: display bitcoin rainbow price chart (logarithmic regression)
  crypto/ov/ch: lists major crypto-related hacks
  crypto/ov/cr: crypto supply or borrow interest rates
  crypto/onchain/hr: check blockchain hashrate over time (BTC or ETH)
  crypto/onchain/btccp: displays BTC circulating supply
  crypto/onchain/btcct: displays BTC confirmed transactions
  crypto/onchain/gwei: check current eth gas fees
  crypto/onchain/whales: check crypto wales transactions
  crypto/onchain/lt: last trades by dex or month
  crypto/onchain/dvcp: daily volume for crypto pair
  crypto/onchain/tv: token volume on DEXes
  crypto/onchain/ueat: unique ethereum addresses which made a transaction
  crypto/onchain/ttcp: top traded crypto pairs on given decentralized exchange
  crypto/onchain/baas: bid, ask prices, average spread for given crypto pair
  crypto/onchain/_address: Ethereum address
  crypto/onchain/_type: Address type
  crypto/onchain/_ethereum_: Ethereum
  crypto/onchain/address: load ethereum address of token, account or transaction
  crypto/onchain/top: top ERC20 tokens
  crypto/onchain/balance: check ethereum balance
  crypto/onchain/hist: ethereum balance history (transactions)
  crypto/onchain/info: ERC20 token info
  crypto/onchain/holders: top ERC20 token holders
  crypto/onchain/th: ERC20 token history
  crypto/onchain/prices: ERC20 token historical prices
  crypto/onchain/tx: ethereum blockchain transaction info
  crypto/defi/newsletter: recent DeFi related newsletters
  crypto/defi/dpi: DeFi protocols listed on DefiPulse
  crypto/defi/vaults: top DeFi Vaults on different blockchains
  crypto/defi/tokens: tokens trade-able on Uniswap
  crypto/defi/stats: base statistics about Uniswap
  crypto/defi/pairs: recently added pairs on Uniswap
  crypto/defi/pools: pools by volume on Uniswap
  crypto/defi/swaps: recent swaps done on Uniswap
  crypto/defi/ldapps: lists dApps
  crypto/defi/gdapps: top DeFi dApps grouped by chain
  crypto/defi/stvl: historical values of the total sum of TVLs from all dApps
  crypto/defi/dtvl: historical total value locked (TVL) by dApp
  crypto/defi/aterra: 30-day history of specified asset in terra address
  crypto/defi/ayr: 30-day history of anchor yield reserve
  crypto/defi/sinfo: staking info for provided terra account address
  crypto/defi/validators: information about terra blockchain validators
  crypto/defi/govp: terra blockchain governance proposals list
  crypto/defi/gacc: terra blockchain account growth history
  crypto/defi/sratio: terra blockchain staking ratio history
  crypto/defi/sreturn: terra blockchain staking returns history
  crypto/defi/lcsc: Luna circulating supply changes
  crypto/defi/anchor: anchor earnings data
  crypto/tools/aprtoapy: convert apr to apy
  crypto/tools/li: calculate impermanent loss
  crypto/nft/today: today's NFT drops
  crypto/nft/upcoming: upcoming NFT drops
  crypto/nft/ongoing: Ongoing NFT drops
  crypto/nft/newest: Recently NFTs added
  crypto/nft/stats: check open sea collection stats
  crypto/dd/_overview_: Overview
  crypto/dd/_market_: Market
  crypto/dd/_metrics_: Metrics
  crypto/dd/_contributors_: Contributors and Investors
  crypto/dd/_tokenomics_: Tokenomics
  crypto/dd/_roadmap_: Roadmap and News
  crypto/dd/_activity_: Activity and Community
  crypto/dd/load: load a specific cryptocurrency for analysis
  crypto/dd/_symbol: Coin
  crypto/dd/_source: Source
  crypto/dd/info: basic information about loaded coin
  crypto/dd/market: market stats about loaded coin
  crypto/dd/ath: all time high related stats for loaded coin
  crypto/dd/atl: all time low related stats for loaded coin
  crypto/dd/web: found websites for loaded coin e.g forum, homepage
  crypto/dd/social: social portals urls for loaded coin, e.g reddit, twitter
  crypto/dd/score: different kind of scores for loaded coin, e.g developer score, sentiment score
  crypto/dd/dev: github, bitbucket coin development statistics
  crypto/dd/bc: links to blockchain explorers for loaded coin
  crypto/dd/active: active addresses
  crypto/dd/nonzero: addresses with non-zero balances
  crypto/dd/change: 30d change of supply held on exchange wallets
  crypto/dd/eb: total balance held on exchanges (in percentage and units)
  crypto/dd/oi: open interest per exchange
  crypto/dd/fundrate: funding rate per exchange
  crypto/dd/basic: basic information about loaded coin
  crypto/dd/ps: price and supply related metrics for loaded coin
  crypto/dd/mkt: all markets for loaded coin
  crypto/dd/ex: all exchanges where loaded coin is listed
  crypto/dd/twitter: tweets for loaded coin
  crypto/dd/events: events related to loaded coin
  crypto/dd/balance: coin balance
  crypto/dd/trades: last trades
  crypto/dd/ob: order book
  crypto/dd/stats: coin stats
  crypto/dd/mcapdom: market cap dominance
  crypto/dd/mt: messari timeseries e.g. twitter followers, circ supply, etc
  crypto/dd/rm: roadmap
  crypto/dd/tk: tokenomics e.g. circulating/max/total supply, emission type, etc
  crypto/dd/pi: project information e.g. technology details, public repos, audits, vulns
  crypto/dd/team: contributors (individuals and organizations)
  crypto/dd/inv: investors (individuals and organizations)
  crypto/dd/gov: governance details
  crypto/dd/fr: fundraising details e.g. treasury accounts, sales rounds, allocation
  crypto/dd/links: links e.g. whitepaper, github, twitter, youtube, reddit, telegram
  crypto/dd/gh: github activity over time
  crypto/dd/news: loaded coin's most recent news
  crypto/ta/_ticker: Coin loaded
  crypto/ta/tv: open interactive chart on
  crypto/ta/_overlap_: Overlap
  crypto/ta/ema: exponential moving average
  crypto/ta/sma: simple moving average
  crypto/ta/wma: weighted moving average
  crypto/ta/hma: hull moving average
  crypto/ta/zlma: zero lag moving average
  crypto/ta/vwap: volume weighted average price
  crypto/ta/_momentum_: Momentum
  crypto/ta/cci: commodity channel index
  crypto/ta/macd: moving average convergence/divergence
  crypto/ta/rsi: relative strength index
  crypto/ta/stoch: stochastic oscillator
  crypto/ta/fisher: fisher transform
  crypto/ta/cg: centre of gravity
  crypto/ta/_trend_: Trend
  crypto/ta/adx: average directional movement index
  crypto/ta/aroon: aroon indicator
  crypto/ta/_volatility_: Volatility
  crypto/ta/bbands: bollinger bands
  crypto/ta/donchian: donchian channels
  crypto/ta/kc: keltner channels
  crypto/ta/_volume_: Volume
  crypto/ta/ad: accumulation/distribution line
  crypto/ta/adosc: chaikin oscillator
  crypto/ta/obv: on balance volume
  crypto/ta/_custom_: Custom
  crypto/ta/fib: fibonacci retracement
  crypto/qa/load: load new ticker
  crypto/qa/pick: pick target column for analysis
  crypto/qa/_ticker: Ticker
  crypto/qa/_target: Target Column
  crypto/qa/_statistics_: Statistics
  crypto/qa/summary: brief summary statistics of loaded stock
  crypto/qa/normality: normality statistics and tests
  crypto/qa/unitroot: unit root test for stationarity (ADF, KPSS)
  crypto/qa/_plots_: Plots
  crypto/qa/line: line plot of selected target
  crypto/qa/hist: histogram with density plot
  crypto/qa/cdf: cumulative distribution function
  crypto/qa/bw: box and whisker plot
  crypto/qa/acf: (partial) auto-correlation function differentials of prices
  crypto/qa/qqplot: residuals against standard normal curve
  crypto/qa/_rolling_metrics_: Rolling Metrics
  crypto/qa/rolling: rolling mean and std deviation of prices
  crypto/qa/spread: rolling variance and std deviation of prices
  crypto/qa/quantile: rolling median and quantile of prices
  crypto/qa/skew: rolling skewness of distribution of prices
  crypto/qa/kurtosis: rolling kurtosis of distribution of prices
  crypto/qa/_other_: Other
  crypto/qa/raw: print raw data
  crypto/qa/decompose: decomposition in cyclic-trend, season, and residuals of prices
  crypto/qa/cusum: detects abrupt changes using cumulative sum algorithm of prices
  etf/ln: lookup by name
  etf/ld: lookup by description
  etf/load: load ETF data
  etf/_symbol: Symbol
  etf/_major_holdings: Major holdings
  etf/ca: comparison analysis,          get similar, historical, correlation, financials
  etf/disc: discover ETFs,                gainers/decliners/active
  etf/scr: screener ETFs,                overview/performance, using preset filters
  etf/overview: get overview
  etf/holdings: top company holdings
  etf/weights: sector weights allocation
  etf/summary: summary description of the ETF
  etf/candle: view a candle chart for ETF
  etf/news: latest news of the company
  etf/pir: create (multiple) passive investor excel report(s)
  etf/compare: compare multiple different ETFs
  etf/ta: technical analysis,           ema, macd, rsi, adx, bbands, obv
  etf/pred: prediction techniques,        regression, arima, rnn, lstm
  etf/disc/gainers: top gainers
  etf/disc/decliners: top decliners
  etf/disc/active: most active
  etf/scr/view: view available presets
  etf/scr/set: set one of the available presets
  etf/scr/_preset: Preset
  etf/scr/screen: screen ETF using preset selected
  etf/scr/sbc: screen by category
  etf/ta/_ticker: ETF
  etf/ta/_overlap_: Overlap
  etf/ta/ema: exponential moving average
  etf/ta/sma: simple moving average
  etf/ta/wma: weighted moving average
  etf/ta/hma: hull moving average
  etf/ta/zlma: zero lag moving average
  etf/ta/vwap: volume weighted average price
  etf/ta/_momentum_: Momentum
  etf/ta/cci: commodity channel index
  etf/ta/macd: moving average convergence/divergence
  etf/ta/rsi: relative strength index
  etf/ta/stoch: stochastic oscillator
  etf/ta/fisher: fisher transform
  etf/ta/cg: centre of gravity
  etf/ta/_trend_: Trend
  etf/ta/adx: average directional movement index
  etf/ta/aroon: aroon indicator
  etf/ta/_volatility_: Volatility
  etf/ta/bbands: bollinger bands
  etf/ta/donchian: donchian channels
  etf/ta/kc: keltner channels
  etf/ta/_volume_: Volume
  etf/ta/ad: accumulation/distribution line
  etf/ta/adosc: chaikin oscillator
  etf/ta/obv: on balance volume
  etf/ta/_custom_: Custom
  etf/ta/fib: fibonacci retracement
  etf/pred/load: load new ticker
  etf/pred/pick: pick target column for analysis
  etf/pred/_ticker: Ticker loaded
  etf/pred/_target: Target column
  etf/pred/_models_: Models
  etf/pred/ets: exponential smoothing (e.g. Holt-Winters)
  etf/pred/knn: k-Nearest Neighbors
  etf/pred/regression: polynomial regression
  etf/pred/arima: autoregressive integrated moving average
  etf/pred/mlp: MultiLayer Perceptron
  etf/pred/rnn: Recurrent Neural Network
  etf/pred/lstm: Long-Short Term Memory
  etf/pred/conv1d: 1D Convolutional Neural Network
  etf/pred/mc: Monte-Carlo simulations
  economy/_database_: Databases
  economy/_stored: Stored datasets
  economy/overview: show a market overview of either indices, bonds or currencies
  economy/futures: display a futures and commodities overview
  economy/map: S&P500 index stocks map
  economy/bigmac: The Economist Big Mac index
  economy/macro: collect macro data for a country or countries
  economy/fred: collect macro data from FRED based on a series ID
  economy/index: find and plot any (major) index on the market
  economy/treasury: obtain U.S. treasury rates
  economy/ycrv: show sovereign yield curves
  economy/ecocal: display economic calendar
  economy/plot: plot data from the above commands together
  economy/rtps: real-time performance sectors
  economy/valuation: valuation of sectors, industry, country
  economy/performance: performance of sectors, industry, country
  economy/spectrum: spectrum of sectors, industry, country
  economy/pred: Open the prediction menu to analyse stored data
  economy/forecast: forecasting techniques; rnn, nbeats, transformer, block rnn
  economy/qa: Open quantitative analysis menu with stored data
  economy/qa/pick: pick new series from stored economy data
  economy/qa/_series: Selected series
  economy/qa/_statistics_: Statistics
  economy/qa/summary: brief summary statistics of loaded stock
  economy/qa/normality: normality statistics and tests
  economy/qa/unitroot: unit root test for stationarity (ADF, KPSS)
  economy/qa/_plots_: Plots
  economy/qa/line: line plot of selected target
  economy/qa/hist: histogram with density plot
  economy/qa/cdf: cumulative distribution function
  economy/qa/bw: box and whisker plot
  economy/qa/acf: (partial) auto-correlation function differentials of prices
  economy/qa/qqplot: residuals against standard normal curve
  economy/qa/_rolling_metrics_: Rolling Metrics
  economy/qa/rolling: rolling mean and std deviation of prices
  economy/qa/spread: rolling variance and std deviation of prices
  economy/qa/quantile: rolling median and quantile of prices
  economy/qa/skew: rolling skewness of distribution of prices
  economy/qa/kurtosis: rolling kurtosis of distribution of prices
  economy/qa/_other_: Other
  economy/qa/raw: print raw data
  economy/qa/decompose: decomposition in cyclic-trend, season, and residuals of prices
  economy/qa/cusum: detects abrupt changes using cumulative sum algorithm of prices
  forex/_ticker: Ticker
  forex/_from: From
  forex/_to: To
  forex/_source: Source
  forex/quote: get last quote
  forex/load: get historical data
  forex/candle: show candle plot for loaded pair
  forex/fwd: get forward rates for loaded pair
  forex/ta: technical analysis,          ema, macd, rsi, adx, bbands, obv
  forex/qa: quantitative analysis,       decompose, cusum, residuals analysis
  forex/pred: prediction techniques        regression, arima, rnn, lstm, conv1d, monte carlo
  forex/forex: Forex brokerages
  forex/oanda: Oanda menu
  forex/ta/_currency: Currency pair loaded
  forex/ta/_source: Source
  forex/ta/_overlap_: Overlap
  forex/ta/ema: exponential moving average
  forex/ta/sma: simple moving average
  forex/ta/zlma: zero lag moving average
  forex/ta/_momentum_: Momentum
  forex/ta/cci: commodity channel index
  forex/ta/macd: moving average convergence/divergence
  forex/ta/rsi: relative strength index
  forex/ta/stoch: stochastic oscillator
  forex/ta/fisher: fisher transform
  forex/ta/cg: centre of gravity
  forex/ta/_trend_: Trend
  forex/ta/adx: average directional movement index
  forex/ta/aroon: aroon indicator
  forex/ta/_volatility_: Volatility
  forex/ta/bbands: bollinger bands
  forex/ta/donchian: donchian channels
  forex/ta/_custom_: Custom
  forex/ta/fib: fibonacci retracement
  forex/qa/pick: pick target column for analysis
  forex/qa/_pair: Pair
  forex/qa/_target: Target
  forex/qa/_statistics_: Statistics
  forex/qa/summary: brief summary statistics of loaded stock
  forex/qa/normality: normality statistics and tests
  forex/qa/unitroot: unit root test for stationarity (ADF, KPSS)
  forex/qa/_plots_: Plots
  forex/qa/line: line plot of selected target
  forex/qa/hist: histogram with density plot
  forex/qa/cdf: cumulative distribution function
  forex/qa/bw: box and whisker plot
  forex/qa/acf: (partial) auto-correlation function differentials of prices
  forex/qa/qqplot: residuals against standard normal curve
  forex/qa/_rolling_metrics_: Rolling Metrics
  forex/qa/rolling: rolling mean and std deviation of prices
  forex/qa/spread: rolling variance and std deviation of prices
  forex/qa/quantile: rolling median and quantile of prices
  forex/qa/skew: rolling skewness of distribution of prices
  forex/qa/kurtosis: rolling kurtosis of distribution of prices
  forex/qa/_other_: Other
  forex/qa/raw: print raw data
  forex/qa/decompose: decomposition in cyclic-trend, season, and residuals of prices
  forex/qa/cusum: detects abrupt changes using cumulative sum algorithm of prices
  forex/pred/pick: pick new target variable
  forex/pred/_pair: Pair loaded
  forex/pred/_target: Target column
  forex/pred/_models_: Models
  forex/pred/ets: exponential smoothing (e.g. Holt-Winters)
  forex/pred/knn: k-Nearest Neighbors
  forex/pred/regression: polynomial regression
  forex/pred/arima: autoregressive integrated moving average
  forex/pred/mlp: MultiLayer Perceptron
  forex/pred/rnn: Recurrent Neural Network
  forex/pred/lstm: Long-Short Term Memory
  forex/pred/conv1d: 1D Convolutional Neural Network
  forex/pred/mc: Monte-Carlo simulations
  forex/oanda/summary: shows account summary
  forex/oanda/calendar: show calendar
  forex/oanda/list: list order history
  forex/oanda/pending: get information on pending orders
  forex/oanda/cancel: cancel a pending order by ID -i order ID
  forex/oanda/positions: get open positions
  forex/oanda/trades: list open trades
  forex/oanda/closetrade: close a trade by id
  forex/oanda/from: select the "from" currency in a forex pair
  forex/oanda/to: select the "to" currency in a forex pair
  forex/oanda/_loaded: Loaded instrument
  forex/oanda/_from: From
  forex/oanda/_to: To
  forex/oanda/_source: Source
  forex/oanda/candles: show candles
  forex/oanda/price: shows price for selected instrument
  forex/oanda/order: place limit order -u NUMBER of units -p price
  forex/oanda/orderbook: print orderbook
  forex/oanda/positionbook: print positionbook
  funds/country: set a country for filtering
  funds/_country: Current Country
  funds/overview: overview of top funds by country
  funds/search: search for Mutual Funds
  funds/load: load historical fund data
  funds/_fund: Current Fund
  funds/info: get fund information
  funds/plot: plot loaded historical fund data
  funds/sector: sector weightings
  funds/equity: equity holdings
  funds/al_swe: display fund allocation (sector, country, holdings)
  funds/info_swe: get fund information
  alternative/covid: COVID menu,                 cases, deaths, rates
  alternative/oss: Open Source menu,           star history, repos information
  alternative/covid/slopes: get countries with highest slope in cases
  alternative/covid/country: select country for data
  alternative/covid/_country: Country
  alternative/covid/ov: get overview (cases and deaths) for selected country
  alternative/covid/deaths: get deaths for selected country
  alternative/covid/cases: get cases for selected country
  alternative/covid/rates: get death/cases rate for selected country
  alternative/oss/rossidx: the fastest-growing open-source startups
  alternative/oss/rs: repo summary
  alternative/oss/sh: repo star history
  alternative/oss/tr: top starred repos
  econometrics/_data_loc: Looking for data in
  econometrics/load: load a dataset (also works with StatsModels datasets)
  econometrics/export: export a processed dataset
  econometrics/remove: remove one of the loaded datasets
  econometrics/options: show available column-dataset options
  econometrics/_loaded: Loaded files and data columns
  econometrics/_exploration_: Exploration
  econometrics/show: show a portion of a loaded dataset
  econometrics/plot: plot data from a dataset
  econometrics/type: change types of the columns or display their types
  econometrics/desc: show descriptive statistics of a dataset
  econometrics/index: set (multi) index based on columns
  econometrics/clean: clean a dataset by filling or dropping NaNs
  econometrics/modify: combine columns of datasets and delete or rename columns
  econometrics/add: Add columns to dataset with option to use formulas
  econometrics/delete: Delete columns from dataset
  econometrics/combine: Combine columns from different datasets
  econometrics/rename: Rename column from dataset
  econometrics/_regression_: Regression
  econometrics/_regression_tests_: Regression Tests
  econometrics/ols: fit a (multi) linear regression model
  econometrics/norm: perform normality tests on a column of a dataset
  econometrics/root: perform unitroot tests (ADF & KPSS) on a column of a dataset
  econometrics/panel: estimate model based on various regression techniques
  econometrics/compare: compare results of all estimated models
  econometrics/_tests_: Tests
  econometrics/dwat: Durbin-Watson autocorrelation test on the residuals of the regression
  econometrics/bgod: Breusch-Godfrey autocorrelation tests with lags on the residuals of the regression
  econometrics/bpag: Breusch-Pagan heteroscedasticity test on the residuals of the regression
  econometrics/granger: Granger causality tests on two columns
  econometrics/coint: co-integration test on a multitude of columns
  portfolio/bro: brokers holdings,   supports robinhood, ally, degiro, coinbase
  portfolio/po: portfolio optimization,  optimize your portfolio weights efficiently
  portfolio/load: load data into the portfolio
  portfolio/_loaded: Loaded orderbook
  portfolio/_riskfreerate: Risk Free Rate
  portfolio/show: show existing transactions
  portfolio/bench: define the benchmark
  portfolio/_benchmark: Benchmark
  portfolio/_graphs_: Graphs
  portfolio/holdv: holdings of assets (absolute value)
  portfolio/holdp: portfolio holdings of assets (in percentage)
  portfolio/cret: cumulative returns
  portfolio/yret: yearly returns
  portfolio/mret: monthly returns
  portfolio/dret: daily returns
  portfolio/distr: distribution of daily returns
  portfolio/maxdd: maximum drawdown
  portfolio/rvol: rolling volatility
  portfolio/rsharpe: rolling sharpe
  portfolio/rsort: rolling sortino
  portfolio/rbeta: rolling beta
  portfolio/_metrics_: Metrics
  portfolio/alloc: allocation on an asset, sector, countries or regions basis
  portfolio/summary: all portfolio vs benchmark metrics for a certain period of choice
  portfolio/metric: portfolio vs benchmark metric for all different periods
  portfolio/perf: performance of the portfolio versus benchmark
  portfolio/_risk_: Risk Metrics
  portfolio/var: display value at risk
  portfolio/es: display expected shortfall
  portfolio/om: display omega ratio
  portfolio/bro/ally: Ally Invest Menu
  portfolio/bro/degiro: Degiro Menu
  portfolio/bro/rh: Robinhood Menu
  portfolio/bro/cb: Coinbase Pro Menu
  portfolio/bro/ally/holdings: show account holdings
  portfolio/bro/ally/history: show history of your account
  portfolio/bro/ally/balances: show balance details of account
  portfolio/bro/ally/_info_: Stock Information
  portfolio/bro/ally/quote: get stock quote
  portfolio/bro/ally/movers: get ranked lists of movers
  portfolio/bro/degiro/login: connect to degiro's api
  portfolio/bro/degiro/logout: disconnect from degiro's api
  portfolio/bro/degiro/hold: view holdings
  portfolio/bro/degiro/lookup: view search for a product by name
  portfolio/bro/degiro/create: create an order
  portfolio/bro/degiro/update: update an order
  portfolio/bro/degiro/cancel: cancel an order using the id
  portfolio/bro/degiro/pending: view pending orders
  portfolio/bro/degiro/companynews: view news about a company with it's isin
  portfolio/bro/degiro/lastnews: view latest news
  portfolio/bro/degiro/topnews: view top news preview
  portfolio/bro/degiro/paexport: csv export for portfolio analysis
  portfolio/bro/rh/login: login to robinhood
  portfolio/bro/rh/holdings: show account holdings in stocks
  portfolio/bro/rh/history: show equity history of your account
  portfolio/bro/cb/account: show balance of your account
  portfolio/bro/cb/history: show history of your account
  portfolio/bro/cb/deposits: show all your deposits or internal transfers
  portfolio/bro/cb/orders: show all your orders
  portfolio/po/load: load tickers and categories from .xlsx or .csv file
  portfolio/po/_loaded: Portfolio loaded
  portfolio/po/_tickers: Tickers
  portfolio/po/_categories: Categories
  portfolio/po/file: select portfolio parameter file
  portfolio/po/params: specify and show portfolio risk parameters
  portfolio/po/_parameter: Parameter file
  portfolio/po/_mean_risk_optimization_: Mean Risk Optimization
  portfolio/po/maxsharpe: maximal Sharpe ratio portfolio (a.k.a the tangency portfolio)
  portfolio/po/minrisk: minimum risk portfolio
  portfolio/po/maxutil: maximal risk averse utility function, given some risk aversion parameter
  portfolio/po/maxret: maximal return portfolio
  portfolio/po/maxdiv: maximum diversification portfolio
  portfolio/po/maxdecorr: maximum decorrelation portfolio
  portfolio/po/blacklitterman: black litterman portfolio
  portfolio/po/ef: show the efficient frontier
  portfolio/po/_risk_parity_optimization_: Risk Parity Optimization
  portfolio/po/riskparity: risk parity portfolio using risk budgeting approach
  portfolio/po/relriskparity: relaxed risk parity using least squares approach
  portfolio/po/_hierarchical_clustering_models_: Hierarchical Clustering Models
  portfolio/po/hrp: hierarchical risk parity
  portfolio/po/herc: hierarchical equal risk contribution
  portfolio/po/nco: nested clustering optimization
  portfolio/po/_other_optimization_techniques_: Other Optimization Techniques
  portfolio/po/equal: equally weighted
  portfolio/po/mktcap: weighted according to market cap (property marketCap)
  portfolio/po/dividend: weighted according to dividend yield (property dividendYield)
  portfolio/po/property: weight according to selected info property
  portfolio/po/_optimized_portfolio: Optimized portfolio
  portfolio/po/rpf: remove portfolios from the list of saved portfolios
  portfolio/po/show: show selected portfolios and categories from the list of saved portfolios
  portfolio/po/plot: plot selected charts from the list of saved portfolios
  portfolio/po/params/_loaded: Loaded file
  portfolio/po/params/file: load portfolio risk parameters
  portfolio/po/params/save: save portfolio risk parameters to specified file
  portfolio/po/params/_model: Model of interest
  portfolio/po/params/clear: clear model of interest from filtered parameters
  portfolio/po/params/set: set model of interest to filter parameters
  portfolio/po/params/arg: set a different value for an argument
  portfolio/po/params/_parameters_: Parameters
  dashboards/stocks: historic stock information
  dashboards/correlation: stock correlations
  dashboards/vsurf: options volatility surface
  dashboards/chains: options chain analysis
  dashboards/shortdata: finra shortdata analysis
  dashboards/crypto: cryptocurrency exchange rates against USD
  reports/_reports_: Select one of the following report
  forecasting/_disclaimer_: DISCLAIMER
  forecasting/_comp_device: Current Compute Device (CPU or GPU)
  forecasting/_comp_ram: Current RAM
  forecasting/_rec_data_size: Recommended Max dataset size based on current RAM
  forecasting/_torch_ver: Torch version
  forecasting/_darts_ver: Darts version
  forecasting/_data_loc: Looking for data in
  forecasting/load: load a dataset from csv
  forecasting/_loaded: Loaded files and data columns
  forecasting/_exploration_: Exploration
  forecasting/show: Show a portion of a loaded dataset
  forecasting/plot: Plot a specific column of a loaded dataset
  forecasting/clean: Clean a dataset by filling or dropping NaNs
  forecasting/desc: Show descriptive statistics of a dataset
  forecasting/corr: Plot the correlation coefficients for dataset features
  forecasting/season: Plot the seasonality for a dataset column
  forecasting/combine: Combine columns from different datasets
  forecasting/delete: Delete columns from dataset
  forecasting/rename: Rename columns from dataset
  forecasting/export: Export a processed dataset
  forecasting/_feateng_: Feature Engineering
  forecasting/ema: Add Exponentially Weighted Moving Average
  forecasting/sto: Add Stochastic Oscillator %K and %D
  forecasting/rsi: Add Relative Strength Index
  forecasting/roc: Add Rate of Change
  forecasting/mom: Add Momentum
  forecasting/delta: Add % Change
  forecasting/atr: Add Average True Range
  forecasting/signal: Add Price Signal (short vs. long term)
  forecasting/_tsforecasting_: TimeSeries Forecasting
  forecasting/arima: Arima (Non-darts)
  forecasting/knn: KNN (Non-darts)
  forecasting/mc: Monte Carlo Simulation (Non-darts)
  forecasting/expo: Probabilistic Exponential Smoothing
  forecasting/theta: Theta Method
  forecasting/linregr: Probabilistic Linear Regression
  forecasting/regr: Regression
  forecasting/rnn: Probabilistic Recurrent Neural Network (RNN, LSTM, GRU)
  forecasting/brnn: Block Recurrent Neural Network (RNN, LSTM, GRU) (feat. Past covariates)
  forecasting/nbeats: Neural Bayesian Estimation (feat. Past covariates)
  forecasting/tcn: Temporal Convolutional Neural Network (feat. Past covariates)
  forecasting/trans: Transformer model (feat. Past covariates)
  forecasting/tft: Temporal Fusion Transformer (feat. Past covariates)
  forecasting/_comingsoon_: Coming Soon<|MERGE_RESOLUTION|>--- conflicted
+++ resolved
@@ -471,8 +471,6 @@
   stocks/qa/decompose: decomposition in cyclic-trend, season, and residuals of prices
   stocks/qa/cusum: detects abrupt changes using cumulative sum algorithm of prices
   stocks/qa/capm: capital asset pricing model
-<<<<<<< HEAD
-=======
   stocks/qa/beta: display beta w.r.t to any reference ticker
   stocks/pred/load: load new ticker
   stocks/pred/pick: pick target column for analysis
@@ -488,7 +486,6 @@
   stocks/pred/lstm: Long-Short Term Memory
   stocks/pred/conv1d: 1D Convolutional Neural Network
   stocks/pred/mc: Monte-Carlo simulations
->>>>>>> 9034055c
   crypto/load: load a specific cryptocurrency for analysis
   crypto/find: find coins
   crypto/_symbol: Coin
