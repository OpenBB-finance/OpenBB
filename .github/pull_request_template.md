# Pull Request OpenBB

## The OpenBBTerminal

<details>
<summary> Pull Request for the OpenBBTerminal</summary>

### Description

- [ ] Summary of the change/ bug fix.
- [ ] Link # issue, if applicable.
- [ ] Screenshot of the feature or the bug before/after fix, if applicable.
- [ ] Relevant motivation and context.
- [ ] List any dependencies that are required for this change.

### How has this been tested?

- Please describe the tests that you ran to verify your changes.
- Please provide instructions so we can reproduce.
- Please also list any relevant details for your test configuration.

- [ ] Ensure the affected commands still execute in the OpenBB Terminal.
- [ ] Ensure the Platform (previously named SDK) is working as intended.
- [ ] Check any related reports.

### Checklist

<<<<<<< HEAD

=======
>>>>>>> f69868d9
- [ ] I ensure I have self-reviewed my code.
- [ ] I have commented/documented my code, particularly in hard-to-understand sections.
- [ ] I have adhered to the GitFlow naming convention and my branch name is in the format of `feature/feature-name` or `hotfix/hotfix-name`.
- [ ] Update [our documentation](https://openbb-finance.github.io/OpenBBTerminal/) following [these guidelines](https://github.com/OpenBB-finance/OpenBBTerminal/tree/main/website).  Update any user guides that are affected by the changes.
- [ ] Update our tests following [these guidelines](https://github.com/OpenBB-finance/OpenBBTerminal/tree/main/tests).
- [ ] Make sure you are following our [CONTRIBUTING guidelines](https://github.com/OpenBB-finance/OpenBBTerminal/blob/main/CONTRIBUTING.md).
- [ ] If a feature was added make sure to add it to the corresponding [integration test script](https://github.com/OpenBB-finance/OpenBBTerminal/tree/develop/openbb_terminal/miscellaneous/integration_tests_scripts).

</details>

## The OpenBB Platform

<details>
<summary> Pull Request for the OpenBB Platform</summary>

### Description

- [ ] Summary of the change/ bug fix.
- [ ] Link # issue, if applicable.
- [ ] Screenshot of the feature or the bug before/after fix, if applicable.
- [ ] Relevant motivation and context.
- [ ] List any dependencies that are required for this change.

### How has this been tested?

- Please describe the tests that you ran to verify your changes.
- Please provide instructions so we can reproduce.
- Please also list any relevant details for your test configuration.

- [ ] Ensure all unit and integration tests pass.
- If you modified/added command(s):
  - [ ] Ensure the command(s) execute with the expected output.
    - [ ] API.
    - [ ] Python Interface.
  - [ ] If applicable, please add new tests for the command (see [CONTRIBUTING.md](/openbb_platform/CONTRIBUTING.md) to leverage semi-automated testing).
- If a new provider was introduced or a new fetcher was added to an existing provider:
  - [ ] Ensure the existing tests pass.
  - [ ] Ensure the new provider and/or fetcher is stable and usable.
  - [ ] If applicable, please add new tests for the provider and/or fetcher (see [CONTRIBUTING.md](/openbb_platform/CONTRIBUTING.md) to leverage semi-automated testing).
<<<<<<< HEAD

=======
- If a new provider or extension was added:
  - [ ] Update the list of [Extensions](/openbb_platform/EXTENSIONS.md).
  - [ ] Update the list of [Providers](/openbb_platform/PROVIDERS.md).
  - [ ] If it's a community extension or provider, update the [integration tests GitHub Action workflow](/.github/workflows/platform-api-integration-test.yml).
>>>>>>> f69868d9

### Checklist

- [ ] I have performed a self-review of my own code.
- [ ] I have commented my code, particularly in hard-to-understand areas.
- [ ] I have adhered to the GitFlow naming convention and my branch name is in the format of `feature/feature-name` or `hotfix/hotfix-name`.
- [ ] I ensure that I am following th [CONTRIBUTING guidelines](https://github.com/OpenBB-finance/OpenBBTerminal/blob/main/CONTRIBUTING.md).
  - [ ] (If applicable) I have updated tests following [these guidelines](/openbb_platform/CONTRIBUTING.md#qa-your-extension).

<<<<<<< HEAD

=======
>>>>>>> f69868d9
</details><|MERGE_RESOLUTION|>--- conflicted
+++ resolved
@@ -25,10 +25,6 @@
 
 ### Checklist
 
-<<<<<<< HEAD
-
-=======
->>>>>>> f69868d9
 - [ ] I ensure I have self-reviewed my code.
 - [ ] I have commented/documented my code, particularly in hard-to-understand sections.
 - [ ] I have adhered to the GitFlow naming convention and my branch name is in the format of `feature/feature-name` or `hotfix/hotfix-name`.
@@ -68,14 +64,10 @@
   - [ ] Ensure the existing tests pass.
   - [ ] Ensure the new provider and/or fetcher is stable and usable.
   - [ ] If applicable, please add new tests for the provider and/or fetcher (see [CONTRIBUTING.md](/openbb_platform/CONTRIBUTING.md) to leverage semi-automated testing).
-<<<<<<< HEAD
-
-=======
 - If a new provider or extension was added:
   - [ ] Update the list of [Extensions](/openbb_platform/EXTENSIONS.md).
   - [ ] Update the list of [Providers](/openbb_platform/PROVIDERS.md).
   - [ ] If it's a community extension or provider, update the [integration tests GitHub Action workflow](/.github/workflows/platform-api-integration-test.yml).
->>>>>>> f69868d9
 
 ### Checklist
 
@@ -85,8 +77,4 @@
 - [ ] I ensure that I am following th [CONTRIBUTING guidelines](https://github.com/OpenBB-finance/OpenBBTerminal/blob/main/CONTRIBUTING.md).
   - [ ] (If applicable) I have updated tests following [these guidelines](/openbb_platform/CONTRIBUTING.md#qa-your-extension).
 
-<<<<<<< HEAD
-
-=======
->>>>>>> f69868d9
 </details>