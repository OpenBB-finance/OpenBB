name: Unit Test

env:
  OPENBB_ENABLE_QUICK_EXIT: true
  OPENBB_LOG_COLLECT: false
  OPENBB_USE_ION: false
  OPENBB_USE_PROMPT_TOOLKIT: false
  OPENBB_FILE_OVERWRITE: true
  OPENBB_ENABLE_CHECK_API: false
  OPENBB_PREVIOUS_USER: true
  PIP_DEFAULT_TIMEOUT: 100

on:
  pull_request:
    branches:
      - develop
      - main
    types: [opened, synchronize, edited, closed]
  push:
    branches:
      - release/*
  merge_group:
    types: [checks_requested]
concurrency:
  group: ${{ github.workflow }}-${{ github.ref }}
  cancel-in-progress: true

jobs:
  check-files-changed:
    name: Check for changes
    runs-on: ubuntu-latest
    # Run this job only if the PR is not merged and the event is not a push
    if: github.event.pull_request.merged == false && github.event_name != 'push'
    outputs:
      check-changes: ${{ steps.check-changes.outputs.check-changes }}
    steps:
      - name: Checkout
        uses: actions/checkout@v3
        with:
          fetch-depth: 100
          # The GitHub token is preserved by default but this job doesn't need
          # to be able to push to GitHub.
          persist-credentials: false

      # Check for changes to python files, lockfiles and the openbb_terminal folder
      - name: Check for changes to files to trigger unit test
        id: check-changes
        run: |
          source_branch=$(jq -r .pull_request.head.ref "$GITHUB_EVENT_PATH")
          target_branch=$(jq -r .pull_request.base.ref "$GITHUB_EVENT_PATH")

          if git diff --name-only origin/$target_branch HEAD | grep -E ".py$|openbb_terminal\/.*|pyproject.toml|poetry.lock|requirements.txt|requirements-full.txt"; then
            echo "check-changes=true" >> $GITHUB_OUTPUT
          else
            echo "check-changes=false" >> $GITHUB_OUTPUT
          fi

      - name: Show output of previous step
        run: |
          # echo "python-changes=${{ steps.python-changes.outputs.python-changes }}"
          # echo "folder-changes=${{ steps.folder-changes.outputs.folder-changes }}"
          echo "check-changes=${{ steps.check-changes.outputs.check-changes }}"

  base-test:
    name: Base Tests - Ubuntu-latest - Python 3.9
    needs: [check-files-changed]
    runs-on: ubuntu-latest
    if: needs.check-files-changed.outputs.check-changes == 'true' && github.event.pull_request.base.ref == 'develop'
    steps:
      - name: Checkout Code
        uses: actions/checkout@v3

      - name: Setup Python 3.9
        uses: actions/setup-python@v4
        with:
          python-version: "3.9"
          architecture: x64

      - name: Install Poetry
        uses: snok/install-poetry@v1
        with:
          version: 1.3.2
          virtualenvs-create: true
          virtualenvs-in-project: true

      - name: Install nightly rust
        run: curl --tlsv1.2 -sSf https://sh.rustup.rs | sh -s -- -y --default-toolchain nightly

      - name: Setup sudo apt installs for ubuntu-latest
        run: |
          sudo apt-get update
          sudo apt-get install -y \
              build-essential \
              libgtk-3-dev \
              libsoup-3.0-dev \
              libssl-dev \
              curl \
              wget \
              squashfs-tools \
              gcc \
              g++ \
              make \
              file \
              librsvg2-dev \
              libwebkit2gtk-4.1-dev \
              libayatana-appindicator3-dev

      - name: Load cached venv
        id: cached-poetry-dependencies
        uses: actions/cache@v3
        with:
          path: .venv
          key: venv-${{ runner.os }}-v1-${{ hashFiles('**/poetry.lock') }}

      - name: Install dependencies
        if: steps.cached-poetry-dependencies.outputs.cache-hit != 'true'
        run: poetry install --no-interaction -E optimization

      - name: Run tests and coverage test
        env:
          MPLBACKEND: Agg
        run: |
          source $VENV
<<<<<<< HEAD
          pip install --upgrade setuptools==65.4.1
          pytest tests/ --optimization --autodoc
=======
          pytest tests/ --optimization --cov --cov-fail-under=50 --autodoc
>>>>>>> 96af4075

      - name: Start Terminal and exit
        run: |
          source $VENV
          python terminal.py

  tests-python:
    name: Vanilla Python Tests - ${{ matrix.python-version }}
    needs: [base-test]
    runs-on: ${{ matrix.os }}
    strategy:
      fail-fast: true
      matrix:
        python-version: ["3.8", "3.9", "3.10"]
        os: [ubuntu-latest]
        exclude:
          - os: ubuntu-latest
            python-version: "3.9"
    steps:
      - name: Checkout Code
        uses: actions/checkout@v3

      - name: Setup Python ${{ matrix.python-version }}
        uses: actions/setup-python@v4
        with:
          python-version: ${{ matrix.python-version }}
          architecture: x64

      - name: Install Poetry
        uses: snok/install-poetry@v1
        with:
          version: 1.3.2
          virtualenvs-create: true
          virtualenvs-in-project: true

      - name: Setup sudo apt installs for ubuntu-latest
        run: |
          sudo apt-get update
          sudo apt-get install -y \
              build-essential \
              libgtk-3-dev \
              libsoup-3.0-dev \
              libssl-dev \
              curl \
              wget \
              squashfs-tools \
              gcc \
              g++ \
              make \
              file \
              librsvg2-dev \
              libwebkit2gtk-4.1-dev \
              libayatana-appindicator3-dev

      - name: Load cached venv
        id: cached-poetry-dependencies
        uses: actions/cache@v3
        with:
          path: .venv
          key: venv-${{ runner.os }}-v1-${{ hashFiles('**/poetry.lock') }}

      - name: Install dependencies
        if: steps.cached-poetry-dependencies.outputs.cache-hit != 'true'
        run: poetry install --no-interaction -E optimization

      - name: List installed packages
        shell: bash -l {0}
        run: |
          source $VENV
          pip list

      - name: Run tests
        env:
          MPLBACKEND: Agg
        run: |
          source $VENV
          pytest tests/ --optimization --autodoc

      - name: Start Terminal and exit
        run: |
          source $VENV
          python terminal.py

  full-test:
    name: Full Test Suite - (${{ matrix.python-version }}, ${{ matrix.os }})
    runs-on: ${{ matrix.os }}
    # Run only when a PR is merged or a push to release/* branch
    if: github.event_name == 'push' || github.event.pull_request.merged == true
    strategy:
      fail-fast: false
      matrix:
        python-version: ["3.8", "3.9", "3.10"]
        os: [ubuntu-latest, macos-latest]
        exclude:
          - os: ubuntu-latest
            python-version: "3.9"
    steps:
      - name: Checkout Code
        uses: actions/checkout@v3

      - name: Setup Python ${{ matrix.python-version }}
        uses: actions/setup-python@v4
        with:
          python-version: ${{ matrix.python-version }}
          architecture: x64

      - name: Install Poetry
        uses: snok/install-poetry@v1
        with:
          version: 1.3.2
          virtualenvs-create: true
          virtualenvs-in-project: true

      - name: Load cached venv
        id: cached-poetry-dependencies
        uses: actions/cache@v3
        with:
          path: .venv
          key: venv-${{ runner.os }}-v1-${{ hashFiles('**/poetry.lock') }}

      - name: Install dependencies
        if: steps.cached-poetry-dependencies.outputs.cache-hit != 'true'
        run: |
          poetry install --no-interaction -E optimization

      - name: List installed packages
        shell: bash -l {0}
        run: |
          source $VENV
          pip list

      - name: Start Terminal and exit
        run: |
          source $VENV
          python terminal.py

      - name: Run tests
        env:
          MPLBACKEND: Agg
        run: |
          source $VENV
          pytest tests/ --optimization --autodoc

  tests-conda:
    name: Anaconda Python Tests - (${{ matrix.python-version }}, ${{ matrix.os }})
    runs-on: ${{ matrix.os }}-latest
    if: github.event_name == 'push' || github.event.pull_request.merged == true
    strategy:
      fail-fast: false
      matrix:
        os: ["ubuntu", "windows", "macos"]
        python-version: ["3.9"]
        dependencies: [""]
        include:
          - os: ubuntu
            python: 3.9
          - os: windows
            python: 3.9
    env:
      OS: ${{ matrix.os }}
      PYTHON: ${{ matrix.python }}
      PYTHONNOUSERSITE: 1

    steps:
      - name: Set git to use LF
        if: runner.os == 'Windows'
        run: |
          git config --global core.autocrlf false
          git config --global core.eol lf

      - name: Checkout
        uses: actions/checkout@v3
        with:
          # Need to fetch more than the last commit so that setuptools-scm can
          # create the correct version string. If the number of commits since
          # the last release is greater than this, the version still be wrong.
          # Increase if necessary.
          fetch-depth: 100
          # The GitHub token is preserved by default but this job doesn't need
          # to be able to push to GitHub.
          persist-credentials: false

      - name: Setup caching for conda packages
        uses: actions/cache@v3
        with:
          path: ~/conda_pkgs_dir
          key: conda-${{ runner.os }}-v1-${{ matrix.python }}-${{ hashFiles('build/conda/conda-3-9-env-full.yaml') }}

      - name: Setup Miniconda
        uses: conda-incubator/setup-miniconda@v2
        with:
          python-version: ${{ matrix.python }}
          miniconda-version: "latest"
          auto-update-conda: true
          channels: conda-forge,defaults
          show-channel-urls: true
          channel-priority: flexible
          environment-file: build/conda/conda-3-9-env.yaml
          activate-environment: testing
          # Needed for caching
          use-only-tar-bz2: true

      - name: Update Temp permissions on windows
        if: runner.os == 'Windows'
        shell: cmd /C CALL {0}
        run: >-
          c:\windows\system32\icacls C:\Users\runneradmin\AppData\Local\Temp /grant "everyone":F /t

      - name: Get pip cache dir
        shell: bash -l {0}
        id: pip-cache
        run: |
          echo "dir=$(pip cache dir)" >> $GITHUB_OUTPUT

      - name: pip cache
        uses: actions/cache@v3
        with:
          path: ${{ steps.pip-cache.outputs.dir }}
          key: ${{ runner.os }}-v1-3-9-pip-${{ hashFiles('requirements-full.txt') }}
          restore-keys: |
            ${{ runner.os }}-v1-pip-

      - name: Install dependencies (Bash)
        shell: bash -l {0}
        run: |
          pip install --requirement requirements-full.txt

      - name: List installed packages (Bash)
        shell: bash -l {0}
        run: |
          conda list
          pip list

      - name: Run tests (Bash)
        env:
          MPLBACKEND: Agg
        shell: bash -l {0}
        run: pytest tests/ -m "not linux" --optimization

      - name: Start Terminal and exit
        shell: bash -l {0}
        run: python terminal.py<|MERGE_RESOLUTION|>--- conflicted
+++ resolved
@@ -121,12 +121,7 @@
           MPLBACKEND: Agg
         run: |
           source $VENV
-<<<<<<< HEAD
-          pip install --upgrade setuptools==65.4.1
-          pytest tests/ --optimization --autodoc
-=======
           pytest tests/ --optimization --cov --cov-fail-under=50 --autodoc
->>>>>>> 96af4075
 
       - name: Start Terminal and exit
         run: |
