name: Tests
env:
  PIP_DEFAULT_TIMEOUT: 100
  GTFF_USE_PROMPT_TOOLKIT: false
  GTFF_USE_ION: false
  GTFF_ENABLE_QUICK_EXIT: true
on: [pull_request, push]
jobs:
  linting:
    name: Linting
    runs-on: ubuntu-latest
    if: github.event_name == 'push' || github.event.pull_request.head.repo.full_name != github.repository
    steps:
      - name: Checkout Code
        uses: actions/checkout@v2

      - name: Setup Python 3.9
        uses: actions/setup-python@v2
        with:
          python-version: "3.9"
          architecture: x64

      - uses: actions/cache@v2
        with:
          path: ~/.cache/pip
          key: ${{ runner.os }}-linting
          restore-keys: ${{ runner.os }}-linting

      - run: pip install bandit black codespell flake8 mypy pyupgrade safety pylint
      - run: pip install types-pytz types-requests types-termcolor types-tabulate types-PyYAML types-python-dateutil
      - run: bandit -r . || true
      - run: black --check .
<<<<<<< HEAD
      - run: codespell --ignore-words-list="mape","ba","hist","Pres","COO","Navagation","Ser","Buil","Operatio" --quiet-level=2 --skip=".git" --skip="*.yaml" --skip="*.json" --skip="*.html"
=======
      - run: codespell --ignore-words-list="mape","ba","hist","Press","COUP","Navigation","Set","Build","built","Operation" --quiet-level=2 --skip=".git" --skip="*.yaml" --skip="*.json" --skip="*.html"
>>>>>>> 877b9651
      - run: flake8 . --count --ignore=E203,W503 --max-line-length=122 --show-source --statistics
      - run: mypy --ignore-missing-imports .
      - run: shopt -s globstar && pyupgrade --py36-plus **/*.py
      - run: safety check
      - run: |
          pylint terminal.py gamestonk_terminal tests
  test:
    name: ubuntu-latest - Python 3.9
    needs: linting
    runs-on: ubuntu-latest
    if: github.event_name == 'push' || github.event.pull_request.head.repo.full_name != github.repository
    steps:
      - name: Checkout Code
        uses: actions/checkout@v2

      - name: Setup Python 3.9
        uses: actions/setup-python@v2
        with:
          python-version: "3.9"
          architecture: x64

      - name: Install Poetry
        uses: snok/install-poetry@v1.1.4
        with:
          version: 1.1.6
          virtualenvs-create: true
          virtualenvs-in-project: true

      - name: Load cached venv
        id: cached-poetry-dependencies
        uses: actions/cache@v2
        with:
          path: .venv
          key: venv-${{ runner.os }}-${{ hashFiles('**/poetry.lock') }}

      - name: Install dependencies
        if: steps.cached-poetry-dependencies.outputs.cache-hit != 'true'
        run: poetry install --no-interaction --no-root

      - name: Install Package
        run: poetry install --no-interaction

      - name: Run tests
        env:
          MPLBACKEND: Agg
        run: |
          source $VENV
          pytest tests/

      - name: Start Terminal and exit
        run: |
          source $VENV
          python terminal.py
  tests-python:
    name: Python (${{ matrix.python-version }}, ${{ matrix.os }})
    needs: test
    runs-on: ${{ matrix.os }}
    if: github.event_name == 'push' || github.event.pull_request.head.repo.full_name != github.repository
    strategy:
      fail-fast: true
      matrix:
        python-version: ['3.6', '3.8', '3.9']
        os: [ubuntu-latest, macos-latest]
        exclude:
          - os: ubuntu-latest
            python-version: '3.9'
    steps:
      - name: Checkout Code
        uses: actions/checkout@v2

      - name: Setup Python ${{ matrix.python-version }}
        uses: actions/setup-python@v1
        with:
          python-version: ${{ matrix.python-version }}
          architecture: x64

      - name: Install Poetry
        uses: snok/install-poetry@v1.1.4
        with:
          version: 1.1.6
          virtualenvs-create: true
          virtualenvs-in-project: true

      - name: Load cached venv
        id: cached-poetry-dependencies
        uses: actions/cache@v2
        with:
          path: .venv
          key: venv-${{ runner.os }}-${{ hashFiles('**/poetry.lock') }}

      - name: Install dependencies
        if: steps.cached-poetry-dependencies.outputs.cache-hit != 'true'
        run: poetry install --no-interaction --no-root

      - name: Install Package
        run: poetry install --no-interaction

      - name: List installed packages
        shell: bash -l {0}
        run: |
          source $VENV
          pip list

      - name: Run tests
        env:
          MPLBACKEND: Agg
        run: |
          source $VENV
          pytest tests/

      - name: Start Terminal and exit
        run: |
          source $VENV
          python terminal.py
  tests-conda:
    name: Conda (${{ matrix.python-version }}, ${{ matrix.os }})
    needs: test
    runs-on: ${{ matrix.os }}-latest
    if: github.event_name == 'push' || github.event.pull_request.head.repo.full_name != github.repository
    strategy:
      fail-fast: false
      matrix:
        os: ['ubuntu', 'windows']
        python-version: ['3.8']
        dependencies: ['']
        include:
          - os: ubuntu
            python: 3.8
          - os: windows
            python: 3.8
    env:
      OS: ${{ matrix.os }}
      PYTHON: ${{ matrix.python }}
      PYTHONNOUSERSITE: 1
    steps:
      - name: Set git to use LF
        if: runner.os == 'Windows'
        run: |
          git config --global core.autocrlf false
          git config --global core.eol lf

      - name: Checkout
        uses: actions/checkout@v2
        with:
          # Need to fetch more than the last commit so that setuptools-scm can
          # create the correct version string. If the number of commits since
          # the last release is greater than this, the version still be wrong.
          # Increase if necessary.
          fetch-depth: 100
          # The GitHub token is preserved by default but this job doesn't need
          # to be able to push to GitHub.
          persist-credentials: false

      - name: Setup caching for conda packages
        uses: actions/cache@v2
        with:
          path: ~/conda_pkgs_dir
          key: conda-${{ runner.os }}-${{ matrix.python }}-${{ hashFiles('build/conda/conda-3-8-env.yaml') }}

      - name: Setup Miniconda
        uses: conda-incubator/setup-miniconda@v2
        with:
          python-version: ${{ matrix.python }}
          miniconda-version: "latest"
          auto-update-conda: true
          channels: conda-forge,defaults
          show-channel-urls: true
          channel-priority: flexible
          environment-file: build/conda/conda-3-8-env.yaml
          activate-environment: testing
          # Needed for caching
          use-only-tar-bz2: true

      - name: Update Temp permissions on windows
        if: runner.os == 'Windows'
        shell: cmd /C CALL {0}
        run: >-
          c:\windows\system32\icacls C:\Users\runneradmin\AppData\Local\Temp /grant "everyone":F /t

      - name: Get pip cache dir
        shell: bash -l {0}
        id: pip-cache
        run: |
          echo "::set-output name=dir::$(pip cache dir)"

      - name: pip cache
        uses: actions/cache@v2
        with:
          path: ${{ steps.pip-cache.outputs.dir }}
          key: ${{ runner.os }}-3-8-pip-${{ hashFiles('requirements.txt') }}
          restore-keys: |
            ${{ runner.os }}-pip-

      - name: Install dependencies (Bash)
        shell: bash -l {0}
        run: |
          pip install --requirement requirements.txt

      - name: List installed packages (Bash)
        shell: bash -l {0}
        run: |
          conda list
          pip list

      - name: Run linter (Bash)
        shell: bash -l {0}
        run: |
          pip install pylint
          pylint terminal.py gamestonk_terminal tests

      - name: Run tests (Bash)
        shell: bash -l {0}
        run: pytest tests/

      - name: Start Terminal and exit
        shell: bash -l {0}
        run: python terminal.py<|MERGE_RESOLUTION|>--- conflicted
+++ resolved
@@ -30,11 +30,7 @@
       - run: pip install types-pytz types-requests types-termcolor types-tabulate types-PyYAML types-python-dateutil
       - run: bandit -r . || true
       - run: black --check .
-<<<<<<< HEAD
-      - run: codespell --ignore-words-list="mape","ba","hist","Pres","COO","Navagation","Ser","Buil","Operatio" --quiet-level=2 --skip=".git" --skip="*.yaml" --skip="*.json" --skip="*.html"
-=======
       - run: codespell --ignore-words-list="mape","ba","hist","Press","COUP","Navigation","Set","Build","built","Operation" --quiet-level=2 --skip=".git" --skip="*.yaml" --skip="*.json" --skip="*.html"
->>>>>>> 877b9651
       - run: flake8 . --count --ignore=E203,W503 --max-line-length=122 --show-source --statistics
       - run: mypy --ignore-missing-imports .
       - run: shopt -s globstar && pyupgrade --py36-plus **/*.py
