name: Tests
env:
  OPENBB_ENABLE_QUICK_EXIT: true
  OPENBB_LOG_COLLECT: false
  OPENBB_USE_ION: false
  OPENBB_USE_PROMPT_TOOLKIT: false
  PIP_DEFAULT_TIMEOUT: 100
on: [pull_request, push]
jobs:
  linting:
    name: General Linting
    runs-on: ubuntu-latest
    if: github.event_name == 'push' || github.event.pull_request.head.repo.full_name != github.repository
    steps:
      - name: Checkout Code
        uses: actions/checkout@2541b1294d2704b0964813337f33b291d3f8596b  # actions/checkout v3.0.2

      - name: Setup Python 3.9
        uses: actions/setup-python@v4
        with:
          python-version: "3.9"
          architecture: x64

      - uses: actions/cache@v3
        with:
          path: ~/.cache/pip
          key: ${{ runner.os }}-v1-linting
          restore-keys: ${{ runner.os }}-v1-linting

<<<<<<< HEAD
      - run: python custom_pre_commit/check_doc.py --ignore-files=settings_controller.py,keys_controller.py,featflags_controller.py,degiro_controller.py,oanda_controller.py --ignore-commands=login,al_swe,infoswe,goodness,resources,yf,yolo,featflags,guess,settings,survey,intro
=======
      - run: python custom_pre_commit/check_doc.py --ignore-files=settings_controller.py,keys_controller.py,featflags_controller.py,degiro_controller.py,oanda_controller.py --ignore-commands=login,alswe,info_swe,goodness,resources,yf,yolo,featflags,guess,settings,survey,intro
>>>>>>> 5fab5a43
      - run: pip install bandit black codespell flake8 mypy pyupgrade safety pylint==2.15.2
      - run: pip install types-pytz types-requests types-termcolor types-tabulate types-PyYAML types-python-dateutil types-setuptools types-six
      - run: bandit -x ./tests -r . || true
      - run: black --diff --check .
      - run: codespell --ignore-words-list=commun,statics,ro,zar,zlot,ba,buil,coo,ether,hist,hsi,mape,navagation,operatio,pres,ser,yeld,shold,ist,varian,datas,ake,creat,vie,hel --quiet-level=2 --skip=./tests,.git,*.css,*.csv,*.html,*.ini,*.ipynb,*.js,*.json,*.lock,*.scss,*.txt,*.yaml,./build/pyinstaller
      - run: flake8 . --count --ignore=E203,W503 --max-line-length=122 --show-source --statistics --exclude ./build/pyinstaller
      - run: mypy --ignore-missing-imports --exclude="/setup\.py$" .
      - run: shopt -s globstar && pyupgrade --py38-plus **/*.py
      - run: safety check
      - run: |
          pylint terminal.py openbb_terminal tests
  test:
    name: Base Tests - Ubuntu-latest - Python 3.9
    runs-on: ubuntu-latest
    if: github.event_name == 'push' || github.event.pull_request.head.repo.full_name != github.repository
    steps:
      - name: Checkout Code
        uses: actions/checkout@v3

      - name: Setup Python 3.9
        uses: actions/setup-python@v4
        with:
          python-version: "3.9"
          architecture: x64

      - name: Install Poetry
        uses: snok/install-poetry@v1
        with:
          version: 1.1.13
          virtualenvs-create: true
          virtualenvs-in-project: true

      - name: Load cached venv
        id: cached-poetry-dependencies
        uses: actions/cache@v3
        with:
          path: .venv
          key: venv-${{ runner.os }}-v1-${{ hashFiles('**/poetry.lock') }}

      - name: Install dependencies
        if: steps.cached-poetry-dependencies.outputs.cache-hit != 'true'
        run: poetry install --no-interaction --no-root

      - name: Install Package
        run: poetry install --no-interaction

      - name: Run tests
        env:
          MPLBACKEND: Agg
        run: |
          source $VENV
          pytest tests/

      - name: Start Terminal and exit
        run: |
          source $VENV
          python terminal.py
  markdown-link-check:
    name: Markdown Linting
    runs-on: ubuntu-latest
    if: github.event_name == 'push' || github.event.pull_request.head.repo.full_name != github.repository
    steps:
      - uses: actions/checkout@v3
        name: Check out the code
      - name: Lint Code Base
        uses: docker://avtodev/markdown-lint:v1
        with:
          args: "./*.md ./changelogs/*.md ./openbb_terminal/**/*.md ./discordbot/**/*.md"
  tests-python:
    name: Vanilla Python Tests - (${{ matrix.python-version }}, ${{ matrix.os }})
    needs: test
    runs-on: ${{ matrix.os }}
    if: github.event_name == 'push' || github.event.pull_request.head.repo.full_name != github.repository
    strategy:
      fail-fast: true
      matrix:
        python-version: ["3.8", "3.9", "3.10"]
        os: [ubuntu-latest, macos-latest]
        exclude:
          - os: ubuntu-latest
            python-version: "3.9"
    steps:
      - name: Checkout Code
        uses: actions/checkout@v3

      - name: Setup Python ${{ matrix.python-version }}
        uses: actions/setup-python@v4
        with:
          python-version: ${{ matrix.python-version }}
          architecture: x64

      - name: Install Poetry
        uses: snok/install-poetry@v1
        with:
          version: 1.1.13
          virtualenvs-create: true
          virtualenvs-in-project: true

      - name: Load cached venv
        id: cached-poetry-dependencies
        uses: actions/cache@v3
        with:
          path: .venv
          key: venv-${{ runner.os }}-v1-${{ hashFiles('**/poetry.lock') }}

      - name: Install dependencies
        if: steps.cached-poetry-dependencies.outputs.cache-hit != 'true'
        run: poetry install --no-interaction --no-root

      - name: Install Package
        run: poetry install --no-interaction

      - name: List installed packages
        shell: bash -l {0}
        run: |
          source $VENV
          pip list

      - name: Run tests
        env:
          MPLBACKEND: Agg
        run: |
          source $VENV
          pytest tests/

      - name: Start Terminal and exit
        run: |
          source $VENV
          python terminal.py
  tests-conda:
    name: Anaconda Python Tests - (${{ matrix.python-version }}, ${{ matrix.os }})
    needs: test
    runs-on: ${{ matrix.os }}-latest
    if: github.event_name == 'push' || github.event.pull_request.head.repo.full_name != github.repository
    strategy:
      fail-fast: false
      matrix:
        os: ["ubuntu", "windows"]
        python-version: ["3.9"]
        dependencies: [""]
        include:
          - os: ubuntu
            python: 3.9
          - os: windows
            python: 3.9
    env:
      OS: ${{ matrix.os }}
      PYTHON: ${{ matrix.python }}
      PYTHONNOUSERSITE: 1
    steps:
      - name: Set git to use LF
        if: runner.os == 'Windows'
        run: |
          git config --global core.autocrlf false
          git config --global core.eol lf

      - name: Checkout
        uses: actions/checkout@v3
        with:
          # Need to fetch more than the last commit so that setuptools-scm can
          # create the correct version string. If the number of commits since
          # the last release is greater than this, the version still be wrong.
          # Increase if necessary.
          fetch-depth: 100
          # The GitHub token is preserved by default but this job doesn't need
          # to be able to push to GitHub.
          persist-credentials: false

      - name: Setup caching for conda packages
        uses: actions/cache@v3
        with:
          path: ~/conda_pkgs_dir
          key: conda-${{ runner.os }}-v1-${{ matrix.python }}-${{ hashFiles('build/conda/conda-3-9-env-full.yaml') }}

      - name: Setup Miniconda
        uses: conda-incubator/setup-miniconda@v2
        with:
          python-version: ${{ matrix.python }}
          miniconda-version: "latest"
          auto-update-conda: true
          channels: conda-forge,defaults
          show-channel-urls: true
          channel-priority: flexible
          environment-file: build/conda/conda-3-9-env.yaml
          activate-environment: testing
          # Needed for caching
          use-only-tar-bz2: true

      - name: Update Temp permissions on windows
        if: runner.os == 'Windows'
        shell: cmd /C CALL {0}
        run: >-
          c:\windows\system32\icacls C:\Users\runneradmin\AppData\Local\Temp /grant "everyone":F /t

      - name: Get pip cache dir
        shell: bash -l {0}
        id: pip-cache
        run: |
          echo "::set-output name=dir::$(pip cache dir)"

      - name: pip cache
        uses: actions/cache@v3
        with:
          path: ${{ steps.pip-cache.outputs.dir }}
          key: ${{ runner.os }}-v1-3-9-pip-${{ hashFiles('requirements-full.txt') }}
          restore-keys: |
            ${{ runner.os }}-v1-pip-

      - name: Uninstall Brotlipy
        shell: bash -l {0}
        run: |
          conda remove brotlipy -y

      - name: Install dependencies (Bash)
        shell: bash -l {0}
        run: |
          pip install --requirement requirements-full.txt

      - name: List installed packages (Bash)
        shell: bash -l {0}
        run: |
          conda list
          pip list

      - name: Run tests (Bash)
        env:
            MPLBACKEND: Agg
        shell: bash -l {0}
        run: pytest tests/ -m "not linux"

      - name: Start Terminal and exit
        shell: bash -l {0}
        run: python terminal.py<|MERGE_RESOLUTION|>--- conflicted
+++ resolved
@@ -27,11 +27,8 @@
           key: ${{ runner.os }}-v1-linting
           restore-keys: ${{ runner.os }}-v1-linting
 
-<<<<<<< HEAD
+
       - run: python custom_pre_commit/check_doc.py --ignore-files=settings_controller.py,keys_controller.py,featflags_controller.py,degiro_controller.py,oanda_controller.py --ignore-commands=login,al_swe,infoswe,goodness,resources,yf,yolo,featflags,guess,settings,survey,intro
-=======
-      - run: python custom_pre_commit/check_doc.py --ignore-files=settings_controller.py,keys_controller.py,featflags_controller.py,degiro_controller.py,oanda_controller.py --ignore-commands=login,alswe,info_swe,goodness,resources,yf,yolo,featflags,guess,settings,survey,intro
->>>>>>> 5fab5a43
       - run: pip install bandit black codespell flake8 mypy pyupgrade safety pylint==2.15.2
       - run: pip install types-pytz types-requests types-termcolor types-tabulate types-PyYAML types-python-dateutil types-setuptools types-six
       - run: bandit -x ./tests -r . || true
