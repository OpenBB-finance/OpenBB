--- conflicted
+++ resolved
@@ -26,13 +26,8 @@
           key: ${{ runner.os }}-linting
           restore-keys: ${{ runner.os }}-linting
 
-<<<<<<< HEAD
-      - run: pip install bandit black codespell flake8 mypy pyupgrade safety pylint==2.12.2
+      - run: pip install bandit black codespell flake8 mypy pyupgrade safety pylint==2.12.2 black[jupyter]
       - run: pip install types-pytz types-requests types-termcolor types-tabulate types-PyYAML types-python-dateutil types-setuptools
-=======
-      - run: pip install bandit black codespell flake8 mypy pyupgrade safety pylint==2.12.2 black[jupyter]
-      - run: pip install types-pytz types-requests types-termcolor types-tabulate types-PyYAML types-python-dateutil
->>>>>>> 5d96f295
       - run: bandit -x ./tests -r . || true
       - run: black --check .
       - run: codespell --ignore-words-list=zlot,ba,buil,coo,ether,hist,hsi,mape,navagation,operatio,pres,ser,yeld,shold --quiet-level=2 --skip=./tests,.git,*.css,*.csv,*.html,*.ini,*.ipynb,*.js,*.json,*.lock,*.scss,*.txt,*.yaml
