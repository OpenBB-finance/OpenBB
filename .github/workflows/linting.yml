--- conflicted
+++ resolved
@@ -49,14 +49,9 @@
         if: github.event_name == 'pull_request'
         run: |
           # "Checking PR diff"
-<<<<<<< HEAD
           echo "terminal_files=$(git diff --name-status origin/${{ github.base_ref }}...${{ github.head_ref }} | grep 'openbb_terminal/.*\.py$' | grep -v '^D' | cut -f 2- | xargs)" >> $GITHUB_ENV
-          echo "platform_files=$(git diff --name-only origin/${{ github.base_ref }}...${{ github.head_ref }} | grep 'openbb_platform/.*\.py$' | grep -v 'openbb_platform/openbb/package' | grep -v 'integration' | grep -v 'tests' | xargs)" >> $GITHUB_ENV
-=======
-          echo "terminal_files=$(git diff --name-only origin/${{ github.base_ref }}...${{ github.head_ref }} | grep 'openbb_terminal/.*\.py$' | xargs)" >> $GITHUB_ENV
           echo $terminal_files
           echo "platform_files=$(git diff --diff-filter=d --name-only origin/${{ github.base_ref }}...${{ github.head_ref }} | grep 'openbb_platform/.*\.py$' | grep -v 'openbb_platform/openbb/package' | grep -v 'integration' | grep -v 'tests' | xargs)" >> $GITHUB_ENV
->>>>>>> 7ceec302
           echo $platform_files
 
       - uses: actions/cache@v3
