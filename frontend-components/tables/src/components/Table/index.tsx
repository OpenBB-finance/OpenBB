--- conflicted
+++ resolved
@@ -94,25 +94,8 @@
   }
 }
 
-<<<<<<< HEAD
-export default function Table({
-  data,
-  columns,
-  title,
-  source = "",
-  initialTheme,
-}: {
-  data: any[];
-  columns: any[];
-  title: string;
-  source?: string;
-  initialTheme: "light" | "dark";
-}) {
-  const [colorTheme, setTheme] = useDarkMode(initialTheme);
-=======
 export default function Table({ data, columns, title }: any) {  // source = ""
   const [colorTheme, setTheme] = useDarkMode();
->>>>>>> 4861b4f2
   const [darkMode, setDarkMode] = useState(
     colorTheme === "dark" ? true : false
   );
