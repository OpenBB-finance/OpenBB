# CONTRIBUTING

First off, thanks for taking the time to contribute (or at least read the Contributing Guidelines)! 🚀

The following is a set of guidelines for contributing to Gamestonk Terminal. These are mostly guidelines, not rules. Use your best judgment, and feel free to propose changes to this document in a pull request.

[How Can I Contribute?](#how-can-i-contribute)
  * [Community](#community)
  * [Retail Trader](#retail-trader)
  * [Software Developer](#software-developer)

[Development Process](#development-process)
  1. [Select feature](#select-feature)
  2. [Understand Code Structure](#understand-code-structure)
  3. [Follow Coding Guidelines](#follow-coding-guidelines)
  4. [Remember Coding Style](#remember-coding-style)
  5. [Write Code and Commit](#write-code-and-commit)
  6. [Add a Test](#add-a-test)
  7. [Add Documentation](#add-documentation)
  8. [Open a Pull Request](#open-a-pull-request)
  9. [Review Process](#review-process)

# How Can I Contribute?

#### Community

Increase Gamestonk Terminal reach:

  * Star the repo.
  * Pass the word to your friends/family.
  * Create content (e.g. youtube videos) using Gamestonk Terminal.
  * Share your terminal graphs and interpretations with other Reddit users ([example](https://www.reddit.com/r/amcstock/comments/of6g83/dark_pool_guy_here_to_kick_off_the_shortened_week/)).
  * Join our discord and interact with other users.

#### Retail Trader

If you are the typical retail trader that uses the terminal on a daily basis, there are a lot of ways you can con contribute:

  * Test Terminal's features.
  * Report bugs or even sketch new feature ideas (we have a large dev community since we're open source, hence there's a lot we can do).
  * Improve our documentation or even features by suggesting enhancements.
  * Search for more APIs that we can add to our terminal.
  * Search websites that we can scrape useful data for free.
  * Contact interesting people in our behalf towards partnerships which will provide our user base with more data.
  * Reach out to developers/mathematicians/data scientists/finance people to help us build the #1 Retail Trader terminal.

#### Software Developer

For a 1h coding session where the (old) architecture of the repo is explained while a new feature is added, check [here](https://www.youtube.com/watch?v=9BMI9cleTTg).

The fact that this is an Open Source project makes the possibilities of contributing pretty much unlimited. In here you should consider what do you want to gain out of this experience of contributing, some examples we've seen since the repository is live:

  * Machine Learning engineers working on our prediction models
  * Data Scientists improving our algorithms to make sense out of the data
  * Mathematicians exploring our residual analysis menu
  * Finance students evaluating a DCF spreadsheet from terminal's data
  * DevOps engineers making the repository more robust and ensuring good practices

# Development Process

## Select Feature

 - Pick a feature you want to implement or a bug.
 - If out are out of ideas, look into our [issues](https://github.com/GamestonkTerminal/GamestonkTerminal/issues) or search for [`# TODO`](https://www.tickgit.com/browse?repo=github.com/GamestonkTerminal/GamestonkTerminal&branch=main) in our repository.
 - Feel free to discuss what you'll be working on via discord https://discord.gg/Up2QGbMKHY, to avoid duplicate work.

## Understand Code Structure

|**Item**|**Description**|**Example**|
|:-|:-|:-|
|**CONTEXT**|Specific instrument *world* to analyse. | `stocks`, `crypto`, `economy` |
|**CATEGORY**|Group of similar COMMANDS to do on the instrument <br /> There are the specialized categories, specific to each CONTEXT and there are common categories which are not specific to one CONTEXT. | `due_diligence`,  `technical_analysis`, `insider` |
|**COMMAND**|Operation on one or no instrument that retrieves data in form of string, table or plot.| `rating`, `supplier`, `sentiment` |

The following layout is expected: `/<context>/<category>/<command_files>`

If there are sub-categories, the layout will be: `/<context>/<category>/<sub-category>/<command_files>`

**Example:**
```
gamestonk_terminal/stocks/stocks_controller.py
                         /stocks_helper.py
                         /due_diligence/dd_controller.py
                                       /marketwatch_view.py
                                       /marketwatch_model.py
                                       /finviz_view.py
                                       /finviz_model.py
                         /technical_analysis/ta_controller.py
                                            /tradingview_view.py
                                            /tradingview_model.py
                  /common/technical_analysis/overlap_view.py
                                            /overlap_model.py
                  /crypto/crypto_controller.py
                         /crypto_helper.py
                         /due_diligence/dd_controller.py
                                       /binance_view.py
                                       /binance_model.py
                         /technical_analysis/ta_controller.py

```

With:

|**Context**|**Category**|**File**|**Description**|
|:-|:-|:-|:-|
|`stocks/`|  | `stocks_controller.py` | Manages **stocks** _context_ from a user perspective, i.e. routing _commands_ and arguments to output data, or, more importantly, redirecting to the selected _category_.  |
|`stocks/`|  | `stocks_helper.py` | Helper to `stocks_controller.py`. This file is meant to implement `commands` needed by `stocks_controller.py` |
|`stocks/`| `due_diligence/` | `dd_controller.py` | Manages **due_diligence** _category_ from **stocks** _context_ from a user perspective, i.e. routing _commands_ and arguments to output data. |
|`stocks/`| `due_diligence/` | `marketwatch_view.py` | This file contains functions that rely on **Market Watch** data. These functions represent _commands_ that belong to **due_diligence** _category_ from **stocks** _context_. These functions are called by `dd_controller.py` using the arguments given by the user and will output either a string, table or plot. |
|`stocks/`| `due_diligence/` | `marketwatch_model.py` | This file contains functions that rely on **Market Watch** data. These functions represent _commands_ that belong to **due_diligence** _category_ from **stocks** _context_. These functions are called by `marketwatch_view.py` and will return data to be processed in either a string, dictionary or dataframe format. |
|`stocks/`| `due_diligence/` | `finviz_view.py` | This file contains functions that rely on **Finviz** data. These functions represent _commands_ that belong to **due_diligence** _category_ from **stocks** _context_. These functions are called by `dd_controller.py` using the arguments given by the user and will output either a string, table or plot. |
|`stocks/`| `due_diligence/` | `finviz_model.py` | This file contains functions that rely on **Finviz** data. These functions represent _commands_ that belong to **due_diligence** _category_ from **stocks** _context_. These functions are called by `finviz_view.py` and will return data to be processed in either a string, dictionary or dataframe format. |
|`stocks/`| `technical_analysis/` | `ta_controller.py` | Manages **technical_analysis** _category_ from **stocks** _context_ from a user perspective, i.e. routing _commands_ and arguments to output data. |
|`stocks/`| `technical_analysis/` | `tradingview_view.py` | This file contains functions that rely on **TradingView** data. These functions represent _commands_ that belong to **technical_analysis** _category_ from **stocks** _context_. These functions are called by `ta_controller.py` using the arguments given by the user and will output either a string, table or plot. |
|`stocks/`| `technical_analysis/` | `tradingview_model.py` | This file contains functions that rely on **TradingView** data. These functions represent _commands_ that belong to **technical_analysis** _category_ from **stocks** _context_. These functions are called by `tradingview_view.py` and will return data to be processed in either a string, dictionary or dataframe format. |
|`common/`| `technical_analysis/` | `overlap_view.py` | This file contains functions that rely on **overlap** data. In this case **overlap** is not a data source, but the type of technical analysis performed. These functions represent _commands_ that belong to **technical_analysis** _category_ from **MULTIPLE** _contexts_. These functions are called by `ta_controller.py`, from **MULTIPLE** _contexts_, using the arguments given by the user and will output either a string, table or plot. Due to the fact that this file is **common** to multiple _contexts_ the functions need to be generic enough to accommodate for this. E.g. if we are proving a dataframe to these functions, we should make sure that `stocks/ta_controller.py` and `crypto/ta_controller` use the same formatting. |
|`common/`| `technical_analysis/` | `overlap_model.py` | This file contains functions that rely on **overlap** data. In this case **overlap** is not a data source, but the type of technical analysis performed. These functions represent _commands_ that belong to **technical_analysis** _category_ from **MULTIPLE** _contexts_. These functions are called by `overlap_view.py`, and will return data to be processed in either a string, dictionary or dataframe format. Due to the fact that this file is **common** to multiple _contexts_ the functions need to be generic enough to accommodate for this. E.g. if we are getting the sentiment of an instrument, we  should ensure that these functions accept both a "GME" or a "BTC", for `stocks` and `crypto`, respectively. |


## Follow Coding Guidelines

Process to add a new command. `shorted` command from category `dark_pool_shorts` and context `stocks` will be used as example. Since this command uses data from Yahoo Finance, a `yahoofinance_view.py` and a `yahoofinance_model.py` files will be implemented.

#### Model

1. Create a file with the source of data as the name followed by `_model` if it doesn't exist, e.g. `yahoofinance_model`
2. Add the documentation header
3. Do the necessary imports to get the data
4. Define a function starting with `get_`
5. In that function:
  1. Use typing hints
  2. Write a descriptive description where at the end the source is specified
  3. Obtain the data and return it. Sometimes the model can contain a more complex logic to it, if the scraping is not straightforward. If the data is returned directly by an API, we still want to wrap it around a model function to keep consistency across codebase and be more future proof.

```
""" Yahoo Finance Model """
__docformat__ = "numpy"

import pandas as pd
import requests


def get_most_shorted() -> pd.DataFrame:
    """Get most shorted stock screener [Source: Yahoo Finance]

    Returns
    -------
    pd.DataFrame
        Most Shorted Stocks
    """
    url = "https://finance.yahoo.com/screener/predefined/most_shorted_stocks"

    data = pd.read_html(requests.get(url).text)[0]
    data = data.iloc[:, :-1]
    return data
```

Note: As explained before, it is possible that this file needs to be created under `common/` directory rather than `stocks/`, which means that when that happens this function should be done in a generic way, i.e. not mentioning stocks or a specific context.

#### View

1. Create a file with the source of data as the name followed by `_view` if it doesn't exist, e.g. `yahoofinance_view`
2. Add the documentation header
3. Do the necessary imports to display the data. One of these is the `_model` associated with this `_view`. I.e. from same data source.
4. Define a function starting with `display_`
5. In this function:
  1. Use typing hints
  2. Write a descriptive description where at the end the source is specified
  3. Get the data from the `_model` and parse it to be output in a more meaningful way.
  4. Ensure that the data that comes through is reasonable, i.e. at least that we aren't displaying an empty dataframe.
  5. Do not degrade the main data dataframe coming from model if there's an export flag. This is so that the export can have all the data rather than the short amount of information we may show to the user. Thus, in order to do so `df_data = df.copy()` can be useful as if you change `df_data`, `df` remains intact.
  6. Always add a new line at the end, this allows for an additional line between 2 commands and makes it easier for the user to visualize what is happening.
  7. Finally, call `export_data` where the variables are export variable, current filename, command name, and dataframe.

```
""" Yahoo Finance View """
__docformat__ = "numpy"

import os
from tabulate import tabulate
from gamestonk_terminal.helper_funcs import export_data
from gamestonk_terminal.stocks.dark_pool_shorts import yahoofinance_model


def display_most_shorted(num_stocks: int, export: str):
    """Display most shorted stocks screener. [Source: Yahoo Finance]

    Parameters
    ----------
    num_stocks: int
        Number of stocks to display
    export : str
        Export dataframe data to csv,json,xlsx file
    """
    df = yahoofinance_model.get_most_shorted()
    df.dropna(how="all", axis=1, inplace=True)
    df = df.replace(float("NaN"), "")

    if df.empty:
        print("No data found.")
    else:
        print(
            tabulate(
                df.head(num_stocks),
                headers=df.columns,
                floatfmt=".2f",
                showindex=False,
                tablefmt="fancy_grid",
            )
        )
    print("")

    export_data(
        export,
        os.path.dirname(os.path.abspath(__file__)),
        "shorted",
        df,
    )

```

Note: As explained before, it is possible that this file needs to be created under `common/` directory rather than `stocks/`, which means that when that happens this function should be done in a generic way, i.e. not mentioning stocks or a specific context. The arguments will need to be parsed by `stocks_controller,py` and the other controller this function shares the data output with.

#### Controller

1. Import `_view` associated with command we want to allow user to select.
2. Add command name to variable `CHOICES` from `DarkPoolShortsController` class.
3. Add command name and description to `print_help()`. In addition, an additional line above must contain the Source of information. E.g.
```
Yahoo Finance:
    shorted        show most shorted stocks
```
3. Add a method to `DarkPoolShortsController` class with name: `call_` followed by command name.
   1. This method must start defining a parser with arguments `add_help=False` and `formatter_class=argparse.ArgumentDefaultsHelpFormatter`. In addition `prog` must have the same name as the command, and `description` should be self-explanatory ending with a mention of the data source.
   2. Add parser arguments after defining parser. One important argument to add is the export capability. All commands should be able to export data.
   3. Initialize a try-catch block. This is so that if there is an issue the terminal doesn't crash and the user can keep using it.
   4. If there is a single or even a main argument, a block of code must be used to insert a fake argument on the list of args provided by the user. This makes the terminal usage being faster.
   5. Parse known args from list of arguments and values provided by the user.
   6. Call the function contained in a `_view.py` file with the arguments parsed by argparse.
```
@try_except
def call_shorted(self, other_args: List[str]):
        """Process shorted command"""
        parser = argparse.ArgumentParser(
            add_help=False,
            formatter_class=argparse.ArgumentDefaultsHelpFormatter,
            prog="shorted",
            description="Print up to 25 top ticker most shorted. [Source: Yahoo Finance]",
        )
        parser.add_argument(
            "-n",
            "--num",
            action="store",
            dest="num",
            type=check_int_range(1, 25),
            default=5,
            help="Number of the most shorted stocks to retrieve.",
        )
        parser.add_argument(
            "--export",
            choices=["csv", "json", "xlsx"],
            default="",
            type=str,
            dest="export",
            help="Export dataframe data to csv,json,xlsx file",
        )
          if other_args:
              if "-" not in other_args[0]:
                  other_args.insert(0, "-n")

          ns_parser = parse_known_args_and_warn(parser, other_args)
          if not ns_parser:
              return

          yahoofinance_view.display_most_shorted(
              num_stocks=ns_parser.num,
              export=ns_parser.export,
          )

```


## Remember Coding Style

When in doubt, follow https://www.python.org/dev/peps/pep-0008/.

#### Naming Convention

* The name of the variables must be descriptive of what they stand for. I.e. `ticker` is descriptive, `aux` is not.
* Single character variables **must** be avoided. Except if they correspond to the iterator of a loop.

#### Docstrings

The docstring format used in **numpy**, an example is shown below:
```
def command_foo(var1: str, var2: List[int], var3: bool = False) -> Tuple[int, pd.DataFrame]:
"""Small description

[Optional: Longer description]

Parameters
----------
var1 : str
    var1 description
var2 : List[int]
    var2 description
var3 : bool, optional
    var3 description

Returns
-------
foo : int
    returned foo description
pd.DataFrame
    dataframe returned
"""
```

#### Linters

The following linters are used by our codebase:

| Linter | Description |
| --- | --- |
| bandit | security analyzer |
| black | code formatter |
| codespell | spelling checker |
| flake8 | style guide enforcer |
| mypy | static typing checker |
| pyupgrade | upgrade syntax for newer versions |
| safety | checks security vulnerabilities |
| pylint | bug and quality checker |


## Write Code and Commit

At this stage it is assumed that you have already forked the project and are ready to start working.

#### Pre Commit Hooks

Git hook scripts are useful for identifying simple issues before submission to code review. We run our hooks on every commit to automatically point out issues in code such as missing semicolons, trailing whitespace, and debug statements. By pointing these issues out before code review, this allows a code reviewer to focus on the architecture of a change while not wasting time with trivial style nitpicks.

Install the pre-commit hooks by running: `pre-commit install`.

#### Coding

Although the Coding Guidelines section has been already explained. It is worth mentioning that if you want to be faster at developing a new feature, you may implement it first on a `jupyter notebook` and then carry it across to the terminal. This is mostly useful when the feature relies on scraping data from a website, or implementing a Neural Network model.

#### Git Process

1. Create your Feature Branch, e.g. `git checkout -b feature/AmazingFeature`
2. Check the files you have touched using `git status`
3. Stage the files you want to commit, e.g. `git add gamestonk_terminal/stocks/stocks_controller.py gamestonk_terminal/stocks/stocks_helper.py`. Note: **DON'T** add `config_terminal.py` or `.env` files with personal information, or even `feature_flags.py` which is user-dependent.
4. Write a concise commit message under 50 characters, e.g. `git commit -m "meaningful commit message"`. If your PR solves an issue raised by a user, you may specify such issue by adding #ISSUE_NUMBER to the commit message, so that these get linked. Note: If you installed pre-commit hooks and one of the formatters re-formats your code, you'll need to go back to step 3 to add these.


## Add a Test

Unit tests minimize errors in code and quickly find errors when they do arise.

##### Pytest

Pytest allows users to quickly create unittests in Python. To use pytest run `pytest tests/`.

##### Coverage

Coverage allows users to see how complete unittests are for Python. To use coverage do the following:

1. `coverage run -m pytest`
2. `coverage html`

To view the tests find the htmlcov folder in the main directory and open the *index.html* file. This will show a detailed report of testing coverage.

##### VCR

VCRPY allows us to save data from request methods to a .YAML file. This increases test integrity and significantly speeds up the time it takes to run tests. To use VCRPY do the following:

1. `import vcr`
1. add `@vcr.use_cassette("tests/cassettes/{test_folder}/{test_class}/{test_name}.yaml")` as a decorator to the test

**Note:** If you see an error related to VCRPY add the attribute `record_mode="new_episodes"` to the decorator.

##### check_print

GamestonkTerminal relies on print statements to return data to the user. To check whether necessary information was included in a print statement use the check_print decorator as detailed below:

* `from tests.helpers import check_print`
* Add `@check_print(assert_in="foo")` as a decorator to the test

If you do not want to assert an item but your test still prints output, please add `@check_print()` as a decorator to mute print output.

**Note:** Ensure `@check_print()` is above `@vcr.use_cassette` when using both.


## Add Documentation

<<<<<<< HEAD
#### Structure

This is the structure that the documentation has:
```
website/content/_index.md
               /stocks/_index.md
                      /load/_index.md
                      /candle/_index.md
                      /discovery/_index.md
                                /ipo/_index.md
```

#### New Command

To add a new command, there are two main actions that need to be done:

1. Create a directory with the name of the command and a `_index.md` file within. Examples:
    * When adding `ipo`, since this command belongs to context `stocks` and category `discovery`, we added a `ipo` folder with a `_index.md` file within to `website/content/stocks/discovery`.
    * When adding `candle`, since this command belongs to context `stocks`, we added a `candle` folder with a `_index.md` file within to `website/content/stocks/`.

2. The `_index.md` file should have the output of the `command -h` followed by a screenshot example (with white background) of what the user can expect. Note that you can now drag and drop the images while editing the readme file on the remote web version of your PR branch. Github will create a link for it with format (https://user-images.githubusercontent.com/***/***.file_format). Example:

---
```shell
usage: ipo [-p PAST_DAYS] [-f FUTURE_DAYS]
```

Past and future IPOs. [Source: https://finnhub.io]
* -p : Number of past days to look for IPOs. Default 0.
* -f : Number of future days to look for IPOs. Default 10.

<IMAGE HERE - Use drag and drop hint mentioned above>

---

3. Update the Navigation bar to match the content you've added. This is done by adding 2 lines of code to `website/data/menu/`, i.e. a `name` and a `ref`. Example:

```
---
main:
  - name: stocks
    ref: "/stocks"
    sub:
      - name: load
        ref: "/stocks/load"
      - name: candle
        ref: "/stocks/candle"
      - name: discovery
        ref: "/stocks/discovery"
        sub:
          - name: ipo
            ref: "/stocks/discovery/ipo"
          - name: map
            ref: "/stocks/discovery/map"
 ```

#### Run Hugo Server

0. Make sure Hugo is installed. See https://gohugo.io/getting-started/installing/.
1. Go into the website directory, i.e. `cd website`
2. Run the server locally with `hugo server -D`
3. Open the web server at http://localhost:1313/GamestonkTerminal/, or where it says that the Web Server is available at.

=======
See [Hugo Server instructions](/website/README.md).
>>>>>>> 780001d9

## Open a Pull Request

Once you're happy with what you have, push your branch to remote. E.g. `git push origin feature/AmazingFeature`

A user may create a **Draft Pull Request** when he/she wants to discuss implementation with the team.

As reviewers, you should select: @DidierRLopes and @jmaslek.

A label **must** be selected from the following types:

| Label name | Description | Example
| --- | --- | --- |
| `feat XS` | Extra small feature | Add a preset
| `feat S` | Small T-Shirt size Feature | New single command added
| `feat M` | Medium T-Shirt size feature | Multiple commands added from same data source
| `feat L` | Large T-Shirt size Feature | New category added under context
| `feat XL` | Extra Large feature | New context added
| `enhancement` | Enhancement | Add new parameter to existing command
| `bug` | Fix a bug | Fixes terminal crashing or warning message
| `build` | Build-related work | Fix a github action that is breaking the build
| `tests` | Test-related work | Add/improve tests
| `docs` | Improvements on documentation | Add/improve documentation
| `refactor` | Refactor code | Changing argparse location
| `docker` | Docker-related work | Add/improve docker
| `help wanted` | Extra attention is needed | When a contributor needs help
| `do not merge` | Label to prevent pull request merge | When PR is not ready to be merged just yet


## Review Process

As soon as the Pull Request is opened, our repository has a specific set of github actions that will not only run linters on the branch just pushed, but also run pytest on it. This allows for another layer of safety on the code developed.

In addition, our team is known for performing `diligent` code reviews. This not only allows us to reduce the amount of iterations on that code and have it to be more future proof, but also allows the developer to learn/improve his coding skills.

Often in the past the reviewers have suggested better coding practices, e.g. using `1_000_000` instead of `1000000` for better visibility, or suggesting a speed optimization improvement.<|MERGE_RESOLUTION|>--- conflicted
+++ resolved
@@ -394,73 +394,7 @@
 
 ## Add Documentation
 
-<<<<<<< HEAD
-#### Structure
-
-This is the structure that the documentation has:
-```
-website/content/_index.md
-               /stocks/_index.md
-                      /load/_index.md
-                      /candle/_index.md
-                      /discovery/_index.md
-                                /ipo/_index.md
-```
-
-#### New Command
-
-To add a new command, there are two main actions that need to be done:
-
-1. Create a directory with the name of the command and a `_index.md` file within. Examples:
-    * When adding `ipo`, since this command belongs to context `stocks` and category `discovery`, we added a `ipo` folder with a `_index.md` file within to `website/content/stocks/discovery`.
-    * When adding `candle`, since this command belongs to context `stocks`, we added a `candle` folder with a `_index.md` file within to `website/content/stocks/`.
-
-2. The `_index.md` file should have the output of the `command -h` followed by a screenshot example (with white background) of what the user can expect. Note that you can now drag and drop the images while editing the readme file on the remote web version of your PR branch. Github will create a link for it with format (https://user-images.githubusercontent.com/***/***.file_format). Example:
-
----
-```shell
-usage: ipo [-p PAST_DAYS] [-f FUTURE_DAYS]
-```
-
-Past and future IPOs. [Source: https://finnhub.io]
-* -p : Number of past days to look for IPOs. Default 0.
-* -f : Number of future days to look for IPOs. Default 10.
-
-<IMAGE HERE - Use drag and drop hint mentioned above>
-
----
-
-3. Update the Navigation bar to match the content you've added. This is done by adding 2 lines of code to `website/data/menu/`, i.e. a `name` and a `ref`. Example:
-
-```
----
-main:
-  - name: stocks
-    ref: "/stocks"
-    sub:
-      - name: load
-        ref: "/stocks/load"
-      - name: candle
-        ref: "/stocks/candle"
-      - name: discovery
-        ref: "/stocks/discovery"
-        sub:
-          - name: ipo
-            ref: "/stocks/discovery/ipo"
-          - name: map
-            ref: "/stocks/discovery/map"
- ```
-
-#### Run Hugo Server
-
-0. Make sure Hugo is installed. See https://gohugo.io/getting-started/installing/.
-1. Go into the website directory, i.e. `cd website`
-2. Run the server locally with `hugo server -D`
-3. Open the web server at http://localhost:1313/GamestonkTerminal/, or where it says that the Web Server is available at.
-
-=======
 See [Hugo Server instructions](/website/README.md).
->>>>>>> 780001d9
 
 ## Open a Pull Request
 
