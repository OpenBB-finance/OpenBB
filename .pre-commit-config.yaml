--- conflicted
+++ resolved
@@ -9,11 +9,7 @@
         args:
           [
             "--ignore-files=settings_controller.py,featflags_controller.py,keys_controller.py,degiro_controller.py,",
-<<<<<<< HEAD
-            "--ignore-commands=login,al_swe,info_swe,goodness,resources,yf,yolo,from,to,featflags,guess,settings,survey,intro",
-=======
-            "--ignore-commands=login,alswe,info_swe,goodness,resources,yf,yolo,from,to,featflags,guess,settings,survey",
->>>>>>> 8bdaa661
+            "--ignore-commands=login,alswe,info_swe,goodness,resources,yf,yolo,from,to,featflags,guess,settings,survey,intro",
           ]
         entry: python custom_pre_commit/check_doc.py
   - repo: https://github.com/pre-commit/pre-commit-hooks
