--- conflicted
+++ resolved
@@ -1,15 +1,8 @@
 import logging
 import os
-<<<<<<< HEAD
-from typing import Any, Dict, List, Pattern, Set, Union
 
 import telebot
-from dotenv import load_dotenv
 
-=======
-
-import telebot
->>>>>>> 56bc8417
 from bots.common.commands_dict import commands
 from bots.common.helpers import non_slash
 from bots.helpers import ShowView
