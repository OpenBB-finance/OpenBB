--- conflicted
+++ resolved
@@ -68,24 +68,11 @@
             imagefile = "disc-etfs.png"
             imagefile = imps.save_image(imagefile, fig)
 
-<<<<<<< HEAD
-            if imps.IMAGES_URL or imps.IMGUR_CLIENT_ID != "REPLACE_ME":
-                image_link = imps.IMAGES_URL + imagefile
-                images_list.append(imagefile)
-            else:
-                imagefile_save = imps.IMG_DIR / imagefile
-                uploaded_image = imps.gst_imgur.upload_image(
-                    imagefile_save, title="something"
-                )
-                image_link = uploaded_image.link
-                os.remove(imagefile_save)
-=======
             if imps.IMAGES_URL or not imps.IMG_HOST_ACTIVE:
                 image_link = imps.multi_image(imagefile)
                 images_list.append(imagefile)
             else:
                 image_link = imps.multi_image(imagefile)
->>>>>>> bdfc267c
 
             embeds_img.append(
                 f"{image_link}",
