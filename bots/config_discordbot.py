--- conflicted
+++ resolved
@@ -44,17 +44,10 @@
 INTERACTIVE = False
 INTERACTIVE_DIR = bots_path.joinpath("interactive/")
 INTERACTIVE_URL = ""
-<<<<<<< HEAD
-IMG_DIR = bots_path / "interactive/images/"
-IMAGES_URL = (
-    os.getenv("GT_IMAGES_URL") or "REPLACE_ME"
-)  # Ex. "http://your-site.com/images/"
-=======
 IMG_DIR = bots_path.joinpath("interactive/images/")
 
 IMAGES_URL = ""  # Ex. "http://your-site.com/images/"
 IMG_HOST_ACTIVE = True
->>>>>>> a5d4848f
 
 # IMG_BG = bots_path.joinpath("files/bg.png")  # Light BG
 IMG_BG = bots_path.joinpath("files/bg-dark.png")  # Dark BG
