--- conflicted
+++ resolved
@@ -83,13 +83,8 @@
             df_pg.append(df_pg)
             fig = imps.plot_df(
                 df_pg,
-<<<<<<< HEAD
-                fig_size=(900, (40 * dindex)),
-                col_width=[2, 3, 4, 3.5, 5, 4, 5],
-=======
                 fig_size=(720, (40 * dindex)),
                 col_width=[2, 4, 4, 4],
->>>>>>> bdfc267c
                 tbl_header=imps.PLT_TBL_HEADER,
                 tbl_cells=imps.PLT_TBL_CELLS,
                 font=imps.PLT_TBL_FONT,
@@ -100,24 +95,11 @@
             imagefile = "dps-pos.png"
             imagefile = imps.save_image(imagefile, fig)
 
-<<<<<<< HEAD
-            if imps.IMAGES_URL or imps.IMGUR_CLIENT_ID != "REPLACE_ME":
-                image_link = imps.IMAGES_URL + imagefile
-                images_list.append(imagefile)
-            else:
-                imagefile_save = imps.IMG_DIR / imagefile
-                uploaded_image = imps.gst_imgur.upload_image(
-                    imagefile_save, title="something"
-                )
-                image_link = uploaded_image.link
-                os.remove(imagefile_save)
-=======
             if imps.IMAGES_URL or not imps.IMG_HOST_ACTIVE:
                 image_link = imps.multi_image(imagefile)
                 images_list.append(imagefile)
             else:
                 image_link = imps.multi_image(imagefile)
->>>>>>> bdfc267c
 
             embeds_img.append(
                 f"{image_link}",
@@ -165,24 +147,15 @@
     else:
         fig = imps.plot_df(
             df,
-<<<<<<< HEAD
-            fig_size=(900, (40 * dindex)),
-            col_width=[2, 3, 4, 3.5, 5, 4, 5],
-=======
             fig_size=(720, (40 * dindex)),
             col_width=[2, 4, 4, 4],
->>>>>>> bdfc267c
             tbl_header=imps.PLT_TBL_HEADER,
             tbl_cells=imps.PLT_TBL_CELLS,
             font=imps.PLT_TBL_FONT,
             row_fill_color=imps.PLT_TBL_ROW_COLORS,
             paper_bgcolor="rgba(0, 0, 0, 0)",
         )
-<<<<<<< HEAD
-        fig.update_traces(cells=(dict(align=["center", "left"])))
-=======
         fig.update_traces(cells=(dict(align=["center", "right"])))
->>>>>>> bdfc267c
         imagefile = imps.save_image("dps-pos.png", fig)
 
         output = {
