import logging

import disnake

from bots import imps
from gamestonk_terminal.decorators import log_start_end
from gamestonk_terminal.stocks.due_diligence import business_insider_model

logger = logging.getLogger(__name__)


@log_start_end(log=logger)
def est_command(ticker: str = ""):
    """Displays earning estimates [Business Insider]"""

    # Debug
    if imps.DEBUG:
        logger.debug("dd est %s", ticker)

    # Check for argument
    if ticker == "":
        raise Exception("Stock ticker is required")

    (
        df_year_estimates,
        df_quarter_earnings,
        df_quarter_revenues,
    ) = business_insider_model.get_estimates(ticker)

    if (
        df_quarter_revenues.empty
        and df_year_estimates.empty
        and df_quarter_earnings.empty
    ):
        raise Exception("Enter a valid ticker")

    # Debug user output
    if imps.DEBUG:
        logger.debug(df_year_estimates.to_string())
        logger.debug(df_quarter_earnings.to_string())
        logger.debug(df_quarter_revenues.to_string())

    images_list = []
    dindex = len(df_year_estimates.index)
    fig = imps.plot_df(
        df_year_estimates,
        fig_size=(900, (40 + (60 * dindex))),
        col_width=[9, 4, 4, 4, 4],
        tbl_header=imps.PLT_TBL_HEADER,
        tbl_cells=imps.PLT_TBL_CELLS,
        font=imps.PLT_TBL_FONT,
        row_fill_color=imps.PLT_TBL_ROW_COLORS,
        paper_bgcolor="rgba(0, 0, 0, 0)",
    )
    imagefile = imps.save_image("estimates.png", fig)

<<<<<<< HEAD
    if imps.IMAGES_URL or imps.IMGUR_CLIENT_ID != "REPLACE_ME":
        link_estimates = imps.IMAGES_URL + imagefile
        images_list.append(imagefile)
    else:
        imagefile_save = imps.IMG_DIR / imagefile
        uploaded_image = imps.gst_imgur.upload_image(imagefile_save, title="something")
        link_estimates = uploaded_image.link
        os.remove(imagefile_save)
=======
    if imps.IMAGES_URL or not imps.IMG_HOST_ACTIVE:
        link_estimates = imps.multi_image(imagefile)
        images_list.append(imagefile)
    else:
        link_estimates = imps.multi_image(imagefile)
>>>>>>> bdfc267c

    fig = imps.plot_df(
        df_quarter_earnings,
        fig_size=(900, (40 + (40 * 20))),
        col_width=[5, 5, 4, 4, 5, 4],
        tbl_header=imps.PLT_TBL_HEADER,
        tbl_cells=imps.PLT_TBL_CELLS,
        font=imps.PLT_TBL_FONT,
        row_fill_color=imps.PLT_TBL_ROW_COLORS,
        paper_bgcolor="rgba(0, 0, 0, 0)",
    )
    imagefile = imps.save_image("earnings.png", fig)

<<<<<<< HEAD
    if imps.IMAGES_URL or imps.IMGUR_CLIENT_ID != "REPLACE_ME":
        link_earnings = imps.IMAGES_URL + imagefile
        images_list.append(imagefile)
    else:
        imagefile_save = imps.IMG_DIR / imagefile
        uploaded_image = imps.gst_imgur.upload_image(imagefile_save, title="something")
        link_earnings = uploaded_image.link
        os.remove(imagefile_save)
=======
    if imps.IMAGES_URL or not imps.IMG_HOST_ACTIVE:
        link_earnings = imps.multi_image(imagefile)
        images_list.append(imagefile)
    else:
        link_earnings = imps.multi_image(imagefile)
>>>>>>> bdfc267c

    fig = imps.plot_df(
        df_quarter_revenues,
        fig_size=(900, (40 + (40 * 20))),
        col_width=[5, 5, 4, 4, 5, 4],
        tbl_header=imps.PLT_TBL_HEADER,
        tbl_cells=imps.PLT_TBL_CELLS,
        font=imps.PLT_TBL_FONT,
        row_fill_color=imps.PLT_TBL_ROW_COLORS,
        paper_bgcolor="rgba(0, 0, 0, 0)",
    )
    imagefile = imps.save_image("revenues.png", fig)

<<<<<<< HEAD
    if imps.IMAGES_URL or imps.IMGUR_CLIENT_ID != "REPLACE_ME":
        link_revenues = imps.IMAGES_URL + imagefile
        images_list.append(imagefile)
    else:
        imagefile_save = imps.IMG_DIR / imagefile
        uploaded_image = imps.gst_imgur.upload_image(imagefile_save, title="something")
        link_revenues = uploaded_image.link
        os.remove(imagefile_save)
=======
    if imps.IMAGES_URL or not imps.IMG_HOST_ACTIVE:
        link_revenues = imps.multi_image(imagefile)
        images_list.append(imagefile)
    else:
        link_revenues = imps.multi_image(imagefile)
>>>>>>> bdfc267c

    embeds = [
        disnake.Embed(
            title=f"**{ticker.upper()} Year Estimates**",
            color=imps.COLOR,
        ),
        disnake.Embed(
            title=f"**{ticker.upper()} Quarter Earnings**",
            colour=imps.COLOR,
        ),
        disnake.Embed(
            title=f"**{ticker.upper()} Quarter Revenues**",
            colour=imps.COLOR,
        ),
    ]
    embeds[0].set_image(url=link_estimates)
    embeds[1].set_image(url=link_earnings)
    embeds[2].set_image(url=link_revenues)
    titles = [
        f"**{ticker.upper()} Year Estimates**",
        f"**{ticker.upper()} Quarter Earnings**",
        f"**{ticker.upper()} Quarter Revenues**",
    ]
    embeds_img = [
        f"{link_estimates}",
        f"{link_earnings}",
        f"{link_revenues}",
    ]
    # Output data
    choices = [
        disnake.SelectOption(
            label=f"{ticker.upper()} Year Estimates", value="0", emoji="🟢"
        ),
        disnake.SelectOption(
            label=f"{ticker.upper()} Quarter Earnings", value="1", emoji="🟢"
        ),
        disnake.SelectOption(
            label=f"{ticker.upper()} Quarter Revenues", value="2", emoji="🟢"
        ),
    ]

    return {
        "view": imps.Menu,
        "titles": titles,
        "embed": embeds,
        "choices": choices,
        "embeds_img": embeds_img,
        "images_list": images_list,
    }<|MERGE_RESOLUTION|>--- conflicted
+++ resolved
@@ -54,22 +54,11 @@
     )
     imagefile = imps.save_image("estimates.png", fig)
 
-<<<<<<< HEAD
-    if imps.IMAGES_URL or imps.IMGUR_CLIENT_ID != "REPLACE_ME":
-        link_estimates = imps.IMAGES_URL + imagefile
-        images_list.append(imagefile)
-    else:
-        imagefile_save = imps.IMG_DIR / imagefile
-        uploaded_image = imps.gst_imgur.upload_image(imagefile_save, title="something")
-        link_estimates = uploaded_image.link
-        os.remove(imagefile_save)
-=======
     if imps.IMAGES_URL or not imps.IMG_HOST_ACTIVE:
         link_estimates = imps.multi_image(imagefile)
         images_list.append(imagefile)
     else:
         link_estimates = imps.multi_image(imagefile)
->>>>>>> bdfc267c
 
     fig = imps.plot_df(
         df_quarter_earnings,
@@ -83,22 +72,11 @@
     )
     imagefile = imps.save_image("earnings.png", fig)
 
-<<<<<<< HEAD
-    if imps.IMAGES_URL or imps.IMGUR_CLIENT_ID != "REPLACE_ME":
-        link_earnings = imps.IMAGES_URL + imagefile
-        images_list.append(imagefile)
-    else:
-        imagefile_save = imps.IMG_DIR / imagefile
-        uploaded_image = imps.gst_imgur.upload_image(imagefile_save, title="something")
-        link_earnings = uploaded_image.link
-        os.remove(imagefile_save)
-=======
     if imps.IMAGES_URL or not imps.IMG_HOST_ACTIVE:
         link_earnings = imps.multi_image(imagefile)
         images_list.append(imagefile)
     else:
         link_earnings = imps.multi_image(imagefile)
->>>>>>> bdfc267c
 
     fig = imps.plot_df(
         df_quarter_revenues,
@@ -112,22 +90,11 @@
     )
     imagefile = imps.save_image("revenues.png", fig)
 
-<<<<<<< HEAD
-    if imps.IMAGES_URL or imps.IMGUR_CLIENT_ID != "REPLACE_ME":
-        link_revenues = imps.IMAGES_URL + imagefile
-        images_list.append(imagefile)
-    else:
-        imagefile_save = imps.IMG_DIR / imagefile
-        uploaded_image = imps.gst_imgur.upload_image(imagefile_save, title="something")
-        link_revenues = uploaded_image.link
-        os.remove(imagefile_save)
-=======
     if imps.IMAGES_URL or not imps.IMG_HOST_ACTIVE:
         link_revenues = imps.multi_image(imagefile)
         images_list.append(imagefile)
     else:
         link_revenues = imps.multi_image(imagefile)
->>>>>>> bdfc267c
 
     embeds = [
         disnake.Embed(
