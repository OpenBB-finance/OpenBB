# pylint: disable=W0612
import disnake
from disnake.ext import commands

from bots import config_discordbot as cfg
from bots.common.commands_dict import cmds_text
from bots.menus.menu import Menu


class CmdsCommands(commands.Cog):
    """Command List"""

    def __init__(self, bot: commands.Bot):
        self.bot = bot

    @commands.slash_command(name="cmds")
    async def cmds(self, ctx: disnake.AppCmdInter):
        """Stocks Command List"""
<<<<<<< HEAD
        siatext = (
            "```md\n[sia metrics](ticker) <METRIC>\n"
            "[sia cps]() <COUNTRY>\n"
            "[sia cpic]() <INDUSTRY>\n```"
        )
        etftext = (
            "```md\n[etfs disc-tops]() <SORT>\n"
            "[etfs holdings by-etf](etf) <NUM>\n"
            "[etfs holdings by-ticker](ticker) <NUM>\n```"
        )
        disctext = (
            "```md\n[disc fidelity]()\n"
            "[disc ugs]() <NUM>\n"
            "[disc tops]() <SORT> <NUM>\n```"
        )
        misctext = (
            "```md\n[futures]()\n"
            "[quote](ticker)\n"
            "[support]() *Mods Only*\n"
            "[ins-last](ticker) <NUM>\n"
            "[btc]() <INTERVAL> <PAST_DAYS> <START> <END>\n"
            "[eth]() <INTERVAL> <PAST_DAYS> <START> <END>\n"
            "[sol]() <INTERVAL> <PAST_DAYS> <START> <END>\n"
            "[candle](ticker) <INTERVAL> <PAST_DAYS> <EXTENDED_HOURS> <START> <END> <HEIKIN_CANDLES> <NEWS>\n```"
        )
        opttext = (
            "```md\n[opt unu]()\n"
            "[opt info](ticker)\n"
            "[opt vsurf](ticker) <z>\n"
            "[opt oi](ticker) <EXPIRATION> <MIN-SP> <MAX-SP>\n"
            "[opt vol](ticker) <EXPIRATION> <MIN-SP> <MAX-SP>\n"
            "[opt smile](ticker) <EXPIRATION> <MIN-SP> <MAX-SP>\n"
            "[opt overview](ticker) <EXPIRATION> <MIN-SP> <MAX-SP>\n"
            "[opt hist](ticker) <STRIKE> <EXPIRATION> <OPT-TYPE>\n"
            "[opt grhist](ticker) <STRIKE> <EXPIRATION> <OPT-TYPE> <GREEK>\n"
            "[opt chain](ticker) <EXPIRATION> <OPT-TYPE> <MIN-SP> <MAX-SP>\n```"
        )
        tatext = (
            "```md\n[ta summary](ticker)\n"
            "[ta view](ticker)\n"
            "[ta recom](ticker)\n"
            "[ta-mom cg](ticker) <LENGTH> <START> <END>\n"
            "[ta-vlt donchian](ticker) <LWR_LENGTH> <UPR_LENGTH> <START> <END>\n```"
            "```md\n[ta-vol obv](ticker) <START> <END>\n"
            "[ta fib](ticker) <START> <END>\n"
            "[ta-vol ad](ticker) <OPEN> <START> <END>\n"
            "[ta-mom fisher](ticker) <LENGTH> <START> <END>\n"
            "[ta-mom cci](ticker) <LENGTH> <SCALAR> <START> <END>\n"
            "[ta ma](ticker) <WINDOW> <OFFSET> <START> <END>\n"
            "[ta-trend aroon](ticker) <LENGTH> <SCALAR> <START> <END>\n"
            "[ta-vol adosc](ticker) <OPEN> <FAST> <SLOW> <START> <END>\n"
            "[ta-mom macd](ticker) <FAST> <SLOW> <SIGNAL> <START> <END>\n"
            "[ta-vlt kc](ticker) <LENGTH> <SCALAR> <MA_MODE> <START> <END>\n"
            "[ta-trend adx](ticker) <LENGTH> <SCALAR> <DRIFT> <START> <END>\n"
            "[ta-mom rsi](ticker) <LENGTH> <SCALAR> <DRIFT> <START> <END>\n"
            "[ta-mom stoch](ticker) <FAST_K> <SLOW_D> <SLOW_K> <START> <END>\n"
            "[ta-vlt bbands](ticker) <LENGTH> <SCALAR> <MA_MODE> <START> <END>\n```"
            "```md\n👆<INTERVAL> <PAST_DAYS> <EXTENDED_HOURS> <HEIKIN_CANDLES>👆\n```"
        )
        ddtext = (
            "```md\n[dd est](ticker)\n"
            "[dd sec](ticker)\n"
            "[dd borrowed](ticker)\n"
            "[dd analyst](ticker)\n"
            "[dd supplier](ticker)\n"
            "[dd customer](ticker)\n"
            "[dd arktrades](ticker)\n"
            "[dd pt](ticker) <RAW> <DATE_START>\n```"
        )
        dpstext = (
            "```md\n[dps hsi]() <NUM>\n"
            "[dps shorted](NUM)\n"
            "[dps psi](ticker)\n"
            "[dps spos](ticker)\n"
            "[dps dpotc](ticker)\n"
            "[dps pos]() <SORT> <NUM> <ASCENDING>\n"
            "[dps sidtc]() <SORT> <NUM>\n"
            "[dps ftd](ticker) <DATE_START> <DATE_END>\n```"
        )
        scrtext = (
            "```md\n[scr presets_default]()\n"
            "[scr presets_custom]()\n"
            "[scr historical](SIGNAL) <START>\n"
            "[scr overview](PRESET) <SORT> <LIMIT> <ASCEND>\n"
            "[scr technical](PRESET) <SORT> <LIMIT> <ASCEND>\n"
            "[scr valuation](PRESET) <SORT> <LIMIT> <ASCEND>\n"
            "[scr financial](PRESET) <SORT> <LIMIT> <ASCEND>\n"
            "[scr ownership](PRESET) <SORT> <LIMIT> <ASCEND>\n"
            "[scr performance](PRESET) <SORT> <LIMIT> <ASCEND>\n```"
        )
        govtext = (
            "```md\n[gov histcont](ticker)\n"
            "[gov lobbying](ticker) <NUM>\n"
            "[gov toplobbying]() <NUM> <RAW>\n"
            "[gov lastcontracts]() <DAYS> <NUM>\n"
            "[gov contracts](ticker) <DAYS> <RAW>\n"
            "[gov qtrcontracts]() <ANALYSIS> <NUM>\n"
            "[gov lasttrades]() <GOV_TYPE> <DAYS> <REP>\n"
            "[gov gtrades](ticker) <GOV_TYPE> <MONTHS> <RAW>\n"
            "[gov topbuys]() <GOV_TYPE> <MONTHS> <NUM> <RAW>\n"
            "[gov topsells]() <GOV_TYPE> <MONTHS> <NUM> <RAW>\n```"
            "\n`<DAYS> = Past Transaction Days`\n"
            "`<MONTHS> = Past Transaction Months`"
        )
        econtext = (
            "```md\n[econ softs]()\n"
            "[econ meats]()\n"
            "[econ energy]()\n"
            "[econ metals]()\n"
            "[econ grains]()\n"
            "[econ futures]()\n"
            "[econ usbonds]()\n"
            "[econ glbonds]()\n"
            "[econ indices]()\n"
            "[econ repo](DAYS)\n"
            "[econ overview]()\n"
            "[econ feargreed]()\n"
            "[econ currencies]()\n"
            "[econ valuation]() <GROUP>\n"
            "[econ performance]() <GROUP>\n```"
=======
        siatext = f"```md{cmds_text['sia']}```"
        etftext = f"```md{cmds_text['etf']}```"
        disctext = f"```md{cmds_text['disc']}```"
        misctext = f"```md{cmds_text['misc']}```"
        opttext = f"```md{cmds_text['opt']}```"
        tatext = (
            f"```md{cmds_text['ta']}```"
            f"```md{cmds_text['ta_candle']}```"
            f"```md{cmds_text['ta_ext']}```"
>>>>>>> da5aa942
        )
        ddtext = f"```md{cmds_text['dd']}```"
        dpstext = f"```md{cmds_text['dps']}```"
        scrtext = f"```md{cmds_text['scr']}```"
        govtext = f"```md{cmds_text['gov']}```" f"{cmds_text['gov_ext']}"
        econtext = f"```md{cmds_text['econ']}```"
        options = [disnake.SelectOption(label="Home", value="0", emoji="🟢")]
        embeds = [
            disnake.Embed(
                title="Stocks: Technical Analysis Command List",
                description=tatext,
                color=cfg.COLOR,
            ),
            disnake.Embed(
                title="",
                description=(
                    f"**Options Command List**\n{opttext}\n"
                    f"**Dark Pool Shorts Command List**\n{dpstext}\n"
                    f"**Due Diligence Command List**\n{ddtext}\n"
                ),
                color=cfg.COLOR,
            ),
            disnake.Embed(
                title="",
                description=(
                    f"**ETF Command List**\n{etftext}\n"
                    f"**Sector and Industry Analysis Command List**\n{siatext}\n"
                    f"**Stocks Discovery Command List**\n{disctext}\n"
                    f"**Other Command List**\n{misctext}\n"
                ),
                color=cfg.COLOR,
            ),
            disnake.Embed(
                title="",
                description=(f"**Economy Command List**\n{econtext}\n"),
                color=cfg.COLOR,
            ),
            disnake.Embed(
                title="",
                description=(
                    f"**Screener Command List**\n{scrtext}\n"
                    f"**Government Command List**\n{govtext}\n"
                ),
                color=cfg.COLOR,
            ),
            disnake.Embed(
                title="No Manipulation Here",
                description="```diff\n- Nothing to SEC here..... Yet.\n```",
                color=cfg.COLOR,
            ),
        ]
        embeds[0].set_author(
            name=cfg.AUTHOR_NAME,
            url=cfg.AUTHOR_URL,
            icon_url=cfg.AUTHOR_ICON_URL,
        )
        embeds[0].set_footer(
            text=cfg.AUTHOR_NAME,
            icon_url=cfg.AUTHOR_ICON_URL,
        )
        embeds[0].set_footer(text=f"Page 1 of {len(embeds)}")
        await ctx.send(embed=embeds[0], view=Menu(embeds, options))


def setup(bot: commands.Bot):
    bot.add_cog(CmdsCommands(bot))<|MERGE_RESOLUTION|>--- conflicted
+++ resolved
@@ -16,128 +16,6 @@
     @commands.slash_command(name="cmds")
     async def cmds(self, ctx: disnake.AppCmdInter):
         """Stocks Command List"""
-<<<<<<< HEAD
-        siatext = (
-            "```md\n[sia metrics](ticker) <METRIC>\n"
-            "[sia cps]() <COUNTRY>\n"
-            "[sia cpic]() <INDUSTRY>\n```"
-        )
-        etftext = (
-            "```md\n[etfs disc-tops]() <SORT>\n"
-            "[etfs holdings by-etf](etf) <NUM>\n"
-            "[etfs holdings by-ticker](ticker) <NUM>\n```"
-        )
-        disctext = (
-            "```md\n[disc fidelity]()\n"
-            "[disc ugs]() <NUM>\n"
-            "[disc tops]() <SORT> <NUM>\n```"
-        )
-        misctext = (
-            "```md\n[futures]()\n"
-            "[quote](ticker)\n"
-            "[support]() *Mods Only*\n"
-            "[ins-last](ticker) <NUM>\n"
-            "[btc]() <INTERVAL> <PAST_DAYS> <START> <END>\n"
-            "[eth]() <INTERVAL> <PAST_DAYS> <START> <END>\n"
-            "[sol]() <INTERVAL> <PAST_DAYS> <START> <END>\n"
-            "[candle](ticker) <INTERVAL> <PAST_DAYS> <EXTENDED_HOURS> <START> <END> <HEIKIN_CANDLES> <NEWS>\n```"
-        )
-        opttext = (
-            "```md\n[opt unu]()\n"
-            "[opt info](ticker)\n"
-            "[opt vsurf](ticker) <z>\n"
-            "[opt oi](ticker) <EXPIRATION> <MIN-SP> <MAX-SP>\n"
-            "[opt vol](ticker) <EXPIRATION> <MIN-SP> <MAX-SP>\n"
-            "[opt smile](ticker) <EXPIRATION> <MIN-SP> <MAX-SP>\n"
-            "[opt overview](ticker) <EXPIRATION> <MIN-SP> <MAX-SP>\n"
-            "[opt hist](ticker) <STRIKE> <EXPIRATION> <OPT-TYPE>\n"
-            "[opt grhist](ticker) <STRIKE> <EXPIRATION> <OPT-TYPE> <GREEK>\n"
-            "[opt chain](ticker) <EXPIRATION> <OPT-TYPE> <MIN-SP> <MAX-SP>\n```"
-        )
-        tatext = (
-            "```md\n[ta summary](ticker)\n"
-            "[ta view](ticker)\n"
-            "[ta recom](ticker)\n"
-            "[ta-mom cg](ticker) <LENGTH> <START> <END>\n"
-            "[ta-vlt donchian](ticker) <LWR_LENGTH> <UPR_LENGTH> <START> <END>\n```"
-            "```md\n[ta-vol obv](ticker) <START> <END>\n"
-            "[ta fib](ticker) <START> <END>\n"
-            "[ta-vol ad](ticker) <OPEN> <START> <END>\n"
-            "[ta-mom fisher](ticker) <LENGTH> <START> <END>\n"
-            "[ta-mom cci](ticker) <LENGTH> <SCALAR> <START> <END>\n"
-            "[ta ma](ticker) <WINDOW> <OFFSET> <START> <END>\n"
-            "[ta-trend aroon](ticker) <LENGTH> <SCALAR> <START> <END>\n"
-            "[ta-vol adosc](ticker) <OPEN> <FAST> <SLOW> <START> <END>\n"
-            "[ta-mom macd](ticker) <FAST> <SLOW> <SIGNAL> <START> <END>\n"
-            "[ta-vlt kc](ticker) <LENGTH> <SCALAR> <MA_MODE> <START> <END>\n"
-            "[ta-trend adx](ticker) <LENGTH> <SCALAR> <DRIFT> <START> <END>\n"
-            "[ta-mom rsi](ticker) <LENGTH> <SCALAR> <DRIFT> <START> <END>\n"
-            "[ta-mom stoch](ticker) <FAST_K> <SLOW_D> <SLOW_K> <START> <END>\n"
-            "[ta-vlt bbands](ticker) <LENGTH> <SCALAR> <MA_MODE> <START> <END>\n```"
-            "```md\n👆<INTERVAL> <PAST_DAYS> <EXTENDED_HOURS> <HEIKIN_CANDLES>👆\n```"
-        )
-        ddtext = (
-            "```md\n[dd est](ticker)\n"
-            "[dd sec](ticker)\n"
-            "[dd borrowed](ticker)\n"
-            "[dd analyst](ticker)\n"
-            "[dd supplier](ticker)\n"
-            "[dd customer](ticker)\n"
-            "[dd arktrades](ticker)\n"
-            "[dd pt](ticker) <RAW> <DATE_START>\n```"
-        )
-        dpstext = (
-            "```md\n[dps hsi]() <NUM>\n"
-            "[dps shorted](NUM)\n"
-            "[dps psi](ticker)\n"
-            "[dps spos](ticker)\n"
-            "[dps dpotc](ticker)\n"
-            "[dps pos]() <SORT> <NUM> <ASCENDING>\n"
-            "[dps sidtc]() <SORT> <NUM>\n"
-            "[dps ftd](ticker) <DATE_START> <DATE_END>\n```"
-        )
-        scrtext = (
-            "```md\n[scr presets_default]()\n"
-            "[scr presets_custom]()\n"
-            "[scr historical](SIGNAL) <START>\n"
-            "[scr overview](PRESET) <SORT> <LIMIT> <ASCEND>\n"
-            "[scr technical](PRESET) <SORT> <LIMIT> <ASCEND>\n"
-            "[scr valuation](PRESET) <SORT> <LIMIT> <ASCEND>\n"
-            "[scr financial](PRESET) <SORT> <LIMIT> <ASCEND>\n"
-            "[scr ownership](PRESET) <SORT> <LIMIT> <ASCEND>\n"
-            "[scr performance](PRESET) <SORT> <LIMIT> <ASCEND>\n```"
-        )
-        govtext = (
-            "```md\n[gov histcont](ticker)\n"
-            "[gov lobbying](ticker) <NUM>\n"
-            "[gov toplobbying]() <NUM> <RAW>\n"
-            "[gov lastcontracts]() <DAYS> <NUM>\n"
-            "[gov contracts](ticker) <DAYS> <RAW>\n"
-            "[gov qtrcontracts]() <ANALYSIS> <NUM>\n"
-            "[gov lasttrades]() <GOV_TYPE> <DAYS> <REP>\n"
-            "[gov gtrades](ticker) <GOV_TYPE> <MONTHS> <RAW>\n"
-            "[gov topbuys]() <GOV_TYPE> <MONTHS> <NUM> <RAW>\n"
-            "[gov topsells]() <GOV_TYPE> <MONTHS> <NUM> <RAW>\n```"
-            "\n`<DAYS> = Past Transaction Days`\n"
-            "`<MONTHS> = Past Transaction Months`"
-        )
-        econtext = (
-            "```md\n[econ softs]()\n"
-            "[econ meats]()\n"
-            "[econ energy]()\n"
-            "[econ metals]()\n"
-            "[econ grains]()\n"
-            "[econ futures]()\n"
-            "[econ usbonds]()\n"
-            "[econ glbonds]()\n"
-            "[econ indices]()\n"
-            "[econ repo](DAYS)\n"
-            "[econ overview]()\n"
-            "[econ feargreed]()\n"
-            "[econ currencies]()\n"
-            "[econ valuation]() <GROUP>\n"
-            "[econ performance]() <GROUP>\n```"
-=======
         siatext = f"```md{cmds_text['sia']}```"
         etftext = f"```md{cmds_text['etf']}```"
         disctext = f"```md{cmds_text['disc']}```"
@@ -147,7 +25,6 @@
             f"```md{cmds_text['ta']}```"
             f"```md{cmds_text['ta_candle']}```"
             f"```md{cmds_text['ta_ext']}```"
->>>>>>> da5aa942
         )
         ddtext = f"```md{cmds_text['dd']}```"
         dpstext = f"```md{cmds_text['dps']}```"
