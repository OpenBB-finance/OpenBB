--- conflicted
+++ resolved
@@ -98,11 +98,7 @@
         image = discord.File(imagefile)
 
         if cfg.DEBUG:
-<<<<<<< HEAD
-            print(f"Image {imagefile}")
-=======
             logger.debug("Image %s", imagefile)
->>>>>>> 9d36f84a
         title = f"Open Interest for {ticker.upper()} expiring {expiry}"
         embed = discord.Embed(title=title, colour=cfg.COLOR)
         embed.set_image(url="attachment://opt_oi.png")
