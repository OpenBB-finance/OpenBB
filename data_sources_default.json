{
    "stocks": {
        "search": ["FinanceDatabase"],
        "quote": ["YahooFinance"],
        "candle": [],
        "codes": ["Polygon"],
        "news": [
            "Feedparser",
            "NewsApi"
        ],
        "load": [
            "YahooFinance",
            "IEXCloud",
            "AlphaVantage",
            "Polygon",
            "EODHD"
        ],
<<<<<<< HEAD
        "th": {
            "symbol": ["FinanceDatabase"],
            "open": ["Bursa"],
            "closed": ["Bursa"],
            "all": ["Bursa"],
            "exchange": ["Bursa"]
=======
        "dps": {
            "psi": [
                "stockgrid",
                "quandl"
            ]
        },
        "fa": {
            "income": [
                "yf",
                "polygon",
                "av",
                "fmp"
            ],
            "balance": [
                "yf",
                "polygon",
                "av",
                "fmp"
            ],
            "cash": [
                "yf",
                "polygon",
                "av",
                "fmp"
            ],
            "earnings": [
                "yf",
                "av"
            ]
>>>>>>> bd592702
        },
        "options": {
            "unu": ["FDScanner"],
            "calc": [],
            "screen": {
                "view": ["Syncretism"],
                "set": [],
                "scr": ["Syncretism"]
            },
            "load": [
                "YahooFinance",
                "Tradier",
                "Nasdaq"
            ],
            "exp": [
                "YahooFinance",
                "Tradier",
                "Nasdaq"
            ],
            "pcr": [
                "AlphaQuery"
            ],
            "info": [
                "Barchart"
            ],
            "chains": [
                "YahooFinance",
                "Tradier",
                "Nasdaq"
            ],
            "oi": [
                "YahooFinance",
                "Tradier",
                "Nasdaq"
            ],
            "vol": [
                "YahooFinance",
                "Tradier",
                "Nasdaq"
            ],
            "voi": [
                "YahooFinance",
                "Tradier",
                "Nasdaq"
            ],
            "hist": [
                "ChartExchange",
                "Tradier"
            ],
            "vsurf" : ["YahooFinance"],
            "grhist" : ["Syncretism"],
            "plot" : ["YahooFinance"],
            "parity" : ["YahooFinance"],
            "binom" : ["YahooFinance"],
            "greeks": ["YahooFinance"],
            "pricing": {
                "add": [],
                "rmv": [],
                "show": [],
                "rnval": ["YahooFinance"]
            },
            "hedge": {
                "list": [],
                "pick": [],
                "add": [],
                "rmv": [],
                "sop": [],
                "plot": ["YahooFinance"]
            }
        },
        "disc": {
            "pipo": ["Finnhub"],
            "fipo": ["Finnhub"],
            "gainers": ["YahooFinance"],
            "losers": ["YahooFinance"],
            "ugs": ["YahooFinance"],
            "gtech": ["YahooFinance"],
            "active": ["YahooFinance"],
            "ulc": ["YahooFinance"],
            "asc": ["YahooFinance"],
            "ford": ["Fidelity"],
            "arkord": ["CathiesArk"],
            "upcoming": ["SeekingAlpha"],
            "trending": ["SeekingAlpha"],
            "cnews": ["SeekingAlpha"],
            "lowfloat": ["Fidelity"],
            "hotpenny": ["YahooFinance", "Shortinterest"],
            "rtat": ["Nasdaq"],
            "divcal": ["Nasdaq"]
        },
        "sia": {
            "load": [
                "YahooFinance",
                "IEXCloud",
                "AlphaVantage",
                "Polygon",
                "EODHD"
            ],
            "clear" : [],
            "industry" : ["FinanceDatabase"],
            "sector" : ["FinanceDatabase"],
            "country" : ["FinanceDatabase"],
            "mktcap" : ["FinanceDatabase"],
            "exchange" : ["FinanceDatabase"],
            "period" : ["StockAnalysis"],
            "cps" : ["FinanceDatabase"],
            "cpic" : ["FinanceDatabase"],
            "cpis" : ["FinanceDatabase"],
            "cpcs" : ["FinanceDatabase"],
            "cpci" : ["FinanceDatabase"],
            "sama" : ["YahooFinance"],
            "metric" : ["YahooFinance"],
            "satma" : ["StockAnalysis"],
            "vis" : ["StockAnalysis"]
        },
        "dps": {
            "load": [
                "YahooFinance",
                "IEXCloud",
                "AlphaVantage",
                "Polygon",
                "EODHD"
            ],
            "shorted": ["YahooFinance"],
            "ctb": ["InteractiveBrokers"],
            "hsi": ["Shortinterest"],
            "prom": ["FINRA"],
            "pos": ["Stockgrid"],
            "sidtc": ["Stockgrid"],
            "dpotc": ["FINRA"],
            "ftd": ["SEC"],
            "spos": ["Stockgrid"],
            "psi": [
                "Stockgrid",
                "Quandl"
            ]
        },
        "scr": {
            "view": [],
            "set": [],
            "historical": ["YahooFinance"],
            "overview": ["Finviz"],
            "valuation": ["Finviz"],
            "financial": ["Finviz"],
            "ownership": ["Finviz"],
            "performance": ["Finviz"],
            "technical": ["Finviz"]
        },
        "ins": {
            "load": [
                "YahooFinance",
                "IEXCloud",
                "AlphaVantage",
                "Polygon",
                "EODHD"
            ],
            "view": [],
            "set": [],
            "filter": ["OpenInsider"],
            "stats": ["OpenInsider"],
            "act": ["BusinessInsider"],
            "lins": ["Finviz"],
            "lcb": ["OpenInsider"],
            "lpsb": ["OpenInsider"],
            "lit": ["OpenInsider"],
            "lip": ["OpenInsider"],
            "blip": ["OpenInsider"],
            "blop": ["OpenInsider"],
            "blcp": ["OpenInsider"],
            "lis": ["OpenInsider"],
            "blis": ["OpenInsider"],
            "blos": ["OpenInsider"],
            "blcs": ["OpenInsider"],
            "topt": ["OpenInsider"],
            "toppw": ["OpenInsider"],
            "toppm": ["OpenInsider"],
            "tipt": ["OpenInsider"],
            "tippw": ["OpenInsider"],
            "tippm": ["OpenInsider"],
            "tist": ["OpenInsider"],
            "tispw": ["OpenInsider"],
            "tispm": ["OpenInsider"]
        },
        "gov": {
            "load": [
                "YahooFinance",
                "IEXCloud",
                "AlphaVantage",
                "Polygon",
                "EODHD"
            ],
            "lasttrades": ["QuiverQuant"],
            "topbuys": ["QuiverQuant"],
            "topsells": ["QuiverQuant"],
            "lastcontracts": ["QuiverQuant"],
            "qtrcontracts": ["QuiverQuant"],
            "toplobbying": ["QuiverQuant"],
            "gtrades": ["QuiverQuant"],
            "contracts": ["QuiverQuant"],
            "histcont": ["QuiverQuant"],
            "lobbying": ["QuiverQuant"]
        },
        "ba": {
            "load": [
                "YahooFinance",
                "IEXCloud",
                "AlphaVantage",
                "Polygon",
                "EODHD"
            ],
            "headlines": ["FinBrain"],
            "snews": ["Finnhub"],
            "wsb": ["Reddit"],
            "watchlist": ["Reddit"],
            "popular": ["Reddit"],
            "spac_c": ["Reddit"],
            "spac": ["Reddit"],
            "getdd": ["Reddit"],
            "reddit_sent": ["Reddit"],
            "trending": ["Stocktwits"],
            "stalker": ["Stocktwits"],
            "bullbear": ["Stocktwits"],
            "messages": ["Stocktwits"],
            "infer": ["Twitter"],
            "sentiment": ["Twitter"],
            "mentions": ["Google"],
            "regions": ["Google"],
            "interest": ["Google"],
            "queries": ["Google"],
            "rise": ["FinBrain"],
            "trend": ["SentimentInvestor"],
            "hist": ["SentimentInvestor"],
            "jcdr": ["JimCramer"],
            "jctr": ["JimCramer"]
        },
        "ca": {
            "load": [
                "YahooFinance",
                "IEXCloud",
                "AlphaVantage",
                "Polygon",
                "EODHD"
            ],
            "tsne": ["YahooFinance"],
            "getpoly": ["Polygon"],
            "getfinnhub": ["Finnhub"],
            "getfinviz": ["Finviz"],
            "set": [],
            "add": [],
            "rmv": [],
            "historical": ["YahooFinance"],
            "hcorr": ["YahooFinance"],
            "volume": ["YahooFinance"],
            "income": ["MarketWatch"],
            "balance": ["MarketWatch"],
            "cashflow": ["MarketWatch"],
            "sentiment": ["FinBrain"],
            "scorr": ["FinBrain"],
            "overview": ["Finviz"],
            "valuation": ["Finviz"],
            "financial": ["Finviz"],
            "ownership": ["Finviz"],
            "performance": ["Finviz"],
            "technical": ["Finviz"]
        },
        "fa": {
            "load": [
                "YahooFinance",
                "IEXCloud",
                "AlphaVantage",
                "Polygon",
                "EODHD"
            ],
            "income": [
                "YahooFinance",
                "Polygon",
                "AlphaVantage",
                "FinancialModelingPrep"
            ],
            "balance": [
                "YahooFinance",
                "Polygon",
                "AlphaVantage",
                "FinancialModelingPrep"
            ],
            "cash": [
                "YahooFinance",
                "Polygon",
                "AlphaVantage",
                "FinancialModelingPrep"
            ],
            "data": ["Finviz"],
            "mgmt": ["BusinessInsider"],
            "analysis": ["Elect"],
            "score": ["FinancialModelingPrep"],
            "profile": ["FinancialModelingPrep"],
            "quote": ["FinancialModelingPrep"],
            "enterprise": ["FinancialModelingPrep"],
            "metrics": ["FinancialModelingPrep"],
            "ratios": ["FinancialModelingPrep"],
            "growth": ["FinancialModelingPrep"],
            "warnings": ["MarketWatch"],
            "dcf": ["StockAnalysis"],
            "dcfc": ["FinancialModelingPrep"],
            "info": ["YahooFinance"],
            "mktcap": ["YahooFinance"],
            "shrs": ["YahooFinance"],
            "sust": ["YahooFinance"],
            "cal": ["YahooFinance"],
            "divs": ["YahooFinance"],
            "splits": ["YahooFinance"],
            "web": ["YahooFinance"],
            "hq": ["YahooFinance"],
            "overview": ["AlphaVantage"],
            "key": ["AlphaVantage"],
            "earnings": ["AlphaVantage"],
            "fraud": ["AlphaVantage"],
            "dupont": ["AlphaVantage"]
        },
        "dd": {
            "load": [
                "YahooFinance",
                "IEXCloud",
                "AlphaVantage",
                "Polygon",
                "EODHD"
            ],
            "analyst": ["Finviz"],
            "rating": ["FinancialModelingPrep"],
            "rot": ["Finnhub"],
            "pt": ["BusinessInsider"],
            "est": ["BusinessInsider"],
            "sec": ["MarketWatch"],
            "supplier": ["CSIMarket"],
            "customer": ["CSIMarket"],
            "arktrades": ["Cathiesark"]
        },
        "bt": {
            "load": [
                "YahooFinance",
                "IEXCloud",
                "AlphaVantage",
                "Polygon",
                "EODHD"
            ],
            "whatif": ["YahooFinance"]
        },
        "ta": {
            "load": [
                "YahooFinance",
                "IEXCloud",
                "AlphaVantage",
                "Polygon",
                "EODHD"
            ],
            "tv": ["TradingView"],
            "recom": ["TradingView"],
            "view": ["Finviz"],
            "summary": ["FinBrain"]
        },
        "qa": {
            "load": [
                "YahooFinance",
                "IEXCloud",
                "AlphaVantage",
                "Polygon",
                "EODHD"
            ]
        },
        "pred": {
            "load": [
                "YahooFinance",
                "IEXCloud",
                "AlphaVantage",
                "Polygon",
                "EODHD"
            ]
        }
    },
    "crypto": {
        "load": [
            "YahooFinance",
            "CoinGecko",
            "CCXT"
        ],
        "find": [
            "CoinGecko",
            "CoinPaprika",
            "Binance",
            "Coinbase",
            "YahooFinance"
        ],
        "headlines": ["FinBrain"],
        "prt": ["CoinGecko"],
        "disc": {
            "cgtop": ["CoinGecko"],
            "cgtrending": ["CoinGecko"],
            "cggainers": ["CoinGecko"],
            "cglosers": ["CoinGecko"],
            "cpsearch": ["CoinPaprika"],
            "cmctop": ["CoinMarketCap"],
            "drnft": ["DappRadar"],
            "drgames": ["DappRadar"],
            "drdapps": ["DappRadar"],
            "drdex": ["DappRadar"]
        },
        "ov": {
            "cgglobal": ["CoinGecko"],
            "cgdefi": ["CoinGecko"],
            "cgstables": ["CoinGecko"],
            "cgexchanges": ["CoinGecko"],
            "cgexrates": ["CoinGecko"],
            "cgindexes": ["CoinGecko"],
            "cgderivatives": ["CoinGecko"],
            "cgcategories": ["CoinGecko"],
            "cghold": ["CoinGecko"],
            "hm": ["CoinGecko"],
            "cpglobal": ["CoinPaprika"],
            "cpinfo": ["CoinPaprika"],
            "cpmarkets": ["CoinPaprika"],
            "cpexchanges": ["CoinPaprika"],
            "cpexmarkets": ["CoinPaprika"],
            "cpplatforms": ["CoinPaprika"],
            "cpcontracts": ["CoinPaprika"],
            "cbpairs": ["Coinbase"],
            "news": ["CryptoPanic"],
            "wf": ["WithdrawalFees"],
            "ewf": ["WithdrawalFees"],
            "wfpe": ["WithdrawalFees"],
            "altindex": ["BlockchainCenter"],
            "btcrb": ["BlockchainCenter"],
            "ch": ["Rekt"],
            "cr": ["LoanScan"]
        },
        "onchain": {
            "hr": ["Glassnode"],
            "btccp": ["Blockchain"],
            "btcct": ["Blockchain"],
            "gwei": ["ETHGasStations"],
            "whales": ["WhaleAlert"],
            "lt": ["BitQuery"],
            "dvcp": ["BitQuery"],
            "tv": ["BitQuery"],
            "ueat": ["BitQuery"],
            "ttcp": ["BitQuery"],
            "baas": ["BitQuery"],
            "address": ["Ethplorer"],
            "top": ["Ethplorer"],
            "balance": ["Ethplorer"],
            "hist": ["Ethplorer"],
            "info": ["Ethplorer"],
            "holders": ["Ethplorer"],
            "th": ["Ethplorer"],
            "prices": ["Ethplorer"],
            "tx": ["Ethplorer"]
        },
        "defi": {
            "newsletter": ["Substack"],
            "dpi": ["DeFiPulse"],
            "vaults": ["Coindix"],
            "tokens": ["TheGraph"],
            "stats": ["TheGraph"],
            "pairs": ["TheGraph"],
            "pools": ["TheGraph"],
            "swaps": ["TheGraph"],
            "ldapps": ["DeFiLlama"],
            "gdapps": ["DeFiLlama"],
            "stvl": ["DeFiLlama"],
            "dtvl": ["DeFiLlama"],
            "aterra": ["TerraEngineer"],
            "ayr": ["TerraEngineer"],
            "sinfo": ["TerraFCD"],
            "validators": ["TerraFCD"],
            "gacc": ["TerraFCD"],
            "sreturn": ["TerraFCD"],
            "lcsc": ["Smartstake"],
            "anchor": ["CryptoSaurio"]
        },
        "tools": {
            "aprtoapy": [],
            "il": []
        },
        "nft": {
            "today": ["NFTCalendar"],
            "upcoming": ["NFTCalendar"],
            "ongoing": ["NFTCalendar"],
            "newest": ["NFTCalendar"],
            "stats": ["OpenSea"],
            "fp": ["NFTPriceFloor"],
            "collections": ["NFTPriceFloor"]
        },
        "dd": {
            "load": [
                "YahooFinance",
                "CoinGecko",
                "CCXT"
            ],
            "info": ["CoinGecko"],
            "ath": ["CoinGecko"],
            "atl": ["CoinGecko"],
            "web": ["CoinGecko"],
            "bc": ["CoinGecko"],
            "pi": ["Messari"],
            "gov": ["Messari"],
            "basic": ["CoinPaprika"],
            "stats": ["Coinbase"],
            "market": ["CoinGecko"],
            "mkt": ["CoinPaprika"],
            "ex": ["CoinPaprika"],
            "balance": ["Binance"],
            "oi": ["Coinglass"],
            "fundrate": ["Coinglass"],
            "liquidations": ["Coinglass"],
            "eb": ["Coinglass"],
            "trades": ["CCXT"],
            "ob": ["CCXT"],
            "active": ["Glassnode"],
            "nonzero": ["Glassnode"],
            "change": ["Glassnode"],
            "ps": ["CoinPaprika"],
            "mcapdom": ["Messari"],
            "mt": ["Messari"],
            "team": ["Messari"],
            "inv": ["Messari"],
            "tk": ["Messari"],
            "fr": ["Messari"],
            "rm": ["Messari"],
            "events": ["CoinPaprika"],
            "news": ["CryptoPanic"],
            "links": ["Messari"],
            "twitter": ["CoinPaprika"],
            "social": ["CoinGecko"],
            "score": ["CoinGecko"],
            "dev": ["CoinGecko"],
            "gh": ["Santiment"]
        },
        "ta": {
            "load": [
                "YahooFinance",
                "CoinGecko",
                "CCXT"
            ],
            "tv": ["TradingView"]
        },
        "qa": {
            "load": [
                "YahooFinance",
                "CoinGecko",
                "CCXT"
            ]
        },
        "pred": {
            "load": [
                "YahooFinance",
                "CoinGecko",
                "CCXT"
            ]
        }
    },
    "etf": {
        "ln": [
            "StockAnalysis",
            "FinanceDatabase"
        ],
        "ld": ["FinanceDatabase"],
        "load": ["YahooFinance"],
        "overview": ["StockAnalysis"],
        "holdings": ["StockAnalysis"],
        "weights": ["YahooFinance"],
        "summary": ["YahooFinance"],
        "news": ["NewsApi"],
        "pir": ["ThePassiveInvestor"],
        "compare": ["StockAnalysis"],
        "disc": {
            "gainers": ["WallStreetJournal"],
            "decliners": ["WallStreetJournal"],
            "active": ["WallStreetJournal"]
        },
        "screen": {
            "screen": ["StockAnalysis"],
            "sbc": ["FinanceDatabase"]
        }
    },
    "economy": {
        "overview": ["WallStreetJournal"],
        "futures": ["WallStreetJournal", "Finviz"],
        "map": ["Finviz"],
        "bigmac": ["Nasdaq"],
        "ycrv": [
            "Investing",
            "FRED"
        ],
        "events": ["Investing"],
        "edebt": ["Wikipedia"],
        "rtps": ["AlphaVantage"],
        "valuation": ["Finviz"],
        "performance": ["Finviz"],
        "spectrum": ["Finviz"],
        "macro": ["EconDB"],
        "treasury": ["EconDB"],
        "fred": ["FRED"],
        "index": ["YahooFinance"]
    },
    "forex": {
        "load": [
            "YahooFinance",
            "AlphaVantage",
            "Polygon",
            "Oanda"
        ],
        "quote": [
            "YahooFinance",
            "AlphaVantage"
        ],
        "fwd": [
            "FXEmpire"
        ]
    },
    "funds": {
        "country": ["Investing"],
        "overview": ["Investing"],
        "search": ["Investing"],
        "load": ["Investing"],
        "info": ["Investing"],
        "plot": ["Investing"],
        "sector": ["YahooFinance"],
        "equity": ["YahooFinance"],
        "al_swe": ["Avanza"],
        "info_swe": ["Avanza"]
    },
    "alternative": {
        "oss": {
            "rossidx": ["RunaCapital"],
            "rs": ["GitHub"],
            "sh": ["GitHub"],
            "tr": ["GitHub"]
        }
    }
}<|MERGE_RESOLUTION|>--- conflicted
+++ resolved
@@ -15,44 +15,12 @@
             "Polygon",
             "EODHD"
         ],
-<<<<<<< HEAD
         "th": {
             "symbol": ["FinanceDatabase"],
             "open": ["Bursa"],
             "closed": ["Bursa"],
             "all": ["Bursa"],
             "exchange": ["Bursa"]
-=======
-        "dps": {
-            "psi": [
-                "stockgrid",
-                "quandl"
-            ]
-        },
-        "fa": {
-            "income": [
-                "yf",
-                "polygon",
-                "av",
-                "fmp"
-            ],
-            "balance": [
-                "yf",
-                "polygon",
-                "av",
-                "fmp"
-            ],
-            "cash": [
-                "yf",
-                "polygon",
-                "av",
-                "fmp"
-            ],
-            "earnings": [
-                "yf",
-                "av"
-            ]
->>>>>>> bd592702
         },
         "options": {
             "unu": ["FDScanner"],
@@ -368,7 +336,10 @@
             "hq": ["YahooFinance"],
             "overview": ["AlphaVantage"],
             "key": ["AlphaVantage"],
-            "earnings": ["AlphaVantage"],
+            "earnings": [
+                "YahooFinance",
+                "AlphaVantage"
+            ],
             "fraud": ["AlphaVantage"],
             "dupont": ["AlphaVantage"]
         },
