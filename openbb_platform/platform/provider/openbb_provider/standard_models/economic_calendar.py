--- conflicted
+++ resolved
@@ -25,35 +25,6 @@
         default=None,
         description=QUERY_DESCRIPTIONS.get("end_date", ""),
     )
-<<<<<<< HEAD
-=======
-    importance: Literal[1, 2, 3] = Field(
-        default=3,
-        description="Importance of the event. (1-Low, 2-Medium, 3-High)",
-    )
-    group: Optional[
-        Literal[
-            "interest rate",
-            "inflation",
-            "bonds",
-            "consumer",
-            "gdp",
-            "government",
-            "housing",
-            "labour",
-            "markets",
-            "money",
-            "prices",
-            "trade",
-            "business",
-        ]
-    ] = Field(default=None, description="Grouping of events")
-    # TODO: Probably want to figure out the list we can use.
-    country: Optional[Union[str, List[str]]] = Field(
-        default=None,
-        description="Country of the event",
-    )
->>>>>>> 22a289f2
 
 
 class EconomicCalendarData(Data):
