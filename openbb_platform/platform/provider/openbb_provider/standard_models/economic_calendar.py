--- conflicted
+++ resolved
@@ -5,11 +5,7 @@
     date as dateType,
     datetime,
 )
-<<<<<<< HEAD
-from typing import List, Optional, Union
-=======
-from typing import Literal, Optional, Union
->>>>>>> 0a99b559
+from typing import Optional, Union
 
 from pydantic import Field
 
@@ -29,14 +25,6 @@
         default=None,
         description=QUERY_DESCRIPTIONS.get("end_date", ""),
     )
-<<<<<<< HEAD
-    # TODO: Probably want to figure out the list we can use.
-    country: Optional[Union[str, List[str]]] = Field(
-        default=None,
-        description="Country of the event",
-    )
-=======
->>>>>>> 0a99b559
 
 
 class EconomicCalendarData(Data):
@@ -47,10 +35,6 @@
     )
     country: Optional[str] = Field(default=None, description="Country of event.")
     event: Optional[str] = Field(default=None, description="Event name.")
-<<<<<<< HEAD
-    actual: Optional[str] = Field(default=None, description="Latest released value.")
-    previous: Optional[str] = Field(
-=======
     reference: Optional[str] = Field(
         default=None,
         description="Abbreviated period for which released data refers to.",
@@ -61,16 +45,12 @@
         default=None, description="Latest released value."
     )
     previous: Optional[Union[str, float]] = Field(
->>>>>>> 0a99b559
         default=None,
         description="Value for the previous period after the revision (if revision is applicable).",
     )
     consensus: Optional[Union[str, float]] = Field(
         default=None,
         description="Average forecast among a representative group of economists.",
-<<<<<<< HEAD
-    )
-=======
     )
     forecast: Optional[Union[str, float]] = Field(
         default=None, description="Trading Economics projections"
@@ -80,5 +60,4 @@
         default=None, description="Importance of the event. 1-Low, 2-Medium, 3-High"
     )
     currency: Optional[str] = Field(default=None, description="Currency of the data.")
-    unit: Optional[str] = Field(default=None, description="Unit of the data.")
->>>>>>> 0a99b559
+    unit: Optional[str] = Field(default=None, description="Unit of the data.")