--- conflicted
+++ resolved
@@ -44,14 +44,9 @@
 openbb-biztoc = { path = "./providers/biztoc", optional = true, develop = true }
 openbb-cboe = { path = "./providers/cboe", optional = true, develop = true }
 openbb-ecb = { path = "./providers/ecb", optional = true, develop = true }
-<<<<<<< HEAD
-openbb-finra = { path = "./providers/finra", develop = true }
-openbb-finviz = { path = "./providers/finviz", develop = true }
+openbb-finra = { path = "./providers/finra", optional = true, develop = true }
+openbb-finviz = { path = "./providers/finviz", optional = true, develop = true }
 openbb-government-us = { path = "./providers/government_us", develop = true }
-=======
-openbb-finra = { path = "./providers/finra", optional = true, develop = true }
-openbb-government-us = { path = "./providers/government_us", optional = true, develop = true }
->>>>>>> 80f5cbfd
 openbb-nasdaq = { path = "./providers/nasdaq", optional = true, develop = true }
 openbb-seeking-alpha = { path = "./providers/seeking_alpha", optional = true, develop = true }
 openbb-stockgrid = { path = "./providers/stockgrid" , optional = true,  develop = true }
