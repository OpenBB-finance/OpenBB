--- conflicted
+++ resolved
@@ -1,10 +1,6 @@
 [tool.poetry]
 name = "openbb-core"
-<<<<<<< HEAD
-version = "1.2.7"
-=======
 version = "1.2.9"
->>>>>>> a17b4697
 description = "OpenBB package with core functionality."
 authors = ["OpenBB Team <hello@openbb.co>"]
 license = "AGPL-3.0-only"
@@ -26,7 +22,7 @@
 importlib-metadata = "^6.8.0"
 python-dotenv = "^1.0.0"
 aiohttp = "^3.9.5"
-ruff = ">=0.1.6"  # Needed here to lint generated code
+ruff = ">=0.1.6"              # Needed here to lint generated code
 pyjwt = "^2.8.0"
 
 [build-system]
