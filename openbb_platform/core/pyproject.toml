[tool.poetry]
name = "openbb-core"
<<<<<<< HEAD
version = "1.2.3"
description = "OpenBB package with core functionality."
=======
version = "1.2.2"
description = "OpenBB package with core functionality"
>>>>>>> a0f08aba
authors = ["OpenBB Team <hello@openbb.co>"]
license = "AGPL-3.0-only"
readme = "README.md"
packages = [{ include = "openbb_core" }]

[tool.poetry.dependencies]
python = "^3.8"
uvicorn = "^0.24"
websockets = "^12.0"
pandas = ">=1.5.3"
html5lib = "^1.1"
fastapi = "^0.111.0"
uuid7 = "^0.1.0"
posthog = "^3.3.1"
python-multipart = "^0.0.7"
pydantic = "^2.5.1"
requests = "^2.32.1"
importlib-metadata = "^6.8.0"
python-dotenv = "^1.0.0"
aiohttp = "^3.9.5"
<<<<<<< HEAD
ruff = ">=0.1.6,<=0.4.4"  # Needed here to lint generated code
pyjwt = "^2.8.0"
=======
ruff = "^0.1.6"
pyjwt = "^2.8.0"
anyio = "^3.7.0"  # TODO: Migrate to v4

[tool.poetry.group.dev.dependencies]
pytest = "^7.0.0"
pytest-subtests = "^0.11.0"
pytest-recorder = "^0.2.4"
pytest-asyncio = "^0.23.2"
>>>>>>> a0f08aba

[build-system]
requires = ["poetry-core"]
build-backend = "poetry.core.masonry.api"<|MERGE_RESOLUTION|>--- conflicted
+++ resolved
@@ -1,12 +1,7 @@
 [tool.poetry]
 name = "openbb-core"
-<<<<<<< HEAD
 version = "1.2.3"
 description = "OpenBB package with core functionality."
-=======
-version = "1.2.2"
-description = "OpenBB package with core functionality"
->>>>>>> a0f08aba
 authors = ["OpenBB Team <hello@openbb.co>"]
 license = "AGPL-3.0-only"
 readme = "README.md"
@@ -27,20 +22,8 @@
 importlib-metadata = "^6.8.0"
 python-dotenv = "^1.0.0"
 aiohttp = "^3.9.5"
-<<<<<<< HEAD
-ruff = ">=0.1.6,<=0.4.4"  # Needed here to lint generated code
+ruff = ">=0.1.6,<=0.4.4"      # Needed here to lint generated code
 pyjwt = "^2.8.0"
-=======
-ruff = "^0.1.6"
-pyjwt = "^2.8.0"
-anyio = "^3.7.0"  # TODO: Migrate to v4
-
-[tool.poetry.group.dev.dependencies]
-pytest = "^7.0.0"
-pytest-subtests = "^0.11.0"
-pytest-recorder = "^0.2.4"
-pytest-asyncio = "^0.23.2"
->>>>>>> a0f08aba
 
 [build-system]
 requires = ["poetry-core"]
