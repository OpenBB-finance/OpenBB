--- conflicted
+++ resolved
@@ -1,10 +1,6 @@
 [tool.poetry]
 name = "openbb-core"
-<<<<<<< HEAD
-version = "1.3.0"
-=======
 version = "1.3.1"
->>>>>>> 3e24fd6b
 description = "OpenBB package with core functionality."
 authors = ["OpenBB Team <hello@openbb.co>"]
 license = "AGPL-3.0-only"
