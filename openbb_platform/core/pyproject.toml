--- conflicted
+++ resolved
@@ -12,12 +12,7 @@
 websockets = "^12.0"
 pandas = ">=1.5.3"
 html5lib = "^1.1"
-<<<<<<< HEAD
 fastapi = "^0.111.0"
-python-jose = "^3.3.0"
-=======
-fastapi = "^0.104.1"
->>>>>>> 05322de3
 uuid7 = "^0.1.0"
 posthog = "^3.3.1"
 python-multipart = "^0.0.7"
