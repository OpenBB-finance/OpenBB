"""Package Builder Class."""

# pylint: disable=too-many-lines
import builtins
import inspect
import re
import shutil
import sys
from dataclasses import Field as DCField
from functools import partial
from inspect import Parameter, _empty, isclass, signature
from json import dumps, load
from pathlib import Path
from typing import (
    Any,
    Callable,
    Dict,
    List,
    Literal,
    Optional,
    OrderedDict,
    Set,
    Tuple,
    Type,
    TypeVar,
    Union,
    get_args,
    get_origin,
    get_type_hints,
)

import numpy as np
import pandas as pd
from importlib_metadata import entry_points
from pydantic.fields import FieldInfo
from pydantic_core import PydanticUndefined
from starlette.routing import BaseRoute
from typing_extensions import Annotated, _AnnotatedAlias

from openbb_core.app.extension_loader import ExtensionLoader, OpenBBGroups
from openbb_core.app.model.example import Example
from openbb_core.app.model.field import OpenBBField
from openbb_core.app.model.obbject import OBBject
from openbb_core.app.provider_interface import ProviderInterface
from openbb_core.app.router import RouterLoader
from openbb_core.app.service.system_service import SystemService
from openbb_core.app.static.utils.console import Console
from openbb_core.app.static.utils.linters import Linters
from openbb_core.app.version import CORE_VERSION, VERSION
from openbb_core.env import Env
from openbb_core.provider.abstract.data import Data

try:
    from openbb_charting import Charting  # type: ignore

    CHARTING_INSTALLED = True
except ImportError:
    CHARTING_INSTALLED = False

DataProcessingSupportedTypes = TypeVar(
    "DataProcessingSupportedTypes",
    list,
    dict,
    pd.DataFrame,
    List[pd.DataFrame],
    pd.Series,
    List[pd.Series],
    np.ndarray,
    Data,
)

TAB = "    "


def create_indent(n: int) -> str:
    """Create n indentation space."""
    return TAB * n


class PackageBuilder:
    """Build the extension package for the Platform."""

    def __init__(
        self, directory: Optional[Path] = None, lint: bool = True, verbose: bool = False
    ) -> None:
        """Initialize the package builder."""
        self.directory = directory or Path(__file__).parent
        self.lint = lint
        self.verbose = verbose
        self.console = Console(verbose)
        self.route_map = PathHandler.build_route_map()
        self.path_list = PathHandler.build_path_list(route_map=self.route_map)

    def auto_build(self) -> None:
        """Trigger build if there are differences between built and installed extensions."""
        if Env().AUTO_BUILD:
            reference = PackageBuilder._read(
                self.directory / "assets" / "reference.json"
            )
            ext_map = reference.get("info", {}).get("extensions", {})
            add, remove = PackageBuilder._diff(ext_map)
            if add:
                a = ", ".join(sorted(add))
                print(f"Extensions to add: {a}")  # noqa: T201

            if remove:
                r = ", ".join(sorted(remove))
                print(f"Extensions to remove: {r}")  # noqa: T201

            if add or remove:
                print("\nBuilding...")  # noqa: T201
                self.build()

    def build(
        self,
        modules: Optional[Union[str, List[str]]] = None,
    ) -> None:
        """Build the extensions for the Platform."""
        self.console.log("\nBuilding extensions package...\n")
        self._clean(modules)
        ext_map = self._get_extension_map()
        self._save_modules(modules, ext_map)
        self._save_package()
        self._save_reference_file(ext_map)
        if self.lint:
            self._run_linters()

    def _clean(self, modules: Optional[Union[str, List[str]]] = None) -> None:
        """Delete the assets and package folder or modules before building."""
        shutil.rmtree(self.directory / "assets", ignore_errors=True)
        if modules:
            for module in modules:
                module_path = self.directory / "package" / f"{module}.py"
                if module_path.exists():
                    module_path.unlink()
        else:
            shutil.rmtree(self.directory / "package", ignore_errors=True)

    def _get_extension_map(self) -> Dict[str, List[str]]:
        """Get map of extensions available at build time."""
        el = ExtensionLoader()
        og = OpenBBGroups.groups()
        ext_map: Dict[str, List[str]] = {}

        for group, entry_point in zip(og, el.entry_points):
            ext_map[group] = [
                f"{e.name}@{getattr(e.dist, 'version', '')}" for e in entry_point
            ]
        return ext_map

    def _save_modules(
        self,
        modules: Optional[Union[str, List[str]]] = None,
        ext_map: Optional[Dict[str, List[str]]] = None,
    ):
        """Save the modules."""
        self.console.log("\nWriting modules...")

        if not self.path_list:
            self.console.log("\nThere is nothing to write.")
            return

        MAX_LEN = max([len(path) for path in self.path_list if path != "/"])

        _path_list = (
            [path for path in self.path_list if path in modules]
            if modules
            else self.path_list
        )

        for path in _path_list:
            route = PathHandler.get_route(path, self.route_map)
            if route is None:
                code = ModuleBuilder.build(path, ext_map)
                name = PathHandler.build_module_name(path)
                self.console.log(f"({path})", end=" " * (MAX_LEN - len(path)))
                self._write(code, name)

    def _save_package(self):
        """Save the package."""
        self.console.log("\nWriting package __init__...")
        code = "### THIS FILE IS AUTO-GENERATED. DO NOT EDIT. ###\n"
        self._write(code=code, name="__init__")

    def _save_reference_file(self, ext_map: Optional[Dict[str, List[str]]] = None):
        """Save the reference.json file."""
        self.console.log("\nWriting reference file...")
        code = dumps(
            obj={
                "openbb": VERSION.replace("dev", ""),
                "info": {
                    "title": "OpenBB Platform (Python)",
                    "description": "This is the OpenBB Platform (Python).",
                    "core": CORE_VERSION.replace("dev", ""),
                    "extensions": ext_map,
                },
                "paths": ReferenceGenerator.get_paths(self.route_map),
                "routers": ReferenceGenerator.get_routers(self.route_map),
            },
            indent=4,
        )
        self._write(code=code, name="reference", extension="json", folder="assets")

    def _run_linters(self):
        """Run the linters."""
        self.console.log("\nRunning linters...")
        linters = Linters(self.directory / "package", self.verbose)
        linters.ruff()
        linters.black()

    def _write(
        self, code: str, name: str, extension: str = "py", folder: str = "package"
    ) -> None:
        """Write the module to the package."""
        package_folder = self.directory / folder
        package_path = package_folder / f"{name}.{extension}"

        package_folder.mkdir(exist_ok=True)

        self.console.log(str(package_path))
        with package_path.open("w", encoding="utf-8", newline="\n") as file:
            file.write(code.replace("typing.", ""))

    @staticmethod
    def _read(path: Path) -> dict:
        """Get content from folder."""
        try:
            with open(Path(path)) as fp:
                content = load(fp)
        except Exception:
            content = {}

        return content

    @staticmethod
    def _diff(ext_map: Dict[str, List[str]]) -> Tuple[Set[str], Set[str]]:
        """Check differences between built and installed extensions.

        Parameters
        ----------
        ext_map: Dict[str, List[str]]
            Dictionary containing the extensions.
            Example:
                {
                    "openbb_core_extension": [
                        "commodity@1.0.1",
                        ...
                    ],
                    "openbb_provider_extension": [
                        "benzinga@1.1.3",
                        ...
                    ],
                    "openbb_obbject_extension": [
                        "openbb_charting@1.0.0",
                        ...
                    ]
                }

        Returns
        -------
        Tuple[Set[str], Set[str]]
            First element: set of installed extensions that are not in the package.
            Second element: set of extensions in the package that are not installed.
        """
        add: Set[str] = set()
        remove: Set[str] = set()
        groups = OpenBBGroups.groups()

        for g in groups:
            built = set(ext_map.get(g, {}))
            installed = set(
                f"{e.name}@{getattr(e.dist, 'version', '')}"
                for e in entry_points(group=g)
            )
            add = add.union(installed - built)
            remove = remove.union(built - installed)

        return add, remove


class ModuleBuilder:
    """Build the module for the Platform."""

    @staticmethod
    def build(path: str, ext_map: Optional[Dict[str, List[str]]] = None) -> str:
        """Build the module."""
        code = "### THIS FILE IS AUTO-GENERATED. DO NOT EDIT. ###\n\n"
        code += ImportDefinition.build(path)
        code += ClassDefinition.build(path, ext_map)

        return code


class ImportDefinition:
    """Build the import definition for the Platform."""

    @staticmethod
    def filter_hint_type_list(hint_type_list: List[Type]) -> List[Type]:
        """Filter the hint type list."""
        new_hint_type_list = []
        for hint_type in hint_type_list:
            if hint_type != _empty and hint_type.__module__ != "builtins":
                new_hint_type_list.append(hint_type)

        new_hint_type_list = list(set(new_hint_type_list))

        return new_hint_type_list

    @classmethod
    def get_function_hint_type_list(cls, func: Callable) -> List[Type]:
        """Get the hint type list from the function."""
        sig = signature(func)
        parameter_map = sig.parameters
        return_type = sig.return_annotation

        hint_type_list = []

        for parameter in parameter_map.values():
            hint_type_list.append(parameter.annotation)

        if return_type:
            hint_type = get_args(get_type_hints(return_type)["results"])[0]
            hint_type_list.append(hint_type)

        hint_type_list = cls.filter_hint_type_list(hint_type_list)

        return hint_type_list

    @classmethod
    def get_path_hint_type_list(cls, path: str) -> List[Type]:
        """Get the hint type list from the path."""
        route_map = PathHandler.build_route_map()
        path_list = PathHandler.build_path_list(route_map=route_map)
        child_path_list = PathHandler.get_child_path_list(
            path=path, path_list=path_list
        )
        hint_type_list = []
        for child_path in child_path_list:
            route = PathHandler.get_route(path=child_path, route_map=route_map)
            if route:
                if route.deprecated:
                    hint_type_list.append(type(route.summary.metadata))
                function_hint_type_list = cls.get_function_hint_type_list(func=route.endpoint)  # type: ignore
                hint_type_list.extend(function_hint_type_list)

        hint_type_list = list(set(hint_type_list))
        return hint_type_list

    @classmethod
    def build(cls, path: str) -> str:
        """Build the import definition."""
        hint_type_list = cls.get_path_hint_type_list(path=path)
        code = "from openbb_core.app.static.container import Container"
        code += "\nfrom openbb_core.app.model.obbject import OBBject"

        # These imports were not detected before build, so we add them manually and
        # ruff --fix the resulting code to remove unused imports.
        # TODO: Find a better way to handle this. This is a temporary solution.
        code += "\nimport openbb_core.provider"
        code += "\nimport pandas"
        code += "\nimport numpy"
        code += "\nimport datetime"
        code += "\nfrom datetime import date"
        code += "\nimport pydantic"
        code += "\nfrom pydantic import BaseModel"
        code += "\nfrom inspect import Parameter"
        code += "\nimport typing"
        code += "\nfrom typing import List, Dict, Union, Optional, Literal, Any"
        code += "\nfrom annotated_types import Ge, Le, Gt, Lt"
        code += "\nfrom warnings import warn, simplefilter"
        if sys.version_info < (3, 9):
            code += "\nimport typing_extensions"
        else:
            code += "\nfrom typing_extensions import Annotated, deprecated"
        code += "\nfrom openbb_core.app.utils import df_to_basemodel"
        code += "\nfrom openbb_core.app.static.utils.decorators import exception_handler, validate\n"
        code += "\nfrom openbb_core.app.static.utils.filters import filter_inputs\n"
        code += "\nfrom openbb_core.provider.abstract.data import Data"
        code += "\nfrom openbb_core.app.deprecation import OpenBBDeprecationWarning\n"
        code += "\nfrom openbb_core.app.model.field import OpenBBField"
        if path.startswith("/quantitative"):
            code += "\nfrom openbb_quantitative.models import "
            code += "(CAPMModel,NormalityModel,OmegaModel,SummaryModel,UnitRootModel)"

        module_list = [hint_type.__module__ for hint_type in hint_type_list]
        module_list = list(set(module_list))
        module_list.sort()

        code += "\n"
        for module in module_list:
            code += f"import {module}\n"

        return code


class ClassDefinition:
    """Build the class definition for the Platform."""

    @staticmethod
    def build(path: str, ext_map: Optional[Dict[str, List[str]]] = None) -> str:
        """Build the class definition."""
        class_name = PathHandler.build_module_class(path=path)
        code = f"class {class_name}(Container):\n"

        route_map = PathHandler.build_route_map()
        path_list = PathHandler.build_path_list(route_map)
        child_path_list = sorted(
            PathHandler.get_child_path_list(
                path=path,
                path_list=path_list,
            )
        )

        doc = f'    """{path}\n' if path else '    # fmt: off\n    """\nRouters:\n'
        methods = ""
        for c in child_path_list:
            route = PathHandler.get_route(c, route_map)
            if route:
                doc += f"    {route.name}\n"
                methods += MethodDefinition.build_command_method(
                    path=route.path,
                    func=route.endpoint,
                    model_name=(
                        route.openapi_extra.get("model", None)
                        if route.openapi_extra
                        else None
                    ),
                    examples=(route.openapi_extra.get("examples", []) or []),
                )
            else:
                doc += "    /" if path else "    /"
                doc += c.split("/")[-1] + "\n"
                methods += MethodDefinition.build_class_loader_method(path=c)

        if not path:
            if ext_map:
                doc += "\n"
                doc += "Extensions:\n"
                doc += "\n".join(
                    [f"    - {ext}" for ext in ext_map.get("openbb_core_extension", [])]
                )
                doc += "\n\n"
                doc += "\n".join(
                    [
                        f"    - {ext}"
                        for ext in ext_map.get("openbb_provider_extension", [])
                    ]
                )
            doc += '    """\n'
            doc += "    # fmt: on\n"
        else:
            doc += '    """\n'

        code += doc + "\n"
        code += "    def __repr__(self) -> str:\n"
        code += '        return self.__doc__ or ""\n'
        code += methods

        return code


class MethodDefinition:
    """Build the method definition for the Platform."""

    # These are types we want to expand.
    # For example, start_date is always a 'date', but we also accept 'str' as input.
    # Be careful, if the type is not coercible by pydantic to the original type, you
    # will need to add some conversion code in the input filter.
    TYPE_EXPANSION = {
        "data": DataProcessingSupportedTypes,
        "start_date": str,
        "end_date": str,
        "date": str,
        "provider": None,
    }

    @staticmethod
    def build_class_loader_method(path: str) -> str:
        """Build the class loader method."""
        module_name = PathHandler.build_module_name(path=path)
        class_name = PathHandler.build_module_class(path=path)
        function_name = path.rsplit("/", maxsplit=1)[-1].strip("/")

        code = "\n    @property\n"
        code += f"    def {function_name}(self):\n"
        code += "        # pylint: disable=import-outside-toplevel\n"
        code += f"        from . import {module_name}\n\n"
        code += f"        return {module_name}.{class_name}(command_runner=self._command_runner)\n"

        return code

    @staticmethod
    def get_type(field: FieldInfo) -> type:
        """Get the type of the field."""
        field_type = getattr(
            field, "annotation", getattr(field, "type", Parameter.empty)
        )
        if isclass(field_type):
            name = field_type.__name__
            if name.startswith("Constrained") and name.endswith("Value"):
                name = name[11:-5].lower()
                return getattr(builtins, name, field_type)
            return field_type
        return field_type

    @staticmethod
    def get_default(field: FieldInfo):
        """Get the default value of the field."""
        field_default = getattr(field, "default", None)
        if field_default is None or field_default is PydanticUndefined:
            return Parameter.empty

        default_default = getattr(field_default, "default", None)
        if default_default is PydanticUndefined or default_default is Ellipsis:
            return Parameter.empty

        return default_default

    @staticmethod
    def get_extra(field: FieldInfo) -> dict:
        """Get json schema extra."""
        field_default = getattr(field, "default", None)
        if field_default:
            # Getting json_schema_extra without changing the original dict
            json_schema_extra = getattr(field_default, "json_schema_extra", {}).copy()
            json_schema_extra.pop("choices", None)
            return json_schema_extra
        return {}

    @staticmethod
    def is_annotated_dc(annotation) -> bool:
        """Check if the annotation is an annotated dataclass."""
        return isinstance(annotation, _AnnotatedAlias) and hasattr(
            annotation.__args__[0], "__dataclass_fields__"
        )

    @staticmethod
    def is_data_processing_function(path: str) -> bool:
        """Check if the function is a data processing function."""
        methods = PathHandler.build_route_map()[path].methods  # type: ignore
        return "POST" in methods

    @staticmethod
    def is_deprecated_function(path: str) -> bool:
        """Check if the function is deprecated."""
        return getattr(PathHandler.build_route_map()[path], "deprecated", False)

    @staticmethod
    def get_deprecation_message(path: str) -> str:
        """Get the deprecation message."""
        return getattr(PathHandler.build_route_map()[path], "summary", "")

    @staticmethod
    def reorder_params(
        params: Dict[str, Parameter], var_kw: Optional[List[str]] = None
    ) -> "OrderedDict[str, Parameter]":
        """Reorder the params and make sure VAR_KEYWORD come after 'provider."""
        formatted_keys = list(params.keys())
        for k in ["provider"] + (var_kw or []):
            if k in formatted_keys:
                formatted_keys.remove(k)
                formatted_keys.append(k)

        od: OrderedDict[str, Parameter] = OrderedDict()
        for k in formatted_keys:
            od[k] = params[k]

        return od

    @staticmethod
    def format_params(
        path: str, parameter_map: Dict[str, Parameter]
    ) -> OrderedDict[str, Parameter]:
        """Format the params."""
        parameter_map.pop("cc", None)
        # we need to add the chart parameter here bc of the docstring generation
        if CHARTING_INSTALLED and path.replace("/", "_")[1:] in Charting.functions():
            parameter_map["chart"] = Parameter(
                name="chart",
                kind=Parameter.POSITIONAL_OR_KEYWORD,
                annotation=Annotated[
                    bool,
                    OpenBBField(
                        description="Whether to create a chart or not, by default False.",
                    ),
                ],
                default=False,
            )

        formatted: Dict[str, Parameter] = {}
        var_kw = []
        for name, param in parameter_map.items():
            if name == "extra_params":
                formatted[name] = Parameter(name="kwargs", kind=Parameter.VAR_KEYWORD)
                var_kw.append(name)
            elif name == "provider_choices":
                fields = param.annotation.__args__[0].__dataclass_fields__
                field = fields["provider"]
                type_ = getattr(field, "type")
                args = getattr(type_, "__args__")
                first = args[0] if args else None
                formatted["provider"] = Parameter(
                    name="provider",
                    kind=Parameter.POSITIONAL_OR_KEYWORD,
                    annotation=Annotated[
                        Optional[MethodDefinition.get_type(field)],
                        OpenBBField(
                            description=(
                                "The provider to use for the query, by default None.\n"
                                f"    If None, the provider specified in defaults is selected or '{first}' if there is\n"
                                "    no default."
                                ""
                            ),
                        ),
                    ],
                    default=None,
                )
            elif MethodDefinition.is_annotated_dc(param.annotation):
                fields = param.annotation.__args__[0].__dataclass_fields__
                for field_name, field in fields.items():
                    type_ = MethodDefinition.get_type(field)
                    default = MethodDefinition.get_default(field)
                    extra = MethodDefinition.get_extra(field)
                    new_type = MethodDefinition.get_expanded_type(
                        field_name, extra, type_
                    )
                    updated_type = type_ if new_type is ... else Union[type_, new_type]

                    formatted[field_name] = Parameter(
                        name=field_name,
                        kind=Parameter.POSITIONAL_OR_KEYWORD,
                        annotation=updated_type,
                        default=default,
                    )
            else:
                new_type = MethodDefinition.get_expanded_type(name)
                if hasattr(new_type, "__constraints__"):
                    types = new_type.__constraints__ + (param.annotation,)
                    updated_type = Union[types]  # type: ignore
                else:
                    updated_type = (
                        param.annotation
                        if new_type is ...
                        else Union[param.annotation, new_type]
                    )

                formatted[name] = Parameter(
                    name=name,
                    kind=param.kind,
                    annotation=updated_type,
                    default=param.default,
                )
                if param.kind == Parameter.VAR_KEYWORD:
                    var_kw.append(name)

        return MethodDefinition.reorder_params(params=formatted, var_kw=var_kw)

    @staticmethod
    def add_field_custom_annotations(
        od: OrderedDict[str, Parameter], model_name: Optional[str] = None
    ):
        """Add the field custom description and choices to the param signature as annotations."""
        if model_name:
            available_fields: Dict[str, DCField] = (
                ProviderInterface().params[model_name]["standard"].__dataclass_fields__
            )

            for param, value in od.items():
                if param not in available_fields:
                    continue

                field_default = available_fields[param].default
                choices = getattr(field_default, "json_schema_extra", {}).get(
                    "choices", []
                )
                description = getattr(field_default, "description", "")

                PartialParameter = partial(
                    OpenBBField,
                    description=description,
                )

                new_value = value.replace(
                    annotation=Annotated[
                        value.annotation,
                        (
                            PartialParameter(choices=choices)
                            if choices
                            else PartialParameter()
                        ),
                    ],
                )

                od[param] = new_value

    @staticmethod
    def build_func_params(formatted_params: OrderedDict[str, Parameter]) -> str:
        """Stringify function params."""
        func_params = ",\n        ".join(
            str(param) for param in formatted_params.values()
        )
        func_params = func_params.replace("NoneType", "None")
        func_params = func_params.replace(
            "pandas.core.frame.DataFrame", "pandas.DataFrame"
        )
        func_params = func_params.replace(
            "openbb_core.provider.abstract.data.Data", "Data"
        )

        return func_params

    @staticmethod
    def build_func_returns(return_type: type) -> str:
        """Build the function returns."""
        if return_type == _empty:
            func_returns = "None"
        elif return_type.__module__ == "builtins":
            func_returns = return_type.__name__
        else:
            func_returns = "OBBject"

        return func_returns

    @staticmethod
    def build_command_method_signature(
        func_name: str,
        formatted_params: OrderedDict[str, Parameter],
        return_type: type,
        path: str,
        model_name: Optional[str] = None,
    ) -> str:
        """Build the command method signature."""
        MethodDefinition.add_field_custom_annotations(
            od=formatted_params, model_name=model_name
        )  # this modified `od` in place
        func_params = MethodDefinition.build_func_params(formatted_params)
        func_returns = MethodDefinition.build_func_returns(return_type)

        args = (
            "(config=dict(arbitrary_types_allowed=True))"
            if "pandas.DataFrame" in func_params
            else ""
        )

        code = ""
        deprecated = ""

        if MethodDefinition.is_deprecated_function(path):
            deprecation_message = MethodDefinition.get_deprecation_message(path)
            deprecation_type_class = type(
                deprecation_message.metadata  # type: ignore
            ).__name__

            deprecated = "\n    @deprecated("
            deprecated += f'\n        "{deprecation_message}",'
            deprecated += f"\n        category={deprecation_type_class},"
            deprecated += "\n    )"

        code += "\n    @exception_handler"
        code += f"\n    @validate{args}"
        code += deprecated
        code += f"\n    def {func_name}("
        code += f"\n        self,\n        {func_params}\n    ) -> {func_returns}:\n"

        return code

    @staticmethod
    def build_command_method_doc(
        path: str,
        func: Callable,
        formatted_params: OrderedDict[str, Parameter],
        model_name: Optional[str] = None,
        examples: Optional[List[Example]] = None,
    ):
        """Build the command method docstring."""
        doc = func.__doc__
        doc = DocstringGenerator.generate(
            path=path,
            func=func,
            formatted_params=formatted_params,
            model_name=model_name,
            examples=examples,
        )
        code = (
            f'{create_indent(2)}"""{doc}{create_indent(2)}"""  # noqa: E501\n\n'
            if doc
            else ""
        )

        return code

    @staticmethod
    def build_command_method_body(path: str, func: Callable):
        """Build the command method implementation."""
        sig = signature(func)
        parameter_map = dict(sig.parameters)
        parameter_map.pop("cc", None)
        code = ""

        if CHARTING_INSTALLED and path.replace("/", "_")[1:] in Charting.functions():
            parameter_map["chart"] = Parameter(
                name="chart",
                kind=Parameter.POSITIONAL_OR_KEYWORD,
                annotation=bool,
                default=False,
            )

        if MethodDefinition.is_deprecated_function(path):
            deprecation_message = MethodDefinition.get_deprecation_message(path)
            code += "        simplefilter('always', DeprecationWarning)\n"
            code += f"""        warn("{deprecation_message}", category=DeprecationWarning, stacklevel=2)\n\n"""

        info = {}

        code += "        return self._run(\n"
        code += f"""            "{path}",\n"""
        code += "            **filter_inputs(\n"
        for name, param in parameter_map.items():
            if name == "extra_params":
                fields = param.annotation.__args__[0].__dataclass_fields__
                values = {k: k for k in fields}
                for k in values:
                    if extra := MethodDefinition.get_extra(fields[k]):
                        info[k] = extra
                code += f"                {name}=kwargs,\n"
            elif name == "provider_choices":
                field = param.annotation.__args__[0].__dataclass_fields__["provider"]
                available = field.type.__args__
                code += "                provider_choices={\n"
                code += '                    "provider": self._get_provider(\n'
                code += "                        provider,\n"
                code += f'                        "{path}",\n'
                code += f"                        {available},\n"
                code += "                    )\n"
                code += "                },\n"
            elif MethodDefinition.is_annotated_dc(param.annotation):
                fields = param.annotation.__args__[0].__dataclass_fields__
                values = {k: k for k in fields}
                code += f"                {name}={{\n"
                for k, v in values.items():
                    code += f'                    "{k}": {v},\n'
                    if extra := MethodDefinition.get_extra(fields[k]):
                        info[k] = extra
                code += "                },\n"
            else:
                code += f"                {name}={name},\n"

        if info:
            code += f"                info={info},\n"

        if MethodDefinition.is_data_processing_function(path):
            code += "                data_processing=True,\n"

        code += "            )\n"
        code += "        )\n"

        return code

    @classmethod
    def get_expanded_type(
        cls,
        field_name: str,
        extra: Optional[dict] = None,
        original_type: Optional[type] = None,
    ) -> object:
        """Expand the original field type."""
        if extra and "multiple_items_allowed" in extra:
            if original_type is None:
                raise ValueError(
                    "multiple_items_allowed requires the original type to be specified."
                )
            return List[original_type]  # type: ignore
        return cls.TYPE_EXPANSION.get(field_name, ...)

    @classmethod
    def build_command_method(
        cls,
        path: str,
        func: Callable,
        model_name: Optional[str] = None,
        examples: Optional[List[Example]] = None,
    ) -> str:
        """Build the command method."""
        func_name = func.__name__

        sig = signature(func)
        parameter_map = dict(sig.parameters)

        formatted_params = cls.format_params(path=path, parameter_map=parameter_map)

        code = cls.build_command_method_signature(
            func_name=func_name,
            formatted_params=formatted_params,
            return_type=sig.return_annotation,
            path=path,
            model_name=model_name,
        )
        code += cls.build_command_method_doc(
            path=path,
            func=func,
            formatted_params=formatted_params,
            model_name=model_name,
            examples=examples,
        )

        code += cls.build_command_method_body(path=path, func=func)

        return code


class DocstringGenerator:
    """Dynamically generate docstrings for the commands."""

    provider_interface = ProviderInterface()

    @staticmethod
    def get_field_type(
        field_type: Any,
        is_required: bool,
        target: Literal["docstring", "website"] = "docstring",
    ) -> str:
        """Get the implicit data type of a defined Pydantic field.

        Parameters
        ----------
        field_type : Any
            Typing object containing the field type.
        is_required : bool
            Flag to indicate if the field is required.
        target : Literal["docstring", "website"]
            Target to return type for. Defaults to "docstring".

        Returns
        -------
        str
            String representation of the field type.
        """
        is_optional = not is_required

        try:
            _type = field_type

            if "BeforeValidator" in str(_type):
                _type = "Optional[int]" if is_optional else "int"  # type: ignore

            _type = (
                str(_type)
                .replace("<class '", "")
                .replace("'>", "")
                .replace("typing.", "")
                .replace("pydantic.types.", "")
                .replace("datetime.datetime", "datetime")
                .replace("datetime.date", "date")
                .replace("NoneType", "None")
                .replace(", None", "")
            )

            if "openbb_" in str(_type):
                _type = (
                    str(_type).split(".", maxsplit=1)[0].split("openbb_")[0]
                    + str(_type).rsplit(".", maxsplit=1)[-1]
                )

            _type = (
                f"Optional[{_type}]"
                if is_optional and "Optional" not in str(_type)
                else _type
            )

            if target == "website":
                _type = re.sub(r"Optional\[(.*)\]", r"\1", _type)

            return _type

        except TypeError:
            # Fallback to the annotation if the repr fails
            return field_type  # type: ignore

    @staticmethod
    def get_OBBject_description(
        results_type: str,
        providers: Optional[str],
    ) -> str:
        """Get the command output description."""
        available_providers = providers or "Optional[str]"
        indent = 2

        obbject_description = (
            f"{create_indent(indent)}OBBject\n"
            f"{create_indent(indent+1)}results : {results_type}\n"
            f"{create_indent(indent+2)}Serializable results.\n"
            f"{create_indent(indent+1)}provider : {available_providers}\n"
            f"{create_indent(indent+2)}Provider name.\n"
            f"{create_indent(indent+1)}warnings : Optional[List[Warning_]]\n"
            f"{create_indent(indent+2)}List of warnings.\n"
            f"{create_indent(indent+1)}chart : Optional[Chart]\n"
            f"{create_indent(indent+2)}Chart object.\n"
            f"{create_indent(indent+1)}extra : Dict[str, Any]\n"
            f"{create_indent(indent+2)}Extra info.\n"
        )

        obbject_description = obbject_description.replace("NoneType", "None")

        return obbject_description

    @staticmethod
    def build_examples(
        func_path: str,
        param_types: Dict[str, type],
        examples: Optional[List[Example]],
        target: Literal["docstring", "website"] = "docstring",
    ) -> str:
        """Get the example section from the examples."""
        if examples:
            if target == "docstring":
                prompt = ">>> "
                indent = create_indent(2)
            else:
                prompt = "\n```python\n"
                indent = create_indent(0)

            doc = f"\n{indent}Examples\n"
            doc += f"{indent}--------\n"
            doc += f"{indent}{prompt}from openbb import obb\n"

            for e in examples:
                doc += e.to_python(
                    func_path=func_path,
                    param_types=param_types,
                    indentation=indent,
                    prompt=">>> " if target == "docstring" else "",
                )
            return doc if target == "docstring" else doc + "```\n\n"
        return ""

    @classmethod
    def generate_model_docstring(
        cls,
        model_name: str,
        summary: str,
        explicit_params: dict,
        kwarg_params: dict,
        returns: Dict[str, FieldInfo],
        results_type: str,
        sections: List[str],
    ) -> str:
        """Create the docstring for model."""

        def format_type(type_: str, char_limit: Optional[int] = None) -> str:
            """Format type in docstrings."""
            type_str = str(type_)
            type_str = type_str.replace("NoneType", "None")
            if char_limit:
                type_str = type_str[:char_limit] + (
                    "..." if len(str(type_str)) > char_limit else ""
                )
            return type_str

        def format_description(description: str) -> str:
            """Format description in docstrings."""
            description = description.replace("\n", f"\n{create_indent(2)}")
            return description

        def get_param_info(parameter: Parameter) -> Tuple[str, str]:
            """Get the parameter info."""
            annotation = getattr(parameter, "_annotation", None)
            if isinstance(annotation, _AnnotatedAlias):
                args = getattr(annotation, "__args__", []) if annotation else []
                p_type = args[0] if args else None
            else:
                p_type = annotation
            type_ = (
                getattr(p_type, "__name__", "") if inspect.isclass(p_type) else p_type
            )
            metadata = getattr(annotation, "__metadata__", [])
            description = getattr(metadata[0], "description", "") if metadata else ""
            return type_, description

        # Description summary
        if "description" in sections:
            docstring = summary.strip("\n").replace("\n    ", f"\n{create_indent(2)}")
            docstring += "\n\n"
        if "parameters" in sections:
            docstring += f"{create_indent(2)}Parameters\n"
            docstring += f"{create_indent(2)}----------\n"

            # Explicit parameters
            for param_name, param in explicit_params.items():
                type_, description = get_param_info(param)
                type_str = format_type(str(type_), char_limit=79)
                docstring += f"{create_indent(2)}{param_name} : {type_str}\n"
                docstring += f"{create_indent(3)}{format_description(description)}\n"

            # Kwargs
            for param_name, param in kwarg_params.items():
                p_type = getattr(param, "type", "")
                type_ = (
                    getattr(p_type, "__name__", "")
                    if inspect.isclass(p_type)
                    else p_type
                )

                if "NoneType" in str(type_):
                    type_ = f"Optional[{type_}]".replace(", NoneType", "")

                default = getattr(param, "default", "")
                description = getattr(default, "description", "")
                docstring += f"{create_indent(2)}{param_name} : {type_}\n"
                docstring += f"{create_indent(3)}{format_description(description)}\n"

        if "returns" in sections:
            # Returns
            docstring += "\n"
            docstring += f"{create_indent(2)}Returns\n"
            docstring += f"{create_indent(2)}-------\n"
            providers, _ = get_param_info(explicit_params.get("provider", None))
            docstring += cls.get_OBBject_description(results_type, providers)

            # Schema
            underline = "-" * len(model_name)
            docstring += f"\n{create_indent(2)}{model_name}\n"
            docstring += f"{create_indent(2)}{underline}\n"

            for name, field in returns.items():
                field_type = cls.get_field_type(field.annotation, field.is_required())
                description = getattr(field, "description", "")
                docstring += f"{create_indent(2)}{field.alias or name} : {field_type}\n"
                docstring += f"{create_indent(3)}{format_description(description)}\n"
        return docstring

    @classmethod
    def generate(
        cls,
        path: str,
        func: Callable,
        formatted_params: OrderedDict[str, Parameter],
        model_name: Optional[str] = None,
        examples: Optional[List[Example]] = None,
    ) -> Optional[str]:
        """Generate the docstring for the function."""
        doc = func.__doc__ or ""
        param_types = {}

        sections = SystemService().system_settings.python_settings.docstring_sections
        max_length = (
            SystemService().system_settings.python_settings.docstring_max_length
        )

        # Parameters explicit in the function signature
        explicit_params = dict(formatted_params)
        explicit_params.pop("extra_params", None)
        # Map of parameter names to types
        param_types = {k: v.annotation for k, v in explicit_params.items()}

        if model_name:
            params = cls.provider_interface.params.get(model_name, {})
            return_schema = cls.provider_interface.return_schema.get(model_name, None)
            if params and return_schema:
                # Parameters passed as **kwargs
                kwarg_params = params["extra"].__dataclass_fields__
                param_types.update({k: v.type for k, v in kwarg_params.items()})
                # Format the annotation to hide the metadata, tags, etc.
                annotation = func.__annotations__.get("return")
                results_type = (
                    cls._get_repr(
                        cls._get_generic_types(
<<<<<<< HEAD
                            annotation.model_fields["results"].annotation,  # type: ignore[union-attr,arg-type]
=======
                            annotation.model_fields["results"].annotation,  # type: ignore[arg-type]
>>>>>>> fe0debe1
                            [],
                        ),
                        model_name,
                    )
                    if isclass(annotation) and issubclass(annotation, OBBject)  # type: ignore[arg-type]
                    else model_name
                )
                doc = cls.generate_model_docstring(
                    model_name=model_name,
                    summary=func.__doc__ or "",
                    explicit_params=explicit_params,
                    kwarg_params=kwarg_params,
                    returns=return_schema.model_fields,
                    results_type=results_type,
                    sections=sections,
                )
        else:
            doc = doc.replace("\n    ", f"\n{create_indent(2)}")

        if doc and examples and "examples" in sections:
            doc += cls.build_examples(
                path.replace("/", "."),
                param_types,
                examples,
            )

        if (
            max_length  # pylint: disable=chained-comparison
            and len(doc) > max_length
            and max_length > 3
        ):
            doc = doc[: max_length - 3] + "..."
        return doc

    @classmethod
    def _get_generic_types(cls, type_: type, items: list) -> List[str]:
        """Unpack generic types recursively.

        Parameters
        ----------
        type_ : type
            Type to unpack.
        items : list
            List to store the unpacked types.

        Returns
        -------
        List[str]
            List of unpacked type names.

        Examples
        --------
        Union[List[str], Dict[str, str], Tuple[str]] -> ["List", "Dict", "Tuple"]
        """
        if hasattr(type_, "__args__"):
            origin = get_origin(type_)
            # pylint: disable=unidiomatic-typecheck
            if (
                type(origin) is type
                and origin is not Annotated
                and (name := getattr(type_, "_name", getattr(type_, "__name__", None)))
            ):
                items.append(name.title())
            func = partial(cls._get_generic_types, items=items)
            set().union(*map(func, type_.__args__), items)
        return items

    @staticmethod
    def _get_repr(items: List[str], model: str) -> str:
        """Get the string representation of the types list with the model name.

        Parameters
        ----------
        items : List[str]
            List of type names.
        model : str
            Model name to access the model providers.

        Returns
        -------
        str
            String representation of the unpacked types list.

        Examples
        --------
        [List, Dict, Tuple], M -> "Union[List[M], Dict[str, M], Tuple[M]]"
        """
        if s := [
            f"Dict[str, {model}]" if i == "Dict" else f"{i}[{model}]" for i in items
        ]:
            return f"Union[{', '.join(s)}]" if len(s) > 1 else s[0]
        return model


class PathHandler:
    """Handle the paths for the Platform."""

    @staticmethod
    def build_route_map() -> Dict[str, BaseRoute]:
        """Build the route map."""
        router = RouterLoader.from_extensions()
        route_map = {route.path: route for route in router.api_router.routes}  # type: ignore

        return route_map

    @staticmethod
    def build_path_list(route_map: Dict[str, BaseRoute]) -> List[str]:
        """Build the path list."""
        path_list = []
        for route_path in route_map:
            if route_path not in path_list:
                path_list.append(route_path)

                sub_path_list = route_path.split("/")

                for length in range(len(sub_path_list)):
                    sub_path = "/".join(sub_path_list[:length])
                    if sub_path not in path_list:
                        path_list.append(sub_path)

        return path_list

    @staticmethod
    def get_route(path: str, route_map: Dict[str, BaseRoute]):
        """Get the route from the path."""
        return route_map.get(path, None)

    @staticmethod
    def get_child_path_list(path: str, path_list: List[str]) -> List[str]:
        """Get the child path list."""
        direct_children = []
        for p in path_list:
            if p.startswith(path):
                path_reminder = p[len(path) :]  # noqa: E203
                if path_reminder.count("/") == 1:
                    direct_children.append(p)

        return direct_children

    @staticmethod
    def clean_path(path: str) -> str:
        """Clean the path."""
        if path.startswith("/"):
            path = path[1:]
        return path.replace("-", "_").replace("/", "_")

    @classmethod
    def build_module_name(cls, path: str) -> str:
        """Build the module name."""
        if not path:
            return "__extensions__"
        return cls.clean_path(path=path)

    @classmethod
    def build_module_class(cls, path: str) -> str:
        """Build the module class."""
        if not path:
            return "Extensions"
        return f"ROUTER_{cls.clean_path(path=path)}"


class ReferenceGenerator:
    """Generate the reference for the Platform."""

    REFERENCE_FIELDS = [
        "deprecated",
        "description",
        "examples",
        "parameters",
        "returns",
        "data",
    ]

    # pylint: disable=protected-access
    pi = DocstringGenerator.provider_interface

    @classmethod
    def _get_endpoint_examples(
        cls,
        path: str,
        func: Callable,
        examples: Optional[List[Example]],
    ) -> str:
        """Get the examples for the given standard model or function.

        For a given standard model or function, the examples are fetched from the
        list of Example objects and formatted into a string.

        Parameters
        ----------
        path : str
            Path of the router.
        func : Callable
            Router endpoint function.
        examples : Optional[List[Example]]
            List of Examples (APIEx or PythonEx type)
        for the endpoint.

        Returns
        -------
        str:
            Formatted string containing the examples for the endpoint.
        """
        sig = signature(func)
        parameter_map = dict(sig.parameters)
        formatted_params = MethodDefinition.format_params(
            path=path, parameter_map=parameter_map
        )
        explicit_params = dict(formatted_params)
        explicit_params.pop("extra_params", None)
        param_types = {k: v.annotation for k, v in explicit_params.items()}

        return DocstringGenerator.build_examples(
            path.replace("/", "."),
            param_types,
            examples,
            "website",
        )

    @classmethod
    def _get_provider_parameter_info(cls, model: str) -> Dict[str, str]:
        """Get the name, type, description, default value and optionality information for the provider parameter.

        Parameters
        ----------
        model : str
            Standard model to access the model providers.

        Returns
        -------
        Dict[str, str]
            Dictionary of the provider parameter information
        """
        pi_model_provider = cls.pi.model_providers[model]
        provider_params_field = pi_model_provider.__dataclass_fields__["provider"]

        name = provider_params_field.name
        field_type = DocstringGenerator.get_field_type(
            provider_params_field.type, False, "website"
        )
        default = provider_params_field.type.__args__[0]
        description = (
            "The provider to use for the query, by default None. "
            "If None, the provider specified in defaults is selected "
            f"or '{default}' if there is no default."
        )

        provider_parameter_info = {
            "name": name,
            "type": field_type,
            "description": description,
            "default": default,
            "optional": True,
        }

        return provider_parameter_info

    @classmethod
    def _get_provider_field_params(
        cls,
        model: str,
        params_type: str,
        provider: str = "openbb",
    ) -> List[Dict[str, Any]]:
        """Get the fields of the given parameter type for the given provider of the standard_model.

        Parameters
        ----------
        model : str
            Model name to access the provider interface
        params_type : str
            Parameters to fetch data for (QueryParams or Data)
        provider : str
            Provider name. Defaults to "openbb".

        Returns
        -------
        List[Dict[str, str]]
            List of dictionaries containing the field name, type, description, default,
            optional flag and standard flag for each provider.
        """
        provider_field_params = []
        expanded_types = MethodDefinition.TYPE_EXPANSION
        model_map = cls.pi.map[model]

        for field, field_info in model_map[provider][params_type]["fields"].items():
            # Determine the field type, expanding it if necessary and if params_type is "Parameters"
            field_type = field_info.annotation
            is_required = field_info.is_required()
            field_type = DocstringGenerator.get_field_type(
                field_type, is_required, "website"
            )

            if params_type == "QueryParams" and field in expanded_types:
                expanded_type = DocstringGenerator.get_field_type(
                    expanded_types[field], is_required, "website"
                )
                field_type = f"Union[{field_type}, {expanded_type}]"

            cleaned_description = (
                str(field_info.description)
                .strip().replace("\n", " ").replace("  ", " ").replace('"', "'")
            )  # fmt: skip

            # Add information for the providers supporting multiple symbols
            if params_type == "QueryParams" and field_info.json_schema_extra:
                multiple_items_list = field_info.json_schema_extra.get(
                    "multiple_items_allowed", None
                )
                if multiple_items_list:
                    multiple_items = ", ".join(multiple_items_list)
                    cleaned_description += (
                        f" Multiple items allowed for provider(s): {multiple_items}."
                    )
                    # Manually setting to List[<field_type>] for multiple items
                    # Should be removed if TYPE_EXPANSION is updated to include this
                    field_type = f"Union[{field_type}, List[{field_type}]]"

            default_value = "" if field_info.default is PydanticUndefined else field_info.default  # fmt: skip

            provider_field_params.append(
                {
                    "name": field,
                    "type": field_type,
                    "description": cleaned_description,
                    "default": default_value,
                    "optional": not is_required,
                }
            )

        return provider_field_params

    @staticmethod
    def _get_obbject_returns_fields(
        model: str,
        providers: str,
    ) -> List[Dict[str, str]]:
        """Get the fields of the OBBject returns object for the given standard_model.

        Parameters
        ----------
        model : str
            Standard model of the returned object.
        providers : str
            Available providers for the model.

        Returns
        -------
        List[Dict[str, str]]
            List of dictionaries containing the field name, type, description, default
            and optionality of each field.
        """
        obbject_list = [
            {
                "name": "results",
                "type": f"List[{model}]",
                "description": "Serializable results.",
            },
            {
                "name": "provider",
                "type": f"Optional[{providers}]",
                "description": "Provider name.",
            },
            {
                "name": "warnings",
                "type": "Optional[List[Warning_]]",
                "description": "List of warnings.",
            },
            {
                "name": "chart",
                "type": "Optional[Chart]",
                "description": "Chart object.",
            },
            {
                "name": "extra",
                "type": "Dict[str, Any]",
                "description": "Extra info.",
            },
        ]

        return obbject_list

    @staticmethod
    def _get_post_method_parameters_info(
        docstring: str,
    ) -> List[Dict[str, Union[bool, str]]]:
        """Get the parameters for the POST method endpoints.

        Parameters
        ----------
        docstring : str
            Router endpoint function's docstring

        Returns
        -------
        List[Dict[str, str]]
            List of dictionaries containing the name,type, description, default
            and optionality of each parameter.
        """
        parameters_list = []

        # Define a regex pattern to match parameter blocks
        # This pattern looks for a parameter name followed by " : ", then captures the type and description
        pattern = re.compile(
            r"\n\s*(?P<name>\w+)\s*:\s*(?P<type>[^\n]+?)(?:\s*=\s*(?P<default>[^\n]+))?\n\s*(?P<description>[^\n]+)"
        )

        # Find all matches in the docstring
        matches = pattern.finditer(docstring)

        if matches:
            # Iterate over the matches to extract details
            for match in matches:
                # Extract named groups as a dictionary
                param_info = match.groupdict()

                # Determine if the parameter is optional
                is_optional = "Optional" in param_info["type"]

                # If no default value is captured, set it to an empty string
                default_value = (
                    param_info["default"] if param_info["default"] is not None else ""
                )

                # Create a new dictionary with fields in the desired order
                param_dict = {
                    "name": param_info["name"],
                    "type": param_info["type"],
                    "description": param_info["description"],
                    "default": default_value,
                    "optional": is_optional,
                }

                # Append the dictionary to the list
                parameters_list.append(param_dict)

        return parameters_list

    @staticmethod
    def _get_post_method_returns_info(docstring: str) -> List[Dict[str, str]]:
        """Get the returns information for the POST method endpoints.

        Parameters
        ----------
        docstring: str
            Router endpoint function's docstring

        Returns
        -------
        List[Dict[str, str]]
            Single element list having a dictionary containing the name, type,
            description of the return value
        """
        returns_list = []

        # Define a regex pattern to match the Returns section
        # This pattern captures the model name inside "OBBject[]" and its description
        match = re.search(r"Returns\n\s*-------\n\s*([^\n]+)\n\s*([^\n]+)", docstring)

        if match:
            return_type = match.group(1).strip()  # type: ignore
            # Remove newlines and indentation from the description
            description = match.group(2).strip().replace("\n", "").replace("    ", "")  # type: ignore
            # Adjust regex to correctly capture content inside brackets, including nested brackets
            content_inside_brackets = re.search(
                r"OBBject\[\s*((?:[^\[\]]|\[[^\[\]]*\])*)\s*\]", return_type
            )
            return_type = content_inside_brackets.group(1)  # type: ignore

            returns_list = [
                {
                    "name": "results",
                    "type": return_type,
                    "description": description,
                }
            ]

        return returns_list

    @classmethod
    def get_paths(cls, route_map: Dict[str, BaseRoute]) -> Dict[str, Dict[str, Any]]:
        """Get path reference data.

        The reference data is a dictionary containing the description, parameters,
        returns and examples for each endpoint. This is currently useful for
        automating the creation of the website documentation files.

        Returns
        -------
        Dict[str, Dict[str, Any]]
            Dictionary containing the description, parameters, returns and
            examples for each endpoint.
        """
        reference: Dict[str, Dict] = {}

        for path, route in route_map.items():
            # Initialize the reference fields as empty dictionaries
            reference[path] = {field: {} for field in cls.REFERENCE_FIELDS}
            # Route method is used to distinguish between GET and POST methods
            route_method = getattr(route, "methods", None)
            # Route endpoint is the callable function
            route_func = getattr(route, "endpoint", lambda: None)
            # Attribute contains the model and examples info for the endpoint
            openapi_extra = getattr(route, "openapi_extra", {})
            # Standard model is used as the key for the ProviderInterface Map dictionary
            standard_model = openapi_extra.get("model", "")
            # Add endpoint model for GET methods
            reference[path]["model"] = standard_model
            # Add endpoint deprecation details
            reference[path]["deprecated"] = {
                "flag": MethodDefinition.is_deprecated_function(path),
                "message": MethodDefinition.get_deprecation_message(path),
            }
            # Add endpoint examples
            examples = openapi_extra.get("examples", [])
            reference[path]["examples"] = cls._get_endpoint_examples(
                path,
                route_func,
                examples,  # type: ignore
            )
            # Add data for the endpoints having a standard model
            if route_method == {"GET"}:
                reference[path]["description"] = getattr(
                    route, "description", "No description available."
                )

                # TODO: The reference is not getting populated when a command does not use a standard model
                # Access model map from the ProviderInterface
                model_map = cls.pi.map.get(standard_model, {})

                for provider in model_map:
                    if provider == "openbb":
                        # openbb provider is always present hence its the standard field
                        reference[path]["parameters"]["standard"] = (
                            cls._get_provider_field_params(
                                standard_model, "QueryParams"
                            )
                        )
                        # Add `provider` parameter fields to the openbb provider
                        provider_parameter_fields = cls._get_provider_parameter_info(
                            standard_model
                        )
                        reference[path]["parameters"]["standard"].append(
                            provider_parameter_fields
                        )

                        # Add endpoint data fields for standard provider
                        reference[path]["data"]["standard"] = (
                            cls._get_provider_field_params(standard_model, "Data")
                        )
                        continue
                    # Adds provider specific parameter fields to the reference
                    reference[path]["parameters"][provider] = (
                        cls._get_provider_field_params(
                            standard_model, "QueryParams", provider
                        )
                    )
                    # Adds provider specific data fields to the reference
                    reference[path]["data"][provider] = cls._get_provider_field_params(
                        standard_model, "Data", provider
                    )
                # Add endpoint returns data
                # Currently only OBBject object is returned
                providers = provider_parameter_fields["type"]
                reference[path]["returns"]["OBBject"] = cls._get_obbject_returns_fields(
                    standard_model, providers
                )
            # Add data for the endpoints without a standard model (data processing endpoints)
            elif route_method == {"POST"}:
                # POST method router `description` attribute is unreliable as it may or
                # may not contain the "Parameters" and "Returns" sections. Hence, the
                # endpoint function docstring is used instead.
                docstring = getattr(route_func, "__doc__", "")
                description = docstring.split("Parameters")[0].strip()
                # Remove extra spaces in between the string
                reference[path]["description"] = re.sub(" +", " ", description)
                # Add endpoint parameters fields for POST methods
                reference[path]["parameters"]["standard"] = (
                    cls._get_post_method_parameters_info(docstring)
                )
                # Add endpoint returns data
                # Currently only OBBject object is returned
                reference[path]["returns"]["OBBject"] = (
                    cls._get_post_method_returns_info(docstring)
                )

        return reference

    @classmethod
    def get_routers(cls, route_map: Dict[str, BaseRoute]) -> Dict[str, Dict[str, Any]]:
        """Get router reference data.

        Parameters
        ----------
        route_map : Dict[str, BaseRoute]
            Dictionary containing the path and route object for the router.

        Returns
        -------
        Dict[str, Dict[str, Any]]
            Dictionary containing the description for each router.
        """
        main_router = RouterLoader.from_extensions()
        routers = {}
        for path in route_map:
            path_parts = path.split("/")
            # We start at 2: ["/", "some_router"] "/some_router"
            i = 2
            p = "/".join(path_parts[:i])
            while p != path:
                if p not in routers:
                    description = main_router.get_attr(p, "description")
                    if description is not None:
                        routers[p] = {"description": description}
                # We go down the path to include sub-routers
                i += 1
                p = "/".join(path_parts[:i])
        return routers<|MERGE_RESOLUTION|>--- conflicted
+++ resolved
@@ -1164,11 +1164,7 @@
                 results_type = (
                     cls._get_repr(
                         cls._get_generic_types(
-<<<<<<< HEAD
                             annotation.model_fields["results"].annotation,  # type: ignore[union-attr,arg-type]
-=======
-                            annotation.model_fields["results"].annotation,  # type: ignore[arg-type]
->>>>>>> fe0debe1
                             [],
                         ),
                         model_name,
