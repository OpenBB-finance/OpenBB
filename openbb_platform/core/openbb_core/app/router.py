--- conflicted
+++ resolved
@@ -24,11 +24,8 @@
 from pydantic.v1.validators import find_validators
 from typing_extensions import Annotated, ParamSpec, _AnnotatedAlias
 
-<<<<<<< HEAD
+from openbb_core.app.example_generator import ExampleGenerator
 from openbb_core.app.deprecation import OpenBBDeprecationWarning
-=======
-from openbb_core.app.example_generator import ExampleGenerator
->>>>>>> e7798c21
 from openbb_core.app.extension_loader import ExtensionLoader
 from openbb_core.app.model.abstract.warning import OpenBBWarning
 from openbb_core.app.model.command_context import CommandContext
@@ -236,9 +233,6 @@
         api_router = self._api_router
 
         model = kwargs.pop("model", "")
-<<<<<<< HEAD
-=======
-        deprecation_message = kwargs.pop("deprecation_message", None)
         examples = kwargs.pop("examples", [])
         exclude_auto_examples = kwargs.pop("exclude_auto_examples", False)
 
@@ -251,7 +245,6 @@
                         model=model,
                     ),
                 )
->>>>>>> e7798c21
 
             kwargs["response_model_exclude_unset"] = True
             kwargs["openapi_extra"] = kwargs.get("openapi_extra", {})
