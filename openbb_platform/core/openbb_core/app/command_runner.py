--- conflicted
+++ resolved
@@ -195,25 +195,7 @@
         ):
             valid = asdict(annotation())  # type: ignore
             for p in extra_params:
-<<<<<<< HEAD
-                if field := valid.get(p):
-                    if provider:
-                        providers = (
-                            field.title
-                            if isinstance(field, Query) and isinstance(field.title, str)
-                            else ""
-                        ).split(",")
-                        if provider not in providers:
-                            warn(
-                                message=f"Parameter '{p}' is not supported by '{provider}'."
-                                f" Available for: {', '.join(providers)}.",
-                                category=OpenBBWarning,
-                            )
-                # "chart_params" is a special kwarg that should not create a warning.
-                elif "chart_params" not in p:
-=======
                 if p not in valid:
->>>>>>> 4b5787b1
                     warn(
                         message=f"Parameter '{p}' not found.",
                         category=OpenBBWarning,
