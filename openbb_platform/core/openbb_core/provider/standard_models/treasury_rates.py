--- conflicted
+++ resolved
@@ -27,13 +27,6 @@
 
 
 class TreasuryRatesData(Data):
-<<<<<<< HEAD
-    """Treasury Rates Data. All rates are a normalized percent."""
-
-    date: dateType = Field(description=DATA_DESCRIPTIONS.get("date", ""))
-    month_1: Optional[float] = Field(
-        description="1 month treasury rate.",
-=======
     """Treasury Rates Data. All fields are expressed as a normalized percent - 1% = 0.01."""
 
     date: dateType = Field(description=DATA_DESCRIPTIONS.get("date", ""))
@@ -44,106 +37,61 @@
     )
     month_1: Optional[float] = Field(
         description="1 month Treasury rate.",
->>>>>>> 339f9791
         default=None,
         json_schema_extra={"unit_measurement": "percent", "frontend_multiply": 100},
     )
     month_2: Optional[float] = Field(
-<<<<<<< HEAD
-        description="2 month treasury rate.",
-=======
         description="2 month Treasury rate.",
->>>>>>> 339f9791
         default=None,
         json_schema_extra={"unit_measurement": "percent", "frontend_multiply": 100},
     )
     month_3: Optional[float] = Field(
-<<<<<<< HEAD
-        description="3 month treasury rate.",
-=======
         description="3 month Treasury rate.",
->>>>>>> 339f9791
         default=None,
         json_schema_extra={"unit_measurement": "percent", "frontend_multiply": 100},
     )
     month_6: Optional[float] = Field(
-<<<<<<< HEAD
-        description="6 month treasury rate.",
-=======
         description="6 month Treasury rate.",
->>>>>>> 339f9791
         default=None,
         json_schema_extra={"unit_measurement": "percent", "frontend_multiply": 100},
     )
     year_1: Optional[float] = Field(
-<<<<<<< HEAD
-        description="1 year treasury rate.",
-=======
         description="1 year Treasury rate.",
->>>>>>> 339f9791
         default=None,
         json_schema_extra={"unit_measurement": "percent", "frontend_multiply": 100},
     )
     year_2: Optional[float] = Field(
-<<<<<<< HEAD
-        description="2 year treasury rate.",
-=======
         description="2 year Treasury rate.",
->>>>>>> 339f9791
         default=None,
         json_schema_extra={"unit_measurement": "percent", "frontend_multiply": 100},
     )
     year_3: Optional[float] = Field(
-<<<<<<< HEAD
-        description="3 year treasury rate.",
-=======
         description="3 year Treasury rate.",
->>>>>>> 339f9791
         default=None,
         json_schema_extra={"unit_measurement": "percent", "frontend_multiply": 100},
     )
     year_5: Optional[float] = Field(
-<<<<<<< HEAD
-        description="5 year treasury rate.",
-=======
         description="5 year Treasury rate.",
->>>>>>> 339f9791
         default=None,
         json_schema_extra={"unit_measurement": "percent", "frontend_multiply": 100},
     )
     year_7: Optional[float] = Field(
-<<<<<<< HEAD
-        description="7 year treasury rate.",
-=======
         description="7 year Treasury rate.",
->>>>>>> 339f9791
         default=None,
         json_schema_extra={"unit_measurement": "percent", "frontend_multiply": 100},
     )
     year_10: Optional[float] = Field(
-<<<<<<< HEAD
-        description="10 year treasury rate.",
-=======
         description="10 year Treasury rate.",
->>>>>>> 339f9791
         default=None,
         json_schema_extra={"unit_measurement": "percent", "frontend_multiply": 100},
     )
     year_20: Optional[float] = Field(
-<<<<<<< HEAD
-        description="20 year treasury rate.",
-=======
         description="20 year Treasury rate.",
->>>>>>> 339f9791
         default=None,
         json_schema_extra={"unit_measurement": "percent", "frontend_multiply": 100},
     )
     year_30: Optional[float] = Field(
-<<<<<<< HEAD
-        description="30 year treasury rate.",
-=======
         description="30 year Treasury rate.",
->>>>>>> 339f9791
         default=None,
         json_schema_extra={"unit_measurement": "percent", "frontend_multiply": 100},
     )