--- conflicted
+++ resolved
@@ -1,14 +1,8 @@
 """Equity Performance Standard Model."""
 
-<<<<<<< HEAD
-from typing import Optional
-
-from pydantic import Field
-=======
 from typing import Literal, Optional
 
 from pydantic import Field, field_validator
->>>>>>> 8254bd56
 
 from openbb_core.provider.abstract.data import Data
 from openbb_core.provider.abstract.query_params import QueryParams
