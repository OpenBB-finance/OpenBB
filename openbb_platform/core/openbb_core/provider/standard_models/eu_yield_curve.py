--- conflicted
+++ resolved
@@ -21,17 +21,9 @@
 class EUYieldCurveData(Data):
     """Euro Area Yield Curve Data."""
 
-<<<<<<< HEAD
-    maturity: str = Field(description="Yield curve rate maturity.")
-    rate: Optional[float] = Field(
-        default=None,
-        description="Yield curve rate.",
-        json_schema_extra={"x-unit_measurement": "percent", "x-frontend_multiply": 100},
-=======
     maturity: Optional[float] = Field(description="Maturity, in years.", default=None)
     rate: Optional[float] = Field(
         description="Yield curve rate, as a normalized percent.",
         default=None,
-        json_schema_extra={"unit_measurement": "percent.", "frontend_multiply": 100},
->>>>>>> 274a027b
+        json_schema_extra={"x-unit_measurement": "percent.", "x-frontend_multiply": 100},
     )