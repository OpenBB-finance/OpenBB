"""Key Metrics Standard Model."""

<<<<<<< HEAD
from datetime import date as dateType
from typing import Optional
=======
from typing import Literal, Optional
>>>>>>> 87a50f7f

from pydantic import Field, field_validator

from openbb_core.provider.abstract.data import Data
from openbb_core.provider.abstract.query_params import QueryParams
from openbb_core.provider.utils.descriptions import (
    DATA_DESCRIPTIONS,
    QUERY_DESCRIPTIONS,
)


class KeyMetricsQueryParams(QueryParams):
    """Key Metrics Query."""

    symbol: str = Field(description=QUERY_DESCRIPTIONS.get("symbol", ""))
    period: Optional[str] = Field(
        default="annual", description=QUERY_DESCRIPTIONS.get("period", "")
    )
    limit: Optional[int] = Field(
        default=100, description=QUERY_DESCRIPTIONS.get("limit", "")
    )

    @field_validator("symbol", mode="before", check_fields=False)
    @classmethod
    def to_upper(cls, v: str) -> str:
        """Convert field to uppercase."""
        return v.upper()

    @field_validator("period", mode="before", check_fields=False)
    @classmethod
    def to_lower(cls, v: Optional[str]) -> Optional[str]:
        """Convert field to lowercase."""
        return v.lower() if v else v


class KeyMetricsData(Data):
    """Key Metrics Data."""

    symbol: Optional[str] = Field(
        default=None, description=DATA_DESCRIPTIONS.get("symbol", "")
    )
    period_ending: Optional[dateType] = Field(
        default=None, description="Data for the fiscal period ending."
    )
    fiscal_year: Optional[int] = Field(
        default=None, description="Fiscal year of the fiscal period."
    )
    fiscal_period: Optional[str] = Field(
        default=None, description="Fiscal period of the fiscal year."
    )
    market_cap: Optional[float] = Field(
        default=None, description="Market capitalization"
    )
    pe_ratio: Optional[float] = Field(
        default=None, description="Price-to-earnings ratio (P/E ratio)"
    )<|MERGE_RESOLUTION|>--- conflicted
+++ resolved
@@ -1,15 +1,11 @@
 """Key Metrics Standard Model."""
 
-<<<<<<< HEAD
 from datetime import date as dateType
 from typing import Optional
-=======
-from typing import Literal, Optional
->>>>>>> 87a50f7f
 
 from pydantic import Field, field_validator
 
-from openbb_core.provider.abstract.data import Data
+from openbb_core.provider.abstract.data import Data, ForceInt
 from openbb_core.provider.abstract.query_params import QueryParams
 from openbb_core.provider.utils.descriptions import (
     DATA_DESCRIPTIONS,
@@ -56,7 +52,7 @@
     fiscal_period: Optional[str] = Field(
         default=None, description="Fiscal period of the fiscal year."
     )
-    market_cap: Optional[float] = Field(
+    market_cap: Optional[ForceInt] = Field(
         default=None, description="Market capitalization"
     )
     pe_ratio: Optional[float] = Field(
