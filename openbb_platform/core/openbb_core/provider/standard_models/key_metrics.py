--- conflicted
+++ resolved
@@ -57,16 +57,4 @@
     )
     pe_ratio: Optional[float] = Field(
         default=None, description="Price-to-earnings ratio (P/E ratio)"
-<<<<<<< HEAD
-    )
-=======
-    )
-
-    @field_validator("symbol", mode="before", check_fields=False)
-    @classmethod
-    def to_upper(cls, v: Union[str, List[str], Set[str]]):
-        """Convert field to uppercase."""
-        if isinstance(v, str):
-            return v.upper()
-        return ",".join([symbol.upper() for symbol in list(v)]) if v else None
->>>>>>> 8254bd56
+    )