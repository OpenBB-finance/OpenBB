--- conflicted
+++ resolved
@@ -1,11 +1,7 @@
 """ETF Info Standard Model."""
 
-<<<<<<< HEAD
 from datetime import date as dateType
-from typing import List, Optional, Set, Union
-=======
 from typing import Optional
->>>>>>> 6648f51a
 
 from pydantic import Field, field_validator
 
