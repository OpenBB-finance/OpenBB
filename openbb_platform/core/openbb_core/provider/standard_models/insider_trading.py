"""Insider Trading Standard Model."""

from datetime import date, datetime, time
from typing import List, Optional, Set, Union

from dateutil import parser
from pydantic import Field, StrictInt, field_validator

from openbb_core.provider.abstract.data import Data
from openbb_core.provider.abstract.query_params import QueryParams
from openbb_core.provider.utils.descriptions import (
    DATA_DESCRIPTIONS,
    QUERY_DESCRIPTIONS,
)


class InsiderTradingQueryParams(QueryParams):
    """Insider Trading Query."""

    symbol: str = Field(description=QUERY_DESCRIPTIONS.get("symbol", ""))
    limit: StrictInt = Field(
<<<<<<< HEAD
        default=100, description=QUERY_DESCRIPTIONS.get("limit", "")
=======
        default=500,
        description=QUERY_DESCRIPTIONS.get("limit", ""),
>>>>>>> fe53c93d
    )

    @field_validator("symbol", mode="before", check_fields=False)
    @classmethod
    def upper_symbol(cls, v: Union[str, List[str], Set[str]]):
        """Convert symbol to uppercase."""
        if isinstance(v, str):
            return v.upper()
        return ",".join([symbol.upper() for symbol in list(v)])


class InsiderTradingData(Data):
    """Insider Trading Data."""

    symbol: str = Field(description=DATA_DESCRIPTIONS.get("symbol", ""))
    company_cik: int = Field(description="Company CIK of the insider trading.")
    filing_date: datetime = Field(description="Filing date of the insider trading.")
    transaction_date: Optional[date] = Field(
        default=None, description="Transaction date of the insider trading."
    )
    owner_cik: int = Field(description="Reporting CIK of the insider trading.")
    owner_name: str = Field(description="Reporting name of the insider trading.")
    owner_title: Optional[str] = Field(
        default=None, description="Designation of owner of the insider trading."
    )
    transaction_type: str = Field(
        description="Transaction type of the insider trading."
    )
    acquisition_or_disposition: Optional[str] = Field(
        default=None,
        description="Acquisition or disposition of the insider trading.",
    )
    security_type: Optional[str] = Field(
        default=None, description="Security type of the insider trading."
    )
    securities_owned: Optional[float] = Field(
        default=None, description="Number of securities owned in the insider trading."
    )
    securities_transacted: Optional[float] = Field(
        default=None, description="Securities transacted of the insider trading."
    )
    transaction_price: Optional[float] = Field(
        default=None,
        description="Price of the insider trading.",
    )
    filing_url: str = Field(description="Link of the insider trading.")

    @field_validator("symbol", mode="before", check_fields=False)
    @classmethod
    def upper_symbol(cls, v: Union[str, List[str], Set[str]]):
        """Convert symbol to uppercase."""
        if isinstance(v, str):
            return v.upper()
        return ",".join([symbol.upper() for symbol in list(v)])

    @field_validator("filing_date", mode="before", check_fields=False)
    @classmethod
    def date_validate(cls, v):  # pylint: disable=E0213
        """Return formatted datetime."""
        filing_date = parser.isoparse(str(v))

        if filing_date.time() == time(0, 0):
            return datetime.combine(filing_date.date(), time(0, 0, 0))
        return filing_date<|MERGE_RESOLUTION|>--- conflicted
+++ resolved
@@ -19,12 +19,8 @@
 
     symbol: str = Field(description=QUERY_DESCRIPTIONS.get("symbol", ""))
     limit: StrictInt = Field(
-<<<<<<< HEAD
-        default=100, description=QUERY_DESCRIPTIONS.get("limit", "")
-=======
         default=500,
         description=QUERY_DESCRIPTIONS.get("limit", ""),
->>>>>>> fe53c93d
     )
 
     @field_validator("symbol", mode="before", check_fields=False)
