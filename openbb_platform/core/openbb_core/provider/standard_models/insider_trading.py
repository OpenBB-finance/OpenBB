--- conflicted
+++ resolved
@@ -39,52 +39,6 @@
 class InsiderTradingData(Data):
     """Insider Trading Data."""
 
-<<<<<<< HEAD
-    symbol: Optional[str] = Field(
-        default=None, description=DATA_DESCRIPTIONS.get("symbol", "")
-    )
-    company_cik: Optional[Union[str, int]] = Field(
-        default=None, description="CIK for the company of the shares transacted."
-    )
-    filing_date: Optional[datetime] = Field(
-        default=None, description="The date of the filing discolsure."
-    )
-    transaction_date: Optional[date] = Field(
-        default=None, description="The date of the transaction."
-    )
-    owner_cik: Optional[Union[str, int]] = Field(
-        default=None, description="The owner's CIK for SEC reporting."
-    )
-    owner_name: Optional[str] = Field(
-        default=None, description="The name of the owner making the transaction."
-    )
-    owner_title: Optional[str] = Field(
-        default=None, description="The job title held by the owner of the shares."
-    )
-    transaction_type: Optional[str] = Field(
-        default=None, description="The type of transaction."
-    )
-    acquisition_or_disposition: Optional[str] = Field(
-        default=None,
-        description="Acquisition or disposition of the shares.",
-    )
-    security_type: Optional[str] = Field(
-        default=None, description="The type of security being transacted."
-    )
-    securities_owned: Optional[float] = Field(
-        default=None, description="Number of securities owned by the insider."
-    )
-    securities_transacted: Optional[float] = Field(
-        default=None, description="Number of securities transacted."
-    )
-    transaction_price: Optional[float] = Field(
-        default=None,
-        description="The execution price of the trade.",
-    )
-    filing_url: Optional[str] = Field(
-        default=None, description="URL for the public filing document."
-    )
-=======
     symbol: str = Field(description=DATA_DESCRIPTIONS.get("symbol", ""))
     company_cik: Optional[Union[int, str]] = Field(
         default=None, description="CIK number of the company."
@@ -125,7 +79,6 @@
         default=None, description="The price of the transaction."
     )
     filing_url: Optional[str] = Field(default=None, description="Link to the filing.")
->>>>>>> e7798c21
 
     @field_validator(
         "filing_date", "transaction_date", mode="before", check_fields=False
@@ -135,13 +88,7 @@
         """Return formatted datetime."""
         if v:
             filing_date = parser.isoparse(str(v))
-<<<<<<< HEAD
-
-            if filing_date.time() == time(0, 0):
-                return datetime.combine(filing_date.date(), time(0, 0, 0))
-=======
             if filing_date.time() == time(0, 0):
                 return filing_date.date()
->>>>>>> e7798c21
             return filing_date
         return None