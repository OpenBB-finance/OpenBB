--- conflicted
+++ resolved
@@ -5,7 +5,7 @@
 )
 from typing import Optional, Union
 
-from pydantic import Field
+from pydantic import Field, field_validator
 
 from openbb_core.provider.abstract.data import Data
 from openbb_core.provider.abstract.query_params import QueryParams
@@ -35,26 +35,12 @@
         choices=["par_yield", "spot_rate"],
     )
 
-<<<<<<< HEAD
-    @field_validator("maturity")
-    @classmethod
-    def maturity_validate(cls, v):
-        """Validate maturity."""
-        for i in v:
-            if not isinstance(i, float):
-                raise ValueError("`maturity` must be a float")
-            if not 1 <= i <= 100:
-                raise ValueError("`maturity` must be between 1 and 100")
-        return v
-
     @field_validator("category", mode="before", check_fields=False)
     @classmethod
     def to_lower(cls, v: Optional[str]) -> Optional[str]:
         """Convert field to lowercase."""
         return v.lower() if v else v
 
-=======
->>>>>>> a8122e9c
 
 class SpotRateData(Data):
     """Spot Rate Data."""
