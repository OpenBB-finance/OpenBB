--- conflicted
+++ resolved
@@ -38,7 +38,6 @@
     symbol: Optional[str] = Field(
         default=None, description=DATA_DESCRIPTIONS.get("symbol", "")
     )
-<<<<<<< HEAD
     period_ending: dateType = Field(description="Data for the fiscal period ending.")
     fiscal_year: Optional[int] = Field(
         default=None, description="Fiscal year of the fiscal period."
@@ -240,109 +239,4 @@
         default=None,
         description="Growth rate of net debt.",
         json_schema_extra={"x-unit_measurement": "percent", "x-frontend_multiply": 100},
-    )
-=======
-    date: dateType = Field(description=DATA_DESCRIPTIONS.get("date", ""))
-    period: str = Field(description="Reporting period.")
-    growth_cash_and_cash_equivalents: float = Field(
-        description="Growth rate of cash and cash equivalents."
-    )
-    growth_short_term_investments: float = Field(
-        description="Growth rate of short-term investments."
-    )
-    growth_cash_and_short_term_investments: float = Field(
-        description="Growth rate of cash and short-term investments."
-    )
-    growth_net_receivables: float = Field(description="Growth rate of net receivables.")
-    growth_inventory: float = Field(description="Growth rate of inventory.")
-    growth_other_current_assets: float = Field(
-        description="Growth rate of other current assets."
-    )
-    growth_total_current_assets: float = Field(
-        description="Growth rate of total current assets."
-    )
-    growth_property_plant_equipment_net: float = Field(
-        description="Growth rate of net property, plant, and equipment."
-    )
-    growth_goodwill: float = Field(description="Growth rate of goodwill.")
-    growth_intangible_assets: float = Field(
-        description="Growth rate of intangible assets."
-    )
-    growth_goodwill_and_intangible_assets: float = Field(
-        description="Growth rate of goodwill and intangible assets."
-    )
-    growth_long_term_investments: float = Field(
-        description="Growth rate of long-term investments."
-    )
-    growth_tax_assets: float = Field(description="Growth rate of tax assets.")
-    growth_other_non_current_assets: float = Field(
-        description="Growth rate of other non-current assets."
-    )
-    growth_total_non_current_assets: float = Field(
-        description="Growth rate of total non-current assets."
-    )
-    growth_other_assets: float = Field(description="Growth rate of other assets.")
-    growth_total_assets: float = Field(description="Growth rate of total assets.")
-    growth_account_payables: float = Field(
-        description="Growth rate of accounts payable."
-    )
-    growth_short_term_debt: float = Field(description="Growth rate of short-term debt.")
-    growth_tax_payables: float = Field(description="Growth rate of tax payables.")
-    growth_deferred_revenue: float = Field(
-        description="Growth rate of deferred revenue."
-    )
-    growth_other_current_liabilities: float = Field(
-        description="Growth rate of other current liabilities."
-    )
-    growth_total_current_liabilities: float = Field(
-        description="Growth rate of total current liabilities."
-    )
-    growth_long_term_debt: float = Field(description="Growth rate of long-term debt.")
-    growth_deferred_revenue_non_current: float = Field(
-        description="Growth rate of non-current deferred revenue."
-    )
-    growth_deferrred_tax_liabilities_non_current: float = Field(
-        description="Growth rate of non-current deferred tax liabilities."
-    )
-    growth_other_non_current_liabilities: float = Field(
-        description="Growth rate of other non-current liabilities."
-    )
-    growth_total_non_current_liabilities: float = Field(
-        description="Growth rate of total non-current liabilities."
-    )
-    growth_other_liabilities: float = Field(
-        description="Growth rate of other liabilities."
-    )
-    growth_total_liabilities: float = Field(
-        description="Growth rate of total liabilities."
-    )
-    growth_common_stock: float = Field(description="Growth rate of common stock.")
-    growth_retained_earnings: float = Field(
-        description="Growth rate of retained earnings."
-    )
-    growth_accumulated_other_comprehensive_income_loss: float = Field(
-        description="Growth rate of accumulated other comprehensive income/loss."
-    )
-    growth_othertotal_stockholders_equity: float = Field(
-        description="Growth rate of other total stockholders' equity."
-    )
-    growth_total_stockholders_equity: float = Field(
-        description="Growth rate of total stockholders' equity."
-    )
-    growth_total_liabilities_and_stockholders_equity: float = Field(
-        description="Growth rate of total liabilities and stockholders' equity."
-    )
-    growth_total_investments: float = Field(
-        description="Growth rate of total investments."
-    )
-    growth_total_debt: float = Field(description="Growth rate of total debt.")
-    growth_net_debt: float = Field(description="Growth rate of net debt.")
-
-    @field_validator("symbol", mode="before", check_fields=False)
-    @classmethod
-    def to_upper(cls, v: Union[str, List[str], Set[str]]):
-        """Convert field to uppercase."""
-        if isinstance(v, str):
-            return v.upper()
-        return ",".join([symbol.upper() for symbol in list(v)]) if v else None
->>>>>>> 8254bd56
+    )