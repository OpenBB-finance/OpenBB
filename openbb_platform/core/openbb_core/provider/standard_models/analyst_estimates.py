"""Analyst Estimates Standard Model."""

from datetime import date as dateType
<<<<<<< HEAD
from typing import Literal, Optional
=======
from typing import List, Literal, Optional, Set, Union
>>>>>>> 8254bd56

from pydantic import Field, field_validator

from openbb_core.provider.abstract.data import Data, ForceInt
from openbb_core.provider.abstract.query_params import QueryParams
from openbb_core.provider.utils.descriptions import (
    DATA_DESCRIPTIONS,
    QUERY_DESCRIPTIONS,
)


class AnalystEstimatesQueryParams(QueryParams):
    """Analyst Estimates Query."""

    symbol: str = Field(description=QUERY_DESCRIPTIONS.get("symbol", ""))
    period: Literal["quarter", "annual"] = Field(
        default="annual", description=QUERY_DESCRIPTIONS.get("period", "")
    )
    limit: int = Field(default=30, description=QUERY_DESCRIPTIONS.get("limit", ""))

    @field_validator("symbol", mode="before", check_fields=False)
    @classmethod
    def to_upper(cls, v: str) -> str:
        """Convert field to uppercase."""
        return v.upper()

    @field_validator("period", mode="before", check_fields=False)
    @classmethod
    def to_lower(cls, v: Optional[str]) -> Optional[str]:
        """Convert field to lowercase."""
        return v.lower() if v else v


class AnalystEstimatesData(Data):
    """Analyst Estimates data."""

    symbol: Optional[str] = Field(
        default=None,
        description=DATA_DESCRIPTIONS.get("symbol", ""),
    )
<<<<<<< HEAD
    date: Optional[dateType] = Field(
        default=None,
        description=DATA_DESCRIPTIONS.get("date", ""),
    )
    estimated_revenue_low: Optional[ForceInt] = Field(
        default=None, description="Estimated revenue low."
    )
    estimated_revenue_high: Optional[ForceInt] = Field(
        default=None, description="Estimated revenue high."
    )
    estimated_revenue_avg: Optional[ForceInt] = Field(
        default=None, description="Estimated revenue average."
    )
    estimated_ebitda_low: Optional[ForceInt] = Field(
        default=None, description="Estimated EBITDA low."
    )
    estimated_ebitda_high: Optional[ForceInt] = Field(
        default=None, description="Estimated EBITDA high."
    )
    estimated_ebitda_avg: Optional[ForceInt] = Field(
        default=None, description="Estimated EBITDA average."
    )
    estimated_ebit_low: Optional[ForceInt] = Field(
        default=None, description="Estimated EBIT low."
    )
    estimated_ebit_high: Optional[ForceInt] = Field(
        default=None, description="Estimated EBIT high."
    )
    estimated_ebit_avg: Optional[ForceInt] = Field(
        default=None, description="Estimated EBIT average."
    )
    estimated_net_income_low: Optional[ForceInt] = Field(
        default=None, description="Estimated net income low."
    )
    estimated_net_income_high: Optional[ForceInt] = Field(
        default=None,
        description="Estimated net income high.",
    )
    estimated_net_income_avg: Optional[ForceInt] = Field(
        default=None,
        description="Estimated net income average.",
    )
    estimated_sga_expense_low: Optional[ForceInt] = Field(
        default=None,
        description="Estimated SGA expense low.",
    )
    estimated_sga_expense_high: Optional[ForceInt] = Field(
        default=None,
        description="Estimated SGA expense high.",
    )
    estimated_sga_expense_avg: Optional[ForceInt] = Field(
        default=None,
        description="Estimated SGA expense average.",
    )
    estimated_eps_avg: Optional[float] = Field(
        default=None, description="Estimated EPS average."
    )
    estimated_eps_high: Optional[float] = Field(
        default=None, description="Estimated EPS high."
    )
    estimated_eps_low: Optional[float] = Field(
        default=None, description="Estimated EPS low."
    )
    number_analyst_estimated_revenue: Optional[ForceInt] = Field(
        default=None,
        description="Number of analysts who estimated revenue.",
    )
    number_analysts_estimated_eps: Optional[ForceInt] = Field(
        default=None,
        description="Number of analysts who estimated EPS.",
    )
=======

    @field_validator("symbol", mode="before", check_fields=False)
    @classmethod
    def to_upper(cls, v: Union[str, List[str], Set[str]]):
        """Convert field to uppercase."""
        if isinstance(v, str):
            return v.upper()
        return ",".join([symbol.upper() for symbol in list(v)]) if v else None
>>>>>>> 8254bd56
<|MERGE_RESOLUTION|>--- conflicted
+++ resolved
@@ -1,11 +1,7 @@
 """Analyst Estimates Standard Model."""
 
 from datetime import date as dateType
-<<<<<<< HEAD
 from typing import Literal, Optional
-=======
-from typing import List, Literal, Optional, Set, Union
->>>>>>> 8254bd56
 
 from pydantic import Field, field_validator
 
@@ -46,7 +42,6 @@
         default=None,
         description=DATA_DESCRIPTIONS.get("symbol", ""),
     )
-<<<<<<< HEAD
     date: Optional[dateType] = Field(
         default=None,
         description=DATA_DESCRIPTIONS.get("date", ""),
@@ -117,14 +112,4 @@
     number_analysts_estimated_eps: Optional[ForceInt] = Field(
         default=None,
         description="Number of analysts who estimated EPS.",
-    )
-=======
-
-    @field_validator("symbol", mode="before", check_fields=False)
-    @classmethod
-    def to_upper(cls, v: Union[str, List[str], Set[str]]):
-        """Convert field to uppercase."""
-        if isinstance(v, str):
-            return v.upper()
-        return ",".join([symbol.upper() for symbol in list(v)]) if v else None
->>>>>>> 8254bd56
+    )