"""API Utils."""

import json
import os
import socket
import sys
from pathlib import Path
from typing import Optional

from deepdiff import DeepDiff

from .widgets import build_json

LAUNCH_SCRIPT_DESCRIPTION = """
Serve the OpenBB Platform API.

Launcher specific arguments:

    --app                           Absolute path to the Python file with the target FastAPI instance. Default is the installed OpenBB Platform API.
    --name                          Name of the FastAPI instance in the app file. Default is 'app'.
    --factory                       Flag to indicate if the app name is a factory function. Default is 'false'.
    --editable                      Flag to make widgets.json an editable file that can be modified during runtime. Default is 'false'.
    --build                         If the file already exists, changes prompt action to overwrite/append/ignore. Only valid when --editable true.
    --no-build                      Do not build the widgets.json file. Use this flag to load an existing widgets.json file without checking for updates.
    --login                         Login to the OpenBB Platform.
    --exclude                       JSON encoded list of API paths to exclude from widgets.json. Disable entire routes with '*' - e.g. '["/api/v1/*"]'.
    --no-filter                     Do not filter out widgets in widget_settings.json file.
    --widgets-path                  Absolute path to the widgets.json file. Default is ~/envs/{env}/assets/widgets.json. Supplying this sets --editable true.
    --templates-path                Absolute path to the workspace_templates.json file. Default is ~/OpenBBUserData/workspace_templates.json.
    --copilots-path                 Absolute path to the copilots.json file. Including this will add the /copilots endpoint to the API.


The FastAPI app instance can be imported to another script, modified, and launched by using the --app argument.

If the path to the app file is not absolute, it will be resolved relative to the current working directory.

Imported with:

>>> from openbb_platform_api.main import app
>>>
>>> @app.get()
>>> async def hello(input: str = "Hello") -> str:
>>>     '''Widget description created by doctring.'''
>>>     return f"You entered: {input}"

Launched with:

>>> openbb-api --app /path/to/some_file.py

<<<<<<< HEAD
=======
The app instance name can be defined by either the --name argument, or by referencing the module name, for example:

>>> openbb-api --app some_file.py:main --factory

A name must be set when using the factory flag.

>>>>>>> ff6aacad
All other arguments will be passed to uvicorn. Here are the most common ones:

    --host TEXT                     Host IP address or hostname.
                                      [default: 127.0.0.1]
    --port INTEGER                  Port number.
                                      [default: 6900]
    --ssl-keyfile TEXT              SSL key file.
    --ssl-certfile TEXT             SSL certificate file.
    --ssl-keyfile-password TEXT     SSL keyfile password.
    --ssl-version INTEGER           SSL version to use.
                                      (see stdlib ssl module's)
                                      [default: 17]
    --ssl-cert-reqs INTEGER         Whether client certificate is required.
                                      (see stdlib ssl module's)
                                      [default: 0]
    --ssl-ca-certs TEXT             CA certificates file.
    --ssl-ciphers TEXT              Ciphers to use.
                                      (see stdlib ssl module's)
                                      [default: TLSv1]

Run `uvicorn --help` to get the full list of arguments.
"""  # noqa: E501


def check_port(host, port):
    """Check if the port number is free."""
    port = int(port)
    not_free = True
    while not_free:
        with socket.socket(socket.AF_INET, socket.SOCK_STREAM) as sock:
            res = sock.connect_ex((host, port))
            if res != 0:
                not_free = False
            else:
                port += 1
    return port


def get_user_settings(
    _login: bool, current_user_settings: str, user_settings_copy: str
):
    """Login to the OpenBB Platform."""
    # pylint: disable=import-outside-toplevel
    import getpass

    if Path(current_user_settings).exists():
        with open(current_user_settings, encoding="utf-8") as f:
            _current_settings = json.load(f)
    else:
        _current_settings = {
            "credentials": {},
            "preferences": {},
            "defaults": {"commands": {}},
        }
    if (isinstance(_login, str) and _login.lower() == "false") or not _login:
        return _current_settings

    pat = getpass.getpass(
        "\n\nEnter your personal access token (PAT) to authorize the API and update your local settings."
        + "\nSkip to use a pre-configured 'user_settings.json' file."
        + "\nPress Enter to skip or copy (entered values are not displayed on screen) your PAT to the command line: "
    )

    if pat:
        from openbb_core.app.service.hub_service import HubService

        hub_credentials: dict = {}
        hub_preferences: dict = {}
        hub_defaults: dict = {}
        try:
            Hub = HubService()
            _ = Hub.connect(pat=pat)
            hub_settings = Hub.pull()
            hub_credentials = json.loads(
                hub_settings.credentials.model_dump_json()  # pylint: disable=no-member
            )
            hub_preferences = json.loads(
                hub_settings.preferences.model_dump_json()  # pylint: disable=no-member
            )
            hub_defaults = json.loads(
                hub_settings.defaults.model_dump_json()  # pylint: disable=no-member
            )
        except Exception as e:  # pylint: disable=broad-exception-caught
            print(  # noqa: T201
                f"\n\nError connecting with Hub:\n{e}\n\nUsing the local settings.\n"
            )

        if hub_credentials:
            # Prompt the user to ask if they want to persist the new settings
            persist_input = (
                input(
                    "\n\nDo you want to persist the new settings?"
                    + " Not recommended for public machines. (yes/no): "
                )
                .strip()
                .lower()
            )

            if persist_input in ["yes", "y"]:
                PERSIST = True
            elif persist_input in ["no", "n"]:
                PERSIST = False
            else:
                print(  # noqa: T201
                    "\n\nInvalid input. Defaulting to not persisting the new settings."
                )
                PERSIST = False

            # Save the current settings to restore at the end of the session.
            if PERSIST is False:
                with open(user_settings_copy, "w", encoding="utf-8") as f:
                    json.dump(_current_settings, f, indent=4)

        new_settings = _current_settings.copy()
        new_settings.setdefault("credentials", {})
        new_settings.setdefault("preferences", {})
        new_settings.setdefault("defaults", {"commands": {}})

        # Update the current settings with the new settings
        if hub_credentials:
            for k, v in hub_credentials.items():
                if v:
                    new_settings["credentials"][k] = v.strip('"').strip("'")

        if hub_preferences:
            for k, v in hub_preferences.items():
                if v:
                    new_settings["preferences"][k] = v

        if hub_defaults:
            for k, v in hub_defaults.items():
                if k == "commands":
                    for key, value in hub_defaults["commands"].items():
                        if value:
                            new_settings["defaults"]["commands"][key] = value
                elif v:
                    new_settings["defaults"][k] = v
                else:
                    continue

        # Write the new settings to the user_settings.json file
        with open(current_user_settings, "w", encoding="utf-8") as f:
            json.dump(new_settings, f, indent=4)

        _current_settings = new_settings

    return _current_settings


def get_widgets_json(
    _build: bool,
    _openapi,
    widget_exclude_filter: list,
    editable: bool = False,
    widgets_path: Optional[str] = None,
):
    """Generate and serve the widgets.json for the OpenBB Platform API."""

    if editable is True:
        if widgets_path is None:
            python_path = Path(sys.executable)
            parent_path = (
                python_path.parent if os.name == "nt" else python_path.parents[1]
            )
            widgets_json_path = parent_path.joinpath("assets", "widgets.json").resolve()
        else:
            widgets_json_path = (
                Path(widgets_path).absolute().joinpath("widgets.json").resolve()
            )

        json_exists = widgets_json_path.exists()

        if not json_exists:
            widgets_json_path.parent.mkdir(parents=True, exist_ok=True)
            _build = True

        existing_widgets_json: dict = {}

        if json_exists:
            with open(widgets_json_path, encoding="utf-8") as f:
                existing_widgets_json = json.load(f)

        _widgets_json = (
            existing_widgets_json
            if _build is False
            else build_json(_openapi, widget_exclude_filter)
        )

        if _build:
            diff = DeepDiff(existing_widgets_json, _widgets_json, ignore_order=True)
            merge_prompt = None
            if diff and json_exists:
                print("Differences found:", diff)  # noqa: T201
                merge_prompt = input(
                    "\nDo you want to overwrite the existing widgets.json configuration?"
                    "\nEnter 'n' to append existing with only new entries, or 'i' to ignore all changes. (y/n/i): "
                )
                if merge_prompt.lower().startswith("n"):
                    _widgets_json.update(existing_widgets_json)
                elif merge_prompt.lower().startswith("i"):
                    _widgets_json = existing_widgets_json

            if merge_prompt is None or not merge_prompt.lower().startswith("i"):
                try:
                    with open(widgets_json_path, "w", encoding="utf-8") as f:
                        json.dump(_widgets_json, f, ensure_ascii=False, indent=4)
                except Exception as e:  # pylint: disable=broad-exception-caught
                    print(  # noqa: T201
                        f"Error writing widgets.json: {e}.  Loading from memory instead."
                    )
                    _widgets_json = (
                        existing_widgets_json
                        if existing_widgets_json
                        else build_json(_openapi, widget_exclude_filter)
                    )
    else:
        _widgets_json = build_json(_openapi, widget_exclude_filter)

    return _widgets_json


def import_app(app_path: str, name: str = "app", factory: bool = False):
    """Import the FastAPI app instance from a local file."""
    # pylint: disable=import-outside-toplevel
    from fastapi import FastAPI  # noqa
    from fastapi.middleware.cors import CORSMiddleware
    from importlib import util
    from openbb_core.api.app_loader import AppLoader
    from openbb_core.api.rest_api import system

    if not str(app_path).startswith("/"):
        cwd = Path.cwd()
        app_path = str(cwd.joinpath(app_path).resolve())

    if not Path(app_path).exists():
        raise FileNotFoundError(f"Error: The app file '{app_path}' does not exist")

    spec_name = os.path.basename(app_path).split(".")[0]
    spec = util.spec_from_file_location(spec_name, app_path)

    if spec is None:
        raise RuntimeError(f"Failed to load the file specs for '{app_path}'")

    module = util.module_from_spec(spec)  # type: ignore
    sys.modules[spec_name] = module  # type: ignore
    spec.loader.exec_module(module)  # type: ignore

    if not hasattr(module, name):
        raise AttributeError(
            f"Error: The app file '{app_path}' does not contain an '{name}' instance"
        )

    if (
        hasattr(module, name)
        and not isinstance(getattr(module, name), FastAPI)
        and factory is False
    ):
        print(  # noqa: T201
            "\n\n[WARNING]   App factory detected. Using it, but please consider setting the --factory flag explicitly.\n"
        )
        factory = True

    if factory:
        factory_func = getattr(module, name)
        return_annotation = getattr(factory_func, "__annotations__", {}).get("return")

        if not return_annotation or return_annotation is not FastAPI:
            raise TypeError(
                f"Factory function must return an instance of FastAPI, got {return_annotation} instead."
            )

        app = factory_func()
    else:
        app = getattr(module, name)

    if not isinstance(app, FastAPI):
        raise TypeError(
            f"Error: The {name} instance in '{app_path}' is not an instance of FastAPI"
        )

    app.add_middleware(
        CORSMiddleware,
        allow_origins=system.api_settings.cors.allow_origins,
        allow_methods=system.api_settings.cors.allow_methods,
        allow_headers=system.api_settings.cors.allow_headers,
    )

    AppLoader.add_exception_handlers(app)

    return app


def parse_args():
    """Parse the launch script command line arguments."""
    args = sys.argv[1:].copy()
    cwd = Path.cwd()
    _kwargs: dict = {}
    for i, arg in enumerate(args):
        if arg == "--help":
            print(LAUNCH_SCRIPT_DESCRIPTION)  # noqa: T201
            sys.exit(0)
        if arg.startswith("--"):
            key = arg[2:]
            if key in ["no-use-colors", "use-colors"]:
                _kwargs["use_colors"] = key == "use-colors"
            elif i + 1 < len(args) and not args[i + 1].startswith("--"):
                value = args[i + 1]
                if isinstance(value, str) and value.lower() in ["false", "true"]:
                    _kwargs[key] = value.lower() == "true"
                elif key == "exclude":
                    _kwargs[key] = json.loads(value)
                else:
                    _kwargs[key] = value
            else:
                _kwargs[key] = True

    if isinstance(_kwargs.get("exclude"), str):
        _kwargs["exclude"] = [_kwargs["exclude"]]

    if _kwargs.get("copilots-path"):
        _copilots_path = _kwargs.pop("copilots-path", None)

        if not str(_copilots_path).endswith("copilots.json"):
            _copilots_path = f"{_copilots_path}{'' if _copilots_path.endswith('/') else '/'}copilots.json"

        if not str(_copilots_path).startswith("/"):
            _copilots_path = str(cwd.joinpath(_copilots_path).resolve())

        if not Path(_copilots_path).exists():
            raise FileNotFoundError(
                f"Error: The copilots file '{_copilots_path}' does not exist"
            )

        with open(_copilots_path, encoding="utf-8") as f:
            _kwargs["copilots"] = json.load(f)

    if _kwargs.get("app"):
        _app_path = _kwargs.pop("app", None)
        _name = _kwargs.pop("name", "app")
        _factory = _kwargs.pop("factory", False)

        if ":" in _app_path:
            _app_path, module_name = _app_path.split(":")
            _app_path = _app_path if _app_path.endswith(".py") else f"{_app_path}.py"
            _name = module_name if module_name else _name

        if _factory and not _name:
            raise ValueError(
                "Error: The factory function name must be provided to the --name parameter when the factory flag is set."
            )

        _kwargs["app"] = import_app(_app_path, _name, _factory)

    if (widget_path := _kwargs.get("widgets-path")) and not str(widget_path).startswith(
        "/"
    ):
        widget_path = str(cwd.joinpath(widget_path).resolve())
        _kwargs["widgets-path"] = widget_path

    if (template_path := _kwargs.get("templates-path")) and not str(
        template_path
    ).startswith("/"):
        template_path = str(cwd.joinpath(template_path).resolve())
        _kwargs["templates-path"] = template_path

<<<<<<< HEAD
    if _kwargs.get("widgets-path"):
=======
    if _kwargs.get("widgets-path") and not _kwargs.get("editable"):
>>>>>>> ff6aacad
        _kwargs["editable"] = True

    return _kwargs<|MERGE_RESOLUTION|>--- conflicted
+++ resolved
@@ -13,6 +13,7 @@
 
 LAUNCH_SCRIPT_DESCRIPTION = """
 Serve the OpenBB Platform API.
+
 
 Launcher specific arguments:
 
@@ -47,15 +48,13 @@
 
 >>> openbb-api --app /path/to/some_file.py
 
-<<<<<<< HEAD
-=======
 The app instance name can be defined by either the --name argument, or by referencing the module name, for example:
 
 >>> openbb-api --app some_file.py:main --factory
 
 A name must be set when using the factory flag.
 
->>>>>>> ff6aacad
+
 All other arguments will be passed to uvicorn. Here are the most common ones:
 
     --host TEXT                     Host IP address or hostname.
@@ -421,11 +420,7 @@
         template_path = str(cwd.joinpath(template_path).resolve())
         _kwargs["templates-path"] = template_path
 
-<<<<<<< HEAD
-    if _kwargs.get("widgets-path"):
-=======
     if _kwargs.get("widgets-path") and not _kwargs.get("editable"):
->>>>>>> ff6aacad
         _kwargs["editable"] = True
 
     return _kwargs