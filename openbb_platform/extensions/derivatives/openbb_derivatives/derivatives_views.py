--- conflicted
+++ resolved
@@ -13,14 +13,7 @@
     def derivatives_futures_historical(  # noqa: PLR0912
         **kwargs,
     ) -> Tuple["OpenBBFigure", Dict[str, Any]]:
-<<<<<<< HEAD
         """Get Derivatives Price Historical Chart."""
-        # pylint: disable=import-outside-toplevel
-        from openbb_charting.charts.price_historical import price_historical
-
-        return price_historical(**kwargs)
-=======
-        """Get Derivatives Futures Historical Chart."""
         # pylint: disable=import-outside-toplevel
         from openbb_charting.charts.price_historical import price_historical
 
@@ -230,5 +223,4 @@
 
         content = figure.show(external=True).to_plotly_json()
 
-        return figure, content
->>>>>>> 5c1a1efa
+        return figure, content