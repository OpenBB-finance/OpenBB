[tool.poetry]
name = "openbb-econometrics"
version = "1.5.4"
description = "Econometrics Toolkit for OpenBB"
authors = ["OpenBB Team <hello@openbb.co>"]
license = "AGPL-3.0-only"
readme = "README.md"
packages = [{ include = "openbb_econometrics" }]

[tool.poetry.dependencies]
<<<<<<< HEAD
python = ">=3.9.21,<3.14"  # scipy forces python <4.0 explicitly
openbb-core = "^1.4.6"
=======
python = ">=3.9.21,<3.13"  # scipy forces python <4.0 explicitly
openbb-core = "^1.4.8"
>>>>>>> 5e6cf087
pandas-ta-openbb = "^0.4.20"
arch = "^7.2"
linearmodels = "^6"


[build-system]
requires = ["poetry-core"]
build-backend = "poetry.core.masonry.api"

[tool.poetry.plugins."openbb_core_extension"]
econometrics = "openbb_econometrics.econometrics_router:router"

[tool.poetry.plugins."openbb_charting_extension"]
econometrics = "openbb_econometrics.econometrics_views:EconometricsViews"<|MERGE_RESOLUTION|>--- conflicted
+++ resolved
@@ -8,13 +8,8 @@
 packages = [{ include = "openbb_econometrics" }]
 
 [tool.poetry.dependencies]
-<<<<<<< HEAD
 python = ">=3.9.21,<3.14"  # scipy forces python <4.0 explicitly
-openbb-core = "^1.4.6"
-=======
-python = ">=3.9.21,<3.13"  # scipy forces python <4.0 explicitly
 openbb-core = "^1.4.8"
->>>>>>> 5e6cf087
 pandas-ta-openbb = "^0.4.20"
 arch = "^7.2"
 linearmodels = "^6"
