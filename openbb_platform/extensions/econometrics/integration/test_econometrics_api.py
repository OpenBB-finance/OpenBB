import base64
import json
import random
from typing import Literal

import pytest
import requests
from openbb_core.env import Env
from openbb_provider.utils.helpers import get_querystring

data = {}


def get_headers():
    if "headers" in data:
        return data["headers"]

    userpass = f"{Env().API_USERNAME}:{Env().API_PASSWORD}"
    userpass_bytes = userpass.encode("ascii")
    base64_bytes = base64.b64encode(userpass_bytes)

    data["headers"] = {"Authorization": f"Basic {base64_bytes.decode('ascii')}"}
    return data["headers"]


def request_data(menu: str, symbol: str, provider: str):
    """Randomly pick a symbol and a provider and get data from the selected menu."""
    url = f"http://0.0.0.0:8000/api/v1/{menu}/load?symbol={symbol}&provider={provider}"
    result = requests.get(url, headers=get_headers(), timeout=10)
    return result.json()["results"]


<<<<<<< HEAD
def get_stocks_data():
=======
data = {}


def get_stocks_data(headers):
>>>>>>> ce149aac
    if "stocks_data" in data:
        return data["stocks_data"]

    symbol = random.choice(["AAPL", "NVDA", "MSFT", "TSLA", "AMZN", "V"])  # noqa: S311
    provider = random.choice(["fmp", "intrinio", "polygon", "yfinance"])  # noqa: S311

    data["stocks_data"] = request_data("stocks", symbol=symbol, provider=provider)
    return data["stocks_data"]


def get_crypto_data(headers):
    if "crypto_data" in data:
        return data["crypto_data"]

    # TODO : add more crypto providers and symbols
    symbol = random.choice(["BTC"])  # noqa: S311
    provider = random.choice(["fmp"])  # noqa: S311

    data["crypto_data"] = request_data(
        menu="crypto",
        symbol=symbol,
        provider=provider,
    )
    return data["crypto_data"]


def get_data(menu: Literal["stocks", "crypto"]):
    funcs = {"stocks": get_stocks_data, "crypto": get_crypto_data}
    return funcs[menu]()


@pytest.mark.parametrize(
    "params, data_type",
    [
<<<<<<< HEAD
        ({"data": ""}, "stocks"),
        ({"data": ""}, "crypto"),
=======
        ({"data": get_stocks_data(headers)}),
        ({"data": get_crypto_data(headers)}),
>>>>>>> ce149aac
    ],
)
@pytest.mark.integration
def test_econometrics_corr(params, data_type):
    params = {p: v for p, v in params.items() if v}

    body = json.dumps(get_data(data_type))

    query_str = get_querystring(params, [])
    url = f"http://0.0.0.0:8000/api/v1/econometrics/corr?{query_str}"
    result = requests.post(url, headers=get_headers(), timeout=10, data=body)
    assert isinstance(result, requests.Response)
    assert result.status_code == 200


@pytest.mark.parametrize(
    "params, data_type",
    [
        (
<<<<<<< HEAD
            {"data": "", "y_column": "close", "x_columns": ["date"]},
            "stocks",
        ),
        (
            {"data": "", "y_column": "close", "x_columns": ["date"]},
            "crypto",
=======
            {
                "data": get_stocks_data(headers),
                "y_column": "close",
                "x_columns": ["date"],
            }
        ),
        (
            {
                "data": get_crypto_data(headers),
                "y_column": "close",
                "x_columns": ["date"],
            }
>>>>>>> ce149aac
        ),
    ],
)
@pytest.mark.integration
def test_econometrics_ols_summary(params, data_type):
    params = {p: v for p, v in params.items() if v}

    body = json.dumps(
        {
            "data": get_data(data_type),
            "x_columns": params.pop("x_columns"),
        }
    )

    query_str = get_querystring(params, [])
    url = f"http://0.0.0.0:8000/api/v1/econometrics/ols_summary?{query_str}"
    result = requests.post(url, headers=get_headers(), timeout=10, data=body)
    assert isinstance(result, requests.Response)
    assert result.status_code == 200


@pytest.mark.parametrize(
    "params, data_type",
    [
        (
<<<<<<< HEAD
            {"data": "", "y_column": "volume", "x_columns": ["close"]},
            "stocks",
        ),
        (
            {"data": "", "y_column": "volume", "x_columns": ["close"]},
            "crypto",
=======
            {
                "data": get_stocks_data(headers),
                "y_column": "volume",
                "x_columns": ["close"],
            }
        ),
        (
            {
                "data": get_crypto_data(headers),
                "y_column": "volume",
                "x_columns": ["close"],
            }
>>>>>>> ce149aac
        ),
    ],
)
@pytest.mark.integration
def test_econometrics_dwat(params, data_type):
    params = {p: v for p, v in params.items() if v}

    body = json.dumps(
        {
            "data": get_data(data_type),
            "x_columns": params.pop("x_columns"),
        }
    )

    query_str = get_querystring(params, [])
    url = f"http://0.0.0.0:8000/api/v1/econometrics/dwat?{query_str}"
    result = requests.post(url, headers=get_headers(), timeout=10, data=body)
    assert isinstance(result, requests.Response)
    assert result.status_code == 200


@pytest.mark.parametrize(
    "params, data_type",
    [
        (
            {
<<<<<<< HEAD
                "data": "",
=======
                "data": get_stocks_data(headers),
>>>>>>> ce149aac
                "y_column": "volume",
                "x_columns": ["close"],
                "lags": "",
            },
            "stocks",
        ),
        (
            {
<<<<<<< HEAD
                "data": "",
=======
                "data": get_crypto_data(headers),
>>>>>>> ce149aac
                "y_column": "volume",
                "x_columns": ["close"],
                "lags": "2",
            },
            "crypto",
        ),
    ],
)
@pytest.mark.integration
def test_econometrics_bgot(params, data_type):
    params = {p: v for p, v in params.items() if v}

    body = json.dumps(
        {
            "data": get_data(data_type),
            "x_columns": params.pop("x_columns"),
        }
    )

    query_str = get_querystring(params, [])
    url = f"http://0.0.0.0:8000/api/v1/econometrics/bgot?{query_str}"
    result = requests.post(url, headers=get_headers(), timeout=10, data=body)
    assert isinstance(result, requests.Response)
    assert result.status_code == 200


@pytest.mark.parametrize(
    "params, data_type",
    [
        (
            {
<<<<<<< HEAD
                "data": "",
=======
                "data": get_stocks_data(headers),
>>>>>>> ce149aac
                "columns": ["close", "volume"],
            },
            "stocks",
        ),
        (
            {
<<<<<<< HEAD
                "data": "",
=======
                "data": get_crypto_data(headers),
>>>>>>> ce149aac
                "columns": ["close", "volume"],
            },
            "crypto",
        ),
    ],
)
@pytest.mark.integration
def test_econometrics_coint(params, data_type):
    params = {p: v for p, v in params.items() if v}

    body = json.dumps(
        {
            "data": get_data(data_type),
            "columns": params.pop("columns"),
        }
    )

    query_str = get_querystring(params, [])
    url = f"http://0.0.0.0:8000/api/v1/econometrics/coint?{query_str}"
    result = requests.post(url, headers=get_headers(), timeout=10, data=body)
    assert isinstance(result, requests.Response)
    assert result.status_code == 200


@pytest.mark.parametrize(
    "params, data_type",
    [
        (
            {
<<<<<<< HEAD
                "data": "",
=======
                "data": get_stocks_data(headers),
>>>>>>> ce149aac
                "y_column": "volume",
                "x_column": "close",
                "lag": "",
            },
            "stocks",
        ),
        (
            {
<<<<<<< HEAD
                "data": "",
=======
                "data": get_crypto_data(headers),
>>>>>>> ce149aac
                "y_column": "volume",
                "x_column": "close",
                "lag": "2",
            },
            "crypto",
        ),
    ],
)
@pytest.mark.integration
def test_econometrics_granger(params, data_type):
    params = {p: v for p, v in params.items() if v}
    body = json.dumps(get_data(data_type))

    query_str = get_querystring(params, [])
    url = f"http://0.0.0.0:8000/api/v1/econometrics/granger?{query_str}"
    result = requests.post(url, headers=get_headers(), timeout=10, data=body)
    assert isinstance(result, requests.Response)
    assert result.status_code == 200


@pytest.mark.parametrize(
<<<<<<< HEAD
    "params, data_type",
    [({"data": "", "column": "", "regression": ""}, "stocks")],
=======
    "params",
    [
        ({"data": get_stocks_data(headers), "column": "close", "regression": "c"}),
        ({"data": get_crypto_data(headers), "column": "volume", "regression": "ctt"}),
    ],
>>>>>>> ce149aac
)
@pytest.mark.integration
def test_econometrics_unitroot(params, data_type):
    params = {p: v for p, v in params.items() if v}
    body = json.dumps(get_data(data_type))

    query_str = get_querystring(params, [])
    url = f"http://0.0.0.0:8000/api/v1/econometrics/unitroot?{query_str}"
    result = requests.post(url, headers=get_headers(), timeout=10, data=body)
    assert isinstance(result, requests.Response)
    assert result.status_code == 200<|MERGE_RESOLUTION|>--- conflicted
+++ resolved
@@ -30,14 +30,7 @@
     return result.json()["results"]
 
 
-<<<<<<< HEAD
 def get_stocks_data():
-=======
-data = {}
-
-
-def get_stocks_data(headers):
->>>>>>> ce149aac
     if "stocks_data" in data:
         return data["stocks_data"]
 
@@ -72,13 +65,8 @@
 @pytest.mark.parametrize(
     "params, data_type",
     [
-<<<<<<< HEAD
         ({"data": ""}, "stocks"),
         ({"data": ""}, "crypto"),
-=======
-        ({"data": get_stocks_data(headers)}),
-        ({"data": get_crypto_data(headers)}),
->>>>>>> ce149aac
     ],
 )
 @pytest.mark.integration
@@ -98,27 +86,12 @@
     "params, data_type",
     [
         (
-<<<<<<< HEAD
             {"data": "", "y_column": "close", "x_columns": ["date"]},
             "stocks",
         ),
         (
             {"data": "", "y_column": "close", "x_columns": ["date"]},
             "crypto",
-=======
-            {
-                "data": get_stocks_data(headers),
-                "y_column": "close",
-                "x_columns": ["date"],
-            }
-        ),
-        (
-            {
-                "data": get_crypto_data(headers),
-                "y_column": "close",
-                "x_columns": ["date"],
-            }
->>>>>>> ce149aac
         ),
     ],
 )
@@ -144,27 +117,12 @@
     "params, data_type",
     [
         (
-<<<<<<< HEAD
             {"data": "", "y_column": "volume", "x_columns": ["close"]},
             "stocks",
         ),
         (
             {"data": "", "y_column": "volume", "x_columns": ["close"]},
             "crypto",
-=======
-            {
-                "data": get_stocks_data(headers),
-                "y_column": "volume",
-                "x_columns": ["close"],
-            }
-        ),
-        (
-            {
-                "data": get_crypto_data(headers),
-                "y_column": "volume",
-                "x_columns": ["close"],
-            }
->>>>>>> ce149aac
         ),
     ],
 )
@@ -191,11 +149,7 @@
     [
         (
             {
-<<<<<<< HEAD
-                "data": "",
-=======
-                "data": get_stocks_data(headers),
->>>>>>> ce149aac
+                "data": "",
                 "y_column": "volume",
                 "x_columns": ["close"],
                 "lags": "",
@@ -204,11 +158,7 @@
         ),
         (
             {
-<<<<<<< HEAD
-                "data": "",
-=======
-                "data": get_crypto_data(headers),
->>>>>>> ce149aac
+                "data": "",
                 "y_column": "volume",
                 "x_columns": ["close"],
                 "lags": "2",
@@ -240,22 +190,14 @@
     [
         (
             {
-<<<<<<< HEAD
-                "data": "",
-=======
-                "data": get_stocks_data(headers),
->>>>>>> ce149aac
+                "data": "",
                 "columns": ["close", "volume"],
             },
             "stocks",
         ),
         (
             {
-<<<<<<< HEAD
-                "data": "",
-=======
-                "data": get_crypto_data(headers),
->>>>>>> ce149aac
+                "data": "",
                 "columns": ["close", "volume"],
             },
             "crypto",
@@ -285,11 +227,7 @@
     [
         (
             {
-<<<<<<< HEAD
-                "data": "",
-=======
-                "data": get_stocks_data(headers),
->>>>>>> ce149aac
+                "data": "",
                 "y_column": "volume",
                 "x_column": "close",
                 "lag": "",
@@ -298,11 +236,7 @@
         ),
         (
             {
-<<<<<<< HEAD
-                "data": "",
-=======
-                "data": get_crypto_data(headers),
->>>>>>> ce149aac
+                "data": "",
                 "y_column": "volume",
                 "x_column": "close",
                 "lag": "2",
@@ -324,16 +258,8 @@
 
 
 @pytest.mark.parametrize(
-<<<<<<< HEAD
     "params, data_type",
     [({"data": "", "column": "", "regression": ""}, "stocks")],
-=======
-    "params",
-    [
-        ({"data": get_stocks_data(headers), "column": "close", "regression": "c"}),
-        ({"data": get_crypto_data(headers), "column": "volume", "regression": "ctt"}),
-    ],
->>>>>>> ce149aac
 )
 @pytest.mark.integration
 def test_econometrics_unitroot(params, data_type):
