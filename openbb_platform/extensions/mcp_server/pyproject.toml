--- conflicted
+++ resolved
@@ -14,15 +14,9 @@
 openbb-mcp = "openbb_mcp_server.main:main"
 
 [tool.poetry.dependencies]
-<<<<<<< HEAD
 python = ">=3.10,<3.14"
-openbb-core = "^1.4.3"
-fastmcp = "^2.8.0"
-=======
-python = ">=3.10,<3.13"
 openbb-core = "^1.4.8"
 fastmcp = "^2.10.5"
->>>>>>> 5e6cf087
 
 [build-system]
 requires = ["poetry-core>=1.0.0"]
