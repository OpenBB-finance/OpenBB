--- conflicted
+++ resolved
@@ -1236,7 +1236,6 @@
 @pytest.mark.parametrize(
     "params",
     [
-<<<<<<< HEAD
         (
             {
                 "symbol": "CLOV",
@@ -1269,7 +1268,14 @@
 
     query_str = get_querystring(params, [])
     url = f"http://0.0.0.0:8000/api/v1/stocks/nbbo?{query_str}"
-=======
+    result = requests.get(url, headers=headers, timeout=10)
+    assert isinstance(result, requests.Response)
+    assert result.status_code == 200
+
+
+@pytest.mark.parametrize(
+    "params",
+    [
         ({"provider": "fmp", "market": "EURONEXT"}),
         ({"provider": "polygon"}),
     ],
@@ -1280,7 +1286,6 @@
 
     query_str = get_querystring(params, [])
     url = f"http://0.0.0.0:8000/api/v1/stocks/market_snapshots?{query_str}"
->>>>>>> f666a0b8
     result = requests.get(url, headers=headers, timeout=10)
     assert isinstance(result, requests.Response)
     assert result.status_code == 200