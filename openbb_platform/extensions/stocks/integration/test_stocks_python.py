"""Python interface integration tests for the stocks extension."""
from datetime import time

import pytest
from openbb_core.app.model.obbject import OBBject

# pylint: disable=too-many-lines,redefined-outer-name


# pylint: disable=import-outside-toplevel,inconsistent-return-statements
@pytest.fixture(scope="session")
def obb(pytestconfig):
    """Fixture to setup obb."""
    if pytestconfig.getoption("markexpr") != "not integration":
        import openbb

        return openbb.obb


@pytest.mark.parametrize(
    "params",
    [
        ({"symbol": "AAPL", "period": "annual", "limit": 12}),
        (
            {
                "provider": "intrinio",
                "symbol": "AAPL",
                "period": "annual",
                "limit": 12,
            }
        ),
        (
            {
                "provider": "polygon",
                "include_sources": True,
                "order": "asc",
                "sort": "filing_date",
                "symbol": "AAPL",
                "period": "annual",
                "limit": 12,
                "filing_date": "2022-10-27",
                "filing_date_lt": "2022-11-01",
                "filing_date_lte": "2022-11-01",
                "filing_date_gt": "2022-10-10",
                "filing_date_gte": "2022-10-10",
                "period_of_report_date": "2022-09-24",
                "period_of_report_date_lt": "2022-11-01",
                "period_of_report_date_lte": "2022-11-01",
                "period_of_report_date_gt": "2022-10-10",
                "period_of_report_date_gte": "2022-10-10",
            }
        ),
        (
            {
                "symbol": "AAPL",
                "period": "annual",
                "limit": 12,
                "provider": "fmp",
                "cik": "0000320193",
            }
        ),
        (
            {
                "symbol": "AAPL",
                "period": "annual",
                "limit": 12,
                "provider": "yfinance",
            }
        ),
    ],
)
@pytest.mark.integration
def test_stocks_fa_balance(params, obb):
    result = obb.stocks.fa.balance(**params)
    assert result
    assert isinstance(result, OBBject)
    assert len(result.results) > 0


@pytest.mark.parametrize(
    "params",
    [
        ({"symbol": "AAPL", "limit": 10}),
    ],
)
@pytest.mark.integration
def test_stocks_fa_balance_growth(params, obb):
    result = obb.stocks.fa.balance_growth(**params)
    assert result
    assert isinstance(result, OBBject)
    assert len(result.results) > 0


@pytest.mark.parametrize(
    "params",
    [
        ({"start_date": "2023-11-05", "end_date": "2023-11-10", "provider": "fmp"}),
        ({"start_date": "2023-11-05", "end_date": "2023-11-10", "provider": "nasdaq"}),
    ],
)
@pytest.mark.integration
def test_stocks_calendar_dividend(params, obb):
    result = obb.stocks.calendar_dividend(**params)
    assert result
    assert isinstance(result, OBBject)
    assert len(result.results) > 0


@pytest.mark.parametrize(
    "params",
    [
        ({"symbol": "AAPL", "period": "annual", "limit": 12}),
        (
            {
                "provider": "intrinio",
                "symbol": "AAPL",
                "period": "annual",
                "limit": 12,
            }
        ),
        (
            {
                "provider": "polygon",
                "include_sources": True,
                "order": "asc",
                "sort": "filing_date",
                "symbol": "AAPL",
                "period": "annual",
                "limit": 12,
                "filing_date": "2022-10-27",
                "filing_date_lt": "2022-11-01",
                "filing_date_lte": "2022-11-01",
                "filing_date_gt": "2022-10-10",
                "filing_date_gte": "2022-10-10",
                "period_of_report_date": "2022-09-24",
                "period_of_report_date_lt": "2022-11-01",
                "period_of_report_date_lte": "2022-11-01",
                "period_of_report_date_gt": "2022-10-10",
                "period_of_report_date_gte": "2022-10-10",
            }
        ),
        (
            {
                "symbol": "AAPL",
                "period": "annual",
                "limit": 12,
                "provider": "fmp",
                "cik": "0000320193",
            }
        ),
        (
            {
                "symbol": "AAPL",
                "period": "annual",
                "limit": 12,
                "provider": "yfinance",
            }
        ),
    ],
)
@pytest.mark.integration
def test_stocks_fa_cash(params, obb):
    result = obb.stocks.fa.cash(**params)
    assert result
    assert isinstance(result, OBBject)
    assert len(result.results) > 0


@pytest.mark.parametrize(
    "params",
    [
        ({"symbol": "AAPL", "limit": 10}),
    ],
)
@pytest.mark.integration
def test_stocks_fa_cash_growth(params, obb):
    result = obb.stocks.fa.cash_growth(**params)
    assert result
    assert isinstance(result, OBBject)
    assert len(result.results) > 0


@pytest.mark.parametrize(
    "params",
    [
        ({"symbol": "AAPL"}),
    ],
)
@pytest.mark.integration
def test_stocks_fa_comp(params, obb):
    result = obb.stocks.fa.comp(**params)
    assert result
    assert isinstance(result, OBBject)
    assert len(result.results) > 0


@pytest.mark.parametrize(
    "params",
    [
        (
            {
                "start_date": "2023-01-01",
                "end_date": "2023-06-06",
            }
        ),
    ],
)
@pytest.mark.integration
def test_stocks_fa_comsplit(params, obb):
    result = obb.stocks.fa.comsplit(**params)
    assert result
    assert isinstance(result, OBBject)
    assert len(result.results) > 0


@pytest.mark.parametrize(
    "params",
    [
        ({"symbol": "AAPL"}),
    ],
)
@pytest.mark.integration
def test_stocks_fa_divs(params, obb):
    result = obb.stocks.fa.divs(**params)
    assert result
    assert isinstance(result, OBBject)
    assert len(result.results) > 0


@pytest.mark.parametrize(
    "params",
    [
        ({"symbol": "AAPL", "limit": 50}),
    ],
)
@pytest.mark.integration
def test_stocks_fa_earning(params, obb):
    result = obb.stocks.fa.earning(**params)
    assert result
    assert isinstance(result, OBBject)
    assert len(result.results) > 0


@pytest.mark.parametrize(
    "params",
    [
        ({"symbol": "AAPL"}),
    ],
)
@pytest.mark.integration
def test_stocks_fa_emp(params, obb):
    result = obb.stocks.fa.emp(**params)
    assert result
    assert isinstance(result, OBBject)
    assert len(result.results) > 0


@pytest.mark.parametrize(
    "params",
    [
        ({"symbol": "AAPL", "period": "annual", "limit": 30}),
    ],
)
@pytest.mark.integration
def test_stocks_fa_est(params, obb):
    result = obb.stocks.fa.est(**params)
    assert result
    assert isinstance(result, OBBject)
    assert len(result.results) > 0


@pytest.mark.parametrize(
    "params",
    [
        ({"symbol": "AAPL", "period": "annual", "limit": 12}),
        (
            {
                "provider": "intrinio",
                "symbol": "AAPL",
                "period": "annual",
                "limit": 12,
            }
        ),
        (
            {
                "provider": "polygon",
                "include_sources": True,
                "order": "asc",
                "sort": "filing_date",
                "symbol": "AAPL",
                "period": "annual",
                "limit": 12,
                "filing_date": "2022-10-27",
                "filing_date_lt": "2022-11-01",
                "filing_date_lte": "2022-11-01",
                "filing_date_gt": "2022-10-10",
                "filing_date_gte": "2022-10-10",
                "period_of_report_date": "2022-09-24",
                "period_of_report_date_lt": "2022-11-01",
                "period_of_report_date_lte": "2022-11-01",
                "period_of_report_date_gt": "2022-10-10",
                "period_of_report_date_gte": "2022-10-10",
            }
        ),
        (
            {
                "provider": "fmp",
                "symbol": "AAPL",
                "limit": 12,
                "period": "annual",
                "cik": "0000320193",
            }
        ),
        (
            {
                "provider": "yfinance",
                "symbol": "AAPL",
                "limit": 12,
                "period": "annual",
            }
        ),
    ],
)
@pytest.mark.integration
def test_stocks_fa_income(params, obb):
    result = obb.stocks.fa.income(**params)
    assert result
    assert isinstance(result, OBBject)
    assert len(result.results) > 0


@pytest.mark.parametrize(
    "params",
    [({"symbol": "AAPL", "limit": 10, "period": "annual"})],
)
@pytest.mark.integration
def test_stocks_fa_income_growth(params, obb):
    result = obb.stocks.fa.income_growth(**params)
    assert result
    assert isinstance(result, OBBject)
    assert len(result.results) > 0


@pytest.mark.parametrize(
    "params",
    [
        (
            {
                "symbol": "AAPL",
                "transaction_type": ["P-Purchase"],
                "limit": 10,
            }
        ),
    ],
)
@pytest.mark.integration
def test_stocks_fa_ins(params, obb):
    result = obb.stocks.fa.ins(**params)
    assert result
    assert isinstance(result, OBBject)
    assert len(result.results) > 0


@pytest.mark.parametrize(
    "params",
    [
        (
            {
                "symbol": "AAPL",
                "include_current_quarter": True,
                "date": "2021-09-30",
            }
        ),
    ],
)
@pytest.mark.integration
def test_stocks_fa_ins_own(params, obb):
    result = obb.stocks.fa.ins_own(**params)
    assert result
    assert isinstance(result, OBBject)
    assert len(result.results) > 0


@pytest.mark.parametrize(
    "params",
    [
        (
            {
                "symbol": "",
                "start_date": "2023-01-01",
                "end_date": "2023-06-06",
                "limit": 100,
                "provider": "intrinio",
            }
        ),
        (
            {
                "start_date": "2023-01-01",
                "end_date": "2023-11-01",
                "status": "priced",
                "provider": "nasdaq",
                "is_spo": False,
            }
        ),
    ],
)
@pytest.mark.integration
def test_stocks_calendar_ipo(params, obb):
    result = obb.stocks.calendar_ipo(**params)
    assert result
    assert isinstance(result, OBBject)
    assert len(result.results) > 0


@pytest.mark.parametrize(
    "params",
    [
        ({"symbol": "AAPL", "period": "annual", "limit": 100}),
    ],
)
@pytest.mark.integration
def test_stocks_fa_metrics(params, obb):
    result = obb.stocks.fa.metrics(**params)
    assert result
    assert isinstance(result, OBBject)
    assert len(result.results) > 0


@pytest.mark.parametrize(
    "params",
    [
        ({"symbol": "AAPL"}),
    ],
)
@pytest.mark.integration
def test_stocks_fa_mgmt(params, obb):
    result = obb.stocks.fa.mgmt(**params)
    assert result
    assert isinstance(result, OBBject)
    assert len(result.results) > 0


@pytest.mark.parametrize(
    "params",
    [
        ({"symbol": "AAPL"}),
    ],
)
@pytest.mark.integration
def test_stocks_fa_overview(params, obb):
    result = obb.stocks.fa.overview(**params)
    assert result
    assert isinstance(result, OBBject)


@pytest.mark.parametrize(
    "params",
    [
        ({"symbol": "AAPL", "date": "2023-01-01", "page": 1}),
    ],
)
@pytest.mark.integration
def test_stocks_fa_own(params, obb):
    result = obb.stocks.fa.own(**params)
    assert result
    assert isinstance(result, OBBject)
    assert len(result.results) > 0


@pytest.mark.parametrize(
    "params",
    [
        ({"symbol": "AAPL"}),
    ],
)
@pytest.mark.integration
def test_stocks_fa_pt(params, obb):
    result = obb.stocks.fa.pt(**params)
    assert result
    assert isinstance(result, OBBject)


@pytest.mark.parametrize(
    "params",
    [
        ({"symbol": "AAPL"}),
        ({"with_grade": True, "provider": "fmp", "symbol": "AAPL"}),
    ],
)
@pytest.mark.integration
def test_stocks_fa_pta(params, obb):
    result = obb.stocks.fa.pta(**params)
    assert result
    assert isinstance(result, OBBject)
    assert len(result.results) > 0


@pytest.mark.parametrize(
    "params",
    [
        ({"symbol": "AAPL", "period": "annual", "limit": 12}),
    ],
)
@pytest.mark.integration
def test_stocks_fa_ratios(params, obb):
    result = obb.stocks.fa.ratios(**params)
    assert result
    assert isinstance(result, OBBject)
    assert len(result.results) > 0


@pytest.mark.parametrize(
    "params",
    [
        ({"symbol": "AAPL", "period": "annual", "structure": "flat"}),
    ],
)
@pytest.mark.integration
def test_stocks_fa_revgeo(params, obb):
    result = obb.stocks.fa.revgeo(**params)
    assert result
    assert isinstance(result, OBBject)
    assert len(result.results) > 0


@pytest.mark.parametrize(
    "params",
    [
        ({"symbol": "AAPL", "period": "annual", "structure": "flat"}),
    ],
)
@pytest.mark.integration
def test_stocks_fa_revseg(params, obb):
    result = obb.stocks.fa.revseg(**params)
    assert result
    assert isinstance(result, OBBject)
    assert len(result.results) > 0


@pytest.mark.parametrize(
    "params",
    [
        ({"symbol": "AAPL", "type": "1", "page": 1, "limit": 100, "provider": "fmp"}),
        (
            {
                "symbol": "AAPL",
                "type": "10-K",
                "limit": 100,
                "cik": None,
                "use_cache": False,
                "provider": "sec",
            }
        ),
    ],
)
@pytest.mark.integration
def test_stocks_fa_filings(params, obb):
    result = obb.stocks.fa.filings(**params)
    assert result
    assert isinstance(result, OBBject)
    assert len(result.results) > 0


@pytest.mark.parametrize(
    "params",
    [
        ({"symbol": "AAPL"}),
    ],
)
@pytest.mark.integration
def test_stocks_fa_shrs(params, obb):
    result = obb.stocks.fa.shrs(**params)
    assert result
    assert isinstance(result, OBBject)
    assert len(result.results) > 0


@pytest.mark.parametrize(
    "params",
    [
        ({"symbol": "AAPL"}),
    ],
)
@pytest.mark.integration
def test_stocks_fa_split(params, obb):
    result = obb.stocks.fa.split(**params)
    assert result
    assert isinstance(result, OBBject)
    assert len(result.results) > 0


@pytest.mark.parametrize(
    "params",
    [
        ({"symbol": "AAPL", "year": 2023}),
    ],
)
@pytest.mark.integration
def test_stocks_fa_transcript(params, obb):
    result = obb.stocks.fa.transcript(**params)
    assert result
    assert isinstance(result, OBBject)
    assert len(result.results) > 0


@pytest.mark.parametrize(
    "params",
    [
        ({"symbol": "AAPL"}),
    ],
)
@pytest.mark.integration
def test_stocks_ca_peers(params, obb):
    result = obb.stocks.ca.peers(**params)
    assert result
    assert isinstance(result, OBBject)


@pytest.mark.parametrize(
    "params",
    [
        ({"symbol": "AAPL"}),
        ({"date": "2023-01-25", "provider": "intrinio", "symbol": "AAPL"}),
        ({"provider": "cboe", "symbol": "AAPL"}),
    ],
)
@pytest.mark.integration
def test_stocks_options_chains(params, obb):
    result = obb.stocks.options.chains(**params)
    assert result
    assert isinstance(result, OBBject)
    assert len(result.results) > 0


@pytest.mark.parametrize(
    "params",
    [
        (
            {
                "symbol": "AAPL",
                "start_date": "2023-01-01",
                "end_date": "2023-06-06",
                "interval": "1d",
            }
        ),
        (
            {
                "adjusted": True,
                "extended_hours": True,
                "month": "2023-01",
                "output_size": "full",
                "provider": "alpha_vantage",
                "symbol": "AAPL",
                "start_date": "2023-01-01",
                "end_date": "2023-01-02",
                "interval": "1m",
            }
        ),
        (
            {
                "adjusted": True,
                "extended_hours": False,
                "output_size": "full",
                "month": "2023-01",
                "provider": "alpha_vantage",
                "symbol": "AAPL",
                "start_date": "2023-01-01",
                "end_date": "2023-06-06",
                "interval": "1d",
            }
        ),
        (
            {
                "provider": "cboe",
                "symbol": "AAPL",
                "start_date": "2023-01-01",
                "end_date": "2023-01-02",
                "interval": "1m",
            }
        ),
        (
            {
                "provider": "cboe",
                "symbol": "AAPL",
                "start_date": "2023-01-01",
                "end_date": "2023-06-06",
                "interval": "1d",
            }
        ),
        (
            {
                "limit": "30",
                "provider": "fmp",
                "symbol": "AAPL",
                "start_date": "2023-01-01",
                "end_date": "2023-01-02",
                "interval": "1m",
            }
        ),
        (
            {
                "limit": "30",
                "provider": "fmp",
                "symbol": "AAPL",
                "start_date": "2023-01-01",
                "end_date": "2023-06-06",
                "interval": "1d",
            }
        ),
        (
            {
                "timezone": "UTC",
                "source": "realtime",
                "start_time": time(5, 30, 0),
                "end_time": time(12, 0, 0),
                "provider": "intrinio",
                "symbol": "AAPL",
                "start_date": "2023-06-01",
                "end_date": "2023-06-03",
                "interval": "1h",
            }
        ),
        (
            {
                "timezone": "UTC",
                "source": "realtime",
                "start_time": time(5, 30, 0),
                "end_time": time(12, 0, 0),
                "provider": "intrinio",
                "symbol": "AAPL",
                "start_date": "2023-01-01",
                "end_date": "2023-06-06",
                "interval": "1d",
            }
        ),
        (
            {
                "sort": "desc",
                "limit": "49999",
                "adjusted": "True",
                "provider": "polygon",
                "symbol": "AAPL",
                "start_date": "2023-01-01",
                "end_date": "2023-01-03",
                "interval": "1m",
            }
        ),
        (
            {
                "sort": "desc",
                "limit": "49999",
                "adjusted": "True",
                "provider": "polygon",
                "symbol": "AAPL",
                "start_date": "2023-01-01",
                "end_date": "2023-06-06",
                "interval": "1d",
            }
        ),
        (
            {
                "prepost": False,
                "include": True,
                "adjusted": False,
                "back_adjust": False,
                "ignore_tz": True,
                "provider": "yfinance",
                "symbol": "AAPL",
                "start_date": "2023-06-01",
                "end_date": "2023-06-03",
                "interval": "1h",
            }
        ),
        (
            {
                "prepost": False,
                "include": True,
                "adjusted": False,
                "back_adjust": False,
                "ignore_tz": True,
                "provider": "yfinance",
                "symbol": "AAPL",
                "start_date": "2023-01-01",
                "end_date": "2023-06-06",
                "interval": "1d",
            }
        ),
    ],
)
@pytest.mark.integration
def test_stocks_load(params, obb):
    if params.get("provider") == "alpha_vantage":
        pytest.skip("skipping alpha_vantage")

    result = obb.stocks.load(**params)
    assert result
    assert isinstance(result, OBBject)
    assert len(result.results) > 0


@pytest.mark.parametrize(
    "params",
    [
        ({"symbols": "AAPL,MSFT", "limit": 20}),
        (
            {
                "display": "full",
                "date": "2023-01-01",
                "start_date": "2023-01-01",
                "end_date": "2023-06-06",
                "updated_since": 1,
                "published_since": 1,
                "sort": "created",
                "order": "desc",
                "isin": "US0378331005",
                "cusip": "037833100",
                "channels": "General",
                "topics": "AAPL",
                "authors": "Benzinga Insights",
                "content_types": "headline",
                "provider": "benzinga",
                "symbols": "AAPL,MSFT",
                "limit": 20,
            }
        ),
        (
            {
                "published_utc": "2023-01-01",
                "order": "desc",
                "provider": "polygon",
                "symbols": "AAPL",
                "limit": 20,
            }
        ),
        (
            {
                "provider": "fmp",
                "symbols": "AAPL",
                "limit": 20,
                "page": 1,
            }
        ),
        (
            {
                "provider": "yfinance",
                "symbols": "AAPL",
                "limit": 20,
            }
        ),
        (
            {
                "provider": "intrinio",
                "symbols": "AAPL",
                "limit": 20,
            }
        ),
    ],
)
@pytest.mark.integration
def test_stocks_news(params, obb):
    result = obb.stocks.news(**params)
    assert result
    assert isinstance(result, OBBject)


@pytest.mark.parametrize(
    "params",
    [
        ({"symbol": "AAPL", "limit": 100}),
    ],
)
@pytest.mark.integration
def test_stocks_multiples(params, obb):
    result = obb.stocks.multiples(**params)
    assert result
    assert isinstance(result, OBBject)
    assert len(result.results) > 0


@pytest.mark.parametrize(
    "params",
    [
        ({"query": "AAPL", "is_symbol": True, "provider": "cboe"}),
        ({"query": "Apple", "provider": "sec", "use_cache": False, "is_fund": False}),
        (
            {
                "query": "residential",
                "industry": "REIT",
                "sector": "Real Estate",
                "mktcap_min": None,
                "mktcap_max": None,
                "price_min": None,
                "price_max": None,
                "volume_min": None,
                "volume_max": None,
                "dividend_min": None,
                "dividend_max": None,
                "is_active": True,
                "is_etf": False,
                "beta_min": None,
                "beta_max": None,
                "country": "US",
                "exchange": "nyse",
                "limit": None,
                "provider": "fmp",
            }
        ),
    ],
)
@pytest.mark.integration
def test_stocks_search(params, obb):
    result = obb.stocks.search(**params)
    assert result
    assert isinstance(result, OBBject)
    assert len(result.results) > 0


@pytest.mark.parametrize(
    "params",
    [
        ({"symbol": "AAPL"}),
        ({"source": "iex", "provider": "intrinio", "symbol": "AAPL"}),
        ({"symbol": "AAPL", "provider": "fmp"}),
    ],
)
@pytest.mark.integration
def test_stocks_quote(params, obb):
    result = obb.stocks.quote(**params)
    assert result
    assert isinstance(result, OBBject)


@pytest.mark.parametrize(
    "params",
    [
        ({"symbol": "AAPL", "provider": "cboe"}),
    ],
)
@pytest.mark.integration
def test_stocks_info(params, obb):
    result = obb.stocks.info(**params)
    assert result
    assert isinstance(result, OBBject)
    assert len(result.results) > 0


@pytest.mark.parametrize(
    "params",
    [({"sort": "desc"})],
)
@pytest.mark.integration
def test_stocks_disc_gainers(params, obb):
    params = {p: v for p, v in params.items() if v}

    result = obb.stocks.disc.gainers(**params)
    assert result
    assert isinstance(result, OBBject)
    assert len(result.results) > 0


@pytest.mark.parametrize(
    "params",
    [({"sort": "desc"})],
)
@pytest.mark.integration
def test_stocks_disc_losers(params, obb):
    params = {p: v for p, v in params.items() if v}

    result = obb.stocks.disc.losers(**params)
    assert result
    assert isinstance(result, OBBject)
    assert len(result.results) > 0


@pytest.mark.parametrize(
    "params",
    [({"sort": "desc"})],
)
@pytest.mark.integration
def test_stocks_disc_active(params, obb):
    params = {p: v for p, v in params.items() if v}

    result = obb.stocks.disc.active(**params)
    assert result
    assert isinstance(result, OBBject)
    assert len(result.results) > 0


@pytest.mark.parametrize(
    "params",
    [
        ({"symbol": "AAPL"}),
        ({"limit": 24, "provider": "sec", "symbol": "AAPL", "skip_reports": 1}),
    ],
)
@pytest.mark.integration
def test_stocks_ftd(params, obb):
    params = {p: v for p, v in params.items() if v}

    result = obb.stocks.ftd(**params)
    assert result
    assert isinstance(result, OBBject)
    assert len(result.results) > 0


@pytest.mark.parametrize(
    "params",
    [({"symbol": "AAPL"})],
)
@pytest.mark.integration
def test_stocks_price_performance(params, obb):
    params = {p: v for p, v in params.items() if v}

    result = obb.stocks.price_performance(**params)
    assert result
    assert isinstance(result, OBBject)
    assert len(result.results) > 0


@pytest.mark.parametrize(
    "params",
    [({"sort": "desc"})],
)
@pytest.mark.integration
def test_stocks_disc_undervalued_large_caps(params, obb):
    params = {p: v for p, v in params.items() if v}

    result = obb.stocks.disc.undervalued_large_caps(**params)
    assert result
    assert isinstance(result, OBBject)
    assert len(result.results) > 0


@pytest.mark.parametrize(
    "params",
    [({"sort": "desc"})],
)
@pytest.mark.integration
def test_stocks_disc_undervalued_growth_equities(params, obb):
    params = {p: v for p, v in params.items() if v}

    result = obb.stocks.disc.undervalued_growth_equities(**params)
    assert result
    assert isinstance(result, OBBject)
    assert len(result.results) > 0


@pytest.mark.parametrize(
    "params",
    [({"sort": "desc"})],
)
@pytest.mark.integration
def test_stocks_disc_aggressive_small_caps(params, obb):
    params = {p: v for p, v in params.items() if v}

    result = obb.stocks.disc.aggressive_small_caps(**params)
    assert result
    assert isinstance(result, OBBject)
    assert len(result.results) > 0


@pytest.mark.parametrize(
    "params",
    [({"sort": "desc"})],
)
@pytest.mark.integration
def test_stocks_disc_growth_tech_equities(params, obb):
    params = {p: v for p, v in params.items() if v}

    result = obb.stocks.disc.growth_tech_equities(**params)
    assert result
    assert isinstance(result, OBBject)
    assert len(result.results) > 0


@pytest.mark.parametrize(
    "params",
<<<<<<< HEAD
    [
        ({"provider": "fmp", "market": "EURONEXT"}),
        ({"provider": "polygon"}),
    ],
)
@pytest.mark.integration
def test_stocks_market_snapshots(params, obb):
    result = obb.stocks.market_snapshots(**params)
=======
    [({"limit": 10})],
)
@pytest.mark.integration
def test_stocks_disc_top_retail(params, obb):
    params = {p: v for p, v in params.items() if v}

    result = obb.stocks.disc.top_retail(**params)
    assert result
    assert isinstance(result, OBBject)
    assert len(result.results) > 0


@pytest.mark.parametrize(
    "params",
    [({"limit": 5, "start_date": "2023-01-01"})],
)
@pytest.mark.integration
def test_stocks_disc_upcoming_release_days(params, obb):
    params = {p: v for p, v in params.items() if v}

    result = obb.stocks.disc.upcoming_release_days(**params)
    assert result
    assert isinstance(result, OBBject)
    assert len(result.results) > 0


@pytest.mark.parametrize(
    "params",
    [({"pages": 1, "limit": 5, "today": True})],
)
@pytest.mark.integration
def test_stocks_disc_filings(params, obb):
    params = {p: v for p, v in params.items() if v}

    result = obb.stocks.disc.filings(**params)
>>>>>>> 0a79b2c9
    assert result
    assert isinstance(result, OBBject)
    assert len(result.results) > 0<|MERGE_RESOLUTION|>--- conflicted
+++ resolved
@@ -1075,7 +1075,48 @@
 
 @pytest.mark.parametrize(
     "params",
-<<<<<<< HEAD
+    [({"limit": 10})],
+)
+@pytest.mark.integration
+def test_stocks_disc_top_retail(params, obb):
+    params = {p: v for p, v in params.items() if v}
+
+    result = obb.stocks.disc.top_retail(**params)
+    assert result
+    assert isinstance(result, OBBject)
+    assert len(result.results) > 0
+
+
+@pytest.mark.parametrize(
+    "params",
+    [({"limit": 5, "start_date": "2023-01-01"})],
+)
+@pytest.mark.integration
+def test_stocks_disc_upcoming_release_days(params, obb):
+    params = {p: v for p, v in params.items() if v}
+
+    result = obb.stocks.disc.upcoming_release_days(**params)
+    assert result
+    assert isinstance(result, OBBject)
+    assert len(result.results) > 0
+
+
+@pytest.mark.parametrize(
+    "params",
+    [({"pages": 1, "limit": 5, "today": True})],
+)
+@pytest.mark.integration
+def test_stocks_disc_filings(params, obb):
+    params = {p: v for p, v in params.items() if v}
+
+    result = obb.stocks.disc.filings(**params)
+    assert result
+    assert isinstance(result, OBBject)
+    assert len(result.results) > 0
+
+
+@pytest.mark.parametrize(
+    "params",
     [
         ({"provider": "fmp", "market": "EURONEXT"}),
         ({"provider": "polygon"}),
@@ -1084,43 +1125,6 @@
 @pytest.mark.integration
 def test_stocks_market_snapshots(params, obb):
     result = obb.stocks.market_snapshots(**params)
-=======
-    [({"limit": 10})],
-)
-@pytest.mark.integration
-def test_stocks_disc_top_retail(params, obb):
-    params = {p: v for p, v in params.items() if v}
-
-    result = obb.stocks.disc.top_retail(**params)
-    assert result
-    assert isinstance(result, OBBject)
-    assert len(result.results) > 0
-
-
-@pytest.mark.parametrize(
-    "params",
-    [({"limit": 5, "start_date": "2023-01-01"})],
-)
-@pytest.mark.integration
-def test_stocks_disc_upcoming_release_days(params, obb):
-    params = {p: v for p, v in params.items() if v}
-
-    result = obb.stocks.disc.upcoming_release_days(**params)
-    assert result
-    assert isinstance(result, OBBject)
-    assert len(result.results) > 0
-
-
-@pytest.mark.parametrize(
-    "params",
-    [({"pages": 1, "limit": 5, "today": True})],
-)
-@pytest.mark.integration
-def test_stocks_disc_filings(params, obb):
-    params = {p: v for p, v in params.items() if v}
-
-    result = obb.stocks.disc.filings(**params)
->>>>>>> 0a79b2c9
     assert result
     assert isinstance(result, OBBject)
     assert len(result.results) > 0