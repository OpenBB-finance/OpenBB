"""Python interface integration tests for the stocks extension."""
from datetime import time

import pytest
from openbb_core.app.model.obbject import OBBject

# pylint: disable=too-many-lines,redefined-outer-name


# pylint: disable=import-outside-toplevel,inconsistent-return-statements
@pytest.fixture(scope="session")
def obb(pytestconfig):
    """Fixture to setup obb."""
    if pytestconfig.getoption("markexpr") != "not integration":
        import openbb

        return openbb.obb


@pytest.mark.parametrize(
    "params",
    [
        ({"symbol": "AAPL", "period": "annual", "limit": 12}),
        (
            {
                "provider": "intrinio",
                "symbol": "AAPL",
                "period": "annual",
                "limit": 12,
            }
        ),
        (
            {
                "provider": "polygon",
                "include_sources": True,
                "order": "asc",
                "sort": "filing_date",
                "symbol": "AAPL",
                "period": "annual",
                "limit": 12,
                "filing_date": "2022-10-27",
                "filing_date_lt": "2022-11-01",
                "filing_date_lte": "2022-11-01",
                "filing_date_gt": "2022-10-10",
                "filing_date_gte": "2022-10-10",
                "period_of_report_date": "2022-09-24",
                "period_of_report_date_lt": "2022-11-01",
                "period_of_report_date_lte": "2022-11-01",
                "period_of_report_date_gt": "2022-10-10",
                "period_of_report_date_gte": "2022-10-10",
            }
        ),
        (
            {
                "symbol": "AAPL",
                "period": "annual",
                "limit": 12,
                "provider": "fmp",
                "cik": "0000320193",
            }
        ),
        (
            {
                "symbol": "AAPL",
                "period": "annual",
                "limit": 12,
                "provider": "yfinance",
            }
        ),
    ],
)
@pytest.mark.integration
def test_stocks_fa_balance(params, obb):
    result = obb.stocks.fa.balance(**params)
    assert result
    assert isinstance(result, OBBject)
    assert len(result.results) > 0


@pytest.mark.parametrize(
    "params",
    [
        ({"symbol": "AAPL", "limit": 10}),
    ],
)
@pytest.mark.integration
def test_stocks_fa_balance_growth(params, obb):
    result = obb.stocks.fa.balance_growth(**params)
    assert result
    assert isinstance(result, OBBject)
    assert len(result.results) > 0


@pytest.mark.parametrize(
    "params",
    [
        ({"start_date": "2023-11-05", "end_date": "2023-11-10", "provider": "fmp"}),
        ({"start_date": "2023-11-05", "end_date": "2023-11-10", "provider": "nasdaq"}),
    ],
)
@pytest.mark.integration
def test_stocks_calendar_dividend(params, obb):
    result = obb.stocks.calendar_dividend(**params)
    assert result
    assert isinstance(result, OBBject)
    assert len(result.results) > 0


@pytest.mark.parametrize(
    "params",
    [
        ({"symbol": "AAPL", "period": "annual", "limit": 12}),
        (
            {
                "provider": "intrinio",
                "symbol": "AAPL",
                "period": "annual",
                "limit": 12,
            }
        ),
        (
            {
                "provider": "polygon",
                "include_sources": True,
                "order": "asc",
                "sort": "filing_date",
                "symbol": "AAPL",
                "period": "annual",
                "limit": 12,
                "filing_date": "2022-10-27",
                "filing_date_lt": "2022-11-01",
                "filing_date_lte": "2022-11-01",
                "filing_date_gt": "2022-10-10",
                "filing_date_gte": "2022-10-10",
                "period_of_report_date": "2022-09-24",
                "period_of_report_date_lt": "2022-11-01",
                "period_of_report_date_lte": "2022-11-01",
                "period_of_report_date_gt": "2022-10-10",
                "period_of_report_date_gte": "2022-10-10",
            }
        ),
        (
            {
                "symbol": "AAPL",
                "period": "annual",
                "limit": 12,
                "provider": "fmp",
                "cik": "0000320193",
            }
        ),
        (
            {
                "symbol": "AAPL",
                "period": "annual",
                "limit": 12,
                "provider": "yfinance",
            }
        ),
    ],
)
@pytest.mark.integration
def test_stocks_fa_cash(params, obb):
    result = obb.stocks.fa.cash(**params)
    assert result
    assert isinstance(result, OBBject)
    assert len(result.results) > 0


@pytest.mark.parametrize(
    "params",
    [
        ({"symbol": "AAPL", "limit": 10}),
    ],
)
@pytest.mark.integration
def test_stocks_fa_cash_growth(params, obb):
    result = obb.stocks.fa.cash_growth(**params)
    assert result
    assert isinstance(result, OBBject)
    assert len(result.results) > 0


@pytest.mark.parametrize(
    "params",
    [
        ({"symbol": "AAPL"}),
    ],
)
@pytest.mark.integration
def test_stocks_fa_comp(params, obb):
    result = obb.stocks.fa.comp(**params)
    assert result
    assert isinstance(result, OBBject)
    assert len(result.results) > 0


@pytest.mark.parametrize(
    "params",
    [
        (
            {
                "start_date": "2023-01-01",
                "end_date": "2023-06-06",
            }
        ),
    ],
)
@pytest.mark.integration
def test_stocks_fa_comsplit(params, obb):
    result = obb.stocks.fa.comsplit(**params)
    assert result
    assert isinstance(result, OBBject)
    assert len(result.results) > 0


@pytest.mark.parametrize(
    "params",
    [
        ({"symbol": "AAPL"}),
    ],
)
@pytest.mark.integration
def test_stocks_fa_divs(params, obb):
    result = obb.stocks.fa.divs(**params)
    assert result
    assert isinstance(result, OBBject)
    assert len(result.results) > 0


@pytest.mark.parametrize(
    "params",
    [
        ({"symbol": "AAPL", "limit": 50}),
    ],
)
@pytest.mark.integration
def test_stocks_fa_earning(params, obb):
    result = obb.stocks.fa.earning(**params)
    assert result
    assert isinstance(result, OBBject)
    assert len(result.results) > 0


@pytest.mark.parametrize(
    "params",
    [
        ({"symbol": "AAPL"}),
    ],
)
@pytest.mark.integration
def test_stocks_fa_emp(params, obb):
    result = obb.stocks.fa.emp(**params)
    assert result
    assert isinstance(result, OBBject)
    assert len(result.results) > 0


@pytest.mark.parametrize(
    "params",
    [
        ({"symbol": "AAPL", "period": "annual", "limit": 30}),
    ],
)
@pytest.mark.integration
def test_stocks_fa_est(params, obb):
    result = obb.stocks.fa.est(**params)
    assert result
    assert isinstance(result, OBBject)
    assert len(result.results) > 0


@pytest.mark.parametrize(
    "params",
    [
        ({"symbol": "AAPL", "period": "annual", "limit": 12}),
        (
            {
                "provider": "intrinio",
                "symbol": "AAPL",
                "period": "annual",
                "limit": 12,
            }
        ),
        (
            {
                "provider": "polygon",
                "include_sources": True,
                "order": "asc",
                "sort": "filing_date",
                "symbol": "AAPL",
                "period": "annual",
                "limit": 12,
                "filing_date": "2022-10-27",
                "filing_date_lt": "2022-11-01",
                "filing_date_lte": "2022-11-01",
                "filing_date_gt": "2022-10-10",
                "filing_date_gte": "2022-10-10",
                "period_of_report_date": "2022-09-24",
                "period_of_report_date_lt": "2022-11-01",
                "period_of_report_date_lte": "2022-11-01",
                "period_of_report_date_gt": "2022-10-10",
                "period_of_report_date_gte": "2022-10-10",
            }
        ),
        (
            {
                "provider": "fmp",
                "symbol": "AAPL",
                "limit": 12,
                "period": "annual",
                "cik": "0000320193",
            }
        ),
        (
            {
                "provider": "yfinance",
                "symbol": "AAPL",
                "limit": 12,
                "period": "annual",
            }
        ),
    ],
)
@pytest.mark.integration
def test_stocks_fa_income(params, obb):
    result = obb.stocks.fa.income(**params)
    assert result
    assert isinstance(result, OBBject)
    assert len(result.results) > 0


@pytest.mark.parametrize(
    "params",
    [({"symbol": "AAPL", "limit": 10, "period": "annual"})],
)
@pytest.mark.integration
def test_stocks_fa_income_growth(params, obb):
    result = obb.stocks.fa.income_growth(**params)
    assert result
    assert isinstance(result, OBBject)
    assert len(result.results) > 0


@pytest.mark.parametrize(
    "params",
    [
        (
            {
                "symbol": "AAPL",
                "transaction_type": ["P-Purchase"],
                "limit": 10,
            }
        ),
    ],
)
@pytest.mark.integration
def test_stocks_fa_ins(params, obb):
    result = obb.stocks.fa.ins(**params)
    assert result
    assert isinstance(result, OBBject)
    assert len(result.results) > 0


@pytest.mark.parametrize(
    "params",
    [
        (
            {
                "symbol": "AAPL",
                "include_current_quarter": True,
                "date": "2021-09-30",
            }
        ),
    ],
)
@pytest.mark.integration
def test_stocks_fa_ins_own(params, obb):
    result = obb.stocks.fa.ins_own(**params)
    assert result
    assert isinstance(result, OBBject)
    assert len(result.results) > 0


@pytest.mark.parametrize(
    "params",
    [
        (
            {
                "symbol": "",
                "start_date": "2023-01-01",
                "end_date": "2023-06-06",
                "limit": 100,
                "provider": "intrinio",
            }
        ),
        (
            {
                "start_date": "2023-01-01",
                "end_date": "2023-11-01",
                "status": "priced",
                "provider": "nasdaq",
                "is_spo": False,
            }
        ),
    ],
)
@pytest.mark.integration
def test_stocks_calendar_ipo(params, obb):
    result = obb.stocks.calendar_ipo(**params)
    assert result
    assert isinstance(result, OBBject)
    assert len(result.results) > 0


@pytest.mark.parametrize(
    "params",
    [
        ({"symbol": "AAPL", "period": "annual", "limit": 100}),
    ],
)
@pytest.mark.integration
def test_stocks_fa_metrics(params, obb):
    result = obb.stocks.fa.metrics(**params)
    assert result
    assert isinstance(result, OBBject)
    assert len(result.results) > 0


@pytest.mark.parametrize(
    "params",
    [
        ({"symbol": "AAPL"}),
    ],
)
@pytest.mark.integration
def test_stocks_fa_mgmt(params, obb):
    result = obb.stocks.fa.mgmt(**params)
    assert result
    assert isinstance(result, OBBject)
    assert len(result.results) > 0


@pytest.mark.parametrize(
    "params",
    [
        ({"symbol": "AAPL"}),
    ],
)
@pytest.mark.integration
def test_stocks_fa_overview(params, obb):
    result = obb.stocks.fa.overview(**params)
    assert result
    assert isinstance(result, OBBject)


@pytest.mark.parametrize(
    "params",
    [
        ({"symbol": "AAPL", "date": "2023-01-01", "page": 1}),
    ],
)
@pytest.mark.integration
def test_stocks_fa_own(params, obb):
    result = obb.stocks.fa.own(**params)
    assert result
    assert isinstance(result, OBBject)
    assert len(result.results) > 0


@pytest.mark.parametrize(
    "params",
    [
        ({"symbol": "AAPL"}),
    ],
)
@pytest.mark.integration
def test_stocks_fa_pt(params, obb):
    result = obb.stocks.fa.pt(**params)
    assert result
    assert isinstance(result, OBBject)


@pytest.mark.parametrize(
    "params",
    [
        ({"symbol": "AAPL"}),
        ({"with_grade": True, "provider": "fmp", "symbol": "AAPL"}),
    ],
)
@pytest.mark.integration
def test_stocks_fa_pta(params, obb):
    result = obb.stocks.fa.pta(**params)
    assert result
    assert isinstance(result, OBBject)
    assert len(result.results) > 0


@pytest.mark.parametrize(
    "params",
    [
        ({"symbol": "AAPL", "period": "annual", "limit": 12}),
    ],
)
@pytest.mark.integration
def test_stocks_fa_ratios(params, obb):
    result = obb.stocks.fa.ratios(**params)
    assert result
    assert isinstance(result, OBBject)
    assert len(result.results) > 0


@pytest.mark.parametrize(
    "params",
    [
        ({"symbol": "AAPL", "period": "annual", "structure": "flat"}),
    ],
)
@pytest.mark.integration
def test_stocks_fa_revgeo(params, obb):
    result = obb.stocks.fa.revgeo(**params)
    assert result
    assert isinstance(result, OBBject)
    assert len(result.results) > 0


@pytest.mark.parametrize(
    "params",
    [
        ({"symbol": "AAPL", "period": "annual", "structure": "flat"}),
    ],
)
@pytest.mark.integration
def test_stocks_fa_revseg(params, obb):
    result = obb.stocks.fa.revseg(**params)
    assert result
    assert isinstance(result, OBBject)
    assert len(result.results) > 0


@pytest.mark.parametrize(
    "params",
    [
        ({"symbol": "AAPL", "type": "1", "page": 1, "limit": 100, "provider": "fmp"}),
        (
            {
                "symbol": "AAPL",
                "type": "10-K",
                "limit": 100,
                "cik": None,
                "use_cache": False,
                "provider": "sec",
            }
        ),
    ],
)
@pytest.mark.integration
def test_stocks_fa_filings(params, obb):
    result = obb.stocks.fa.filings(**params)
    assert result
    assert isinstance(result, OBBject)
    assert len(result.results) > 0


@pytest.mark.parametrize(
    "params",
    [
        ({"symbol": "AAPL"}),
    ],
)
@pytest.mark.integration
def test_stocks_fa_shrs(params, obb):
    result = obb.stocks.fa.shrs(**params)
    assert result
    assert isinstance(result, OBBject)
    assert len(result.results) > 0


@pytest.mark.parametrize(
    "params",
    [
        ({"symbol": "AAPL"}),
    ],
)
@pytest.mark.integration
def test_stocks_fa_split(params, obb):
    result = obb.stocks.fa.split(**params)
    assert result
    assert isinstance(result, OBBject)
    assert len(result.results) > 0


@pytest.mark.parametrize(
    "params",
    [
        ({"symbol": "AAPL", "year": 2023}),
    ],
)
@pytest.mark.integration
def test_stocks_fa_transcript(params, obb):
    result = obb.stocks.fa.transcript(**params)
    assert result
    assert isinstance(result, OBBject)
    assert len(result.results) > 0


@pytest.mark.parametrize(
    "params",
    [
        ({"symbol": "AAPL"}),
    ],
)
@pytest.mark.integration
def test_stocks_ca_peers(params, obb):
    result = obb.stocks.ca.peers(**params)
    assert result
    assert isinstance(result, OBBject)


@pytest.mark.parametrize(
    "params",
    [
        ({"symbol": "AAPL"}),
        ({"date": "2023-01-25", "provider": "intrinio", "symbol": "AAPL"}),
        ({"provider": "cboe", "symbol": "AAPL"}),
    ],
)
@pytest.mark.integration
def test_stocks_options_chains(params, obb):
    result = obb.stocks.options.chains(**params)
    assert result
    assert isinstance(result, OBBject)
    assert len(result.results) > 0


@pytest.mark.parametrize(
    "params",
    [
        ({"symbol": None, "source": "delayed", "provider": "intrinio"}),
        ({"symbol": "PLTR", "source": "delayed", "provider": "intrinio"}),
    ],
)
@pytest.mark.integration
def test_stocks_options_unusual(params, obb):
    result = obb.stocks.options.usual(**params)
    assert result
    assert isinstance(result, OBBject)
    assert len(result.results) > 0


@pytest.mark.parametrize(
    "params",
    [
        (
            {
                "symbol": "AAPL",
                "start_date": "2023-01-01",
                "end_date": "2023-06-06",
                "interval": "1d",
            }
        ),
        (
            {
                "adjusted": True,
                "extended_hours": True,
                "month": "2023-01",
                "output_size": "full",
                "provider": "alpha_vantage",
                "symbol": "AAPL",
                "start_date": "2023-01-01",
                "end_date": "2023-01-02",
                "interval": "1m",
            }
        ),
        (
            {
                "adjusted": True,
                "extended_hours": False,
                "output_size": "full",
                "month": "2023-01",
                "provider": "alpha_vantage",
                "symbol": "AAPL",
                "start_date": "2023-01-01",
                "end_date": "2023-06-06",
                "interval": "1d",
            }
        ),
        (
            {
                "provider": "cboe",
                "symbol": "AAPL",
                "start_date": "2023-01-01",
                "end_date": "2023-01-02",
                "interval": "1m",
            }
        ),
        (
            {
                "provider": "cboe",
                "symbol": "AAPL",
                "start_date": "2023-01-01",
                "end_date": "2023-06-06",
                "interval": "1d",
            }
        ),
        (
            {
                "limit": "30",
                "provider": "fmp",
                "symbol": "AAPL",
                "start_date": "2023-01-01",
                "end_date": "2023-01-02",
                "interval": "1m",
            }
        ),
        (
            {
                "limit": "30",
                "provider": "fmp",
                "symbol": "AAPL",
                "start_date": "2023-01-01",
                "end_date": "2023-06-06",
                "interval": "1d",
            }
        ),
        (
            {
                "timezone": "UTC",
                "source": "realtime",
                "start_time": time(5, 30, 0),
                "end_time": time(12, 0, 0),
                "provider": "intrinio",
                "symbol": "AAPL",
                "start_date": "2023-06-01",
                "end_date": "2023-06-03",
                "interval": "1h",
            }
        ),
        (
            {
                "timezone": "UTC",
                "source": "realtime",
                "start_time": time(5, 30, 0),
                "end_time": time(12, 0, 0),
                "provider": "intrinio",
                "symbol": "AAPL",
                "start_date": "2023-01-01",
                "end_date": "2023-06-06",
                "interval": "1d",
            }
        ),
        (
            {
                "sort": "desc",
                "limit": "49999",
                "adjusted": "True",
                "provider": "polygon",
                "symbol": "AAPL",
                "start_date": "2023-01-01",
                "end_date": "2023-01-03",
                "interval": "1m",
            }
        ),
        (
            {
                "sort": "desc",
                "limit": "49999",
                "adjusted": "True",
                "provider": "polygon",
                "symbol": "AAPL",
                "start_date": "2023-01-01",
                "end_date": "2023-06-06",
                "interval": "1d",
            }
        ),
        (
            {
                "prepost": False,
                "include": True,
                "adjusted": False,
                "back_adjust": False,
                "ignore_tz": True,
                "provider": "yfinance",
                "symbol": "AAPL",
                "start_date": "2023-06-01",
                "end_date": "2023-06-03",
                "interval": "1h",
            }
        ),
        (
            {
                "prepost": False,
                "include": True,
                "adjusted": False,
                "back_adjust": False,
                "ignore_tz": True,
                "provider": "yfinance",
                "symbol": "AAPL",
                "start_date": "2023-01-01",
                "end_date": "2023-06-06",
                "interval": "1d",
            }
        ),
    ],
)
@pytest.mark.integration
def test_stocks_load(params, obb):
    if params.get("provider") == "alpha_vantage":
        pytest.skip("skipping alpha_vantage")

    result = obb.stocks.load(**params)
    assert result
    assert isinstance(result, OBBject)
    assert len(result.results) > 0


@pytest.mark.parametrize(
    "params",
    [
        ({"symbols": "AAPL,MSFT", "limit": 20}),
        (
            {
                "display": "full",
                "date": "2023-01-01",
                "start_date": "2023-01-01",
                "end_date": "2023-06-06",
                "updated_since": 1,
                "published_since": 1,
                "sort": "created",
                "order": "desc",
                "isin": "US0378331005",
                "cusip": "037833100",
                "channels": "General",
                "topics": "AAPL",
                "authors": "Benzinga Insights",
                "content_types": "headline",
                "provider": "benzinga",
                "symbols": "AAPL,MSFT",
                "limit": 20,
            }
        ),
        (
            {
                "published_utc": "2023-01-01",
                "order": "desc",
                "provider": "polygon",
                "symbols": "AAPL",
                "limit": 20,
            }
        ),
        (
            {
                "provider": "fmp",
                "symbols": "AAPL",
                "limit": 20,
                "page": 1,
            }
        ),
        (
            {
                "provider": "yfinance",
                "symbols": "AAPL",
                "limit": 20,
            }
        ),
        (
            {
                "provider": "intrinio",
                "symbols": "AAPL",
                "limit": 20,
            }
        ),
        (
            {
                "provider": "ultima",
                "symbols": "AAPL,MSFT",
            }
        ),
    ],
)
@pytest.mark.integration
def test_stocks_news(params, obb):
    result = obb.stocks.news(**params)
    assert result
    assert isinstance(result, OBBject)


@pytest.mark.parametrize(
    "params",
    [
        ({"symbol": "AAPL", "limit": 100}),
    ],
)
@pytest.mark.integration
def test_stocks_multiples(params, obb):
    result = obb.stocks.multiples(**params)
    assert result
    assert isinstance(result, OBBject)
    assert len(result.results) > 0


@pytest.mark.parametrize(
    "params",
    [
        ({"query": "AAPL", "is_symbol": True, "provider": "cboe"}),
        ({"query": "Apple", "provider": "sec", "use_cache": False, "is_fund": False}),
        (
            {
                "query": "residential",
                "industry": "REIT",
                "sector": "Real Estate",
                "mktcap_min": None,
                "mktcap_max": None,
                "price_min": None,
                "price_max": None,
                "volume_min": None,
                "volume_max": None,
                "dividend_min": None,
                "dividend_max": None,
                "is_active": True,
                "is_etf": False,
                "beta_min": None,
                "beta_max": None,
                "country": "US",
                "exchange": "nyse",
                "limit": None,
                "provider": "fmp",
            }
        ),
    ],
)
@pytest.mark.integration
def test_stocks_search(params, obb):
    result = obb.stocks.search(**params)
    assert result
    assert isinstance(result, OBBject)
    assert len(result.results) > 0


@pytest.mark.parametrize(
    "params",
    [
        ({"symbol": "AAPL"}),
        ({"source": "iex", "provider": "intrinio", "symbol": "AAPL"}),
        ({"symbol": "AAPL", "provider": "fmp"}),
    ],
)
@pytest.mark.integration
def test_stocks_quote(params, obb):
    result = obb.stocks.quote(**params)
    assert result
    assert isinstance(result, OBBject)


@pytest.mark.parametrize(
    "params",
    [
        ({"symbol": "AAPL", "provider": "cboe"}),
    ],
)
@pytest.mark.integration
def test_stocks_info(params, obb):
    result = obb.stocks.info(**params)
    assert result
    assert isinstance(result, OBBject)
    assert len(result.results) > 0


@pytest.mark.parametrize(
    "params",
    [({"sort": "desc"})],
)
@pytest.mark.integration
def test_stocks_disc_gainers(params, obb):
    params = {p: v for p, v in params.items() if v}

    result = obb.stocks.disc.gainers(**params)
    assert result
    assert isinstance(result, OBBject)
    assert len(result.results) > 0


@pytest.mark.parametrize(
    "params",
    [({"sort": "desc"})],
)
@pytest.mark.integration
def test_stocks_disc_losers(params, obb):
    params = {p: v for p, v in params.items() if v}

    result = obb.stocks.disc.losers(**params)
    assert result
    assert isinstance(result, OBBject)
    assert len(result.results) > 0


@pytest.mark.parametrize(
    "params",
    [({"sort": "desc"})],
)
@pytest.mark.integration
def test_stocks_disc_active(params, obb):
    params = {p: v for p, v in params.items() if v}

    result = obb.stocks.disc.active(**params)
    assert result
    assert isinstance(result, OBBject)
    assert len(result.results) > 0


@pytest.mark.parametrize(
    "params",
    [
        ({"symbol": "AAPL"}),
        ({"limit": 24, "provider": "sec", "symbol": "AAPL", "skip_reports": 1}),
    ],
)
@pytest.mark.integration
def test_stocks_ftd(params, obb):
    params = {p: v for p, v in params.items() if v}

    result = obb.stocks.ftd(**params)
    assert result
    assert isinstance(result, OBBject)
    assert len(result.results) > 0


@pytest.mark.parametrize(
    "params",
    [({"symbol": "AAPL"})],
)
@pytest.mark.integration
def test_stocks_price_performance(params, obb):
    params = {p: v for p, v in params.items() if v}

    result = obb.stocks.price_performance(**params)
    assert result
    assert isinstance(result, OBBject)
    assert len(result.results) > 0


@pytest.mark.parametrize(
    "params",
    [({"sort": "desc"})],
)
@pytest.mark.integration
def test_stocks_disc_undervalued_large_caps(params, obb):
    params = {p: v for p, v in params.items() if v}

    result = obb.stocks.disc.undervalued_large_caps(**params)
    assert result
    assert isinstance(result, OBBject)
    assert len(result.results) > 0


@pytest.mark.parametrize(
    "params",
    [({"sort": "desc"})],
)
@pytest.mark.integration
def test_stocks_disc_undervalued_growth_equities(params, obb):
    params = {p: v for p, v in params.items() if v}

    result = obb.stocks.disc.undervalued_growth_equities(**params)
    assert result
    assert isinstance(result, OBBject)
    assert len(result.results) > 0


@pytest.mark.parametrize(
    "params",
    [({"sort": "desc"})],
)
@pytest.mark.integration
def test_stocks_disc_aggressive_small_caps(params, obb):
    params = {p: v for p, v in params.items() if v}

    result = obb.stocks.disc.aggressive_small_caps(**params)
    assert result
    assert isinstance(result, OBBject)
    assert len(result.results) > 0


@pytest.mark.parametrize(
    "params",
    [({"sort": "desc"})],
)
@pytest.mark.integration
def test_stocks_disc_growth_tech_equities(params, obb):
    params = {p: v for p, v in params.items() if v}

    result = obb.stocks.disc.growth_tech_equities(**params)
    assert result
    assert isinstance(result, OBBject)
    assert len(result.results) > 0


@pytest.mark.parametrize(
    "params",
    [({"limit": 10})],
)
@pytest.mark.integration
def test_stocks_disc_top_retail(params, obb):
    params = {p: v for p, v in params.items() if v}

    result = obb.stocks.disc.top_retail(**params)
    assert result
    assert isinstance(result, OBBject)
    assert len(result.results) > 0


@pytest.mark.parametrize(
    "params",
    [({"limit": 5, "start_date": "2023-01-01"})],
)
@pytest.mark.integration
def test_stocks_disc_upcoming_release_days(params, obb):
    params = {p: v for p, v in params.items() if v}

    result = obb.stocks.disc.upcoming_release_days(**params)
    assert result
    assert isinstance(result, OBBject)
    assert len(result.results) > 0


@pytest.mark.parametrize(
    "params",
    [
        (
            {
                "start_date": None,
                "end_date": None,
                "limit": 10,
                "form_type": None,
                "is_done": None,
                "provider": "fmp",
            }
        ),
        (
            {
                "start_date": "2023-11-06",
                "end_date": "2023-11-07",
                "limit": 50,
                "form_type": "10-Q",
                "is_done": "true",
                "provider": "fmp",
            }
        ),
    ],
)
@pytest.mark.integration
def test_stocks_disc_filings(params, obb):
    params = {p: v for p, v in params.items() if v}

    result = obb.stocks.disc.filings(**params)
    assert result
    assert isinstance(result, OBBject)
    assert len(result.results) > 0


@pytest.mark.parametrize(
    "params",
    [
<<<<<<< HEAD
        (
            {
                "symbol": "CLOV",
                "date": "2023-10-26",
                "provider": "polygon",
                "limit": 1000,
                "timestamp_lte": None,
                "timestamp_gte": None,
                "timestamp_gt": None,
                "timestamp_lt": None,
            }
        ),
        (
            {
                "symbol": "CLOV",
                "provider": "polygon",
                "timestamp_gt": "2023-10-26T15:20:00.000000000-04:00",
                "timestamp_lt": "2023-10-26T15:30:00.000000000-04:00",
                "limit": 5000,
                "timestamp_gte": None,
                "timestamp_lte": None,
                "date": None,
            }
        ),
    ],
)
@pytest.mark.integration
def test_stocks_nbbo(params, obb):
    result = obb.stocks.nbbo(**params)
=======
        ({"provider": "fmp", "market": "EURONEXT"}),
        ({"provider": "polygon"}),
    ],
)
@pytest.mark.integration
def test_stocks_market_snapshots(params, obb):
    result = obb.stocks.market_snapshots(**params)
>>>>>>> f666a0b8
    assert result
    assert isinstance(result, OBBject)
    assert len(result.results) > 0<|MERGE_RESOLUTION|>--- conflicted
+++ resolved
@@ -1160,7 +1160,6 @@
 @pytest.mark.parametrize(
     "params",
     [
-<<<<<<< HEAD
         (
             {
                 "symbol": "CLOV",
@@ -1190,7 +1189,14 @@
 @pytest.mark.integration
 def test_stocks_nbbo(params, obb):
     result = obb.stocks.nbbo(**params)
-=======
+    assert result
+    assert isinstance(result, OBBject)
+    assert len(result.results) > 0
+
+
+@pytest.mark.parametrize(
+    "params",
+    [
         ({"provider": "fmp", "market": "EURONEXT"}),
         ({"provider": "polygon"}),
     ],
@@ -1198,7 +1204,6 @@
 @pytest.mark.integration
 def test_stocks_market_snapshots(params, obb):
     result = obb.stocks.market_snapshots(**params)
->>>>>>> f666a0b8
     assert result
     assert isinstance(result, OBBject)
     assert len(result.results) > 0