# pylint: disable=import-outside-toplevel, W0613:unused-argument
"""Stocks Router."""


from openbb_core.app.model.command_context import CommandContext
from openbb_core.app.model.obbject import OBBject
from openbb_core.app.provider_interface import (
    ExtraParams,
    ProviderChoices,
    StandardParams,
)
from openbb_core.app.query import Query
from openbb_core.app.router import Router
from pydantic import BaseModel

from openbb_stocks.ca.ca_router import router as ca_router
from openbb_stocks.fa.fa_router import router as fa_router
from openbb_stocks.options.options_router import router as options_router

# TODO: Uncomment once they have some commands.
# from openbb_stocks.gov.gov_router import router as gov_router
# from openbb_stocks.ins.ins_router import router as ins_router
# from openbb_stocks.dps.dps_router import router as dps_router


router = Router(prefix="")
router.include_router(fa_router)
router.include_router(ca_router)
router.include_router(options_router)

# router.include_router(dps_router)
# router.include_router(gov_router)
# router.include_router(ins_router)


@router.command(model="StockHistorical")
def load(
    cc: CommandContext,
    provider_choices: ProviderChoices,
    standard_params: StandardParams,
    extra_params: ExtraParams,
) -> OBBject[BaseModel]:
    """Stock Historical price. Load stock data for a specific ticker."""
    return OBBject(results=Query(**locals()).execute())


@router.command(model="StockNews")
def news(
    cc: CommandContext,
    provider_choices: ProviderChoices,
    standard_params: StandardParams,
    extra_params: ExtraParams,
) -> OBBject[BaseModel]:
    """Stock News. Get news for one or more stock tickers."""
    return OBBject(results=Query(**locals()).execute())


@router.command(model="StockMultiples")
def multiples(
    cc: CommandContext,
    provider_choices: ProviderChoices,
    standard_params: StandardParams,
    extra_params: ExtraParams,
) -> OBBject[BaseModel]:
    """Stock Multiples. Valuation multiples for a stock ticker."""
    return OBBject(results=Query(**locals()).execute())


@router.command(model="StockSearch")
def search(
    cc: CommandContext,
    provider_choices: ProviderChoices,
    standard_params: StandardParams,
    extra_params: ExtraParams,
) -> OBBject[BaseModel]:
    """Stock Search. Search for a company or stock ticker."""
    return OBBject(results=Query(**locals()).execute())


@router.command(model="StockQuote")
def quote(
    cc: CommandContext,
    provider_choices: ProviderChoices,
    standard_params: StandardParams,
    extra_params: ExtraParams,
) -> OBBject[BaseModel]:
    """Stock Quote. Load stock data for a specific ticker."""
    return OBBject(results=Query(**locals()).execute())


@router.command(model="StockInfo")
def info(
    cc: CommandContext,
    provider_choices: ProviderChoices,
    standard_params: StandardParams,
    extra_params: ExtraParams,
) -> OBBject[BaseModel]:
<<<<<<< HEAD
    """Get general price and performance metrics of a stock."""
    return OBBject(results=Query(**locals()).execute())


@router.command(model="EarningsCalendar")
def earnings_calendar(
    cc: CommandContext,
    provider_choices: ProviderChoices,
    standard_params: StandardParams,
    extra_params: ExtraParams,
) -> OBBject[BaseModel]:
    """Company Earnings Calendar."""
=======
    """Stock Info. Get general price and performance metrics of a stock."""
>>>>>>> ab430a10
    return OBBject(results=Query(**locals()).execute())<|MERGE_RESOLUTION|>--- conflicted
+++ resolved
@@ -95,8 +95,7 @@
     standard_params: StandardParams,
     extra_params: ExtraParams,
 ) -> OBBject[BaseModel]:
-<<<<<<< HEAD
-    """Get general price and performance metrics of a stock."""
+    """Stock Info. Get general price and performance metrics of a stock."""
     return OBBject(results=Query(**locals()).execute())
 
 
@@ -108,7 +107,4 @@
     extra_params: ExtraParams,
 ) -> OBBject[BaseModel]:
     """Company Earnings Calendar."""
-=======
-    """Stock Info. Get general price and performance metrics of a stock."""
->>>>>>> ab430a10
     return OBBject(results=Query(**locals()).execute())