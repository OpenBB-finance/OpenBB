# pylint: disable=import-outside-toplevel, W0613:unused-argument
"""Stocks Router."""


from openbb_core.app.model.command_context import CommandContext
from openbb_core.app.model.obbject import OBBject
from openbb_core.app.provider_interface import (
    ExtraParams,
    ProviderChoices,
    StandardParams,
)
from openbb_core.app.query import Query
from openbb_core.app.router import Router
from pydantic import BaseModel

from openbb_stocks.ca.ca_router import router as ca_router
from openbb_stocks.disc.disc_router import router as disc_router

# TODO: Uncomment once they have some commands.
# from openbb_stocks.gov.gov_router import router as gov_router
# from openbb_stocks.ins.ins_router import router as ins_router
from openbb_stocks.dps.dps_router import router as dps_router
from openbb_stocks.fa.fa_router import router as fa_router
from openbb_stocks.options.options_router import router as options_router

router = Router(prefix="")
router.include_router(fa_router)
router.include_router(ca_router)
router.include_router(options_router)
router.include_router(disc_router)

router.include_router(dps_router)
# router.include_router(gov_router)
# router.include_router(ins_router)


@router.command(model="StockHistorical")
def load(
    cc: CommandContext,
    provider_choices: ProviderChoices,
    standard_params: StandardParams,
    extra_params: ExtraParams,
) -> OBBject[BaseModel]:
    """Stock Historical price. Load stock data for a specific ticker."""
    return OBBject(results=Query(**locals()).execute())


@router.command(model="CompanyNews")
def news(
    cc: CommandContext,
    provider_choices: ProviderChoices,
    standard_params: StandardParams,
    extra_params: ExtraParams,
) -> OBBject[BaseModel]:
    """Company News. Get news for one or more companies."""
    return OBBject(results=Query(**locals()).execute())


@router.command(model="StockMultiples")
def multiples(
    cc: CommandContext,
    provider_choices: ProviderChoices,
    standard_params: StandardParams,
    extra_params: ExtraParams,
) -> OBBject[BaseModel]:
    """Stock Multiples. Valuation multiples for a stock ticker."""
    return OBBject(results=Query(**locals()).execute())


@router.command(model="StockSearch")
def search(
    cc: CommandContext,
    provider_choices: ProviderChoices,
    standard_params: StandardParams,
    extra_params: ExtraParams,
) -> OBBject[BaseModel]:
    """Stock Search. Search for a company or stock ticker."""
    return OBBject(results=Query(**locals()).execute())


@router.command(model="StockQuote")
def quote(
    cc: CommandContext,
    provider_choices: ProviderChoices,
    standard_params: StandardParams,
    extra_params: ExtraParams,
) -> OBBject[BaseModel]:
    """Stock Quote. Load stock data for a specific ticker."""
    return OBBject(results=Query(**locals()).execute())


@router.command(model="StockInfo")
def info(
    cc: CommandContext,
    provider_choices: ProviderChoices,
    standard_params: StandardParams,
    extra_params: ExtraParams,
) -> OBBject[BaseModel]:
    """Stock Info. Get general price and performance metrics of a stock."""
    return OBBject(results=Query(**locals()).execute())


<<<<<<< HEAD
=======
@router.command(model="StockNBBO")
def nbbo(
    cc: CommandContext,
    provider_choices: ProviderChoices,
    standard_params: StandardParams,
    extra_params: ExtraParams,
) -> OBBject[BaseModel]:
    """Stock Quote. Load stock data for a specific ticker."""
    return OBBject(results=Query(**locals()).execute())


@router.command(model="StockFTD")
def ftd(
    cc: CommandContext,
    provider_choices: ProviderChoices,
    standard_params: StandardParams,
    extra_params: ExtraParams,
) -> OBBject[BaseModel]:
    """Get reported Fail-to-deliver (FTD) data."""
    return OBBject(results=Query(**locals()).execute())


>>>>>>> 82fc6ee7
@router.command(model="PricePerformance")
def price_performance(
    cc: CommandContext,
    provider_choices: ProviderChoices,
    standard_params: StandardParams,
    extra_params: ExtraParams,
) -> OBBject[BaseModel]:
    """Price performance as a return, over different periods."""
    return OBBject(results=Query(**locals()).execute())


@router.command(model="CalendarIpo")
def calendar_ipo(
    cc: CommandContext,
    provider_choices: ProviderChoices,
    standard_params: StandardParams,
    extra_params: ExtraParams,
) -> OBBject[BaseModel]:
    """Upcoming and Historical IPO Calendar."""
    return OBBject(results=Query(**locals()).execute())


@router.command(model="CalendarDividend")
def calendar_dividend(
    cc: CommandContext,
    provider_choices: ProviderChoices,
    standard_params: StandardParams,
    extra_params: ExtraParams,
) -> OBBject[BaseModel]:
    """Upcoming and Historical Dividend Calendar."""
    return OBBject(results=Query(**locals()).execute())


@router.command(model="MarketSnapshots")
def market_snapshots(
    cc: CommandContext,
    provider_choices: ProviderChoices,
    standard_params: StandardParams,
    extra_params: ExtraParams,
) -> OBBject[BaseModel]:
    """Get a current, complete, market snapshot."""
    return OBBject(results=Query(**locals()).execute())<|MERGE_RESOLUTION|>--- conflicted
+++ resolved
@@ -100,8 +100,6 @@
     return OBBject(results=Query(**locals()).execute())
 
 
-<<<<<<< HEAD
-=======
 @router.command(model="StockNBBO")
 def nbbo(
     cc: CommandContext,
@@ -124,7 +122,6 @@
     return OBBject(results=Query(**locals()).execute())
 
 
->>>>>>> 82fc6ee7
 @router.command(model="PricePerformance")
 def price_performance(
     cc: CommandContext,
