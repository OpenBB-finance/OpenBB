--- conflicted
+++ resolved
@@ -36,7 +36,6 @@
 
 
 data = {}
-<<<<<<< HEAD
 
 
 def get_stocks_data():
@@ -50,21 +49,6 @@
     return data["stocks_data"]
 
 
-=======
-
-
-def get_stocks_data():
-    if "stocks_data" in data:
-        return data["stocks_data"]
-
-    symbol = random.choice(["AAPL", "NVDA", "MSFT", "TSLA", "AMZN", "V"])  # noqa: S311
-    provider = random.choice(["fmp", "intrinio", "polygon", "yfinance"])  # noqa: S311
-
-    data["stocks_data"] = get_data("stocks", symbol=symbol, provider=provider)
-    return data["stocks_data"]
-
-
->>>>>>> c0c040f9
 def get_crypto_data():
     if "crypto_data" in data:
         return data["crypto_data"]
@@ -192,11 +176,6 @@
 @pytest.mark.parametrize(
     "params",
     [
-<<<<<<< HEAD
-        ({"data": get_stocks_data(), "index": "", "fast": "", "slow": "", "offset": ""}),
-        (
-            {
-=======
         (
             {
                 "data": get_stocks_data(),
@@ -208,7 +187,6 @@
         ),
         (
             {
->>>>>>> c0c040f9
                 "data": get_crypto_data(),
                 "index": "date",
                 "fast": "5",
@@ -272,11 +250,6 @@
 @pytest.mark.parametrize(
     "params",
     [
-<<<<<<< HEAD
-        ({"data": get_stocks_data(), "target": "", "index": "", "length": "", "offset": ""}),
-        (
-            {
-=======
         (
             {
                 "data": get_stocks_data(),
@@ -288,7 +261,6 @@
         ),
         (
             {
->>>>>>> c0c040f9
                 "data": get_crypto_data(),
                 "target": "high",
                 "index": "date",
@@ -339,11 +311,6 @@
 @pytest.mark.parametrize(
     "params",
     [
-<<<<<<< HEAD
-        ({"data": get_stocks_data(), "target": "", "index": "", "length": "", "offset": ""}),
-        (
-            {
-=======
         (
             {
                 "data": get_stocks_data(),
@@ -355,7 +322,6 @@
         ),
         (
             {
->>>>>>> c0c040f9
                 "data": get_crypto_data(),
                 "target": "high",
                 "index": "date",
@@ -473,11 +439,6 @@
 @pytest.mark.parametrize(
     "params",
     [
-<<<<<<< HEAD
-        ({"data": get_stocks_data(), "target": "", "index": "", "length": "", "offset": ""}),
-        (
-            {
-=======
         (
             {
                 "data": get_stocks_data(),
@@ -489,7 +450,6 @@
         ),
         (
             {
->>>>>>> c0c040f9
                 "data": get_crypto_data(),
                 "target": "high",
                 "index": "date",
@@ -589,9 +549,6 @@
     "params",
     [
         ({"data": get_stocks_data(), "index": "", "target": "", "period": ""}),
-<<<<<<< HEAD
-        ({"data": get_crypto_data(), "index": "date", "target": "close", "period": "95"}),
-=======
         (
             {
                 "data": get_crypto_data(),
@@ -600,7 +557,6 @@
                 "period": "95",
             }
         ),
->>>>>>> c0c040f9
     ],
 )
 @pytest.mark.integration
@@ -637,11 +593,6 @@
 @pytest.mark.parametrize(
     "params",
     [
-<<<<<<< HEAD
-        ({"data": get_stocks_data(), "index": "", "length": "", "scalar": "", "drift": ""}),
-        (
-            {
-=======
         (
             {
                 "data": get_stocks_data(),
@@ -653,7 +604,6 @@
         ),
         (
             {
->>>>>>> c0c040f9
                 "data": get_crypto_data(),
                 "index": "date",
                 "length": "60",
@@ -678,11 +628,6 @@
 @pytest.mark.parametrize(
     "params",
     [
-<<<<<<< HEAD
-        ({"data": get_stocks_data(), "target": "", "index": "", "length": "", "offset": ""}),
-        (
-            {
-=======
         (
             {
                 "data": get_stocks_data(),
@@ -694,7 +639,6 @@
         ),
         (
             {
->>>>>>> c0c040f9
                 "data": get_crypto_data(),
                 "target": "high",
                 "index": "date",
@@ -720,9 +664,6 @@
     "params",
     [
         ({"data": get_stocks_data(), "index": "", "length": "", "scalar": ""}),
-<<<<<<< HEAD
-        ({"data": get_crypto_data(), "index": "date", "length": "16", "scalar": "0.02"}),
-=======
         (
             {
                 "data": get_crypto_data(),
@@ -731,7 +672,6 @@
                 "scalar": "0.02",
             }
         ),
->>>>>>> c0c040f9
     ],
 )
 @pytest.mark.integration
