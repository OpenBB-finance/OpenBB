--- conflicted
+++ resolved
@@ -906,31 +906,41 @@
         (
             {
                 "provider": "fred",
-<<<<<<< HEAD
+                "date": "2024-06-01,2023-06-01",
+                "category": "avg_earnings_hourly",
+            }
+        ),
+    ],
+)
+@pytest.mark.integration
+def test_economy_survey_nonfarm_payrolls(params, obb):
+    """Test the economy survery nonfarm payrolls endpoint"""
+    params = {p: v for p, v in params.items() if v}
+
+    result = obb.economy.survey.nonfarm_payrolls(**params)
+    assert result
+    assert isinstance(result, OBBject)
+    assert len(result.results) > 0
+
+
+@parametrize(
+    "params",
+    [
+        (
+            {
+                "provider": "fred",
                 "date": "2024-05-01,2024-04-01,2023-05-01",
                 "category": "pce_price_index",
-=======
-                "date": "2024-06-01,2023-06-01",
-                "category": "avg_earnings_hourly",
->>>>>>> 91dd57f2
-            }
-        ),
-    ],
-)
-@pytest.mark.integration
-<<<<<<< HEAD
+            }
+        ),
+    ],
+)
+@pytest.mark.integration
 def test_economy_pce(params, obb):
     """Test the economy pce endpoint"""
     params = {p: v for p, v in params.items() if v}
 
     result = obb.economy.pce(**params)
-=======
-def test_economy_survey_nonfarm_payrolls(params, obb):
-    """Test the economy survery nonfarm payrolls endpoint"""
-    params = {p: v for p, v in params.items() if v}
-
-    result = obb.economy.survey.nonfarm_payrolls(**params)
->>>>>>> 91dd57f2
     assert result
     assert isinstance(result, OBBject)
     assert len(result.results) > 0