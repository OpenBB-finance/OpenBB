"""Test economy extension."""

import pytest
from extensions.tests.conftest import parametrize
from openbb_core.app.model.obbject import OBBject


@pytest.fixture(scope="session")
def obb(pytestconfig):  # pylint: disable=inconsistent-return-statements
    """Fixture to setup obb."""

    if pytestconfig.getoption("markexpr") != "not integration":
        import openbb  # pylint: disable=import-outside-toplevel

        return openbb.obb


# pylint: disable=redefined-outer-name


@parametrize(
    "params",
    [
        (
            {
                "provider": "nasdaq",
                "start_date": "2023-10-24",
                "end_date": "2023-11-03",
                "country": "united_states,japan",
            }
        ),
        (
            {
                "provider": "tradingeconomics",
                "start_date": "2023-01-01",
                "end_date": "2023-06-06",
                "country": "mexico,sweden",
                "importance": "low",
                "group": "gdp",
                "calendar_id": None,
            }
        ),
        (
            {
                "provider": "fmp",
                "start_date": "2023-10-24",
                "end_date": "2023-11-03",
            }
        ),
    ],
)
@pytest.mark.integration
def test_economy_calendar(params, obb):
    """Test economy calendar."""
    params = {p: v for p, v in params.items() if v}

    result = obb.economy.calendar(**params)
    assert result
    assert isinstance(result, OBBject)
    assert len(result.results) > 0


@parametrize(
    "params",
    [
        (
            {
                "country": "spain",
                "transform": "yoy",
                "frequency": "annual",
                "harmonized": False,
                "start_date": "2020-01-01",
                "end_date": "2023-06-06",
                "provider": "fred",
            }
        ),
        (
            {
                "country": "portugal,spain",
                "transform": "period",
                "frequency": "monthly",
                "harmonized": True,
                "start_date": "2023-01-01",
                "end_date": "2023-06-06",
                "provider": "fred",
            }
        ),
        (
            {
                "country": "portugal,spain",
                "transform": "yoy",
                "frequency": "quarter",
                "harmonized": False,
                "start_date": "2020-01-01",
                "end_date": "2023-06-06",
                "provider": "oecd",
                "expenditure": "transport",
            }
        ),
    ],
)
@pytest.mark.integration
def test_economy_cpi(params, obb):
    """Test economy cpi."""
    result = obb.economy.cpi(**params)
    assert result
    assert isinstance(result, OBBject)
    assert len(result.results) > 0


@parametrize(
    "params",
    [
        ({"provider": "fmp"}),
    ],
)
@pytest.mark.integration
def test_economy_risk_premium(params, obb):
    """Test economy risk premium."""
    result = obb.economy.risk_premium(**params)
    assert result
    assert isinstance(result, OBBject)
    assert len(result.results) > 0


@parametrize(
    "params",
    [
        (
            {
                "country": "united_states",
                "provider": "oecd",
                "frequency": "annual",
                "start_date": None,
                "end_date": None,
                "units": "volume",
            }
        ),
    ],
)
@pytest.mark.integration
def test_economy_gdp_forecast(params, obb):
    """Test economy gdp forecast."""
    params = {p: v for p, v in params.items() if v}

    result = obb.economy.gdp.forecast(**params)
    assert result
    assert isinstance(result, OBBject)
    assert len(result.results) > 0


@parametrize(
    "params",
    [
        (
            {
                "country": "united_states",
                "start_date": "2023-01-01",
                "end_date": "2023-06-06",
                "provider": "econdb",
                "use_cache": False,
            }
        ),
        (
            {
                "country": "united_states",
                "provider": "oecd",
                "units": "level",
                "price_base": "volume",
                "frequency": "quarter",
                "start_date": "2023-01-01",
                "end_date": "2023-06-06",
            }
        ),
    ],
)
@pytest.mark.integration
def test_economy_gdp_nominal(params, obb):
    """Test economy gdp nominal."""
    params = {p: v for p, v in params.items() if v}

    result = obb.economy.gdp.nominal(**params)
    assert result
    assert isinstance(result, OBBject)
    assert len(result.results) > 0


@parametrize(
    "params",
    [
        (
            {
                "country": "united_states",
                "frequency": "quarter",
                "start_date": "2023-01-01",
                "end_date": "2023-12-31",
                "provider": "oecd",
            }
        ),
        (
            {
                "country": "united_states",
                "provider": "econdb",
                "start_date": "2023-01-01",
                "end_date": "2023-12-31",
                "use_cache": False,
            }
        ),
    ],
)
@pytest.mark.integration
def test_economy_gdp_real(params, obb):
    """Test economy gdp real."""
    params = {p: v for p, v in params.items() if v}

    result = obb.economy.gdp.real(**params)
    assert result
    assert isinstance(result, OBBject)
    assert len(result.results) > 0


@parametrize(
    "params",
    [
        (
            {
                "report_type": "summary",
                "frequency": "monthly",
                "country": None,
                "provider": "ecb",
            }
        ),
        (
            {
                "report_type": "direct_investment",
                "frequency": "monthly",
                "country": None,
                "provider": "ecb",
            }
        ),
        (
            {
                "report_type": "main",
                "frequency": "quarterly",
                "country": "united_states",
                "provider": "ecb",
            }
        ),
        (
            {
                "country": "united_states",
                "start_date": None,
                "end_date": None,
                "provider": "fred",
            }
        ),
    ],
)
@pytest.mark.integration
def test_economy_balance_of_payments(params, obb):
    """Test economy balance of payments."""
    params = {p: v for p, v in params.items() if v}

    result = obb.economy.balance_of_payments(**params)
    assert result
    assert isinstance(result, OBBject)
    assert len(result.results) > 0


@parametrize(
    "params",
    [
        (
            {
                "query": None,
                "is_release": False,
                "release_id": "15",
                "offset": 0,
                "limit": 1000,
                "filter_variable": "frequency",
                "filter_value": "Monthly",
                "tag_names": "nsa",
                "exclude_tag_names": None,
                "series_id": None,
                "provider": "fred",
            }
        ),
        (
            {
                "query": "GDP",
                "is_release": True,
                "release_id": None,
                "offset": 0,
                "limit": 1000,
                "filter_variable": None,
                "filter_value": None,
                "tag_names": None,
                "exclude_tag_names": None,
                "series_id": None,
                "provider": "fred",
            }
        ),
        (
            {
                "query": None,
                "is_release": False,
                "release_id": None,
                "offset": None,
                "limit": None,
                "filter_variable": None,
                "filter_value": None,
                "tag_names": None,
                "exclude_tag_names": None,
                "series_id": None,
                "provider": "fred",
            }
        ),
        (
            {
                "query": None,
                "is_release": False,
                "release_id": None,
                "offset": None,
                "limit": None,
                "filter_variable": None,
                "filter_value": None,
                "tag_names": None,
                "exclude_tag_names": None,
                "series_id": "NYICLAIMS",
                "provider": "fred",
            }
        ),
    ],
)
@pytest.mark.integration
def test_economy_fred_search(params, obb):
    """Test economy fred search."""
    params = {p: v for p, v in params.items() if v}

    result = obb.economy.fred_search(**params)
    assert result
    assert isinstance(result, OBBject)
    assert len(result.results) > 0


@parametrize(
    "params",
    [
        (
            {
                "symbol": "SP500",
                "start_date": None,
                "end_date": None,
                "limit": 10000,
                "frequency": "q",
                "aggregation_method": "eop",
                "transform": "chg",
                "provider": "fred",
            }
        ),
        (
            {
                "symbol": "FEDFUNDS",
                "start_date": None,
                "end_date": None,
                "limit": 10000,
                "all_pages": True,
                "provider": "intrinio",
                "sleep": None,
            }
        ),
    ],
)
@pytest.mark.integration
def test_economy_fred_series(params, obb):
    """Test economy fred series."""
    params = {p: v for p, v in params.items() if v}

    result = obb.economy.fred_series(**params)
    assert result
    assert isinstance(result, OBBject)
    assert len(result.results) > 0


@parametrize(
    "params",
    [
        ({"start_date": "2023-01-01", "end_date": "2023-06-06", "adjusted": True}),
        (
            {
                "provider": "federal_reserve",
                "start_date": "2023-01-01",
                "end_date": "2023-06-06",
                "adjusted": True,
            }
        ),
    ],
)
@pytest.mark.integration
def test_economy_money_measures(params, obb):
    """Test economy money measures."""
    params = {p: v for p, v in params.items() if v}

    result = obb.economy.money_measures(**params)
    assert result
    assert isinstance(result, OBBject)
    assert len(result.results) > 0


@parametrize(
    "params",
    [
        (
            {
                "country": "united_states",
                "sex": "total",
                "frequency": "monthly",
                "age": "total",
                "seasonal_adjustment": True,
                "provider": "oecd",
                "start_date": "2023-01-01",
                "end_date": "2023-06-06",
            }
        ),
    ],
)
@pytest.mark.integration
def test_economy_unemployment(params, obb):
    """Test economy unemployment."""
    params = {p: v for p, v in params.items() if v}

    result = obb.economy.unemployment(**params)
    assert result
    assert isinstance(result, OBBject)
    assert len(result.results) > 0


@parametrize(
    "params",
    [
        (
            {
                "country": "united_states",
                "adjustment": "amplitude",
                "growth_rate": False,
                "provider": "oecd",
                "start_date": "2023-01-01",
                "end_date": "2023-06-06",
            }
        ),
    ],
)
@pytest.mark.integration
def test_economy_composite_leading_indicator(params, obb):
    """Test economy composite leading indicator."""
    params = {p: v for p, v in params.items() if v}

    result = obb.economy.composite_leading_indicator(**params)
    assert result
    assert isinstance(result, OBBject)
    assert len(result.results) > 0


@parametrize(
    "params",
    [
        ({"start_date": "2023-01-01", "end_date": "2023-06-06"}),
        (
            {
                "country": "united_states",
                "frequency": "monthly",
                "provider": "oecd",
                "start_date": "2023-01-01",
                "end_date": "2023-06-06",
            }
        ),
    ],
)
@pytest.mark.integration
def test_economy_short_term_interest_rate(params, obb):
    """Test economy short term interest rate."""
    params = {p: v for p, v in params.items() if v}

    result = obb.economy.short_term_interest_rate(**params)
    assert result
    assert isinstance(result, OBBject)
    assert len(result.results) > 0


@parametrize(
    "params",
    [
        ({"start_date": "2023-01-01", "end_date": "2023-06-06"}),
        (
            {
                "country": "united_states",
                "frequency": "monthly",
                "provider": "oecd",
                "start_date": "2023-01-01",
                "end_date": "2023-06-06",
            }
        ),
    ],
)
@pytest.mark.integration
def test_economy_long_term_interest_rate(params, obb):
    """Test economy long term interest rate."""
    params = {p: v for p, v in params.items() if v}

    result = obb.economy.long_term_interest_rate(**params)
    assert result
    assert isinstance(result, OBBject)
    assert len(result.results) > 0


@parametrize(
    argnames="params",
    argvalues=[
        (
            {
                "symbol": "156241",
                "is_series_group": True,
                "start_date": "2000-01-01",
                "end_date": None,
                "frequency": "w",
                "units": "Number",
                "region_type": "state",
                "season": "nsa",
                "aggregation_method": "eop",
                "transform": "ch1",
                "provider": "fred",
                "limit": None,
            }
        ),
        (
            {
                "symbol": "CAICLAIMS",
                "is_series_group": False,
                "start_date": "1990-01-01",
                "end_date": "2010-01-01",
                "frequency": None,
                "units": None,
                "region_type": None,
                "season": None,
                "aggregation_method": "avg",
                "transform": "chg",
                "provider": "fred",
                "limit": None,
            }
        ),
    ],
)
@pytest.mark.integration
def test_economy_fred_regional(params, obb):
    """Test economy fred regional."""
    params = {p: v for p, v in params.items() if v}

    result = obb.economy.fred_regional(**params)
    assert result
    assert isinstance(result, OBBject)
    assert len(result.results) > 0


@parametrize(
    "params",
    [
        (
            {
                "provider": "econdb",
                "country": "us,uk,jp",
                "latest": True,
                "use_cache": False,
            }
        ),
    ],
)
@pytest.mark.integration
def test_economy_country_profile(params, obb):
    """Test economy country profile."""
    params = {p: v for p, v in params.items() if v}

    result = obb.economy.country_profile(**params)
    assert result
    assert isinstance(result, OBBject)
    assert len(result.results) > 0


@parametrize(
    "params",
    [
        ({"provider": "econdb", "use_cache": False}),
    ],
)
@pytest.mark.integration
def test_economy_available_indicators(params, obb):
    """Test economy available indicators."""
    params = {p: v for p, v in params.items() if v}

    result = obb.economy.available_indicators(**params)
    assert result
    assert isinstance(result, OBBject)
    assert len(result.results) > 0


@parametrize(
    "params",
    [
        (
            {
                "provider": "econdb",
                "country": "us,uk,jp",
                "symbol": "GDP,GDEBT",
                "transform": None,
                "start_date": "2022-01-01",
                "end_date": "2024-01-01",
                "use_cache": False,
                "frequency": None,
            }
        ),
        (
            {
                "provider": "econdb",
                "country": None,
                "symbol": "MAIN",
                "transform": None,
                "start_date": "2022-01-01",
                "end_date": "2024-01-01",
                "use_cache": False,
                "frequency": "quarter",
            }
        ),
    ],
)
@pytest.mark.integration
def test_economy_indicators(params, obb):
    """Test economy indicators."""
    params = {p: v for p, v in params.items() if v}

    result = obb.economy.indicators(**params)
    assert result
    assert isinstance(result, OBBject)
    assert len(result.results) > 0


@parametrize(
    "params",
    [
        (
            {
                "date": None,
                "provider": "federal_reserve",
                "holding_type": "all_treasury",
                "summary": False,
                "monthly": False,
                "cusip": None,
                "wam": False,
            }
        ),
        (
            {
                "date": None,
                "provider": "federal_reserve",
                "holding_type": "all_agency",
                "summary": False,
                "monthly": False,
                "cusip": None,
                "wam": True,
            }
        ),
    ],
)
@pytest.mark.integration
def test_economy_central_bank_holdings(params, obb):
    """Test economy central bank holdings."""
    params = {p: v for p, v in params.items() if v}

    result = obb.economy.central_bank_holdings(**params)
    assert result
    assert isinstance(result, OBBject)
    assert len(result.results) > 0


@parametrize(
    "params",
    [
        (
            {
                "country": "united_states,united_kingdom",
                "frequency": "monthly",
                "provider": "oecd",
                "start_date": "2022-01-01",
                "end_date": "2024-04-01",
            }
        ),
    ],
)
@pytest.mark.integration
def test_economy_share_price_index(params, obb):
    """Test economy share price index."""
    params = {p: v for p, v in params.items() if v}

    result = obb.economy.share_price_index(**params)
    assert result
    assert isinstance(result, OBBject)
    assert len(result.results) > 0


@parametrize(
    "params",
    [
        (
            {
                "country": "united_states,united_kingdom",
                "frequency": "quarter",
                "provider": "oecd",
                "start_date": "2022-01-01",
                "end_date": "2024-04-01",
                "transform": "index",
            }
        ),
    ],
)
@pytest.mark.integration
def test_economy_house_price_index(params, obb):
    """Test economy house price index."""
    params = {p: v for p, v in params.items() if v}

    result = obb.economy.house_price_index(**params)
    assert result
    assert isinstance(result, OBBject)
    assert len(result.results) > 0


@parametrize(
    "params",
    [
        (
            {
                "country": "united_states,united_kingdom",
                "frequency": "monthly",
                "provider": "oecd",
                "start_date": "2022-01-01",
                "end_date": "2024-04-01",
            }
        ),
    ],
)
@pytest.mark.integration
def test_economy_immediate_interest_rate(params, obb):
    """Test economy immediate interest rate."""
    params = {p: v for p, v in params.items() if v}

    result = obb.economy.immediate_interest_rate(**params)
    assert result
    assert isinstance(result, OBBject)
    assert len(result.results) > 0


@parametrize(
    "params",
    [
        (
            {
                "country": "united_states",
                "frequency": "monthly",
                "provider": "oecd",
                "start_date": "2023-01-01",
                "end_date": "2023-06-06",
                "duration": "long",
            }
        ),
    ],
)
@pytest.mark.integration
def test_economy_interest_rates(params, obb):
    """Test economy country interest rates endpoint."""
    params = {p: v for p, v in params.items() if v}

    result = obb.economy.interest_rates(**params)
    assert result
    assert isinstance(result, OBBject)
    assert len(result.results) > 0


@parametrize(
    "params",
    [
        (
            {
                "country": "united_states",
                "item": "meats",
                "region": "all_city",
                "frequency": "annual",
                "provider": "fred",
                "start_date": "2022-01-01",
                "end_date": "2024-04-01",
                "transform": "pc1",
            }
        ),
    ],
)
@pytest.mark.integration
def test_economy_retail_prices(params, obb):
    """Test economy retail prices."""
    params = {p: v for p, v in params.items() if v}

    result = obb.economy.retail_prices(**params)
    assert result
    assert isinstance(result, OBBject)
    assert len(result.results) > 0


@parametrize(
    "params",
    [
        (
            {
                "frequency": None,
                "provider": "fred",
                "start_date": "2022-01-01",
                "end_date": "2024-04-01",
                "transform": None,
                "aggregation_method": None,
            }
        ),
    ],
)
@pytest.mark.integration
def test_economy_survey_university_of_michigan(params, obb):
    """Test the economy survey university_of_michigan endpoint"""
    params = {p: v for p, v in params.items() if v}

    result = obb.economy.survey.university_of_michigan(**params)
    assert result
    assert isinstance(result, OBBject)
    assert len(result.results) > 0


@parametrize(
    "params",
    [
        (
            {
                "category": "auto",
                "provider": "fred",
                "start_date": "2022-01-01",
                "end_date": "2024-04-01",
            }
        ),
    ],
)
@pytest.mark.integration
def test_economy_survey_sloos(params, obb):
    """Test the economy survey sloos endpoint"""
    params = {p: v for p, v in params.items() if v}

    result = obb.economy.survey.sloos(**params)
    assert result
    assert isinstance(result, OBBject)
    assert len(result.results) > 0


@parametrize(
    "params",
    [
        (
            {
                "provider": "fred",
                "start_date": "2024-01-01",
                "end_date": "2024-04-01",
                "transform": None,
                "aggregation_method": None,
                "frequency": None,
            }
        ),
    ],
)
@pytest.mark.integration
def test_economy_survey_economic_conditions_chicago(params, obb):
    """Test the economy survey economic conditions chicago endpoint"""
    params = {p: v for p, v in params.items() if v}

    result = obb.economy.survey.economic_conditions_chicago(**params)
    assert result
    assert isinstance(result, OBBject)
    assert len(result.results) > 0


@parametrize(
    "params",
    [
        (
            {
                "provider": "fred",
                "topic": "business_outlook,new_orders",
                "start_date": "2024-01-01",
                "end_date": "2024-04-01",
                "transform": None,
                "aggregation_method": None,
                "frequency": None,
            }
        ),
    ],
)
@pytest.mark.integration
def test_economy_survey_manufacturing_outlook_texas(params, obb):
    """Test the economy survey manufacturing outlook texas endpoint"""
    params = {p: v for p, v in params.items() if v}

    result = obb.economy.survey.manufacturing_outlook_texas(**params)
    assert result
    assert isinstance(result, OBBject)
    assert len(result.results) > 0


@parametrize(
    "params",
    [
        (
            {
                "provider": "federal_reserve",
                "start_date": "2024-01-01",
                "end_date": "2024-04-01",
                "category": "cmbs",
            }
        ),
    ],
)
@pytest.mark.integration
def test_economy_primary_dealer_positioning(params, obb):
    """Test the economy primary dealer positioning endpoint"""
    params = {p: v for p, v in params.items() if v}

    result = obb.economy.primary_dealer_positioning(**params)
    assert result
    assert isinstance(result, OBBject)
    assert len(result.results) > 0


@parametrize(
    "params",
    [
        (
            {
                "provider": "fred",
                "date": "2024-06-01,2023-06-01",
                "category": "avg_earnings_hourly",
            }
        ),
    ],
)
@pytest.mark.integration
def test_economy_survey_nonfarm_payrolls(params, obb):
    """Test the economy survery nonfarm payrolls endpoint"""
    params = {p: v for p, v in params.items() if v}

    result = obb.economy.survey.nonfarm_payrolls(**params)
    assert result
    assert isinstance(result, OBBject)
    assert len(result.results) > 0


@parametrize(
    "params",
    [
        (
            {
                "provider": "fred",
                "date": "2024-05-01,2024-04-01,2023-05-01",
                "category": "pce_price_index",
            }
        ),
    ],
)
@pytest.mark.integration
def test_economy_pce(params, obb):
    """Test the economy pce endpoint"""
    params = {p: v for p, v in params.items() if v}

    result = obb.economy.pce(**params)
    assert result
    assert isinstance(result, OBBject)
    assert len(result.results) > 0


@parametrize(
    "params",
    [
        (
            {
                "provider": "fred",
                "date": None,
                "release_id": "14",
                "element_id": "7930",
            }
        ),
        (
            {
                "provider": "fred",
                "date": None,
                "release_id": "14",
                "element_id": None,
            }
        ),
    ],
)
@pytest.mark.integration
def test_economy_fred_release_table(params, obb):
    """Test the economy fred release table endpoint"""
    params = {p: v for p, v in params.items() if v}

    result = obb.economy.fred_release_table(**params)
    assert result
    assert isinstance(result, OBBject)
    assert len(result.results) > 0


@parametrize(
    "params",
    [
        (
            {
                "provider": "bls",
                "query": "gasoline;seattle;average price",
                "category": "cpi",
                "include_extras": False,
                "include_code_map": False,
            }
        ),
    ],
)
@pytest.mark.integration
def test_economy_survey_bls_search(params, obb):
    """Test the economy survey bls search endpoint"""
    params = {p: v for p, v in params.items() if v}

    result = obb.economy.survey.bls_search(**params)
    assert result
    assert isinstance(result, OBBject)
    assert len(result.results) > 0


@parametrize(
    "params",
    [
        (
            {
                "provider": "bls",
                "symbol": "APUS49D74714,APUS49D74715,APUS49D74716",
                "start_date": "2024-01-01",
                "end_date": "2024-07-01",
                "aspects": False,
                "calculations": True,
                "annual_average": True,
            }
        ),
    ],
)
@pytest.mark.integration
def test_economy_survey_bls_series(params, obb):
    """Test the economy survey bls series endpoint"""
    params = {p: v for p, v in params.items() if v}

    result = obb.economy.survey.bls_series(**params)
    assert result
    assert isinstance(result, OBBject)
    assert len(result.results) > 0


@parametrize(
    "params",
    [
        (
            {
                "provider": "econdb",
                "country": "IN,CN",
            }
        ),
    ],
)
@pytest.mark.integration
def test_economy_export_destinations(params, obb):
    """Test the economy export destinations endpoint"""
    params = {p: v for p, v in params.items() if v}

    result = obb.economy.export_destinations(**params)
    assert result
    assert isinstance(result, OBBject)
    assert len(result.results) > 0


@parametrize(
    "params",
    [
        (
            {
<<<<<<< HEAD
                "provider": "econdb",
                "start_date": None,
                "end_date": None,
=======
                "provider": "federal_reserve",
                "start_date": None,
                "end_date": None,
                "asset_class": "mbs",
                "unit": "value",
>>>>>>> 57863e56
            }
        ),
    ],
)
@pytest.mark.integration
<<<<<<< HEAD
def test_economy_port_volume(params, obb):
    """Test the economy port volume endpoint"""
    params = {p: v for p, v in params.items() if v}

    result = obb.economy.port_volume(**params)
=======
def test_economy_primary_dealer_fails(params, obb):
    """Test the economy primary dealer fails endpoint"""
    params = {p: v for p, v in params.items() if v}

    result = obb.economy.primary_dealer_fails(**params)
>>>>>>> 57863e56
    assert result
    assert isinstance(result, OBBject)
    assert len(result.results) > 0<|MERGE_RESOLUTION|>--- conflicted
+++ resolved
@@ -1094,35 +1094,44 @@
     [
         (
             {
-<<<<<<< HEAD
-                "provider": "econdb",
-                "start_date": None,
-                "end_date": None,
-=======
                 "provider": "federal_reserve",
                 "start_date": None,
                 "end_date": None,
                 "asset_class": "mbs",
                 "unit": "value",
->>>>>>> 57863e56
-            }
-        ),
-    ],
-)
-@pytest.mark.integration
-<<<<<<< HEAD
+            }
+        ),
+    ],
+)
+@pytest.mark.integration
+def test_economy_primary_dealer_fails(params, obb):
+    """Test the economy primary dealer fails endpoint"""
+    params = {p: v for p, v in params.items() if v}
+
+    result = obb.economy.primary_dealer_fails(**params)
+    assert result
+    assert isinstance(result, OBBject)
+    assert len(result.results) > 0
+
+
+@parametrize(
+    "params",
+    [
+        (
+            {
+                "provider": "econdb",
+                "start_date": None,
+                "end_date": None,
+            }
+        ),
+    ],
+)
+@pytest.mark.integration
 def test_economy_port_volume(params, obb):
     """Test the economy port volume endpoint"""
     params = {p: v for p, v in params.items() if v}
 
     result = obb.economy.port_volume(**params)
-=======
-def test_economy_primary_dealer_fails(params, obb):
-    """Test the economy primary dealer fails endpoint"""
-    params = {p: v for p, v in params.items() if v}
-
-    result = obb.economy.primary_dealer_fails(**params)
->>>>>>> 57863e56
     assert result
     assert isinstance(result, OBBject)
     assert len(result.results) > 0