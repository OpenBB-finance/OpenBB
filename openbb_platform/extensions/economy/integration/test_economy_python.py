--- conflicted
+++ resolved
@@ -637,13 +637,6 @@
     [
         (
             {
-<<<<<<< HEAD
-                "country": "united_states,united_kingdom",
-                "frequency": "monthly",
-                "provider": "oecd",
-                "start_date": "2022-01-01",
-                "end_date": "2024-04-01",
-=======
                 "date": None,
                 "provider": "federal_reserve",
                 "holding_type": "all_treasury",
@@ -662,25 +655,41 @@
                 "monthly": False,
                 "cusip": None,
                 "wam": True,
->>>>>>> 00852216
-            }
-        ),
-    ],
-)
-@pytest.mark.integration
-<<<<<<< HEAD
+            }
+        ),
+    ],
+)
+@pytest.mark.integration
+def test_economy_central_bank_holdings(params, obb):
+    """Test economy central bank holdings."""
+    params = {p: v for p, v in params.items() if v}
+
+    result = obb.economy.central_bank_holdings(**params)
+    assert result
+    assert isinstance(result, OBBject)
+    assert len(result.results) > 0
+
+
+@parametrize(
+    "params",
+    [
+        (
+            {
+                "country": "united_states,united_kingdom",
+                "frequency": "monthly",
+                "provider": "oecd",
+                "start_date": "2022-01-01",
+                "end_date": "2024-04-01",
+            }
+        ),
+    ],
+)
+@pytest.mark.integration
 def test_economy_share_price_index(params, obb):
     """Test economy share price index."""
     params = {p: v for p, v in params.items() if v}
 
     result = obb.economy.share_price_index(**params)
-=======
-def test_economy_central_bank_holdings(params, obb):
-    """Test economy central bank holdings."""
-    params = {p: v for p, v in params.items() if v}
-
-    result = obb.economy.central_bank_holdings(**params)
->>>>>>> 00852216
     assert result
     assert isinstance(result, OBBject)
     assert len(result.results) > 0