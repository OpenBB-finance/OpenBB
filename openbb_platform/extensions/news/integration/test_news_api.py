import pytest
import requests
from openbb_provider.utils.helpers import get_querystring


@pytest.fixture(scope="session")
def headers():
    return {}


@pytest.mark.parametrize(
    "params",
    [
<<<<<<< HEAD
=======
        ({"limit": 20, "provider": "benzinga"}),
>>>>>>> 2c7bef6b
        (
            {
                "display": "full",
                "date": "2023-01-01",
                "start_date": "2023-01-01",
                "end_date": "2023-06-06",
                "updated_since": 1,
                "published_since": 1,
                "sort": "created",
                "order": "desc",
                "isin": "US0378331005",
                "cusip": "037833100",
                "channels": "General",
                "topics": "AAPL",
                "authors": "Benzinga Insights",
                "content_types": "headline",
                "provider": "benzinga",
                "limit": 20,
            }
        ),
        (
            {
                "provider": "fmp",
                "limit": 30,
            }
        ),
        (
            {
                "provider": "intrinio",
                "limit": 20,
            }
        ),
        ({"provider": "biztoc", "filter": "tag", "tag": "federalreserve"}),
    ],
)
@pytest.mark.integration
def test_news_globalnews(params, headers):
    params = {p: v for p, v in params.items() if v}

    query_str = get_querystring(params, [])
    url = f"http://0.0.0.0:8000/api/v1/news/globalnews?{query_str}"
    result = requests.get(url, headers=headers, timeout=10)
    assert isinstance(result, requests.Response)
    assert result.status_code == 200<|MERGE_RESOLUTION|>--- conflicted
+++ resolved
@@ -11,10 +11,7 @@
 @pytest.mark.parametrize(
     "params",
     [
-<<<<<<< HEAD
-=======
         ({"limit": 20, "provider": "benzinga"}),
->>>>>>> 2c7bef6b
         (
             {
                 "display": "full",
