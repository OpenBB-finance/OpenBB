--- conflicted
+++ resolved
@@ -141,13 +141,12 @@
                 "source": "bloomberg.com",
             }
         ),
-<<<<<<< HEAD
-        (
-            {
-                "provider": "ultima",
-                "symbols": "AAPL,MSFT",
-            }
-        ),
+        # (
+        #     {
+        #         "provider": "ultima",
+        #         "symbols": "AAPL,MSFT",
+        #     }
+        # ),
         (
             {
                 "provider": "tmx",
@@ -156,14 +155,6 @@
                 "page": 1,
             }
         ),
-=======
-        # (
-        #     {
-        #         "provider": "ultima",
-        #         "symbols": "AAPL,MSFT",
-        #     }
-        # ),
->>>>>>> c43100d2
     ],
 )
 @pytest.mark.integration
