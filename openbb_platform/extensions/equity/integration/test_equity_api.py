--- conflicted
+++ resolved
@@ -1017,11 +1017,8 @@
     [
         ({"query": "AAPl", "is_symbol": True, "provider": "cboe"}),
         ({"query": "Apple", "provider": "sec", "use_cache": False, "is_fund": False}),
-<<<<<<< HEAD
         ({"query": "", "provider": "nasdaq", "use_cache": False, "is_etf": True}),
-=======
         ({"query": "gold", "provider": "intrinio", "active": True, "limit": 100}),
->>>>>>> 1604c78e
     ],
 )
 @pytest.mark.integration
