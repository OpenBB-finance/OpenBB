--- conflicted
+++ resolved
@@ -1104,14 +1104,10 @@
 @parametrize(
     "params",
     [
-<<<<<<< HEAD
-        ({"provider": "intrinio", "symbol": "AAPL"}),
-=======
         ({"symbol": "AAPL", "provider": "cboe"}),
         ({"symbol": "MSFT", "provider": "intrinio"}),
         ({"symbol": "AAPL,MSFT", "provider": "cboe"}),
         ({"symbol": "AAPL,MSFT", "provider": "intrinio"}),
->>>>>>> cf9536d8
     ],
 )
 @pytest.mark.integration
