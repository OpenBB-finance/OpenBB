"""Python interface integration tests for the equity extension."""

from datetime import time

import pytest
from extensions.tests.conftest import parametrize
from openbb_core.app.model.obbject import OBBject

# pylint: disable=too-many-lines,redefined-outer-name


# pylint: disable=import-outside-toplevel,inconsistent-return-statements
@pytest.fixture(scope="session")
def obb(pytestconfig):
    """Fixture to setup obb."""
    if pytestconfig.getoption("markexpr") != "not integration":
        import openbb

        return openbb.obb


@parametrize(
    "params",
    [
        ({"symbol": "AAPL", "period": "annual", "limit": 12}),
        (
            {
                "provider": "intrinio",
                "symbol": "AAPL",
                "period": "quarter",
                "fiscal_year": 2014,
                "limit": 2,
            }
        ),
        (
            {
                "provider": "polygon",
                "include_sources": True,
                "order": "asc",
                "sort": "filing_date",
                "symbol": "AAPL",
                "period": "annual",
                "limit": 12,
                "filing_date": "2022-10-27",
                "filing_date_lt": "2022-11-01",
                "filing_date_lte": "2022-11-01",
                "filing_date_gt": "2022-10-10",
                "filing_date_gte": "2022-10-10",
                "period_of_report_date": "2022-09-24",
                "period_of_report_date_lt": "2022-11-01",
                "period_of_report_date_lte": "2022-11-01",
                "period_of_report_date_gt": "2022-10-10",
                "period_of_report_date_gte": "2022-10-10",
            }
        ),
        (
            {
                "symbol": "AAPL",
                "period": "annual",
                "limit": 12,
                "provider": "fmp",
            }
        ),
        (
            {
                "symbol": "AAPL",
                "period": "annual",
                "limit": 12,
                "provider": "yfinance",
            }
        ),
    ],
)
@pytest.mark.integration
def test_equity_fundamental_balance(params, obb):
    result = obb.equity.fundamental.balance(**params)
    assert result
    assert isinstance(result, OBBject)
    assert len(result.results) > 0


@parametrize(
    "params",
    [
        ({"symbol": "AAPL", "limit": 10, "provider": "fmp"}),
    ],
)
@pytest.mark.integration
def test_equity_fundamental_balance_growth(params, obb):
    result = obb.equity.fundamental.balance_growth(**params)
    assert result
    assert isinstance(result, OBBject)
    assert len(result.results) > 0


@parametrize(
    "params",
    [
        ({"start_date": "2023-11-05", "end_date": "2023-11-10", "provider": "fmp"}),
        ({"start_date": "2023-11-05", "end_date": "2023-11-10", "provider": "nasdaq"}),
    ],
)
@pytest.mark.integration
def test_equity_calendar_dividend(params, obb):
    result = obb.equity.calendar.dividend(**params)
    assert result
    assert isinstance(result, OBBject)
    assert len(result.results) > 0


@parametrize(
    "params",
    [
        ({"start_date": "2023-11-05", "end_date": "2023-11-10", "provider": "fmp"}),
    ],
)
@pytest.mark.integration
def test_equity_calendar_splits(params, obb):
    result = obb.equity.calendar.splits(**params)
    assert result
    assert isinstance(result, OBBject)
    assert len(result.results) > 0


@parametrize(
    "params",
    [
        ({"start_date": "2023-11-09", "end_date": "2023-11-10", "provider": "fmp"}),
        ({"start_date": "2023-11-09", "end_date": "2023-11-10", "provider": "nasdaq"}),
        ({"start_date": "2023-11-09", "end_date": "2023-11-10", "provider": "tmx"}),
    ],
)
@pytest.mark.integration
def test_equity_calendar_earnings(params, obb):
    result = obb.equity.calendar.earnings(**params)
    assert result
    assert isinstance(result, OBBject)
    assert len(result.results) > 0


@parametrize(
    "params",
    [
        (
            {
                "provider": "intrinio",
                "symbol": "AAPL",
                "period": "annual",
                "fiscal_year": None,
                "limit": 2,
            }
        ),
        (
            {
                "provider": "polygon",
                "include_sources": True,
                "order": "asc",
                "sort": "filing_date",
                "symbol": "AAPL",
                "period": "annual",
                "limit": 12,
                "filing_date": "2022-10-27",
                "filing_date_lt": "2022-11-01",
                "filing_date_lte": "2022-11-01",
                "filing_date_gt": "2022-10-10",
                "filing_date_gte": "2022-10-10",
                "period_of_report_date": "2022-09-24",
                "period_of_report_date_lt": "2022-11-01",
                "period_of_report_date_lte": "2022-11-01",
                "period_of_report_date_gt": "2022-10-10",
                "period_of_report_date_gte": "2022-10-10",
            }
        ),
        (
            {
                "symbol": "AAPL",
                "period": "annual",
                "limit": 12,
                "provider": "fmp",
            }
        ),
        (
            {
                "symbol": "AAPL",
                "period": "annual",
                "limit": 12,
                "provider": "yfinance",
            }
        ),
    ],
)
@pytest.mark.integration
def test_equity_fundamental_cash(params, obb):
    result = obb.equity.fundamental.cash(**params)
    assert result
    assert isinstance(result, OBBject)
    assert len(result.results) > 0


@parametrize(
    "params",
    [
        ({"symbol": "AAPL", "limit": 10, "provider": "fmp"}),
    ],
)
@pytest.mark.integration
def test_equity_fundamental_cash_growth(params, obb):
    result = obb.equity.fundamental.cash_growth(**params)
    assert result
    assert isinstance(result, OBBject)
    assert len(result.results) > 0


@parametrize(
    "params",
    [
        (
            {
                "symbol": "AAPL",
                "start_date": "2020-01-01",
                "end_date": "2021-01-01",
                "provider": "fmp",
            }
        ),
        (
            {
                "symbol": "AAPL",
                "provider": "fmp",
            }
        ),
        (
            {
                "symbol": "AAPL,MSFT",
                "provider": "fmp",
            }
        ),
    ],
)
@pytest.mark.integration
def test_equity_fundamental_management_compensation(params, obb):
    result = obb.equity.fundamental.management_compensation(**params)
    assert result
    assert isinstance(result, OBBject)
    assert len(result.results) > 0


@parametrize(
    "params",
    [
        ({"symbol": "AAPL", "provider": "fmp"}),
    ],
)
@pytest.mark.integration
def test_equity_fundamental_historical_splits(params, obb):
    result = obb.equity.fundamental.historical_splits(**params)
    assert result
    assert isinstance(result, OBBject)
    assert len(result.results) > 0


@parametrize(
    "params",
    [
        (
            {
                "symbol": "AAPL",
                "start_date": "2021-01-01",
                "end_date": "2023-06-06",
                "limit": 100,
                "provider": "intrinio",
            }
        ),
        ({"symbol": "RY", "provider": "tmx"}),
        (
            {
                "symbol": "AAPL",
                "start_date": "2021-01-01",
                "end_date": "2023-06-06",
                "provider": "fmp",
            }
        ),
        (
            {
                "symbol": "AAPL",
                "limit": 3,
                "provider": "intrinio",
            }
        ),
        (
            {
                "symbol": "AAPL",
                "provider": "fmp",
            }
        ),
    ],
)
@pytest.mark.integration
def test_equity_fundamental_dividends(params, obb):
    result = obb.equity.fundamental.dividends(**params)
    assert result
    assert isinstance(result, OBBject)
    assert len(result.results) > 0


@parametrize(
    "params",
    [
        ({"symbol": "AAPL", "provider": "fmp"}),
    ],
)
@pytest.mark.integration
def test_equity_fundamental_employee_count(params, obb):
    result = obb.equity.fundamental.employee_count(**params)
    assert result
    assert isinstance(result, OBBject)
    assert len(result.results) > 0


@parametrize(
    "params",
    [
        ({"symbol": "AAPL", "period": "annual", "limit": 30}),
    ],
)
@pytest.mark.integration
def test_equity_estimates_historical(params, obb):
    result = obb.equity.estimates.historical(**params)
    assert result
    assert isinstance(result, OBBject)
    assert len(result.results) > 0


@parametrize(
    "params",
    [
        ({"symbol": "AAPL", "period": "annual", "limit": 12}),
        (
            {
                "provider": "intrinio",
                "symbol": "AAPL",
                "period": "quarter",
                "fiscal_year": 2020,
                "limit": 4,
            }
        ),
        (
            {
                "provider": "polygon",
                "include_sources": True,
                "order": "asc",
                "sort": "filing_date",
                "symbol": "AAPL",
                "period": "annual",
                "limit": 12,
                "filing_date": "2022-10-27",
                "filing_date_lt": "2022-11-01",
                "filing_date_lte": "2022-11-01",
                "filing_date_gt": "2022-10-10",
                "filing_date_gte": "2022-10-10",
                "period_of_report_date": "2022-09-24",
                "period_of_report_date_lt": "2022-11-01",
                "period_of_report_date_lte": "2022-11-01",
                "period_of_report_date_gt": "2022-10-10",
                "period_of_report_date_gte": "2022-10-10",
            }
        ),
        (
            {
                "provider": "fmp",
                "symbol": "AAPL",
                "limit": 12,
                "period": "annual",
            }
        ),
        (
            {
                "provider": "yfinance",
                "symbol": "AAPL",
                "limit": 12,
                "period": "annual",
            }
        ),
    ],
)
@pytest.mark.integration
def test_equity_fundamental_income(params, obb):
    result = obb.equity.fundamental.income(**params)
    assert result
    assert isinstance(result, OBBject)
    assert len(result.results) > 0


@parametrize(
    "params",
    [({"symbol": "AAPL", "limit": 10, "period": "annual", "provider": "fmp"})],
)
@pytest.mark.integration
def test_equity_fundamental_income_growth(params, obb):
    result = obb.equity.fundamental.income_growth(**params)
    assert result
    assert isinstance(result, OBBject)
    assert len(result.results) > 0


@parametrize(
    "params",
    [
        (
            {
                "symbol": "RY",
                "provider": "tmx",
                "limit": None,
            }
        ),
        (
            {
                "provider": "fmp",
                "symbol": "AAPL",
                "limit": 10,
                "transaction_type": None,
            }
        ),
        (
            {
                "provider": "intrinio",
                "symbol": "AAPL",
                "limit": 10,
                "start_date": "2021-01-01",
                "end_date": "2023-06-06",
                "ownership_type": None,
                "sort_by": "updated_on",
            }
        ),
    ],
)
@pytest.mark.integration
def test_equity_ownership_insider_trading(params, obb):
    result = obb.equity.ownership.insider_trading(**params)
    assert result
    assert isinstance(result, OBBject)
    assert len(result.results) > 0


@parametrize(
    "params",
    [
        (
            {
                "symbol": "AAPL",
                "include_current_quarter": True,
                "date": "2021-09-30",
                "provider": "fmp",
            }
        ),
        (
            {
                "provider": "intrinio",
                "symbol": "AAPL",
                "limit": 100,
            }
        ),
    ],
)
@pytest.mark.integration
def test_equity_ownership_institutional(params, obb):
    result = obb.equity.ownership.institutional(**params)
    assert result
    assert isinstance(result, OBBject)
    assert len(result.results) > 0


@parametrize(
    "params",
    [
        (
            {
                "symbol": "",
                "start_date": "2023-01-01",
                "end_date": "2023-06-06",
                "limit": 100,
                "provider": "intrinio",
            }
        ),
        (
            {
                "start_date": "2023-01-01",
                "end_date": "2023-11-01",
                "status": "priced",
                "provider": "nasdaq",
                "is_spo": False,
            }
        ),
    ],
)
@pytest.mark.integration
def test_equity_calendar_ipo(params, obb):
    result = obb.equity.calendar.ipo(**params)
    assert result
    assert isinstance(result, OBBject)
    assert len(result.results) > 0


@parametrize(
    "params",
    [
        ({"symbol": "AAPL", "period": "annual", "limit": 100}),
        (
            {
                "provider": "fmp",
                "symbol": "AAPL",
                "period": "annual",
                "limit": 100,
                "with_ttm": False,
            }
        ),
        ({"provider": "intrinio", "symbol": "AAPL", "period": "annual", "limit": 100}),
        ({"provider": "finviz", "symbol": "AAPL,GOOG"}),
    ],
)
@pytest.mark.integration
def test_equity_fundamental_metrics(params, obb):
    result = obb.equity.fundamental.metrics(**params)
    assert result
    assert isinstance(result, OBBject)
    if isinstance(result.results, list):
        assert len(result.results) > 0
    else:
        assert result.results is not None


@parametrize(
    "params",
    [
        ({"symbol": "AAPL"}),
    ],
)
@pytest.mark.integration
def test_equity_fundamental_management(params, obb):
    result = obb.equity.fundamental.management(**params)
    assert result
    assert isinstance(result, OBBject)
    assert len(result.results) > 0


@parametrize(
    "params",
    [
        ({"symbol": "AAPL"}),
    ],
)
@pytest.mark.integration
def test_equity_fundamental_overview(params, obb):
    result = obb.equity.fundamental.overview(**params)
    assert result
    assert isinstance(result, OBBject)
    assert result.results is not None


@parametrize(
    "params",
    [
        ({"symbol": "AAPL", "date": "2023-01-01", "page": 1, "provider": "fmp"}),
    ],
)
@pytest.mark.integration
def test_equity_ownership_major_holders(params, obb):
    result = obb.equity.ownership.major_holders(**params)
    assert result
    assert isinstance(result, OBBject)
    assert len(result.results) > 0


@parametrize(
    "params",
    [
        ({"symbol": "AAPL", "limit": 10, "provider": "fmp"}),
        (
            {
                "symbol": "AAPL",
                "limit": 10,
                "provider": "benzinga",
                # optional provider params
                "fields": None,
                "date": None,
                "date_from": None,
                "date_to": None,
                "importance": None,
                "updated": None,
                "action": None,
                "analyst": None,
                "firm": None,
            }
        ),
        ({"symbol": "AAPL", "provider": "finviz"}),
    ],
)
@pytest.mark.integration
def test_equity_estimates_price_target(params, obb):
    result = obb.equity.estimates.price_target(**params)
    assert result
    assert isinstance(result, OBBject)
    assert result.results is not None


@parametrize(
    "params",
    [
        ({"symbol": "AAPL", "provider": "fmp"}),
        ({"symbol": "TD:US", "provider": "tmx"}),
    ],
)
@pytest.mark.integration
def test_equity_estimates_consensus(params, obb):
    result = obb.equity.estimates.consensus(**params)
    assert result
    assert isinstance(result, OBBject)
    assert result.results is not None


@parametrize(
    "params",
    [
        ({"symbol": "AAPL", "period": "annual", "limit": 12, "provider": "fmp"}),
        (
            {
                "symbol": "AAPL",
                "period": "ttm",
                "fiscal_year": None,
                "limit": 12,
                "provider": "intrinio",
            }
        ),
    ],
)
@pytest.mark.integration
def test_equity_fundamental_ratios(params, obb):
    result = obb.equity.fundamental.ratios(**params)
    assert result
    assert isinstance(result, OBBject)
    assert len(result.results) > 0


@parametrize(
    "params",
    [
        (
            {
                "symbol": "AAPL",
                "period": "annual",
                "structure": "flat",
                "provider": "fmp",
            }
        ),
    ],
)
@pytest.mark.integration
def test_equity_fundamental_revenue_per_geography(params, obb):
    result = obb.equity.fundamental.revenue_per_geography(**params)
    assert result
    assert isinstance(result, OBBject)
    assert len(result.results) > 0


@parametrize(
    "params",
    [
        (
            {
                "symbol": "AAPL",
                "period": "annual",
                "structure": "flat",
                "provider": "fmp",
            }
        ),
    ],
)
@pytest.mark.integration
def test_equity_fundamental_revenue_per_segment(params, obb):
    result = obb.equity.fundamental.revenue_per_segment(**params)
    assert result
    assert isinstance(result, OBBject)
    assert len(result.results) > 0


@parametrize(
    "params",
    [
        ({"symbol": "AAPL", "form_type": "1", "limit": 100, "provider": "fmp"}),
        (
            {
                "provider": "intrinio",
                "symbol": "AAPL",
                "start_date": "2021-01-01",
                "end_date": "2023-11-01",
                "form_type": None,
                "limit": 100,
                "thea_enabled": None,
            }
        ),
        (
            {
                "symbol": "AAPL",
                "limit": 3,
                "type": "8-K",
                "cik": None,
                "provider": "sec",
                "use_cache": False,
            }
        ),
        (
            {
                "cik": "0001067983",
                "limit": 3,
                "type": "10-Q",
                "symbol": None,
                "provider": "sec",
                "use_cache": False,
            }
        ),
        (
            {
                "provider": "tmx",
                "symbol": "IBM:US",
                "start_date": "2023-09-30",
                "end_date": "2023-12-31",
                "limit": None,
                "form_type": None,
            }
        ),
    ],
)
@pytest.mark.integration
def test_equity_fundamental_filings(params, obb):
    result = obb.equity.fundamental.filings(**params)
    assert result
    assert isinstance(result, OBBject)
    assert len(result.results) > 0


@parametrize(
    "params",
    [
        ({"symbol": "AAPL"}),
        ({"symbol": "AAPL", "provider": "fmp"}),
        ({"symbol": "AAPL", "provider": "intrinio"}),
    ],
)
@pytest.mark.integration
def test_equity_ownership_share_statistics(params, obb):
    result = obb.equity.ownership.share_statistics(**params)
    assert result
    assert isinstance(result, OBBject)
    assert len(result.results) > 0


@parametrize(
    "params",
    [
        ({"symbol": "AAPL", "year": 2023}),
    ],
)
@pytest.mark.integration
def test_equity_fundamental_transcript(params, obb):
    result = obb.equity.fundamental.transcript(**params)
    assert result
    assert isinstance(result, OBBject)
    assert len(result.results) > 0


@parametrize(
    "params",
    [
        ({"symbol": "AAPL"}),
    ],
)
@pytest.mark.integration
def test_equity_compare_peers(params, obb):
    result = obb.equity.compare.peers(**params)
    assert result
    assert isinstance(result, OBBject)
    assert result.results is not None


@parametrize(
    "params",
    [({"group": "country", "metric": "overview", "provider": "finviz"})],
)
@pytest.mark.integration
def test_equity_compare_groups(params, obb):
    result = obb.equity.compare.groups(**params)
    assert result
    assert isinstance(result, OBBject)
    assert result.results is not None


@parametrize(
    "params",
    [
        (
            {
                "symbol": "AAPL",
                "start_date": "2023-01-01",
                "end_date": "2023-06-06",
                "interval": "1d",
            }
        ),
        (
            {
                "adjusted": True,
                "extended_hours": True,
                "month": "2023-01",
                "output_size": "full",
                "provider": "alpha_vantage",
                "symbol": "AAPL",
                "start_date": "2023-01-01",
                "end_date": "2023-01-02",
                "interval": "1m",
            }
        ),
        (
            {
                "adjusted": True,
                "extended_hours": False,
                "output_size": "full",
                "month": "2023-01",
                "provider": "alpha_vantage",
                "symbol": "AAPL",
                "start_date": "2023-01-01",
                "end_date": "2023-06-06",
                "interval": "1d",
            }
        ),
        (
            {
                "provider": "cboe",
                "symbol": "AAPL",
                "start_date": "2023-01-01",
                "end_date": "2023-01-02",
                "interval": "1m",
                "use_cache": False,
            }
        ),
        (
            {
                "provider": "cboe",
                "symbol": "AAPL",
                "start_date": "2023-01-01",
                "end_date": "2023-06-06",
                "interval": "1d",
                "use_cache": False,
            }
        ),
        (
            {
                "limit": "30",
                "provider": "fmp",
                "symbol": "AAPL",
                "start_date": "2023-01-02",
                "end_date": "2023-01-03",
                "interval": "1m",
            }
        ),
        (
            {
                "limit": "30",
                "provider": "fmp",
                "symbol": "AAPL",
                "start_date": "2023-01-01",
                "end_date": "2023-06-06",
                "interval": "1d",
            }
        ),
        (
            {
                "timezone": "UTC",
                "source": "realtime",
                "start_time": time(5, 30, 0),
                "end_time": time(12, 0, 0),
                "provider": "intrinio",
                "symbol": "AAPL",
                "start_date": "2023-06-01",
                "end_date": "2023-06-03",
                "interval": "1h",
            }
        ),
        (
            {
                "timezone": "UTC",
                "source": "realtime",
                "start_time": time(5, 30, 0),
                "end_time": time(12, 0, 0),
                "provider": "intrinio",
                "symbol": "AAPL",
                "start_date": "2023-01-01",
                "end_date": "2023-06-06",
                "interval": "1d",
            }
        ),
        (
            {
                "sort": "desc",
                "limit": "49999",
                "adjusted": "True",
                "provider": "polygon",
                "symbol": "AAPL",
                "start_date": "2023-01-01",
                "end_date": "2023-01-03",
                "interval": "1m",
            }
        ),
        (
            {
                "sort": "desc",
                "limit": "49999",
                "adjusted": "True",
                "provider": "polygon",
                "symbol": "AAPL",
                "start_date": "2023-01-01",
                "end_date": "2023-06-06",
                "interval": "1d",
            }
        ),
        (
            {
                "prepost": False,
                "include": True,
                "adjusted": False,
                "ignore_tz": True,
                "provider": "yfinance",
                "symbol": "AAPL",
                "start_date": "2023-06-01",
                "end_date": "2023-06-03",
                "interval": "1h",
            }
        ),
        (
            {
                "prepost": False,
                "include": True,
                "adjusted": False,
                "ignore_tz": True,
                "provider": "yfinance",
                "symbol": "AAPL",
                "start_date": "2023-01-01",
                "end_date": "2023-06-06",
                "interval": "1d",
            }
        ),
        (
            {
                "provider": "tiingo",
                "symbol": "AAPL",
                "start_date": "2023-01-01",
                "end_date": "2023-06-06",
                "interval": "1d",
            }
        ),
        (
            {
                "provider": "tiingo",
                "symbol": "AAPL",
                "start_date": "2023-01-01",
                "end_date": "2023-06-06",
                "interval": "1M",
            }
        ),
        (
            {
                "provider": "tmx",
                "symbol": "AAPL:US",
                "start_date": "2023-01-01",
                "end_date": "2023-12-31",
                "interval": "1d",
                "adjustment": "splits_only",
            }
        ),
    ],
)
@pytest.mark.integration
def test_equity_price_historical(params, obb):
    if params.get("provider") == "alpha_vantage":
        pytest.skip("skipping alpha_vantage")

    result = obb.equity.price.historical(**params)
    assert result
    assert isinstance(result, OBBject)
    assert len(result.results) > 0


@parametrize(
    "params",
    [
        ({"symbol": "AAPL", "provider": "fmp"}),
    ],
)
@pytest.mark.integration
def test_equity_fundamental_multiples(params, obb):
    result = obb.equity.fundamental.multiples(**params)
    assert result
    assert isinstance(result, OBBject)
    assert len(result.results) > 0


@parametrize(
    "params",
    [
        ({"query": "ebit", "limit": 100, "provider": "intrinio"}),
    ],
)
@pytest.mark.integration
def test_equity_fundamental_search_attributes(params, obb):
    result = obb.equity.fundamental.search_attributes(**params)
    assert result
    assert isinstance(result, OBBject)
    assert len(result.results) > 0


@parametrize(
    "params",
    [
        (
            {
                "provider": "intrinio",
                "symbol": "AAPL",
                "tag": "ebit",
                "frequency": "yearly",
                "limit": 1000,
                "type": None,
                "start_date": "2013-01-01",
                "end_date": "2023-01-01",
                "sort": "desc",
            }
        ),
    ],
)
@pytest.mark.integration
def test_equity_fundamental_historical_attributes(params, obb):
    result = obb.equity.fundamental.historical_attributes(**params)
    assert result
    assert isinstance(result, OBBject)
    assert len(result.results) > 0


@parametrize(
    "params",
    [
        (
            {
                "symbol": "AAPL",
                "tag": "ceo",
            }
        ),
        (
            {
                "provider": "intrinio",
                "symbol": "AAPL",
                "tag": "ceo",
            }
        ),
        (
            {
                "provider": "intrinio",
                "symbol": "MSFT",
                "tag": "ebitda",
            }
        ),
    ],
)
@pytest.mark.integration
def test_equity_fundamental_latest_attributes(params, obb):
    result = obb.equity.fundamental.latest_attributes(**params)
    assert result
    assert isinstance(result, OBBject)
    if isinstance(result.results, list):
        assert len(result.results) > 0
    else:
        assert result.results is not None


@parametrize(
    "params",
    [
        ({"query": "AAPL", "is_symbol": True, "provider": "cboe", "use_cache": False}),
        ({"query": "Apple", "provider": "sec", "use_cache": False, "is_fund": False}),
        ({"query": "", "provider": "nasdaq", "use_cache": False, "is_etf": True}),
        ({"query": "gold", "provider": "intrinio", "active": True, "limit": 100}),
        ({"query": "gold", "provider": "tmx", "use_cache": False}),
    ],
)
@pytest.mark.integration
def test_equity_search(params, obb):
    result = obb.equity.search(**params)
    assert result
    assert isinstance(result, OBBject)
    assert len(result.results) > 0


@parametrize(
    "params",
    [
        (
            {
                "industry": "REIT",
                "sector": "Real Estate",
                "mktcap_min": None,
                "mktcap_max": None,
                "price_min": None,
                "price_max": None,
                "volume_min": None,
                "volume_max": None,
                "dividend_min": None,
                "dividend_max": None,
                "is_active": True,
                "is_etf": False,
                "beta_min": None,
                "beta_max": None,
                "country": "US",
                "exchange": "nyse",
                "limit": None,
                "provider": "fmp",
            }
        ),
    ],
)
@pytest.mark.integration
def test_equity_screener(params, obb):
    result = obb.equity.screener(**params)
    assert result
    assert isinstance(result, OBBject)
    assert len(result.results) > 0


@parametrize(
    "params",
    [
        ({"symbol": "AAPL"}),
        ({"source": "iex", "provider": "intrinio", "symbol": "AAPL"}),
        ({"symbol": "AAPL", "provider": "fmp"}),
<<<<<<< HEAD
        ({"symbol": "AAPL:US", "provider": "tmx"}),
=======
        ({"symbol": "AAPL", "provider": "cboe", "use_cache": False}),
        ({"symbol": "AAPL", "provider": "yfinance"}),
>>>>>>> e7798c21
    ],
)
@pytest.mark.integration
def test_equity_price_quote(params, obb):
    result = obb.equity.price.quote(**params)
    assert result
    assert isinstance(result, OBBject)
    assert result.results is not None


@parametrize(
    "params",
    [
        ({"symbol": "AAPL", "provider": "cboe"}),
        ({"symbol": "MSFT", "provider": "intrinio"}),
        ({"symbol": "AAPL,MSFT", "provider": "cboe"}),
        ({"symbol": "AAPL,MSFT", "provider": "intrinio"}),
<<<<<<< HEAD
        ({"provider": "tmx", "symbol": "AAPL:US"}),
=======
        ({"symbol": "AAPL,MSFT", "provider": "finviz"}),
        ({"symbol": "AAPL,MSFT", "provider": "yfinance"}),
>>>>>>> e7798c21
    ],
)
@pytest.mark.integration
def test_equity_profile(params, obb):
    result = obb.equity.profile(**params)
    assert result
    assert isinstance(result, OBBject)
    if isinstance(result.results, list):
        assert len(result.results) > 0
    else:
        assert result.results is not None


@parametrize(
    "params",
    [
        ({"sort": "desc", "provider": "yfinance"}),
        ({"provider": "tmx", "category": "52w_high"}),
    ],
)
@pytest.mark.integration
def test_equity_discovery_gainers(params, obb):
    params = {p: v for p, v in params.items() if v}

    result = obb.equity.discovery.gainers(**params)
    assert result
    assert isinstance(result, OBBject)
    assert len(result.results) > 0


@parametrize(
    "params",
    [({"sort": "desc"})],
)
@pytest.mark.integration
def test_equity_discovery_losers(params, obb):
    params = {p: v for p, v in params.items() if v}

    result = obb.equity.discovery.losers(**params)
    assert result
    assert isinstance(result, OBBject)
    assert len(result.results) > 0


@parametrize(
    "params",
    [({"sort": "desc"})],
)
@pytest.mark.integration
def test_equity_discovery_active(params, obb):
    params = {p: v for p, v in params.items() if v}

    result = obb.equity.discovery.active(**params)
    assert result
    assert isinstance(result, OBBject)
    assert len(result.results) > 0


@parametrize(
    "params",
    [
        ({"symbol": "AAPL", "provider": "fmp"}),
        ({"symbol": "AAPL,MSFT", "provider": "finviz"}),
    ],
)
@pytest.mark.integration
def test_equity_price_performance(params, obb):
    params = {p: v for p, v in params.items() if v}

    result = obb.equity.price.performance(**params)
    assert result
    assert isinstance(result, OBBject)
    assert len(result.results) > 0


@parametrize(
    "params",
    [({"sort": "desc", "provider": "yfinance"})],
)
@pytest.mark.integration
def test_equity_discovery_undervalued_large_caps(params, obb):
    params = {p: v for p, v in params.items() if v}

    result = obb.equity.discovery.undervalued_large_caps(**params)
    assert result
    assert isinstance(result, OBBject)
    assert len(result.results) > 0


@parametrize(
    "params",
    [({"sort": "desc", "provider": "yfinance"})],
)
@pytest.mark.integration
def test_equity_discovery_undervalued_growth(params, obb):
    params = {p: v for p, v in params.items() if v}

    result = obb.equity.discovery.undervalued_growth(**params)
    assert result
    assert isinstance(result, OBBject)
    assert len(result.results) > 0


@parametrize(
    "params",
    [({"sort": "desc", "provider": "yfinance"})],
)
@pytest.mark.integration
def test_equity_discovery_aggressive_small_caps(params, obb):
    params = {p: v for p, v in params.items() if v}

    result = obb.equity.discovery.aggressive_small_caps(**params)
    assert result
    assert isinstance(result, OBBject)
    assert len(result.results) > 0


@parametrize(
    "params",
    [({"sort": "desc", "provider": "yfinance"})],
)
@pytest.mark.integration
def test_equity_discovery_growth_tech(params, obb):
    params = {p: v for p, v in params.items() if v}

    result = obb.equity.discovery.growth_tech(**params)
    assert result
    assert isinstance(result, OBBject)
    assert len(result.results) > 0


@parametrize(
    "params",
    [({"limit": 10, "provider": "nasdaq"})],
)
@pytest.mark.integration
def test_equity_discovery_top_retail(params, obb):
    params = {p: v for p, v in params.items() if v}

    result = obb.equity.discovery.top_retail(**params)
    assert result
    assert isinstance(result, OBBject)
    assert len(result.results) > 0


@parametrize(
    "params",
    [({"provider": "seeking_alpha"})],
)
@pytest.mark.integration
def test_equity_discovery_upcoming_release_days(params, obb):
    params = {p: v for p, v in params.items() if v}

    result = obb.equity.discovery.upcoming_release_days(**params)
    assert result
    assert isinstance(result, OBBject)
    assert len(result.results) > 0


@parametrize(
    "params",
    [
        (
            {
                "start_date": None,
                "end_date": None,
                "limit": 10,
                "form_type": None,
                "is_done": None,
                "provider": "fmp",
            }
        ),
        (
            {
                "start_date": "2023-11-06",
                "end_date": "2023-11-07",
                "limit": 50,
                "form_type": "10-Q",
                "is_done": "true",
                "provider": "fmp",
            }
        ),
    ],
)
@pytest.mark.integration
def test_equity_discovery_filings(params, obb):
    params = {p: v for p, v in params.items() if v}

    result = obb.equity.discovery.filings(**params)
    assert result
    assert isinstance(result, OBBject)
    if isinstance(result.results, list):
        assert len(result.results) > 0
    else:
        assert result.results is not None


@parametrize(
    "params",
    [
        ({"symbol": "AAPL"}),
        ({"limit": 24, "provider": "sec", "symbol": "AAPL", "skip_reports": 1}),
    ],
)
@pytest.mark.integration
def test_equity_shorts_fails_to_deliver(params, obb):
    params = {p: v for p, v in params.items() if v}

    result = obb.equity.shorts.fails_to_deliver(**params)
    assert result
    assert isinstance(result, OBBject)
    assert len(result.results) > 0


@parametrize(
    "params",
    [({"symbol": "AAPL", "provider": "stockgrid"})],
)
@pytest.mark.integration
def test_equity_shorts_short_volume(params, obb):
    params = {p: v for p, v in params.items() if v}

    result = obb.equity.shorts.short_volume(**params)
    assert result
    assert isinstance(result, OBBject)
    assert len(result.results) > 0


@parametrize(
    "params",
    [({"symbol": "AAPL", "provider": "finra"})],
)
@pytest.mark.integration
def test_equity_shorts_short_interest(params, obb):
    params = {p: v for p, v in params.items() if v}

    result = obb.equity.shorts.short_interest(**params)
    assert result
    assert isinstance(result, OBBject)
    assert len(result.results) > 0


@parametrize(
    "params",
    [
        (
            {
                "symbol": "CLOV",
                "provider": "polygon",  # premium endpoint
                "timestamp_gt": "2023-10-26T15:20:00.000000000-04:00",
                "timestamp_lt": "2023-10-26T15:30:00.000000000-04:00",
                "limit": 5000,
                "timestamp_gte": None,
                "timestamp_lte": None,
                "date": None,
            }
        ),
    ],
)
@pytest.mark.integration
def test_equity_price_nbbo(params, obb):
    result = obb.equity.price.nbbo(**params)
    assert result
    assert isinstance(result, OBBject)
    assert len(result.results) > 0


@parametrize(
    "params",
    [
        ({"symbol": "AAPL"}),
        ({"tier": "T1", "is_ats": True, "provider": "finra", "symbol": "AAPL"}),
    ],
)
@pytest.mark.integration
def test_equity_darkpool_otc(params, obb):
    params = {p: v for p, v in params.items() if v}

    result = obb.equity.darkpool.otc(**params)
    assert result
    assert isinstance(result, OBBject)
    assert len(result.results) > 0


@parametrize(
    "params",
    [
        ({"provider": "fmp", "market": "EURONEXT"}),
        ({"provider": "polygon"}),  # premium endpoint
    ],
)
@pytest.mark.integration
def test_equity_market_snapshots(params, obb):
    result = obb.equity.market_snapshots(**params)
    assert result
    assert isinstance(result, OBBject)
    assert len(result.results) > 0


@parametrize(
    "params",
    [
        ({"symbol": "AAPL", "limit": 5, "provider": "fmp"}),
    ],
)
@pytest.mark.integration
def test_equity_fundamental_historical_eps(params, obb):
    params = {p: v for p, v in params.items() if v}

    result = obb.equity.fundamental.historical_eps(**params)
    assert result
    assert isinstance(result, OBBject)
    assert len(result.results) > 0


@parametrize(
    "params",
    [({"provider": "tiingo", "symbol": "AAPL", "limit": 10})],
)
@pytest.mark.integration
def test_equity_fundamental_trailing_dividend_yield(params, obb):
    params = {p: v for p, v in params.items() if v}

    result = obb.equity.fundamental.trailing_dividend_yield(**params)
    assert result
    assert isinstance(result, OBBject)
    assert len(result.results) > 0


@parametrize(
    "params",
    [
        (
            {
                "symbol": "AAPL",
                "statement_type": "income",
                "period": "quarter",
                "limit": 5,
                "fiscal_year": None,
                "provider": "intrinio",
            }
        ),
        (
            {
                "symbol": "AAPL",
                "statement_type": "cash",
                "period": "annual",
                "limit": 1,
                "fiscal_year": 2015,
                "provider": "intrinio",
            }
        ),
        (
            {
                "symbol": "AAPL",
                "statement_type": "balance",
                "period": "annual",
                "fiscal_year": None,
                "limit": 10,
                "provider": "intrinio",
            }
        ),
    ],
)
@pytest.mark.integration
def test_equity_fundamental_reported_financials(params, obb):
    params = {p: v for p, v in params.items() if v}

    result = obb.equity.fundamental.reported_financials(**params)
    assert result
    assert isinstance(result, OBBject)
    assert len(result.results) > 0<|MERGE_RESOLUTION|>--- conflicted
+++ resolved
@@ -1136,12 +1136,9 @@
         ({"symbol": "AAPL"}),
         ({"source": "iex", "provider": "intrinio", "symbol": "AAPL"}),
         ({"symbol": "AAPL", "provider": "fmp"}),
-<<<<<<< HEAD
-        ({"symbol": "AAPL:US", "provider": "tmx"}),
-=======
         ({"symbol": "AAPL", "provider": "cboe", "use_cache": False}),
         ({"symbol": "AAPL", "provider": "yfinance"}),
->>>>>>> e7798c21
+        ({"symbol": "AAPL:US", "provider": "tmx"}),
     ],
 )
 @pytest.mark.integration
@@ -1159,12 +1156,9 @@
         ({"symbol": "MSFT", "provider": "intrinio"}),
         ({"symbol": "AAPL,MSFT", "provider": "cboe"}),
         ({"symbol": "AAPL,MSFT", "provider": "intrinio"}),
-<<<<<<< HEAD
-        ({"provider": "tmx", "symbol": "AAPL:US"}),
-=======
         ({"symbol": "AAPL,MSFT", "provider": "finviz"}),
         ({"symbol": "AAPL,MSFT", "provider": "yfinance"}),
->>>>>>> e7798c21
+        ({"provider": "tmx", "symbol": "AAPL:US"}),
     ],
 )
 @pytest.mark.integration
