"""Python interface integration tests for the equity extension."""
from datetime import time

import pytest
from extensions.tests.conftest import parametrize
from openbb_core.app.model.obbject import OBBject

# pylint: disable=too-many-lines,redefined-outer-name


# pylint: disable=import-outside-toplevel,inconsistent-return-statements
@pytest.fixture(scope="session")
def obb(pytestconfig):
    """Fixture to setup obb."""
    if pytestconfig.getoption("markexpr") != "not integration":
        import openbb

        return openbb.obb


@parametrize(
    "params",
    [
        ({"symbol": "AAPL", "period": "annual", "limit": 12}),
        (
            {
                "provider": "intrinio",
                "symbol": "AAPL",
                "period": "annual",
                "fiscal_year": 2014,
                "limit": 2,
            }
        ),
        (
            {
                "provider": "polygon",
                "include_sources": True,
                "order": "asc",
                "sort": "filing_date",
                "symbol": "AAPL",
                "period": "annual",
                "limit": 12,
                "filing_date": "2022-10-27",
                "filing_date_lt": "2022-11-01",
                "filing_date_lte": "2022-11-01",
                "filing_date_gt": "2022-10-10",
                "filing_date_gte": "2022-10-10",
                "period_of_report_date": "2022-09-24",
                "period_of_report_date_lt": "2022-11-01",
                "period_of_report_date_lte": "2022-11-01",
                "period_of_report_date_gt": "2022-10-10",
                "period_of_report_date_gte": "2022-10-10",
            }
        ),
        (
            {
                "symbol": "AAPL",
                "period": "annual",
                "limit": 12,
                "provider": "fmp",
            }
        ),
        (
            {
                "symbol": "AAPL",
                "period": "annual",
                "limit": 12,
                "provider": "yfinance",
            }
        ),
    ],
)
@pytest.mark.integration
def test_equity_fundamental_balance(params, obb):
    result = obb.equity.fundamental.balance(**params)
    assert result
    assert isinstance(result, OBBject)
    assert len(result.results) > 0


@parametrize(
    "params",
    [
        ({"symbol": "AAPL", "limit": 10, "provider": "fmp"}),
    ],
)
@pytest.mark.integration
def test_equity_fundamental_balance_growth(params, obb):
    result = obb.equity.fundamental.balance_growth(**params)
    assert result
    assert isinstance(result, OBBject)
    assert len(result.results) > 0


@parametrize(
    "params",
    [
        ({"start_date": "2023-11-05", "end_date": "2023-11-10", "provider": "fmp"}),
        ({"start_date": "2023-11-05", "end_date": "2023-11-10", "provider": "nasdaq"}),
    ],
)
@pytest.mark.integration
def test_equity_calendar_dividend(params, obb):
    result = obb.equity.calendar.dividend(**params)
    assert result
    assert isinstance(result, OBBject)
    assert len(result.results) > 0


@parametrize(
    "params",
    [
        ({"start_date": "2023-11-05", "end_date": "2023-11-10", "provider": "fmp"}),
    ],
)
@pytest.mark.integration
def test_equity_calendar_splits(params, obb):
    result = obb.equity.calendar.splits(**params)
    assert result
    assert isinstance(result, OBBject)
    assert len(result.results) > 0


@parametrize(
    "params",
    [
        ({"start_date": "2023-11-09", "end_date": "2023-11-10", "provider": "fmp"}),
        ({"start_date": "2023-11-09", "end_date": "2023-11-10", "provider": "nasdaq"}),
    ],
)
@pytest.mark.integration
def test_equity_calendar_earnings(params, obb):
    result = obb.equity.calendar.earnings(**params)
    assert result
    assert isinstance(result, OBBject)
    assert len(result.results) > 0


@parametrize(
    "params",
    [
        (
            {
                "provider": "intrinio",
                "symbol": "AAPL",
                "period": "annual",
                "fiscal_year": None,
                "limit": 2,
            }
        ),
        (
            {
                "provider": "polygon",
                "include_sources": True,
                "order": "asc",
                "sort": "filing_date",
                "symbol": "AAPL",
                "period": "annual",
                "limit": 12,
                "filing_date": "2022-10-27",
                "filing_date_lt": "2022-11-01",
                "filing_date_lte": "2022-11-01",
                "filing_date_gt": "2022-10-10",
                "filing_date_gte": "2022-10-10",
                "period_of_report_date": "2022-09-24",
                "period_of_report_date_lt": "2022-11-01",
                "period_of_report_date_lte": "2022-11-01",
                "period_of_report_date_gt": "2022-10-10",
                "period_of_report_date_gte": "2022-10-10",
            }
        ),
        (
            {
                "symbol": "AAPL",
                "period": "annual",
                "limit": 12,
                "provider": "fmp",
            }
        ),
        (
            {
                "symbol": "AAPL",
                "period": "annual",
                "limit": 12,
                "provider": "yfinance",
            }
        ),
    ],
)
@pytest.mark.integration
def test_equity_fundamental_cash(params, obb):
    result = obb.equity.fundamental.cash(**params)
    assert result
    assert isinstance(result, OBBject)
    assert len(result.results) > 0


@parametrize(
    "params",
    [
        ({"symbol": "AAPL", "limit": 10, "provider": "fmp"}),
    ],
)
@pytest.mark.integration
def test_equity_fundamental_cash_growth(params, obb):
    result = obb.equity.fundamental.cash_growth(**params)
    assert result
    assert isinstance(result, OBBject)
    assert len(result.results) > 0


@parametrize(
    "params",
    [
        (
            {
                "symbol": "AAPL",
                "start_date": "2020-01-01",
                "end_date": "2021-01-01",
                "provider": "fmp",
            }
        ),
        (
            {
                "symbol": "AAPL",
                "provider": "fmp",
            }
        ),
        (
            {
                "symbol": "AAPL,MSFT",
                "provider": "fmp",
            }
        ),
    ],
)
@pytest.mark.integration
def test_equity_fundamental_management_compensation(params, obb):
    result = obb.equity.fundamental.management_compensation(**params)
    assert result
    assert isinstance(result, OBBject)
    assert len(result.results) > 0


@parametrize(
    "params",
    [
        ({"symbol": "AAPL", "provider": "fmp"}),
    ],
)
@pytest.mark.integration
def test_equity_fundamental_historical_splits(params, obb):
    result = obb.equity.fundamental.historical_splits(**params)
    assert result
    assert isinstance(result, OBBject)
    assert len(result.results) > 0


@parametrize(
    "params",
    [
        (
            {
                "symbol": "AAPL",
                "start_date": "2021-01-01",
                "end_date": "2023-06-06",
                "limit": 100,
                "provider": "intrinio",
            }
        ),
        (
            {
                "symbol": "AAPL",
                "start_date": "2021-01-01",
                "end_date": "2023-06-06",
                "provider": "fmp",
            }
        ),
        (
            {
                "symbol": "AAPL",
                "limit": 3,
                "provider": "intrinio",
            }
        ),
        (
            {
                "symbol": "AAPL",
                "provider": "fmp",
            }
        ),
    ],
)
@pytest.mark.integration
def test_equity_fundamental_dividends(params, obb):
    result = obb.equity.fundamental.dividends(**params)
    assert result
    assert isinstance(result, OBBject)
    assert len(result.results) > 0


@parametrize(
    "params",
    [
        ({"symbol": "AAPL", "provider": "fmp"}),
    ],
)
@pytest.mark.integration
def test_equity_fundamental_employee_count(params, obb):
    result = obb.equity.fundamental.employee_count(**params)
    assert result
    assert isinstance(result, OBBject)
    assert len(result.results) > 0


@parametrize(
    "params",
    [
        ({"symbol": "AAPL", "period": "annual", "limit": 30}),
    ],
)
@pytest.mark.integration
def test_equity_estimates_historical(params, obb):
    result = obb.equity.estimates.historical(**params)
    assert result
    assert isinstance(result, OBBject)
    assert len(result.results) > 0


@parametrize(
    "params",
    [
        ({"symbol": "AAPL", "period": "annual", "limit": 12}),
        (
            {
                "provider": "intrinio",
                "symbol": "AAPL",
                "period": "quarter",
                "fiscal_year": 2020,
                "limit": 4,
            }
        ),
        (
            {
                "provider": "polygon",
                "include_sources": True,
                "order": "asc",
                "sort": "filing_date",
                "symbol": "AAPL",
                "period": "annual",
                "limit": 12,
                "filing_date": "2022-10-27",
                "filing_date_lt": "2022-11-01",
                "filing_date_lte": "2022-11-01",
                "filing_date_gt": "2022-10-10",
                "filing_date_gte": "2022-10-10",
                "period_of_report_date": "2022-09-24",
                "period_of_report_date_lt": "2022-11-01",
                "period_of_report_date_lte": "2022-11-01",
                "period_of_report_date_gt": "2022-10-10",
                "period_of_report_date_gte": "2022-10-10",
            }
        ),
        (
            {
                "provider": "fmp",
                "symbol": "AAPL",
                "limit": 12,
                "period": "annual",
            }
        ),
        (
            {
                "provider": "yfinance",
                "symbol": "AAPL",
                "limit": 12,
                "period": "annual",
            }
        ),
    ],
)
@pytest.mark.integration
def test_equity_fundamental_income(params, obb):
    result = obb.equity.fundamental.income(**params)
    assert result
    assert isinstance(result, OBBject)
    assert len(result.results) > 0


@parametrize(
    "params",
    [({"symbol": "AAPL", "limit": 10, "period": "annual", "provider": "fmp"})],
)
@pytest.mark.integration
def test_equity_fundamental_income_growth(params, obb):
    result = obb.equity.fundamental.income_growth(**params)
    assert result
    assert isinstance(result, OBBject)
    assert len(result.results) > 0


@parametrize(
    "params",
    [
        (
            {
                "symbol": "AAPL",
                "limit": 10,
            }
        ),
        (
            {
                "provider": "fmp",
                "symbol": "AAPL",
                "limit": 10,
                "transaction_type": None,
            }
        ),
        (
            {
                "provider": "intrinio",
                "symbol": "AAPL",
                "limit": 10,
                "start_date": "2021-01-01",
                "end_date": "2023-06-06",
                "ownership_type": None,
                "sort_by": "updated_on",
            }
        ),
    ],
)
@pytest.mark.integration
def test_equity_ownership_insider_trading(params, obb):
    result = obb.equity.ownership.insider_trading(**params)
    assert result
    assert isinstance(result, OBBject)
    assert len(result.results) > 0


@parametrize(
    "params",
    [
        (
            {
                "symbol": "AAPL",
                "include_current_quarter": True,
                "date": "2021-09-30",
                "provider": "fmp",
            }
        ),
        (
            {
                "provider": "intrinio",
                "symbol": "AAPL",
                "limit": 100,
            }
        ),
    ],
)
@pytest.mark.integration
def test_equity_ownership_institutional(params, obb):
    result = obb.equity.ownership.institutional(**params)
    assert result
    assert isinstance(result, OBBject)
    assert len(result.results) > 0


@parametrize(
    "params",
    [
        (
            {
                "symbol": "",
                "start_date": "2023-01-01",
                "end_date": "2023-06-06",
                "limit": 100,
                "provider": "intrinio",
            }
        ),
        (
            {
                "start_date": "2023-01-01",
                "end_date": "2023-11-01",
                "status": "priced",
                "provider": "nasdaq",
                "is_spo": False,
            }
        ),
    ],
)
@pytest.mark.integration
def test_equity_calendar_ipo(params, obb):
    result = obb.equity.calendar.ipo(**params)
    assert result
    assert isinstance(result, OBBject)
    assert len(result.results) > 0


@parametrize(
    "params",
    [
        ({"symbol": "AAPL", "period": "annual", "limit": 100}),
        (
            {
                "provider": "fmp",
                "symbol": "AAPL",
                "period": "annual",
                "limit": 100,
                "with_ttm": False,
            }
        ),
        ({"provider": "intrinio", "symbol": "AAPL", "period": "annual", "limit": 100}),
        ({"provider": "finviz", "symbol": "AAPL,GOOG"}),
    ],
)
@pytest.mark.integration
def test_equity_fundamental_metrics(params, obb):
    result = obb.equity.fundamental.metrics(**params)
    assert result
    assert isinstance(result, OBBject)
    if isinstance(result.results, list):
        assert len(result.results) > 0
    else:
        assert result.results is not None


@parametrize(
    "params",
    [
        ({"symbol": "AAPL"}),
    ],
)
@pytest.mark.integration
def test_equity_fundamental_management(params, obb):
    result = obb.equity.fundamental.management(**params)
    assert result
    assert isinstance(result, OBBject)
    assert len(result.results) > 0


@parametrize(
    "params",
    [
        ({"symbol": "AAPL"}),
    ],
)
@pytest.mark.integration
def test_equity_fundamental_overview(params, obb):
    result = obb.equity.fundamental.overview(**params)
    assert result
    assert isinstance(result, OBBject)
    assert result.results is not None


@parametrize(
    "params",
    [
        ({"symbol": "AAPL", "date": "2023-01-01", "page": 1, "provider": "fmp"}),
    ],
)
@pytest.mark.integration
def test_equity_ownership_major_holders(params, obb):
    result = obb.equity.ownership.major_holders(**params)
    assert result
    assert isinstance(result, OBBject)
    assert len(result.results) > 0


@parametrize(
    "params",
    [
<<<<<<< HEAD
        ({"symbol": "AAPL", "provider": "fmp"}),
        ({"symbol": "AAPL", "provider": "finviz"}),
=======
        ({"symbol": "AAPL", "limit": 10, "provider": "fmp"}),
        (
            {
                "symbol": "AAPL",
                "limit": 10,
                "provider": "benzinga",
                # optional provider params
                "fields": None,
                "date": None,
                "date_from": None,
                "date_to": None,
                "importance": None,
                "updated": None,
                "action": None,
                "analyst": None,
                "firm": None,
            }
        ),
>>>>>>> 31d03eb5
    ],
)
@pytest.mark.integration
def test_equity_estimates_price_target(params, obb):
    result = obb.equity.estimates.price_target(**params)
    assert result
    assert isinstance(result, OBBject)
    assert result.results is not None


@parametrize(
    "params",
    [({"symbol": "AAPL"})],
)
@pytest.mark.integration
def test_equity_estimates_consensus(params, obb):
    result = obb.equity.estimates.consensus(**params)
    assert result
    assert isinstance(result, OBBject)
    assert result.results is not None


@parametrize(
    "params",
    [
        ({"symbol": "AAPL", "period": "annual", "limit": 12, "provider": "fmp"}),
        (
            {
                "symbol": "AAPL",
                "period": "ttm",
                "fiscal_year": None,
                "limit": 12,
                "provider": "intrinio",
            }
        ),
    ],
)
@pytest.mark.integration
def test_equity_fundamental_ratios(params, obb):
    result = obb.equity.fundamental.ratios(**params)
    assert result
    assert isinstance(result, OBBject)
    assert len(result.results) > 0


@parametrize(
    "params",
    [
        (
            {
                "symbol": "AAPL",
                "period": "annual",
                "structure": "flat",
                "provider": "fmp",
            }
        ),
    ],
)
@pytest.mark.integration
def test_equity_fundamental_revenue_per_geography(params, obb):
    result = obb.equity.fundamental.revenue_per_geography(**params)
    assert result
    assert isinstance(result, OBBject)
    assert len(result.results) > 0


@parametrize(
    "params",
    [
        (
            {
                "symbol": "AAPL",
                "period": "annual",
                "structure": "flat",
                "provider": "fmp",
            }
        ),
    ],
)
@pytest.mark.integration
def test_equity_fundamental_revenue_per_segment(params, obb):
    result = obb.equity.fundamental.revenue_per_segment(**params)
    assert result
    assert isinstance(result, OBBject)
    assert len(result.results) > 0


@parametrize(
    "params",
    [
        ({"symbol": "AAPL", "form_type": "1", "limit": 100, "provider": "fmp"}),
        (
            {
                "provider": "intrinio",
                "symbol": "AAPL",
                "start_date": "2021-01-01",
                "end_date": "2023-11-01",
                "form_type": None,
                "limit": 100,
                "thea_enabled": None,
            }
        ),
        (
            {
                "symbol": "AAPL",
                "limit": 3,
                "type": "8-K",
                "cik": None,
                "provider": "sec",
                "use_cache": False,
            }
        ),
        (
            {
                "cik": "0001067983",
                "limit": 3,
                "type": "10-Q",
                "symbol": None,
                "provider": "sec",
                "use_cache": False,
            }
        ),
    ],
)
@pytest.mark.integration
def test_equity_fundamental_filings(params, obb):
    result = obb.equity.fundamental.filings(**params)
    assert result
    assert isinstance(result, OBBject)
    assert len(result.results) > 0


@parametrize(
    "params",
    [
        ({"symbol": "AAPL"}),
        ({"symbol": "AAPL", "provider": "fmp"}),
        ({"symbol": "AAPL", "provider": "intrinio"}),
    ],
)
@pytest.mark.integration
def test_equity_ownership_share_statistics(params, obb):
    result = obb.equity.ownership.share_statistics(**params)
    assert result
    assert isinstance(result, OBBject)
    assert len(result.results) > 0


@parametrize(
    "params",
    [
        ({"symbol": "AAPL", "year": 2023}),
    ],
)
@pytest.mark.integration
def test_equity_fundamental_transcript(params, obb):
    result = obb.equity.fundamental.transcript(**params)
    assert result
    assert isinstance(result, OBBject)
    assert len(result.results) > 0


@parametrize(
    "params",
    [
        ({"symbol": "AAPL"}),
    ],
)
@pytest.mark.integration
def test_equity_compare_peers(params, obb):
    result = obb.equity.compare.peers(**params)
    assert result
    assert isinstance(result, OBBject)
    assert result.results is not None


@parametrize(
    "params",
    [({"group": "country", "metric": "overview", "provider": "finviz"})],
)
@pytest.mark.integration
@pytest.mark.integration
def test_equity_compare_groups(params, obb):
    result = obb.equity.compare.groups(**params)
    assert result
    assert isinstance(result, OBBject)
    assert result.results is not None


@parametrize(
    "params",
    [
        (
            {
                "symbol": "AAPL",
                "start_date": "2023-01-01",
                "end_date": "2023-06-06",
                "interval": "1d",
            }
        ),
        (
            {
                "adjusted": True,
                "extended_hours": True,
                "month": "2023-01",
                "output_size": "full",
                "provider": "alpha_vantage",
                "symbol": "AAPL",
                "start_date": "2023-01-01",
                "end_date": "2023-01-02",
                "interval": "1m",
            }
        ),
        (
            {
                "adjusted": True,
                "extended_hours": False,
                "output_size": "full",
                "month": "2023-01",
                "provider": "alpha_vantage",
                "symbol": "AAPL",
                "start_date": "2023-01-01",
                "end_date": "2023-06-06",
                "interval": "1d",
            }
        ),
        (
            {
                "provider": "cboe",
                "symbol": "AAPL",
                "start_date": "2023-01-01",
                "end_date": "2023-01-02",
                "interval": "1m",
            }
        ),
        (
            {
                "provider": "cboe",
                "symbol": "AAPL",
                "start_date": "2023-01-01",
                "end_date": "2023-06-06",
                "interval": "1d",
            }
        ),
        (
            {
                "limit": "30",
                "provider": "fmp",
                "symbol": "AAPL",
                "start_date": "2023-01-01",
                "end_date": "2023-01-02",
                "interval": "1m",
            }
        ),
        (
            {
                "limit": "30",
                "provider": "fmp",
                "symbol": "AAPL",
                "start_date": "2023-01-01",
                "end_date": "2023-06-06",
                "interval": "1d",
            }
        ),
        (
            {
                "timezone": "UTC",
                "source": "realtime",
                "start_time": time(5, 30, 0),
                "end_time": time(12, 0, 0),
                "provider": "intrinio",
                "symbol": "AAPL",
                "start_date": "2023-06-01",
                "end_date": "2023-06-03",
                "interval": "1h",
            }
        ),
        (
            {
                "timezone": "UTC",
                "source": "realtime",
                "start_time": time(5, 30, 0),
                "end_time": time(12, 0, 0),
                "provider": "intrinio",
                "symbol": "AAPL",
                "start_date": "2023-01-01",
                "end_date": "2023-06-06",
                "interval": "1d",
            }
        ),
        (
            {
                "sort": "desc",
                "limit": "49999",
                "adjusted": "True",
                "provider": "polygon",
                "symbol": "AAPL",
                "start_date": "2023-01-01",
                "end_date": "2023-01-03",
                "interval": "1m",
            }
        ),
        (
            {
                "sort": "desc",
                "limit": "49999",
                "adjusted": "True",
                "provider": "polygon",
                "symbol": "AAPL",
                "start_date": "2023-01-01",
                "end_date": "2023-06-06",
                "interval": "1d",
            }
        ),
        (
            {
                "prepost": False,
                "include": True,
                "adjusted": False,
                "ignore_tz": True,
                "provider": "yfinance",
                "symbol": "AAPL",
                "start_date": "2023-06-01",
                "end_date": "2023-06-03",
                "interval": "1h",
            }
        ),
        (
            {
                "prepost": False,
                "include": True,
                "adjusted": False,
                "ignore_tz": True,
                "provider": "yfinance",
                "symbol": "AAPL",
                "start_date": "2023-01-01",
                "end_date": "2023-06-06",
                "interval": "1d",
            }
        ),
        (
            {
                "provider": "tiingo",
                "symbol": "AAPL",
                "start_date": "2023-01-01",
                "end_date": "2023-06-06",
                "interval": "1d",
            }
        ),
        (
            {
                "provider": "tiingo",
                "symbol": "AAPL",
                "start_date": "2023-01-01",
                "end_date": "2023-06-06",
                "interval": "1M",
            }
        ),
    ],
)
@pytest.mark.integration
def test_equity_price_historical(params, obb):
    if params.get("provider") == "alpha_vantage":
        pytest.skip("skipping alpha_vantage")

    result = obb.equity.price.historical(**params)
    assert result
    assert isinstance(result, OBBject)
    assert len(result.results) > 0


@parametrize(
    "params",
    [
        ({"symbol": "AAPL", "provider": "fmp"}),
    ],
)
@pytest.mark.integration
def test_equity_fundamental_multiples(params, obb):
    result = obb.equity.fundamental.multiples(**params)
    assert result
    assert isinstance(result, OBBject)
    assert len(result.results) > 0


@parametrize(
    "params",
    [
        ({"query": "ebit", "limit": 100, "provider": "intrinio"}),
    ],
)
@pytest.mark.integration
def test_equity_fundamental_search_attributes(params, obb):
    result = obb.equity.fundamental.search_attributes(**params)
    assert result
    assert isinstance(result, OBBject)
    assert len(result.results) > 0


@parametrize(
    "params",
    [
        (
            {
                "provider": "intrinio",
                "symbol": "AAPL",
                "tag": "ebit",
                "frequency": "yearly",
                "limit": 1000,
                "type": None,
                "start_date": "2013-01-01",
                "end_date": "2023-01-01",
                "sort": "desc",
            }
        ),
    ],
)
@pytest.mark.integration
def test_equity_fundamental_historical_attributes(params, obb):
    result = obb.equity.fundamental.historical_attributes(**params)
    assert result
    assert isinstance(result, OBBject)
    assert len(result.results) > 0


@parametrize(
    "params",
    [
        (
            {
                "symbol": "AAPL",
                "tag": "ceo",
            }
        ),
        (
            {
                "provider": "intrinio",
                "symbol": "AAPL",
                "tag": "ceo",
            }
        ),
        (
            {
                "provider": "intrinio",
                "symbol": "MSFT",
                "tag": "ebitda",
            }
        ),
    ],
)
@pytest.mark.integration
def test_equity_fundamental_latest_attributes(params, obb):
    result = obb.equity.fundamental.latest_attributes(**params)
    assert result
    assert isinstance(result, OBBject)
    if isinstance(result.results, list):
        assert len(result.results) > 0
    else:
        assert result.results is not None


@parametrize(
    "params",
    [
        ({"query": "AAPL", "is_symbol": True, "provider": "cboe"}),
        ({"query": "Apple", "provider": "sec", "use_cache": False, "is_fund": False}),
        ({"query": "", "provider": "nasdaq", "use_cache": False, "is_etf": True}),
        ({"query": "gold", "provider": "intrinio", "active": True, "limit": 100}),
    ],
)
@pytest.mark.integration
def test_equity_search(params, obb):
    result = obb.equity.search(**params)
    assert result
    assert isinstance(result, OBBject)
    assert len(result.results) > 0


@parametrize(
    "params",
    [
        (
            {
                "industry": "REIT",
                "sector": "Real Estate",
                "mktcap_min": None,
                "mktcap_max": None,
                "price_min": None,
                "price_max": None,
                "volume_min": None,
                "volume_max": None,
                "dividend_min": None,
                "dividend_max": None,
                "is_active": True,
                "is_etf": False,
                "beta_min": None,
                "beta_max": None,
                "country": "US",
                "exchange": "nyse",
                "limit": None,
                "provider": "fmp",
            }
        ),
    ],
)
@pytest.mark.integration
def test_equity_screener(params, obb):
    result = obb.equity.screener(**params)
    assert result
    assert isinstance(result, OBBject)
    assert len(result.results) > 0


@parametrize(
    "params",
    [
        ({"symbol": "AAPL"}),
        ({"source": "iex", "provider": "intrinio", "symbol": "AAPL"}),
        ({"symbol": "AAPL", "provider": "fmp"}),
    ],
)
@pytest.mark.integration
def test_equity_price_quote(params, obb):
    result = obb.equity.price.quote(**params)
    assert result
    assert isinstance(result, OBBject)
    assert result.results is not None


@parametrize(
    "params",
    [
        ({"symbol": "AAPL", "provider": "cboe"}),
        ({"symbol": "MSFT", "provider": "intrinio"}),
        ({"symbol": "AAPL,MSFT", "provider": "cboe"}),
        ({"symbol": "AAPL,MSFT", "provider": "intrinio"}),
        ({"symbol": "AAPL,MSFT", "provider": "finviz"}),
    ],
)
@pytest.mark.integration
def test_equity_profile(params, obb):
    result = obb.equity.profile(**params)
    assert result
    assert isinstance(result, OBBject)
    if isinstance(result.results, list):
        assert len(result.results) > 0
    else:
        assert result.results is not None


@parametrize(
    "params",
    [({"sort": "desc"})],
)
@pytest.mark.integration
def test_equity_discovery_gainers(params, obb):
    params = {p: v for p, v in params.items() if v}

    result = obb.equity.discovery.gainers(**params)
    assert result
    assert isinstance(result, OBBject)
    assert len(result.results) > 0


@parametrize(
    "params",
    [({"sort": "desc"})],
)
@pytest.mark.integration
def test_equity_discovery_losers(params, obb):
    params = {p: v for p, v in params.items() if v}

    result = obb.equity.discovery.losers(**params)
    assert result
    assert isinstance(result, OBBject)
    assert len(result.results) > 0


@parametrize(
    "params",
    [({"sort": "desc"})],
)
@pytest.mark.integration
def test_equity_discovery_active(params, obb):
    params = {p: v for p, v in params.items() if v}

    result = obb.equity.discovery.active(**params)
    assert result
    assert isinstance(result, OBBject)
    assert len(result.results) > 0


@parametrize(
    "params",
    [
        ({"symbol": "AAPL", "provider": "fmp"}),
        ({"symbol": "AAPL,MSFT", "provider": "finviz"}),
    ],
)
@pytest.mark.integration
def test_equity_price_performance(params, obb):
    params = {p: v for p, v in params.items() if v}

    result = obb.equity.price.performance(**params)
    assert result
    assert isinstance(result, OBBject)
    assert len(result.results) > 0


@parametrize(
    "params",
    [({"sort": "desc", "provider": "yfinance"})],
)
@pytest.mark.integration
def test_equity_discovery_undervalued_large_caps(params, obb):
    params = {p: v for p, v in params.items() if v}

    result = obb.equity.discovery.undervalued_large_caps(**params)
    assert result
    assert isinstance(result, OBBject)
    assert len(result.results) > 0


@parametrize(
    "params",
    [({"sort": "desc", "provider": "yfinance"})],
)
@pytest.mark.integration
def test_equity_discovery_undervalued_growth(params, obb):
    params = {p: v for p, v in params.items() if v}

    result = obb.equity.discovery.undervalued_growth(**params)
    assert result
    assert isinstance(result, OBBject)
    assert len(result.results) > 0


@parametrize(
    "params",
    [({"sort": "desc", "provider": "yfinance"})],
)
@pytest.mark.integration
def test_equity_discovery_aggressive_small_caps(params, obb):
    params = {p: v for p, v in params.items() if v}

    result = obb.equity.discovery.aggressive_small_caps(**params)
    assert result
    assert isinstance(result, OBBject)
    assert len(result.results) > 0


@parametrize(
    "params",
    [({"sort": "desc", "provider": "yfinance"})],
)
@pytest.mark.integration
def test_equity_discovery_growth_tech(params, obb):
    params = {p: v for p, v in params.items() if v}

    result = obb.equity.discovery.growth_tech(**params)
    assert result
    assert isinstance(result, OBBject)
    assert len(result.results) > 0


@parametrize(
    "params",
    [({"limit": 10, "provider": "nasdaq"})],
)
@pytest.mark.integration
def test_equity_discovery_top_retail(params, obb):
    params = {p: v for p, v in params.items() if v}

    result = obb.equity.discovery.top_retail(**params)
    assert result
    assert isinstance(result, OBBject)
    assert len(result.results) > 0


@parametrize(
    "params",
    [({"provider": "seeking_alpha"})],
)
@pytest.mark.integration
def test_equity_discovery_upcoming_release_days(params, obb):
    params = {p: v for p, v in params.items() if v}

    result = obb.equity.discovery.upcoming_release_days(**params)
    assert result
    assert isinstance(result, OBBject)
    assert len(result.results) > 0


@parametrize(
    "params",
    [
        (
            {
                "start_date": None,
                "end_date": None,
                "limit": 10,
                "form_type": None,
                "is_done": None,
                "provider": "fmp",
            }
        ),
        (
            {
                "start_date": "2023-11-06",
                "end_date": "2023-11-07",
                "limit": 50,
                "form_type": "10-Q",
                "is_done": "true",
                "provider": "fmp",
            }
        ),
    ],
)
@pytest.mark.integration
def test_equity_discovery_filings(params, obb):
    params = {p: v for p, v in params.items() if v}

    result = obb.equity.discovery.filings(**params)
    assert result
    assert isinstance(result, OBBject)
    if isinstance(result.results, list):
        assert len(result.results) > 0
    else:
        assert result.results is not None


@parametrize(
    "params",
    [
        ({"symbol": "AAPL"}),
        ({"limit": 24, "provider": "sec", "symbol": "AAPL", "skip_reports": 1}),
    ],
)
@pytest.mark.integration
def test_equity_shorts_fails_to_deliver(params, obb):
    params = {p: v for p, v in params.items() if v}

    result = obb.equity.shorts.fails_to_deliver(**params)
    assert result
    assert isinstance(result, OBBject)
    assert len(result.results) > 0


@parametrize(
    "params",
    [({"symbol": "AAPL", "provider": "stockgrid"})],
)
@pytest.mark.integration
def test_equity_shorts_short_volume(params, obb):
    params = {p: v for p, v in params.items() if v}

    result = obb.equity.shorts.short_volume(**params)
    assert result
    assert isinstance(result, OBBject)
    assert len(result.results) > 0


@parametrize(
    "params",
    [({"symbol": "AAPL", "provider": "finra"})],
)
@pytest.mark.integration
def test_equity_shorts_short_interest(params, obb):
    params = {p: v for p, v in params.items() if v}

    result = obb.equity.shorts.short_interest(**params)
    assert result
    assert isinstance(result, OBBject)
    assert len(result.results) > 0


@parametrize(
    "params",
    [
        (
            {
                "symbol": "CLOV",
                "provider": "polygon",  # premium endpoint
                "timestamp_gt": "2023-10-26T15:20:00.000000000-04:00",
                "timestamp_lt": "2023-10-26T15:30:00.000000000-04:00",
                "limit": 5000,
                "timestamp_gte": None,
                "timestamp_lte": None,
                "date": None,
            }
        ),
    ],
)
@pytest.mark.integration
def test_equity_price_nbbo(params, obb):
    result = obb.equity.price.nbbo(**params)
    assert result
    assert isinstance(result, OBBject)
    assert len(result.results) > 0


@parametrize(
    "params",
    [
        ({"symbol": "AAPL"}),
        ({"tier": "T1", "is_ats": True, "provider": "finra", "symbol": "AAPL"}),
    ],
)
@pytest.mark.integration
def test_equity_darkpool_otc(params, obb):
    params = {p: v for p, v in params.items() if v}

    result = obb.equity.darkpool.otc(**params)
    assert result
    assert isinstance(result, OBBject)
    assert len(result.results) > 0


@parametrize(
    "params",
    [
        ({"provider": "fmp", "market": "EURONEXT"}),
        ({"provider": "polygon"}),  # premium endpoint
    ],
)
@pytest.mark.integration
def test_equity_market_snapshots(params, obb):
    result = obb.equity.market_snapshots(**params)
    assert result
    assert isinstance(result, OBBject)
    assert len(result.results) > 0


@parametrize(
    "params",
    [
        ({"symbol": "AAPL", "limit": 5, "provider": "fmp"}),
    ],
)
@pytest.mark.integration
def test_equity_fundamental_historical_eps(params, obb):
    params = {p: v for p, v in params.items() if v}

    result = obb.equity.fundamental.historical_eps(**params)
    assert result
    assert isinstance(result, OBBject)
    assert len(result.results) > 0


@parametrize(
    "params",
    [({"provider": "tiingo", "symbol": "AAPL", "limit": 10})],
)
@pytest.mark.integration
def test_equity_fundamental_trailing_dividend_yield(params, obb):
    params = {p: v for p, v in params.items() if v}

    result = obb.equity.fundamental.trailing_dividend_yield(**params)
    assert result
    assert isinstance(result, OBBject)
    assert len(result.results) > 0


@parametrize(
    "params",
    [
        (
            {
                "symbol": "AAPL",
                "statement_type": "income",
                "period": "quarter",
                "limit": 5,
                "fiscal_year": None,
                "provider": "intrinio",
            }
        ),
        (
            {
                "symbol": "AAPL",
                "statement_type": "cash",
                "period": "annual",
                "limit": 1,
                "fiscal_year": 2015,
                "provider": "intrinio",
            }
        ),
        (
            {
                "symbol": "AAPL",
                "statement_type": "balance",
                "period": "annual",
                "fiscal_year": None,
                "limit": 10,
                "provider": "intrinio",
            }
        ),
    ],
)
@pytest.mark.integration
def test_equity_fundamental_reported_financials(params, obb):
    params = {p: v for p, v in params.items() if v}

    result = obb.equity.fundamental.reported_financials(**params)
    assert result
    assert isinstance(result, OBBject)
    assert len(result.results) > 0<|MERGE_RESOLUTION|>--- conflicted
+++ resolved
@@ -569,10 +569,6 @@
 @parametrize(
     "params",
     [
-<<<<<<< HEAD
-        ({"symbol": "AAPL", "provider": "fmp"}),
-        ({"symbol": "AAPL", "provider": "finviz"}),
-=======
         ({"symbol": "AAPL", "limit": 10, "provider": "fmp"}),
         (
             {
@@ -591,7 +587,7 @@
                 "firm": None,
             }
         ),
->>>>>>> 31d03eb5
+        ({"symbol": "AAPL", "provider": "finviz"}),
     ],
 )
 @pytest.mark.integration
