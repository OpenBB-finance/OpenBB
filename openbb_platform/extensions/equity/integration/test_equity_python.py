"""Python interface integration tests for the equity extension."""

from datetime import time

import pytest
from extensions.tests.conftest import parametrize
from openbb_core.app.model.obbject import OBBject

# pylint: disable=too-many-lines,redefined-outer-name


# pylint: disable=import-outside-toplevel,inconsistent-return-statements
@pytest.fixture(scope="session")
def obb(pytestconfig):
    """Fixture to setup obb."""
    if pytestconfig.getoption("markexpr") != "not integration":
        import openbb

        return openbb.obb


@parametrize(
    "params",
    [
        ({"symbol": "AAPL", "period": "annual", "limit": 12}),
        (
            {
                "provider": "intrinio",
                "symbol": "AAPL",
                "period": "quarter",
                "fiscal_year": 2014,
                "limit": 2,
            }
        ),
        (
            {
                "provider": "polygon",
                "include_sources": True,
                "order": "asc",
                "sort": "filing_date",
                "symbol": "AAPL",
                "period": "annual",
                "limit": 12,
                "filing_date": "2022-10-27",
                "filing_date_lt": "2022-11-01",
                "filing_date_lte": "2022-11-01",
                "filing_date_gt": "2022-10-10",
                "filing_date_gte": "2022-10-10",
                "period_of_report_date": "2022-09-24",
                "period_of_report_date_lt": "2022-11-01",
                "period_of_report_date_lte": "2022-11-01",
                "period_of_report_date_gt": "2022-10-10",
                "period_of_report_date_gte": "2022-10-10",
            }
        ),
        (
            {
                "symbol": "AAPL",
                "period": "annual",
                "limit": 12,
                "provider": "fmp",
            }
        ),
        (
            {
                "symbol": "AAPL",
                "period": "annual",
                "limit": 12,
                "provider": "yfinance",
            }
        ),
    ],
)
@pytest.mark.integration
def test_equity_fundamental_balance(params, obb):
    result = obb.equity.fundamental.balance(**params)
    assert result
    assert isinstance(result, OBBject)
    assert len(result.results) > 0


@parametrize(
    "params",
    [
        ({"symbol": "AAPL", "limit": 10, "provider": "fmp"}),
    ],
)
@pytest.mark.integration
def test_equity_fundamental_balance_growth(params, obb):
    result = obb.equity.fundamental.balance_growth(**params)
    assert result
    assert isinstance(result, OBBject)
    assert len(result.results) > 0


@parametrize(
    "params",
    [
        ({"start_date": "2023-11-05", "end_date": "2023-11-10", "provider": "fmp"}),
        ({"start_date": "2023-11-05", "end_date": "2023-11-10", "provider": "nasdaq"}),
    ],
)
@pytest.mark.integration
def test_equity_calendar_dividend(params, obb):
    result = obb.equity.calendar.dividend(**params)
    assert result
    assert isinstance(result, OBBject)
    assert len(result.results) > 0


@parametrize(
    "params",
    [
        ({"start_date": "2023-11-05", "end_date": "2023-11-10", "provider": "fmp"}),
    ],
)
@pytest.mark.integration
def test_equity_calendar_splits(params, obb):
    result = obb.equity.calendar.splits(**params)
    assert result
    assert isinstance(result, OBBject)
    assert len(result.results) > 0


@parametrize(
    "params",
    [
        ({"start_date": "2023-11-09", "end_date": "2023-11-10", "provider": "fmp"}),
        ({"start_date": "2023-11-09", "end_date": "2023-11-10", "provider": "nasdaq"}),
        ({"start_date": "2023-11-09", "end_date": "2023-11-10", "provider": "tmx"}),
    ],
)
@pytest.mark.integration
def test_equity_calendar_earnings(params, obb):
    result = obb.equity.calendar.earnings(**params)
    assert result
    assert isinstance(result, OBBject)
    assert len(result.results) > 0


@parametrize(
    "params",
    [
        (
            {
                "provider": "intrinio",
                "symbol": "AAPL",
                "period": "annual",
                "fiscal_year": None,
                "limit": 2,
            }
        ),
        (
            {
                "provider": "polygon",
                "include_sources": True,
                "order": "asc",
                "sort": "filing_date",
                "symbol": "AAPL",
                "period": "annual",
                "limit": 12,
                "filing_date": "2022-10-27",
                "filing_date_lt": "2022-11-01",
                "filing_date_lte": "2022-11-01",
                "filing_date_gt": "2022-10-10",
                "filing_date_gte": "2022-10-10",
                "period_of_report_date": "2022-09-24",
                "period_of_report_date_lt": "2022-11-01",
                "period_of_report_date_lte": "2022-11-01",
                "period_of_report_date_gt": "2022-10-10",
                "period_of_report_date_gte": "2022-10-10",
            }
        ),
        (
            {
                "symbol": "AAPL",
                "period": "annual",
                "limit": 12,
                "provider": "fmp",
            }
        ),
        (
            {
                "symbol": "AAPL",
                "period": "annual",
                "limit": 12,
                "provider": "yfinance",
            }
        ),
    ],
)
@pytest.mark.integration
def test_equity_fundamental_cash(params, obb):
    result = obb.equity.fundamental.cash(**params)
    assert result
    assert isinstance(result, OBBject)
    assert len(result.results) > 0


@parametrize(
    "params",
    [
        ({"symbol": "AAPL", "limit": 10, "provider": "fmp"}),
    ],
)
@pytest.mark.integration
def test_equity_fundamental_cash_growth(params, obb):
    result = obb.equity.fundamental.cash_growth(**params)
    assert result
    assert isinstance(result, OBBject)
    assert len(result.results) > 0


@parametrize(
    "params",
    [
        (
            {
                "symbol": "AAPL",
                "start_date": "2020-01-01",
                "end_date": "2021-01-01",
                "provider": "fmp",
            }
        ),
        (
            {
                "symbol": "AAPL",
                "provider": "fmp",
            }
        ),
        (
            {
                "symbol": "AAPL,MSFT",
                "provider": "fmp",
            }
        ),
    ],
)
@pytest.mark.integration
def test_equity_fundamental_management_compensation(params, obb):
    result = obb.equity.fundamental.management_compensation(**params)
    assert result
    assert isinstance(result, OBBject)
    assert len(result.results) > 0


@parametrize(
    "params",
    [
        ({"symbol": "AAPL", "provider": "fmp"}),
    ],
)
@pytest.mark.integration
def test_equity_fundamental_historical_splits(params, obb):
    result = obb.equity.fundamental.historical_splits(**params)
    assert result
    assert isinstance(result, OBBject)
    assert len(result.results) > 0


@parametrize(
    "params",
    [
        (
            {
                "symbol": "AAPL",
                "start_date": "2021-01-01",
                "end_date": "2023-06-06",
                "limit": 100,
                "provider": "intrinio",
            }
        ),
        ({"symbol": "RY", "provider": "tmx"}),
        (
            {
                "symbol": "AAPL",
                "start_date": "2021-01-01",
                "end_date": "2023-06-06",
                "provider": "fmp",
            }
        ),
        (
            {
                "symbol": "AAPL",
                "limit": 3,
                "provider": "intrinio",
            }
        ),
        (
            {
                "symbol": "AAPL",
                "provider": "fmp",
            }
        ),
    ],
)
@pytest.mark.integration
def test_equity_fundamental_dividends(params, obb):
    result = obb.equity.fundamental.dividends(**params)
    assert result
    assert isinstance(result, OBBject)
    assert len(result.results) > 0


@parametrize(
    "params",
    [
        ({"symbol": "AAPL", "provider": "fmp"}),
    ],
)
@pytest.mark.integration
def test_equity_fundamental_employee_count(params, obb):
    result = obb.equity.fundamental.employee_count(**params)
    assert result
    assert isinstance(result, OBBject)
    assert len(result.results) > 0


@parametrize(
    "params",
    [
        ({"symbol": "AAPL", "period": "annual", "limit": 30}),
    ],
)
@pytest.mark.integration
def test_equity_estimates_historical(params, obb):
    result = obb.equity.estimates.historical(**params)
    assert result
    assert isinstance(result, OBBject)
    assert len(result.results) > 0


@parametrize(
    "params",
    [
        ({"symbol": "AAPL", "period": "annual", "limit": 12}),
        (
            {
                "provider": "intrinio",
                "symbol": "AAPL",
                "period": "quarter",
                "fiscal_year": 2020,
                "limit": 4,
            }
        ),
        (
            {
                "provider": "polygon",
                "include_sources": True,
                "order": "asc",
                "sort": "filing_date",
                "symbol": "AAPL",
                "period": "annual",
                "limit": 12,
                "filing_date": "2022-10-27",
                "filing_date_lt": "2022-11-01",
                "filing_date_lte": "2022-11-01",
                "filing_date_gt": "2022-10-10",
                "filing_date_gte": "2022-10-10",
                "period_of_report_date": "2022-09-24",
                "period_of_report_date_lt": "2022-11-01",
                "period_of_report_date_lte": "2022-11-01",
                "period_of_report_date_gt": "2022-10-10",
                "period_of_report_date_gte": "2022-10-10",
            }
        ),
        (
            {
                "provider": "fmp",
                "symbol": "AAPL",
                "limit": 12,
                "period": "annual",
            }
        ),
        (
            {
                "provider": "yfinance",
                "symbol": "AAPL",
                "limit": 12,
                "period": "annual",
            }
        ),
    ],
)
@pytest.mark.integration
def test_equity_fundamental_income(params, obb):
    result = obb.equity.fundamental.income(**params)
    assert result
    assert isinstance(result, OBBject)
    assert len(result.results) > 0


@parametrize(
    "params",
    [({"symbol": "AAPL", "limit": 10, "period": "annual", "provider": "fmp"})],
)
@pytest.mark.integration
def test_equity_fundamental_income_growth(params, obb):
    result = obb.equity.fundamental.income_growth(**params)
    assert result
    assert isinstance(result, OBBject)
    assert len(result.results) > 0


@parametrize(
    "params",
    [
        (
            {
                "symbol": "RY",
                "provider": "tmx",
                "limit": None,
            }
        ),
        (
            {
                "provider": "fmp",
                "symbol": "AAPL",
                "limit": 10,
                "transaction_type": None,
            }
        ),
        (
            {
                "provider": "intrinio",
                "symbol": "AAPL",
                "limit": 10,
                "start_date": "2021-01-01",
                "end_date": "2023-06-06",
                "ownership_type": None,
                "sort_by": "updated_on",
            }
        ),
    ],
)
@pytest.mark.integration
def test_equity_ownership_insider_trading(params, obb):
    result = obb.equity.ownership.insider_trading(**params)
    assert result
    assert isinstance(result, OBBject)
    assert len(result.results) > 0


@parametrize(
    "params",
    [
        (
            {
                "symbol": "AAPL",
                "include_current_quarter": True,
                "date": "2021-09-30",
                "provider": "fmp",
            }
        ),
        (
            {
                "provider": "intrinio",
                "symbol": "AAPL",
                "limit": 100,
            }
        ),
    ],
)
@pytest.mark.integration
def test_equity_ownership_institutional(params, obb):
    result = obb.equity.ownership.institutional(**params)
    assert result
    assert isinstance(result, OBBject)
    assert len(result.results) > 0


@parametrize(
    "params",
    [
        (
            {
                "symbol": "",
                "start_date": "2023-01-01",
                "end_date": "2023-06-06",
                "limit": 100,
                "provider": "intrinio",
            }
        ),
        (
            {
                "start_date": "2023-01-01",
                "end_date": "2023-11-01",
                "status": "priced",
                "provider": "nasdaq",
                "is_spo": False,
            }
        ),
    ],
)
@pytest.mark.integration
def test_equity_calendar_ipo(params, obb):
    result = obb.equity.calendar.ipo(**params)
    assert result
    assert isinstance(result, OBBject)
    assert len(result.results) > 0


@parametrize(
    "params",
    [
        ({"symbol": "AAPL", "period": "annual", "limit": 100}),
        (
            {
                "provider": "fmp",
                "symbol": "AAPL",
                "period": "annual",
                "limit": 100,
                "with_ttm": False,
            }
        ),
        ({"provider": "intrinio", "symbol": "AAPL", "period": "annual", "limit": 100}),
        ({"provider": "finviz", "symbol": "AAPL,GOOG"}),
    ],
)
@pytest.mark.integration
def test_equity_fundamental_metrics(params, obb):
    result = obb.equity.fundamental.metrics(**params)
    assert result
    assert isinstance(result, OBBject)
    if isinstance(result.results, list):
        assert len(result.results) > 0
    else:
        assert result.results is not None


@parametrize(
    "params",
    [
        ({"symbol": "AAPL"}),
    ],
)
@pytest.mark.integration
def test_equity_fundamental_management(params, obb):
    result = obb.equity.fundamental.management(**params)
    assert result
    assert isinstance(result, OBBject)
    assert len(result.results) > 0


@parametrize(
    "params",
    [
        ({"symbol": "AAPL"}),
    ],
)
@pytest.mark.integration
def test_equity_fundamental_overview(params, obb):
    result = obb.equity.fundamental.overview(**params)
    assert result
    assert isinstance(result, OBBject)
    assert result.results is not None


@parametrize(
    "params",
    [
        ({"symbol": "AAPL", "date": "2023-01-01", "page": 1, "provider": "fmp"}),
    ],
)
@pytest.mark.integration
def test_equity_ownership_major_holders(params, obb):
    result = obb.equity.ownership.major_holders(**params)
    assert result
    assert isinstance(result, OBBject)
    assert len(result.results) > 0


@parametrize(
    "params",
    [
        ({"symbol": "AAPL", "limit": 10, "provider": "fmp"}),
        (
            {
                "symbol": "AAPL",
                "limit": 10,
                "provider": "benzinga",
                # optional provider params
                "fields": None,
                "date": None,
                "date_from": None,
                "date_to": None,
                "importance": None,
                "updated": None,
                "action": None,
                "analyst": None,
                "firm": None,
            }
        ),
        ({"symbol": "AAPL", "provider": "finviz"}),
    ],
)
@pytest.mark.integration
def test_equity_estimates_price_target(params, obb):
    result = obb.equity.estimates.price_target(**params)
    assert result
    assert isinstance(result, OBBject)
    assert result.results is not None


@parametrize(
    "params",
    [
        ({"symbol": "AAPL", "provider": "fmp"}),
        ({"symbol": "TD:US", "provider": "tmx"}),
    ],
)
@pytest.mark.integration
def test_equity_estimates_consensus(params, obb):
    result = obb.equity.estimates.consensus(**params)
    assert result
    assert isinstance(result, OBBject)
    assert result.results is not None


@parametrize(
    "params",
    [
        ({"symbol": "AAPL", "period": "annual", "limit": 12, "provider": "fmp"}),
        (
            {
                "symbol": "AAPL",
                "period": "ttm",
                "fiscal_year": None,
                "limit": 12,
                "provider": "intrinio",
            }
        ),
    ],
)
@pytest.mark.integration
def test_equity_fundamental_ratios(params, obb):
    result = obb.equity.fundamental.ratios(**params)
    assert result
    assert isinstance(result, OBBject)
    assert len(result.results) > 0


@parametrize(
    "params",
    [
        (
            {
                "symbol": "AAPL",
                "period": "annual",
                "structure": "flat",
                "provider": "fmp",
            }
        ),
    ],
)
@pytest.mark.integration
def test_equity_fundamental_revenue_per_geography(params, obb):
    result = obb.equity.fundamental.revenue_per_geography(**params)
    assert result
    assert isinstance(result, OBBject)
    assert len(result.results) > 0


@parametrize(
    "params",
    [
        (
            {
                "symbol": "AAPL",
                "period": "annual",
                "structure": "flat",
                "provider": "fmp",
            }
        ),
    ],
)
@pytest.mark.integration
def test_equity_fundamental_revenue_per_segment(params, obb):
    result = obb.equity.fundamental.revenue_per_segment(**params)
    assert result
    assert isinstance(result, OBBject)
    assert len(result.results) > 0


@parametrize(
    "params",
    [
        ({"symbol": "AAPL", "form_type": "1", "limit": 100, "provider": "fmp"}),
        (
            {
                "provider": "intrinio",
                "symbol": "AAPL",
                "start_date": "2021-01-01",
                "end_date": "2023-11-01",
                "form_type": None,
                "limit": 100,
                "thea_enabled": None,
            }
        ),
        (
            {
                "symbol": "AAPL",
                "limit": 3,
                "type": "8-K",
                "cik": None,
                "provider": "sec",
                "use_cache": False,
            }
        ),
        (
            {
                "cik": "0001067983",
                "limit": 3,
                "type": "10-Q",
                "symbol": None,
                "provider": "sec",
                "use_cache": False,
            }
        ),
        (
            {
                "provider": "tmx",
                "symbol": "IBM:US",
                "start_date": "2023-09-30",
                "end_date": "2023-12-31",
                "limit": None,
                "form_type": None,
            }
        ),
    ],
)
@pytest.mark.integration
def test_equity_fundamental_filings(params, obb):
    result = obb.equity.fundamental.filings(**params)
    assert result
    assert isinstance(result, OBBject)
    assert len(result.results) > 0


@parametrize(
    "params",
    [
        ({"symbol": "AAPL"}),
        ({"symbol": "AAPL", "provider": "fmp"}),
        ({"symbol": "AAPL", "provider": "intrinio"}),
    ],
)
@pytest.mark.integration
def test_equity_ownership_share_statistics(params, obb):
    result = obb.equity.ownership.share_statistics(**params)
    assert result
    assert isinstance(result, OBBject)
    assert len(result.results) > 0


@parametrize(
    "params",
    [
        ({"symbol": "AAPL", "year": 2023}),
    ],
)
@pytest.mark.integration
def test_equity_fundamental_transcript(params, obb):
    result = obb.equity.fundamental.transcript(**params)
    assert result
    assert isinstance(result, OBBject)
    assert len(result.results) > 0


@parametrize(
    "params",
    [
        ({"symbol": "AAPL"}),
    ],
)
@pytest.mark.integration
def test_equity_compare_peers(params, obb):
    result = obb.equity.compare.peers(**params)
    assert result
    assert isinstance(result, OBBject)
    assert result.results is not None


@parametrize(
    "params",
    [({"group": "country", "metric": "overview", "provider": "finviz"})],
)
@pytest.mark.integration
def test_equity_compare_groups(params, obb):
    result = obb.equity.compare.groups(**params)
    assert result
    assert isinstance(result, OBBject)
    assert result.results is not None


@parametrize(
    "params",
    [
        (
            {
                "symbol": "AAPL",
                "start_date": "2023-01-01",
                "end_date": "2023-06-06",
                "interval": "1d",
            }
        ),
        (
            {
                "adjusted": True,
                "extended_hours": True,
                "month": "2023-01",
                "output_size": "full",
                "provider": "alpha_vantage",
                "symbol": "AAPL",
                "start_date": "2023-01-01",
                "end_date": "2023-01-02",
                "interval": "1m",
            }
        ),
        (
            {
                "adjusted": True,
                "extended_hours": False,
                "output_size": "full",
                "month": "2023-01",
                "provider": "alpha_vantage",
                "symbol": "AAPL",
                "start_date": "2023-01-01",
                "end_date": "2023-06-06",
                "interval": "1d",
            }
        ),
        (
            {
                "provider": "cboe",
                "symbol": "AAPL",
                "start_date": "2023-01-01",
                "end_date": "2023-01-02",
                "interval": "1m",
                "use_cache": False,
            }
        ),
        (
            {
                "provider": "cboe",
                "symbol": "AAPL",
                "start_date": "2023-01-01",
                "end_date": "2023-06-06",
                "interval": "1d",
                "use_cache": False,
            }
        ),
        (
            {
                "limit": "30",
                "provider": "fmp",
                "symbol": "AAPL",
                "start_date": "2023-01-02",
                "end_date": "2023-01-03",
                "interval": "1m",
            }
        ),
        (
            {
                "limit": "30",
                "provider": "fmp",
                "symbol": "AAPL",
                "start_date": "2023-01-01",
                "end_date": "2023-06-06",
                "interval": "1d",
            }
        ),
        (
            {
                "timezone": "UTC",
                "source": "realtime",
                "start_time": time(5, 30, 0),
                "end_time": time(12, 0, 0),
                "provider": "intrinio",
                "symbol": "AAPL",
                "start_date": "2023-06-01",
                "end_date": "2023-06-03",
                "interval": "1h",
            }
        ),
        (
            {
                "timezone": "UTC",
                "source": "realtime",
                "start_time": time(5, 30, 0),
                "end_time": time(12, 0, 0),
                "provider": "intrinio",
                "symbol": "AAPL",
                "start_date": "2023-01-01",
                "end_date": "2023-06-06",
                "interval": "1d",
            }
        ),
        (
            {
                "sort": "desc",
                "limit": "49999",
                "adjusted": "True",
                "provider": "polygon",
                "symbol": "AAPL",
                "start_date": "2023-01-01",
                "end_date": "2023-01-03",
                "interval": "1m",
            }
        ),
        (
            {
                "sort": "desc",
                "limit": "49999",
                "adjusted": "True",
                "provider": "polygon",
                "symbol": "AAPL",
                "start_date": "2023-01-01",
                "end_date": "2023-06-06",
                "interval": "1d",
            }
        ),
        (
            {
                "prepost": False,
                "include": True,
                "adjusted": False,
                "ignore_tz": True,
                "provider": "yfinance",
                "symbol": "AAPL",
                "start_date": "2023-06-01",
                "end_date": "2023-06-03",
                "interval": "1h",
            }
        ),
        (
            {
                "prepost": False,
                "include": True,
                "adjusted": False,
                "ignore_tz": True,
                "provider": "yfinance",
                "symbol": "AAPL",
                "start_date": "2023-01-01",
                "end_date": "2023-06-06",
                "interval": "1d",
            }
        ),
        (
            {
                "provider": "tiingo",
                "symbol": "AAPL",
                "start_date": "2023-01-01",
                "end_date": "2023-06-06",
                "interval": "1d",
            }
        ),
        (
            {
                "provider": "tiingo",
                "symbol": "AAPL",
                "start_date": "2023-01-01",
                "end_date": "2023-06-06",
                "interval": "1M",
            }
        ),
        (
            {
                "provider": "tmx",
                "symbol": "AAPL:US",
                "start_date": "2023-01-01",
                "end_date": "2023-12-31",
                "interval": "1d",
                "adjustment": "splits_only",
            }
        ),
    ],
)
@pytest.mark.integration
def test_equity_price_historical(params, obb):
    if params.get("provider") == "alpha_vantage":
        pytest.skip("skipping alpha_vantage")

    result = obb.equity.price.historical(**params)
    assert result
    assert isinstance(result, OBBject)
    assert len(result.results) > 0


@parametrize(
    "params",
    [
        ({"symbol": "AAPL", "provider": "fmp"}),
    ],
)
@pytest.mark.integration
def test_equity_fundamental_multiples(params, obb):
    result = obb.equity.fundamental.multiples(**params)
    assert result
    assert isinstance(result, OBBject)
    assert len(result.results) > 0


@parametrize(
    "params",
    [
        ({"query": "ebit", "limit": 100, "provider": "intrinio"}),
    ],
)
@pytest.mark.integration
def test_equity_fundamental_search_attributes(params, obb):
    result = obb.equity.fundamental.search_attributes(**params)
    assert result
    assert isinstance(result, OBBject)
    assert len(result.results) > 0


@parametrize(
    "params",
    [
        (
            {
                "provider": "intrinio",
                "symbol": "AAPL",
                "tag": "ebit",
                "frequency": "yearly",
                "limit": 1000,
                "tag_type": None,
                "start_date": "2013-01-01",
                "end_date": "2023-01-01",
                "sort": "desc",
            }
        ),
        (
            {
                "provider": "intrinio",
                "symbol": "AAPL",
                "tag": "ebit,ebitda,marketcap",
                "frequency": "yearly",
                "limit": 1000,
                "tag_type": None,
                "start_date": "2013-01-01",
                "end_date": "2023-01-01",
                "sort": "desc",
            }
        ),
        (
            {
                "provider": "intrinio",
                "symbol": "AAPL",
                "tag": ["ebit", "ebitda", "marketcap"],
                "frequency": "yearly",
                "limit": 1000,
                "tag_type": None,
                "start_date": "2013-01-01",
                "end_date": "2023-01-01",
                "sort": "desc",
            }
        ),
        (
            {
                "provider": "intrinio",
                "symbol": "AAPL,MSFT",
                "tag": "ebit,ebitda,marketcap",
                "frequency": "yearly",
                "limit": 1000,
                "tag_type": None,
                "start_date": "2013-01-01",
                "end_date": "2023-01-01",
                "sort": "desc",
            }
        ),
        (
            {
                "provider": "intrinio",
                "symbol": ["AAPL", "MSFT"],
                "tag": ["ebit", "ebitda", "marketcap"],
                "frequency": "yearly",
                "limit": 1000,
                "tag_type": None,
                "start_date": "2013-01-01",
                "end_date": "2023-01-01",
                "sort": "desc",
            }
        ),
    ],
)
@pytest.mark.integration
def test_equity_fundamental_historical_attributes(params, obb):
    result = obb.equity.fundamental.historical_attributes(**params)
    assert result
    assert isinstance(result, OBBject)
    assert len(result.results) > 0


@parametrize(
    "params",
    [
        (
            {
                "provider": "intrinio",
                "symbol": "AAPL",
                "tag": "ceo",
            }
        ),
        (
            {
                "provider": "intrinio",
                "symbol": "AAPL",
                "tag": "ebitda",
            }
        ),
        (
            {
                "provider": "intrinio",
                "symbol": "AAPL",
                "tag": "ceo,ebitda",
            }
        ),
        (
            {
                "provider": "intrinio",
                "symbol": "AAPL",
                "tag": ["ceo", "ebitda"],
            }
        ),
        (
            {
                "provider": "intrinio",
                "symbol": "AAPL,MSFT",
                "tag": ["ceo", "ebitda"],
            }
        ),
        (
            {
                "provider": "intrinio",
                "symbol": ["AAPL", "MSFT"],
                "tag": ["ceo", "ebitda"],
            }
        ),
    ],
)
@pytest.mark.integration
def test_equity_fundamental_latest_attributes(params, obb):
    result = obb.equity.fundamental.latest_attributes(**params)
    assert result
    assert isinstance(result, OBBject)
    if isinstance(result.results, list):
        assert len(result.results) > 0
    else:
        assert result.results is not None


@parametrize(
    "params",
    [
        ({"query": "AAPL", "is_symbol": True, "provider": "cboe", "use_cache": False}),
        ({"query": "Apple", "provider": "sec", "use_cache": False, "is_fund": False}),
        ({"query": "", "provider": "nasdaq", "use_cache": False, "is_etf": True}),
        ({"query": "gold", "provider": "intrinio", "active": True, "limit": 100}),
        ({"query": "gold", "provider": "tmx", "use_cache": False}),
    ],
)
@pytest.mark.integration
def test_equity_search(params, obb):
    result = obb.equity.search(**params)
    assert result
    assert isinstance(result, OBBject)
    assert len(result.results) > 0


@parametrize(
    "params",
    [
        (
            {
                "industry": "REIT",
                "sector": "Real Estate",
                "mktcap_min": None,
                "mktcap_max": None,
                "price_min": None,
                "price_max": None,
                "volume_min": None,
                "volume_max": None,
                "dividend_min": None,
                "dividend_max": None,
                "is_active": True,
                "is_etf": False,
                "beta_min": None,
                "beta_max": None,
                "country": "US",
                "exchange": "nyse",
                "limit": None,
                "provider": "fmp",
            }
        ),
    ],
)
@pytest.mark.integration
def test_equity_screener(params, obb):
    result = obb.equity.screener(**params)
    assert result
    assert isinstance(result, OBBject)
    assert len(result.results) > 0


@parametrize(
    "params",
    [
        ({"symbol": "AAPL"}),
        ({"source": "iex", "provider": "intrinio", "symbol": "AAPL"}),
        ({"symbol": "AAPL", "provider": "fmp"}),
        ({"symbol": "AAPL", "provider": "cboe", "use_cache": False}),
        ({"symbol": "AAPL", "provider": "yfinance"}),
        ({"symbol": "AAPL:US", "provider": "tmx"}),
    ],
)
@pytest.mark.integration
def test_equity_price_quote(params, obb):
    result = obb.equity.price.quote(**params)
    assert result
    assert isinstance(result, OBBject)
    assert result.results is not None


@parametrize(
    "params",
    [
        ({"symbol": "AAPL", "provider": "cboe"}),
        ({"symbol": "MSFT", "provider": "intrinio"}),
        ({"symbol": "AAPL,MSFT", "provider": "cboe"}),
        ({"symbol": "AAPL,MSFT", "provider": "intrinio"}),
        ({"symbol": "AAPL,MSFT", "provider": "finviz"}),
        ({"symbol": "AAPL,MSFT", "provider": "yfinance"}),
<<<<<<< HEAD
        ({"provider": "tmx", "symbol": "AAPL:US"}),
=======
        ({"symbol": "AAPL,MSFT", "provider": "fmp"}),
>>>>>>> 6c2aa62a
    ],
)
@pytest.mark.integration
def test_equity_profile(params, obb):
    result = obb.equity.profile(**params)
    assert result
    assert isinstance(result, OBBject)
    if isinstance(result.results, list):
        assert len(result.results) > 0
    else:
        assert result.results is not None


@parametrize(
    "params",
    [
        ({"sort": "desc", "provider": "yfinance"}),
        ({"provider": "tmx", "category": "52w_high"}),
    ],
)
@pytest.mark.integration
def test_equity_discovery_gainers(params, obb):
    params = {p: v for p, v in params.items() if v}

    result = obb.equity.discovery.gainers(**params)
    assert result
    assert isinstance(result, OBBject)
    assert len(result.results) > 0


@parametrize(
    "params",
    [({"sort": "desc"})],
)
@pytest.mark.integration
def test_equity_discovery_losers(params, obb):
    params = {p: v for p, v in params.items() if v}

    result = obb.equity.discovery.losers(**params)
    assert result
    assert isinstance(result, OBBject)
    assert len(result.results) > 0


@parametrize(
    "params",
    [({"sort": "desc"})],
)
@pytest.mark.integration
def test_equity_discovery_active(params, obb):
    params = {p: v for p, v in params.items() if v}

    result = obb.equity.discovery.active(**params)
    assert result
    assert isinstance(result, OBBject)
    assert len(result.results) > 0


@parametrize(
    "params",
    [
        ({"symbol": "AAPL", "provider": "fmp"}),
        ({"symbol": "AAPL,MSFT", "provider": "finviz"}),
    ],
)
@pytest.mark.integration
def test_equity_price_performance(params, obb):
    params = {p: v for p, v in params.items() if v}

    result = obb.equity.price.performance(**params)
    assert result
    assert isinstance(result, OBBject)
    assert len(result.results) > 0


@parametrize(
    "params",
    [({"sort": "desc", "provider": "yfinance"})],
)
@pytest.mark.integration
def test_equity_discovery_undervalued_large_caps(params, obb):
    params = {p: v for p, v in params.items() if v}

    result = obb.equity.discovery.undervalued_large_caps(**params)
    assert result
    assert isinstance(result, OBBject)
    assert len(result.results) > 0


@parametrize(
    "params",
    [({"sort": "desc", "provider": "yfinance"})],
)
@pytest.mark.integration
def test_equity_discovery_undervalued_growth(params, obb):
    params = {p: v for p, v in params.items() if v}

    result = obb.equity.discovery.undervalued_growth(**params)
    assert result
    assert isinstance(result, OBBject)
    assert len(result.results) > 0


@parametrize(
    "params",
    [({"sort": "desc", "provider": "yfinance"})],
)
@pytest.mark.integration
def test_equity_discovery_aggressive_small_caps(params, obb):
    params = {p: v for p, v in params.items() if v}

    result = obb.equity.discovery.aggressive_small_caps(**params)
    assert result
    assert isinstance(result, OBBject)
    assert len(result.results) > 0


@parametrize(
    "params",
    [({"sort": "desc", "provider": "yfinance"})],
)
@pytest.mark.integration
def test_equity_discovery_growth_tech(params, obb):
    params = {p: v for p, v in params.items() if v}

    result = obb.equity.discovery.growth_tech(**params)
    assert result
    assert isinstance(result, OBBject)
    assert len(result.results) > 0


@parametrize(
    "params",
    [({"limit": 10, "provider": "nasdaq"})],
)
@pytest.mark.integration
def test_equity_discovery_top_retail(params, obb):
    params = {p: v for p, v in params.items() if v}

    result = obb.equity.discovery.top_retail(**params)
    assert result
    assert isinstance(result, OBBject)
    assert len(result.results) > 0


@parametrize(
    "params",
    [({"provider": "seeking_alpha"})],
)
@pytest.mark.integration
def test_equity_discovery_upcoming_release_days(params, obb):
    params = {p: v for p, v in params.items() if v}

    result = obb.equity.discovery.upcoming_release_days(**params)
    assert result
    assert isinstance(result, OBBject)
    assert len(result.results) > 0


@parametrize(
    "params",
    [
        (
            {
                "start_date": None,
                "end_date": None,
                "limit": 10,
                "form_type": "1-A",
                "is_done": None,
                "provider": "fmp",
            }
        ),
        (
            {
                "start_date": "2023-11-06",
                "end_date": "2023-11-07",
                "limit": 50,
                "form_type": "10-Q",
                "is_done": "true",
                "provider": "fmp",
            }
        ),
    ],
)
@pytest.mark.integration
def test_equity_discovery_filings(params, obb):
    params = {p: v for p, v in params.items() if v}

    result = obb.equity.discovery.filings(**params)
    assert result
    assert isinstance(result, OBBject)
    if isinstance(result.results, list):
        assert len(result.results) > 0
    else:
        assert result.results is not None


@parametrize(
    "params",
    [
        ({"symbol": "AAPL"}),
        ({"limit": 24, "provider": "sec", "symbol": "AAPL", "skip_reports": 1}),
    ],
)
@pytest.mark.integration
def test_equity_shorts_fails_to_deliver(params, obb):
    params = {p: v for p, v in params.items() if v}

    result = obb.equity.shorts.fails_to_deliver(**params)
    assert result
    assert isinstance(result, OBBject)
    assert len(result.results) > 0


@parametrize(
    "params",
    [({"symbol": "AAPL", "provider": "stockgrid"})],
)
@pytest.mark.integration
def test_equity_shorts_short_volume(params, obb):
    params = {p: v for p, v in params.items() if v}

    result = obb.equity.shorts.short_volume(**params)
    assert result
    assert isinstance(result, OBBject)
    assert len(result.results) > 0


@parametrize(
    "params",
    [({"symbol": "AAPL", "provider": "finra"})],
)
@pytest.mark.integration
def test_equity_shorts_short_interest(params, obb):
    params = {p: v for p, v in params.items() if v}

    result = obb.equity.shorts.short_interest(**params)
    assert result
    assert isinstance(result, OBBject)
    assert len(result.results) > 0


@parametrize(
    "params",
    [
        (
            {
                "symbol": "CLOV",
                "provider": "polygon",  # premium endpoint
                "timestamp_gt": "2023-10-26T15:20:00.000000000-04:00",
                "timestamp_lt": "2023-10-26T15:30:00.000000000-04:00",
                "limit": 5000,
                "timestamp_gte": None,
                "timestamp_lte": None,
                "date": None,
            }
        ),
    ],
)
@pytest.mark.integration
def test_equity_price_nbbo(params, obb):
    result = obb.equity.price.nbbo(**params)
    assert result
    assert isinstance(result, OBBject)
    assert len(result.results) > 0


@parametrize(
    "params",
    [
        ({"symbol": "AAPL"}),
        ({"tier": "T1", "is_ats": True, "provider": "finra", "symbol": "AAPL"}),
    ],
)
@pytest.mark.integration
def test_equity_darkpool_otc(params, obb):
    params = {p: v for p, v in params.items() if v}

    result = obb.equity.darkpool.otc(**params)
    assert result
    assert isinstance(result, OBBject)
    assert len(result.results) > 0


@parametrize(
    "params",
    [
        ({"provider": "fmp", "market": "EURONEXT"}),
        ({"provider": "polygon"}),  # premium endpoint
    ],
)
@pytest.mark.integration
def test_equity_market_snapshots(params, obb):
    result = obb.equity.market_snapshots(**params)
    assert result
    assert isinstance(result, OBBject)
    assert len(result.results) > 0


@parametrize(
    "params",
    [
        ({"symbol": "AAPL", "limit": 5, "provider": "fmp"}),
    ],
)
@pytest.mark.integration
def test_equity_fundamental_historical_eps(params, obb):
    params = {p: v for p, v in params.items() if v}

    result = obb.equity.fundamental.historical_eps(**params)
    assert result
    assert isinstance(result, OBBject)
    assert len(result.results) > 0


@parametrize(
    "params",
    [({"provider": "tiingo", "symbol": "AAPL", "limit": 10})],
)
@pytest.mark.integration
def test_equity_fundamental_trailing_dividend_yield(params, obb):
    params = {p: v for p, v in params.items() if v}

    result = obb.equity.fundamental.trailing_dividend_yield(**params)
    assert result
    assert isinstance(result, OBBject)
    assert len(result.results) > 0


@parametrize(
    "params",
    [
        (
            {
                "symbol": "AAPL",
                "statement_type": "income",
                "period": "quarter",
                "limit": 5,
                "fiscal_year": None,
                "provider": "intrinio",
            }
        ),
        (
            {
                "symbol": "AAPL",
                "statement_type": "cash",
                "period": "annual",
                "limit": 1,
                "fiscal_year": 2015,
                "provider": "intrinio",
            }
        ),
        (
            {
                "symbol": "AAPL",
                "statement_type": "balance",
                "period": "annual",
                "fiscal_year": None,
                "limit": 10,
                "provider": "intrinio",
            }
        ),
    ],
)
@pytest.mark.integration
def test_equity_fundamental_reported_financials(params, obb):
    params = {p: v for p, v in params.items() if v}

    result = obb.equity.fundamental.reported_financials(**params)
    assert result
    assert isinstance(result, OBBject)
    assert len(result.results) > 0<|MERGE_RESOLUTION|>--- conflicted
+++ resolved
@@ -1232,11 +1232,8 @@
         ({"symbol": "AAPL,MSFT", "provider": "intrinio"}),
         ({"symbol": "AAPL,MSFT", "provider": "finviz"}),
         ({"symbol": "AAPL,MSFT", "provider": "yfinance"}),
-<<<<<<< HEAD
+        ({"symbol": "AAPL,MSFT", "provider": "fmp"}),
         ({"provider": "tmx", "symbol": "AAPL:US"}),
-=======
-        ({"symbol": "AAPL,MSFT", "provider": "fmp"}),
->>>>>>> 6c2aa62a
     ],
 )
 @pytest.mark.integration
