import base64

import pytest
import requests
from openbb_core.env import Env
from openbb_core.provider.utils.helpers import get_querystring


@pytest.fixture(scope="session")
def headers():
    userpass = f"{Env().API_USERNAME}:{Env().API_PASSWORD}"
    userpass_bytes = userpass.encode("ascii")
    base64_bytes = base64.b64encode(userpass_bytes)

    return {"Authorization": f"Basic {base64_bytes.decode('ascii')}"}


# pylint: disable=redefined-outer-name


@pytest.mark.parametrize(
    "params",
    [
        ({"query": "", "provider": "fmp"}),
    ],
)
@pytest.mark.integration
def test_etf_search(params, headers):
    params = {p: v for p, v in params.items() if v}

    query_str = get_querystring(params, [])
    url = f"http://0.0.0.0:8000/api/v1/etf/search?{query_str}"
    result = requests.get(url, headers=headers, timeout=10)
    assert isinstance(result, requests.Response)
    assert result.status_code == 200


@pytest.mark.parametrize(
    "params",
    [
        (
            {
                "symbol": "IOO",
                "start_date": "2023-01-01",
                "end_date": "2023-06-06",
                "provider": "yfinance",
            }
        ),
        (
            {
                "symbol": "MISL",
                "start_date": "2023-01-01",
                "end_date": "2023-06-06",
                "provider": "yfinance",
            }
        ),
    ],
)
@pytest.mark.integration
def test_etf_historical(params, headers):
    params = {p: v for p, v in params.items() if v}

    query_str = get_querystring(params, [])
    url = f"http://0.0.0.0:8000/api/v1/etf/historical?{query_str}"
    result = requests.get(url, headers=headers, timeout=10)
    assert isinstance(result, requests.Response)
    assert result.status_code == 200


@pytest.mark.parametrize(
    "params",
    [
        ({"symbol": "IOO", "provider": "fmp"}),
        ({"symbol": "MISL", "provider": "fmp"}),
    ],
)
@pytest.mark.integration
def test_etf_info(params, headers):
    params = {p: v for p, v in params.items() if v}

    query_str = get_querystring(params, [])
    url = f"http://0.0.0.0:8000/api/v1/etf/info?{query_str}"
    result = requests.get(url, headers=headers, timeout=10)
    assert isinstance(result, requests.Response)
    assert result.status_code == 200


@pytest.mark.parametrize(
    "params",
    [
        ({"symbol": "IOO", "provider": "fmp"}),
        ({"symbol": "MISL", "provider": "fmp"}),
    ],
)
@pytest.mark.integration
def test_etf_sectors(params, headers):
    params = {p: v for p, v in params.items() if v}

    query_str = get_querystring(params, [])
    url = f"http://0.0.0.0:8000/api/v1/etf/sectors?{query_str}"
    result = requests.get(url, headers=headers, timeout=10)
    assert isinstance(result, requests.Response)
    assert result.status_code == 200


@pytest.mark.parametrize(
    "params",
    [
        ({"symbol": "QQQ", "cik": None, "provider": "fmp"}),
    ],
)
@pytest.mark.integration
def test_etf_holdings_date(params, headers):
    params = {p: v for p, v in params.items() if v}

    query_str = get_querystring(params, [])
    url = f"http://0.0.0.0:8000/api/v1/etf/holdings_date?{query_str}"
    result = requests.get(url, headers=headers, timeout=10)
    assert isinstance(result, requests.Response)
    assert result.status_code == 200


@pytest.mark.parametrize(
    "params",
    [
        (
            {
                "symbol": "IOO",
                "date": "2023-03-31",
                "cik": None,
                "provider": "fmp",
            }
        ),
        (
            {
                "symbol": "VOO",
                "date": "2023-03-31",
                "cik": None,
                "provider": "fmp",
<<<<<<< HEAD
            }
        ),
        (
            {
                "symbol": "TQQQ",
                "date": None,
                "provider": "sec",
                "use_cache": False,
            }
        ),
        (
            {
                "symbol": "QQQ",
                "date": "2021-06-30",
                "provider": "sec",
                "use_cache": False,
=======
>>>>>>> 5cc5cce2
            }
        ),
    ],
)
@pytest.mark.integration
def test_etf_holdings(params, headers):
    params = {p: v for p, v in params.items() if v}

    query_str = get_querystring(params, [])
    url = f"http://0.0.0.0:8000/api/v1/etf/holdings?{query_str}"
    result = requests.get(url, headers=headers, timeout=10)
    assert isinstance(result, requests.Response)
    assert result.status_code == 200


@pytest.mark.parametrize(
    "params",
    [({"symbol": "SPY,VOO,QQQ,IWM,IWN,GOVT,JNK", "provider": "fmp"})],
)
@pytest.mark.integration
def test_etf_price_performance(params, headers):
    params = {p: v for p, v in params.items() if v}

    query_str = get_querystring(params, [])
    url = f"http://0.0.0.0:8000/api/v1/etf/price_performance?{query_str}"
    result = requests.get(url, headers=headers, timeout=10)
    assert isinstance(result, requests.Response)
    assert result.status_code == 200


@pytest.mark.parametrize(
    "params",
    [({"symbol": "IOO"})],
)
@pytest.mark.integration
def test_etf_countries(params, headers):
    params = {p: v for p, v in params.items() if v}

    query_str = get_querystring(params, [])
    url = f"http://0.0.0.0:8000/api/v1/etf/countries?{query_str}"
    result = requests.get(url, headers=headers, timeout=10)
    assert isinstance(result, requests.Response)
    assert result.status_code == 200


@pytest.mark.parametrize(
    "params",
    [({"sort": "desc", "limit": 10})],
)
@pytest.mark.integration
def test_etf_discovery_gainers(params, headers):
    params = {p: v for p, v in params.items() if v}

    query_str = get_querystring(params, [])
    url = f"http://0.0.0.0:8000/api/v1/etf/discovery/gainers?{query_str}"
    result = requests.get(url, headers=headers, timeout=10)
    assert isinstance(result, requests.Response)
    assert result.status_code == 200


@pytest.mark.parametrize(
    "params",
    [({"sort": "desc", "limit": 10})],
)
@pytest.mark.integration
def test_etf_discovery_losers(params, headers):
    params = {p: v for p, v in params.items() if v}

    query_str = get_querystring(params, [])
    url = f"http://0.0.0.0:8000/api/v1/etf/discovery/losers?{query_str}"
    result = requests.get(url, headers=headers, timeout=10)
    assert isinstance(result, requests.Response)
    assert result.status_code == 200


@pytest.mark.parametrize(
    "params",
    [({"sort": "desc", "limit": 10})],
)
@pytest.mark.integration
def test_etf_discovery_active(params, headers):
    params = {p: v for p, v in params.items() if v}

    query_str = get_querystring(params, [])
    url = f"http://0.0.0.0:8000/api/v1/etf/discovery/active?{query_str}"
    result = requests.get(url, headers=headers, timeout=10)
    assert isinstance(result, requests.Response)
    assert result.status_code == 200


@pytest.mark.parametrize(
    "params",
    [
<<<<<<< HEAD
        ({"symbol": "SPY", "provider": "fmp"}),
        ({"symbol": "QQQ", "provider": "fmp"}),
=======
        ({"symbol": "qqq", "provider": "fmp"}),
        ({"symbol": "spy", "provider": "fmp"}),
>>>>>>> 5cc5cce2
    ],
)
@pytest.mark.integration
def test_etf_holdings_performance(params, headers):
    params = {p: v for p, v in params.items() if v}

    query_str = get_querystring(params, [])
    url = f"http://0.0.0.0:8000/api/v1/etf/holdings_performance?{query_str}"
    result = requests.get(url, headers=headers, timeout=10)
    assert isinstance(result, requests.Response)
    assert result.status_code == 200<|MERGE_RESOLUTION|>--- conflicted
+++ resolved
@@ -137,7 +137,6 @@
                 "date": "2023-03-31",
                 "cik": None,
                 "provider": "fmp",
-<<<<<<< HEAD
             }
         ),
         (
@@ -154,8 +153,6 @@
                 "date": "2021-06-30",
                 "provider": "sec",
                 "use_cache": False,
-=======
->>>>>>> 5cc5cce2
             }
         ),
     ],
@@ -249,13 +246,8 @@
 @pytest.mark.parametrize(
     "params",
     [
-<<<<<<< HEAD
         ({"symbol": "SPY", "provider": "fmp"}),
         ({"symbol": "QQQ", "provider": "fmp"}),
-=======
-        ({"symbol": "qqq", "provider": "fmp"}),
-        ({"symbol": "spy", "provider": "fmp"}),
->>>>>>> 5cc5cce2
     ],
 )
 @pytest.mark.integration
