import base64

import pytest
import requests
from extensions.tests.conftest import parametrize
from openbb_core.env import Env
from openbb_core.provider.utils.helpers import get_querystring


@pytest.fixture(scope="session")
def headers():
    userpass = f"{Env().API_USERNAME}:{Env().API_PASSWORD}"
    userpass_bytes = userpass.encode("ascii")
    base64_bytes = base64.b64encode(userpass_bytes)

    return {"Authorization": f"Basic {base64_bytes.decode('ascii')}"}


# pylint: disable=redefined-outer-name


@parametrize(
    "params",
    [
        ({"query": "", "provider": "fmp"}),
        (
            {
                "query": "vanguard",
                "provider": "tmx",
                "div_freq": "quarterly",
                "sort_by": "return_1y",
                "use_cache": False,
            }
        ),
    ],
)
@pytest.mark.integration
def test_etf_search(params, headers):
    params = {p: v for p, v in params.items() if v}

    query_str = get_querystring(params, [])
    url = f"http://0.0.0.0:8000/api/v1/etf/search?{query_str}"
    result = requests.get(url, headers=headers, timeout=10)
    assert isinstance(result, requests.Response)
    assert result.status_code == 200


@parametrize(
    "params",
    [
        (
            {
                "symbol": "IOO",
                "start_date": "2023-01-01",
                "end_date": "2023-06-06",
                "provider": "yfinance",
            }
        ),
        (
            {
                "symbol": "MISL",
                "start_date": "2023-01-01",
                "end_date": "2023-06-06",
                "provider": "yfinance",
            }
        ),
    ],
)
@pytest.mark.integration
def test_etf_historical(params, headers):
    params = {p: v for p, v in params.items() if v}

    query_str = get_querystring(params, [])
    url = f"http://0.0.0.0:8000/api/v1/etf/historical?{query_str}"
    result = requests.get(url, headers=headers, timeout=10)
    assert isinstance(result, requests.Response)
    assert result.status_code == 200


@parametrize(
    "params",
    [
        ({"symbol": "IOO", "provider": "fmp"}),
<<<<<<< HEAD
        ({"symbol": "XIU", "provider": "tmx", "use_cache": False}),
=======
        ({"symbol": "MISL", "provider": "fmp"}),
        ({"symbol": "QQQ", "provider": "yfinance"}),
>>>>>>> 6088c98c
    ],
)
@pytest.mark.integration
def test_etf_info(params, headers):
    params = {p: v for p, v in params.items() if v}

    query_str = get_querystring(params, [])
    url = f"http://0.0.0.0:8000/api/v1/etf/info?{query_str}"
    result = requests.get(url, headers=headers, timeout=10)
    assert isinstance(result, requests.Response)
    assert result.status_code == 200


@parametrize(
    "params",
    [
        ({"symbol": "IOO", "provider": "fmp"}),
        ({"symbol": "XIU", "provider": "tmx", "use_cache": False}),
    ],
)
@pytest.mark.integration
def test_etf_sectors(params, headers):
    params = {p: v for p, v in params.items() if v}

    query_str = get_querystring(params, [])
    url = f"http://0.0.0.0:8000/api/v1/etf/sectors?{query_str}"
    result = requests.get(url, headers=headers, timeout=10)
    assert isinstance(result, requests.Response)
    assert result.status_code == 200


@parametrize(
    "params",
    [
        ({"symbol": "QQQ", "cik": None, "provider": "fmp"}),
    ],
)
@pytest.mark.integration
def test_etf_holdings_date(params, headers):
    params = {p: v for p, v in params.items() if v}

    query_str = get_querystring(params, [])
    url = f"http://0.0.0.0:8000/api/v1/etf/holdings_date?{query_str}"
    result = requests.get(url, headers=headers, timeout=10)
    assert isinstance(result, requests.Response)
    assert result.status_code == 200


@parametrize(
    "params",
    [
        (
            {
                "symbol": "IOO",
                "date": "2023-03-31",
                "cik": None,
                "provider": "fmp",
            }
        ),
        (
            {
                "symbol": "VOO",
                "date": "2023-03-31",
                "cik": None,
                "provider": "fmp",
            }
        ),
        (
            {
                "symbol": "TQQQ",
                "date": None,
                "provider": "sec",
                "use_cache": False,
            }
        ),
        (
            {
                "symbol": "QQQ",
                "date": "2021-06-30",
                "provider": "sec",
                "use_cache": False,
            }
        ),
        (
            {
                "symbol": "XIU",
                "provider": "tmx",
                "use_cache": False,
            }
        ),
    ],
)
@pytest.mark.integration
def test_etf_holdings(params, headers):
    params = {p: v for p, v in params.items() if v}

    query_str = get_querystring(params, [])
    url = f"http://0.0.0.0:8000/api/v1/etf/holdings?{query_str}"
    result = requests.get(url, headers=headers, timeout=10)
    assert isinstance(result, requests.Response)
    assert result.status_code == 200


@parametrize(
    "params",
    [
        ({"symbol": "SPY,VOO,QQQ,IWM,IWN,GOVT,JNK", "provider": "fmp"}),
        ({"symbol": "SPY,VOO,QQQ,IWM,IWN,GOVT,JNK", "provider": "finviz"}),
    ],
)
@pytest.mark.integration
def test_etf_price_performance(params, headers):
    params = {p: v for p, v in params.items() if v}

    query_str = get_querystring(params, [])
    url = f"http://0.0.0.0:8000/api/v1/etf/price_performance?{query_str}"
    result = requests.get(url, headers=headers, timeout=10)
    assert isinstance(result, requests.Response)
    assert result.status_code == 200


@parametrize(
    "params",
    [
        ({"symbol": "IOO", "provider": "fmp"}),
        ({"symbol": "XIU", "use_cache": False, "provider": "tmx"}),
    ],
)
@pytest.mark.integration
def test_etf_countries(params, headers):
    params = {p: v for p, v in params.items() if v}

    query_str = get_querystring(params, [])
    url = f"http://0.0.0.0:8000/api/v1/etf/countries?{query_str}"
    result = requests.get(url, headers=headers, timeout=10)
    assert isinstance(result, requests.Response)
    assert result.status_code == 200


@parametrize(
    "params",
    [({"sort": "desc", "limit": 10})],
)
@pytest.mark.integration
def test_etf_discovery_gainers(params, headers):
    params = {p: v for p, v in params.items() if v}

    query_str = get_querystring(params, [])
    url = f"http://0.0.0.0:8000/api/v1/etf/discovery/gainers?{query_str}"
    result = requests.get(url, headers=headers, timeout=10)
    assert isinstance(result, requests.Response)
    assert result.status_code == 200


@parametrize(
    "params",
    [({"sort": "desc", "limit": 10})],
)
@pytest.mark.integration
def test_etf_discovery_losers(params, headers):
    params = {p: v for p, v in params.items() if v}

    query_str = get_querystring(params, [])
    url = f"http://0.0.0.0:8000/api/v1/etf/discovery/losers?{query_str}"
    result = requests.get(url, headers=headers, timeout=10)
    assert isinstance(result, requests.Response)
    assert result.status_code == 200


@parametrize(
    "params",
    [({"sort": "desc", "limit": 10})],
)
@pytest.mark.integration
def test_etf_discovery_active(params, headers):
    params = {p: v for p, v in params.items() if v}

    query_str = get_querystring(params, [])
    url = f"http://0.0.0.0:8000/api/v1/etf/discovery/active?{query_str}"
    result = requests.get(url, headers=headers, timeout=10)
    assert isinstance(result, requests.Response)
    assert result.status_code == 200


@parametrize(
    "params",
    [
        ({"symbol": "SPY", "provider": "fmp"}),
        ({"symbol": "QQQ", "provider": "fmp"}),
    ],
)
@pytest.mark.integration
def test_etf_holdings_performance(params, headers):
    params = {p: v for p, v in params.items() if v}

    query_str = get_querystring(params, [])
    url = f"http://0.0.0.0:8000/api/v1/etf/holdings_performance?{query_str}"
    result = requests.get(url, headers=headers, timeout=10)
    assert isinstance(result, requests.Response)
    assert result.status_code == 200<|MERGE_RESOLUTION|>--- conflicted
+++ resolved
@@ -81,12 +81,8 @@
     "params",
     [
         ({"symbol": "IOO", "provider": "fmp"}),
-<<<<<<< HEAD
         ({"symbol": "XIU", "provider": "tmx", "use_cache": False}),
-=======
-        ({"symbol": "MISL", "provider": "fmp"}),
         ({"symbol": "QQQ", "provider": "yfinance"}),
->>>>>>> 6088c98c
     ],
 )
 @pytest.mark.integration
