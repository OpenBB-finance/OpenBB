--- conflicted
+++ resolved
@@ -288,13 +288,8 @@
                 extra_params=kwargs,
                 info={
                     "base": {
-<<<<<<< HEAD
-                        "fmp": {"multiple_items_allowed": True},
-                        "polygon": {"multiple_items_allowed": True},
-=======
                         "fmp": {"multiple_items_allowed": True, "choices": None},
                         "polygon": {"multiple_items_allowed": True, "choices": None},
->>>>>>> 3e24fd6b
                     }
                 },
             )
