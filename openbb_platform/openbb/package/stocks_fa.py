--- conflicted
+++ resolved
@@ -10,10 +10,7 @@
 from openbb_core.app.static.decorators import validate
 from openbb_core.app.static.filters import filter_inputs
 from openbb_provider.abstract.data import Data
-<<<<<<< HEAD
 from pydantic import validate_call
-=======
->>>>>>> 5ea8bee7
 
 
 class ROUTER_stocks_fa(Container):
@@ -66,11 +63,7 @@
             int,
             OpenBBCustomParameter(description="The number of data entries to return."),
         ] = 12,
-<<<<<<< HEAD
         provider: Union[Literal["fmp", "intrinio", "polygon", "yfinance"], None] = None,
-=======
-        provider: Union[Literal["fmp", "intrinio", "polygon"], None] = None,
->>>>>>> 5ea8bee7
         **kwargs
     ) -> OBBject[List[Data]]:
         """Balance Sheet.
@@ -83,11 +76,7 @@
             Period of the data to return.
         limit : int
             The number of data entries to return.
-<<<<<<< HEAD
         provider : Union[Literal['fmp', 'intrinio', 'polygon', 'yfinance'], None]
-=======
-        provider : Union[Literal['fmp', 'intrinio', 'polygon'], None]
->>>>>>> 5ea8bee7
             The provider to use for the query, by default None.
             If None, the provider specified in defaults is selected or 'fmp' if there is
             no default.
@@ -135,11 +124,7 @@
         OBBject
             results : Union[List[BalanceSheet]]
                 Serializable results.
-<<<<<<< HEAD
             provider : Union[Literal['fmp', 'intrinio', 'polygon', 'yfinance'], None]
-=======
-            provider : Union[Literal['fmp', 'intrinio', 'polygon'], None]
->>>>>>> 5ea8bee7
                 Provider name.
             warnings : Optional[List[Warning_]]
                 List of warnings.
@@ -521,11 +506,7 @@
             int,
             OpenBBCustomParameter(description="The number of data entries to return."),
         ] = 12,
-<<<<<<< HEAD
         provider: Union[Literal["fmp", "intrinio", "polygon", "yfinance"], None] = None,
-=======
-        provider: Union[Literal["fmp", "intrinio", "polygon"], None] = None,
->>>>>>> 5ea8bee7
         **kwargs
     ) -> OBBject[List[Data]]:
         """Cash Flow Statement.
@@ -538,11 +519,7 @@
             Period of the data to return.
         limit : int
             The number of data entries to return.
-<<<<<<< HEAD
         provider : Union[Literal['fmp', 'intrinio', 'polygon', 'yfinance'], None]
-=======
-        provider : Union[Literal['fmp', 'intrinio', 'polygon'], None]
->>>>>>> 5ea8bee7
             The provider to use for the query, by default None.
             If None, the provider specified in defaults is selected or 'fmp' if there is
             no default.
@@ -590,11 +567,7 @@
         OBBject
             results : Union[List[CashFlowStatement]]
                 Serializable results.
-<<<<<<< HEAD
             provider : Union[Literal['fmp', 'intrinio', 'polygon', 'yfinance'], None]
-=======
-            provider : Union[Literal['fmp', 'intrinio', 'polygon'], None]
->>>>>>> 5ea8bee7
                 Provider name.
             warnings : Optional[List[Warning_]]
                 List of warnings.
@@ -1416,11 +1389,7 @@
             int,
             OpenBBCustomParameter(description="The number of data entries to return."),
         ] = 12,
-<<<<<<< HEAD
         provider: Union[Literal["fmp", "intrinio", "polygon", "yfinance"], None] = None,
-=======
-        provider: Union[Literal["fmp", "intrinio", "polygon"], None] = None,
->>>>>>> 5ea8bee7
         **kwargs
     ) -> OBBject[List[Data]]:
         """Income Statement.
@@ -1433,11 +1402,7 @@
             Period of the data to return.
         limit : int
             The number of data entries to return.
-<<<<<<< HEAD
         provider : Union[Literal['fmp', 'intrinio', 'polygon', 'yfinance'], None]
-=======
-        provider : Union[Literal['fmp', 'intrinio', 'polygon'], None]
->>>>>>> 5ea8bee7
             The provider to use for the query, by default None.
             If None, the provider specified in defaults is selected or 'fmp' if there is
             no default.
@@ -1485,11 +1450,7 @@
         OBBject
             results : Union[List[IncomeStatement]]
                 Serializable results.
-<<<<<<< HEAD
             provider : Union[Literal['fmp', 'intrinio', 'polygon', 'yfinance'], None]
-=======
-            provider : Union[Literal['fmp', 'intrinio', 'polygon'], None]
->>>>>>> 5ea8bee7
                 Provider name.
             warnings : Optional[List[Warning_]]
                 List of warnings.
