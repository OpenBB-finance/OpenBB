--- conflicted
+++ resolved
@@ -21,36 +21,6 @@
     /regulators
 
 Extensions:
-<<<<<<< HEAD
-    - commodity@1.2.3
-    - crypto@1.3.3
-    - currency@1.3.3
-    - derivatives@1.3.3
-    - economy@1.3.3
-    - equity@1.3.3
-    - etf@1.3.3
-    - fixedincome@1.3.3
-    - index@1.3.3
-    - news@1.3.3
-    - regulators@1.3.3
-
-    - benzinga@1.3.3
-    - bls@1.0.1
-    - cftc@1.0.1
-    - econdb@1.2.3
-    - federal_reserve@1.3.3
-    - fmp@1.3.3
-    - fred@1.3.3
-    - imf@1.0.0
-    - intrinio@1.3.3
-    - oecd@1.3.3
-    - polygon@1.3.3
-    - sec@1.3.3
-    - tiingo@1.3.3
-    - tradingeconomics@1.3.3
-    - us_eia@1.0.0b0
-    - yfinance@1.3.4    """
-=======
     - commodity@1.2.5
     - crypto@1.3.4
     - currency@1.3.4
@@ -77,8 +47,8 @@
     - sec@1.3.4
     - tiingo@1.3.4
     - tradingeconomics@1.3.4
+    - us_eia@1.0.0b0
     - yfinance@1.3.5    """
->>>>>>> 57c2b6ff
     # fmt: on
 
     def __repr__(self) -> str:
