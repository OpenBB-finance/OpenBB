--- conflicted
+++ resolved
@@ -20,32 +20,6 @@
     /regulators
 
 Extensions:
-<<<<<<< HEAD
-    - commodity@1.0.2
-    - crypto@1.1.4
-    - currency@1.1.4
-    - derivatives@1.1.4
-    - economy@1.1.4
-    - equity@1.1.4
-    - etf@1.1.4
-    - fixedincome@1.1.4
-    - index@1.1.4
-    - news@1.1.4
-    - regulators@1.1.4
-
-    - benzinga@1.1.4
-    - econdb@1.0.0
-    - federal_reserve@1.1.4
-    - fmp@1.1.4
-    - fred@1.1.4
-    - intrinio@1.1.4
-    - oecd@1.1.4
-    - polygon@1.1.4
-    - sec@1.1.4
-    - tiingo@1.1.4
-    - tradingeconomics@1.1.4
-    - yfinance@1.1.4    """
-=======
     - commodity@1.0.4
     - crypto@1.1.5
     - currency@1.1.5
@@ -69,7 +43,6 @@
     - tiingo@1.1.5
     - tradingeconomics@1.1.5
     - yfinance@1.1.5    """
->>>>>>> ca73a8b5
     # fmt: on
 
     def __repr__(self) -> str:
