--- conflicted
+++ resolved
@@ -97,15 +97,9 @@
             The date of the data.
         rate : Union[float]
             AMERIBOR rate.
-<<<<<<< HEAD
-        Example
-        --------
-
-=======
-
-        Example
-        -------
->>>>>>> f500231b
+
+        Example
+        -------
         >>> from openbb import obb
         >>> obb.fixedincome.ameribor()
         """  # noqa: E501
@@ -184,15 +178,9 @@
             The date of the data.
         rate : Union[float]
             ESTR rate.
-<<<<<<< HEAD
-        Example
-        --------
-
-=======
-
-        Example
-        -------
->>>>>>> f500231b
+
+        Example
+        -------
         >>> from openbb import obb
         >>> obb.fixedincome.estr()
         """  # noqa: E501
@@ -271,15 +259,9 @@
             The date of the data.
         rate : Union[float]
             FED rate.
-<<<<<<< HEAD
-        Example
-        --------
-
-=======
-
-        Example
-        -------
->>>>>>> f500231b
+
+        Example
+        -------
         >>> from openbb import obb
         >>> obb.fixedincome.fed()
         """  # noqa: E501
@@ -356,15 +338,9 @@
             The date of the data.
         rate : Union[float]
             IORB rate.
-<<<<<<< HEAD
-        Example
-        --------
-
-=======
-
-        Example
-        -------
->>>>>>> f500231b
+
+        Example
+        -------
         >>> from openbb import obb
         >>> obb.fixedincome.iorb()
         """  # noqa: E501
@@ -438,15 +414,9 @@
             Low projection of rates.
         central_tendency_low : Union[float]
             Central tendency of low projection of rates.
-<<<<<<< HEAD
-        Example
-        --------
-
-=======
-
-        Example
-        -------
->>>>>>> f500231b
+
+        Example
+        -------
         >>> from openbb import obb
         >>> obb.fixedincome.projections()
         """  # noqa: E501
@@ -521,15 +491,9 @@
             The date of the data.
         rate : Union[float]
             SOFR rate.
-<<<<<<< HEAD
-        Example
-        --------
-
-=======
-
-        Example
-        -------
->>>>>>> f500231b
+
+        Example
+        -------
         >>> from openbb import obb
         >>> obb.fixedincome.sofr()
         """  # noqa: E501
@@ -607,15 +571,9 @@
             The date of the data.
         rate : Union[float]
             SONIA rate.
-<<<<<<< HEAD
-        Example
-        --------
-
-=======
-
-        Example
-        -------
->>>>>>> f500231b
+
+        Example
+        -------
         >>> from openbb import obb
         >>> obb.fixedincome.sonia()
         """  # noqa: E501
@@ -709,15 +667,9 @@
             20 year treasury rate.
         year_30 : float
             30 year treasury rate.
-<<<<<<< HEAD
-        Example
-        --------
-
-=======
-
-        Example
-        -------
->>>>>>> f500231b
+
+        Example
+        -------
         >>> from openbb import obb
         >>> obb.fixedincome.treasury()
         """  # noqa: E501
@@ -787,15 +739,9 @@
             Maturity of the treasury rate in years.
         rate : float
             Associated rate given in decimal form (0.05 is 5%)
-<<<<<<< HEAD
-        Example
-        --------
-
-=======
-
-        Example
-        -------
->>>>>>> f500231b
+
+        Example
+        -------
         >>> from openbb import obb
         >>> obb.fixedincome.ycrv()
         """  # noqa: E501
