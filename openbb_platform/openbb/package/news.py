### THIS FILE IS AUTO-GENERATED. DO NOT EDIT. ###

import datetime
from typing import List, Literal, Optional, Union

from annotated_types import Ge
from openbb_core.app.model.field import OpenBBField
from openbb_core.app.model.obbject import OBBject
from openbb_core.app.static.container import Container
from openbb_core.app.static.utils.decorators import exception_handler, validate
from openbb_core.app.static.utils.filters import filter_inputs
from typing_extensions import Annotated


class ROUTER_news(Container):
    """/news
    company
    world
    """

    def __repr__(self) -> str:
        return self.__doc__ or ""

    @exception_handler
    @validate
    def company(
        self,
        symbol: Annotated[Union[str, None, List[Optional[str]]], OpenBBField(description="Symbol to get data for. Multiple comma separated items allowed for provider(s): benzinga, fmp, intrinio, polygon, tiingo, yfinance.")] = None,
        start_date: Annotated[Union[datetime.date, None, str], OpenBBField(description="Start date of the data, in YYYY-MM-DD format.")] = None,
        end_date: Annotated[Union[datetime.date, None, str], OpenBBField(description="End date of the data, in YYYY-MM-DD format.")] = None,
        limit: Annotated[Optional[Annotated[int, Ge(ge=0)]], OpenBBField(description="The number of data entries to return.")] = 2500,
        provider: Annotated[Optional[Literal["benzinga", "fmp", "intrinio", "polygon", "tiingo", "yfinance"]], OpenBBField(description="The provider to use, by default None. If None, the priority list configured in the settings is used. Default priority: benzinga, fmp, intrinio, polygon, tiingo, yfinance.")] = None,
        **kwargs
    ) -> OBBject:
        """Company News. Get news for one or more companies.

        Parameters
        ----------
        symbol : Union[str, None, List[Optional[str]]]
            Symbol to get data for. Multiple comma separated items allowed for provider(s): benzinga, fmp, intrinio, polygon, tiingo, yfinance.
        start_date : Union[date, None, str]
            Start date of the data, in YYYY-MM-DD format.
        end_date : Union[date, None, str]
            End date of the data, in YYYY-MM-DD format.
        limit : Optional[Annotated[int, Ge(ge=0)]]
            The number of data entries to return.
        provider : Optional[Literal['benzinga', 'fmp', 'intrinio', 'polygon', 'tiingo', 'yfinance']]
            The provider to use, by default None. If None, the priority list configured in the settings is used. Default priority: benzinga, fmp, intrinio, polygon, tiingo, yfinance.
        date : Optional[datetime.date]
            A specific date to get data for. (provider: benzinga)
        display : Literal['headline', 'abstract', 'full']
            Specify headline only (headline), headline + teaser (abstract), or headline + full body (full). (provider: benzinga)
        updated_since : Optional[int]
            Number of seconds since the news was updated. (provider: benzinga)
        published_since : Optional[int]
            Number of seconds since the news was published. (provider: benzinga)
        sort : Literal['id', 'created', 'updated']
            Key to sort the news by. (provider: benzinga)
        order : Literal['asc', 'desc']
            Order to sort the news by. (provider: benzinga);
            Sort order of the articles. (provider: polygon)
        isin : Optional[str]
            The company's ISIN. (provider: benzinga)
        cusip : Optional[str]
            The company's CUSIP. (provider: benzinga)
        channels : Optional[str]
            Channels of the news to retrieve. (provider: benzinga)
        topics : Optional[str]
            Topics of the news to retrieve. (provider: benzinga)
        authors : Optional[str]
            Authors of the news to retrieve. (provider: benzinga)
        content_types : Optional[str]
            Content types of the news to retrieve. (provider: benzinga)
        page : Optional[int]
            Page number of the results. Use in combination with limit. (provider: fmp)
        source : Optional[Union[Literal['yahoo', 'moody', 'moody_us_news', 'moody_us_press_releases'], str]]
            The source of the news article. (provider: intrinio);
            A comma-separated list of the domains requested. (provider: tiingo)
        sentiment : Optional[Literal['positive', 'neutral', 'negative']]
            Return news only from this source. (provider: intrinio)
        language : Optional[str]
            Filter by language. Unsupported for yahoo source. (provider: intrinio)
        topic : Optional[str]
            Filter by topic. Unsupported for yahoo source. (provider: intrinio)
        word_count_greater_than : Optional[int]
            News stories will have a word count greater than this value. Unsupported for yahoo source. (provider: intrinio)
        word_count_less_than : Optional[int]
            News stories will have a word count less than this value. Unsupported for yahoo source. (provider: intrinio)
        is_spam : Optional[bool]
            Filter whether it is marked as spam or not. Unsupported for yahoo source. (provider: intrinio)
        business_relevance_greater_than : Optional[float]
            News stories will have a business relevance score more than this value. Unsupported for yahoo source. Value is a decimal between 0 and 1. (provider: intrinio)
        business_relevance_less_than : Optional[float]
            News stories will have a business relevance score less than this value. Unsupported for yahoo source. Value is a decimal between 0 and 1. (provider: intrinio)
        offset : Optional[int]
            Page offset, used in conjunction with limit. (provider: tiingo)

        Returns
        -------
        OBBject
            results : List[CompanyNews]
                Serializable results.
            provider : Optional[Literal['benzinga', 'fmp', 'intrinio', 'polygon', 'tiingo', 'yfinance']]
                Provider name.
            warnings : Optional[List[Warning_]]
                List of warnings.
            chart : Optional[Chart]
                Chart object.
            extra : Dict[str, Any]
                Extra info.

        CompanyNews
        -----------
        date : datetime
            The date of the data. Here it is the published date of the article. 
        title : str
            Title of the article. 
        text : Optional[str]
            Text/body of the article. 
        images : Optional[List[Dict[str, str]]]
            Images associated with the article. 
        url : str
            URL to the article. 
        symbols : Optional[str]
            Symbols associated with the article. 
        id : Optional[str]
            Article ID. (provider: benzinga, intrinio, polygon)
        author : Optional[str]
            Author of the article. (provider: benzinga)
        teaser : Optional[str]
            Teaser of the news. (provider: benzinga)
        channels : Optional[str]
            Channels associated with the news. (provider: benzinga)
        stocks : Optional[str]
            Stocks associated with the news. (provider: benzinga)
        tags : Optional[str]
            Tags associated with the news. (provider: benzinga, polygon, tiingo)
        updated : Optional[datetime]
            Updated date of the news. (provider: benzinga)
        source : Optional[str]
            Name of the news source. (provider: fmp);
            The source of the news article. (provider: intrinio);
            Source of the article. (provider: polygon);
            News source. (provider: tiingo);
            Source of the news article (provider: yfinance)
        summary : Optional[str]
            The summary of the news article. (provider: intrinio)
        topics : Optional[str]
            The topics related to the news article. (provider: intrinio)
        word_count : Optional[int]
            The word count of the news article. (provider: intrinio)
        business_relevance : Optional[float]
             	How strongly correlated the news article is to the business (provider: intrinio)
        sentiment : Optional[str]
            The sentiment of the news article - i.e, negative, positive. (provider: intrinio)
        sentiment_confidence : Optional[float]
            The confidence score of the sentiment rating. (provider: intrinio)
        language : Optional[str]
            The language of the news article. (provider: intrinio)
        spam : Optional[bool]
            Whether the news article is spam. (provider: intrinio)
        copyright : Optional[str]
            The copyright notice of the news article. (provider: intrinio)
        security : Optional[IntrinioSecurity]
            The Intrinio Security object. Contains the security details related to the news article. (provider: intrinio)
        amp_url : Optional[str]
            AMP URL. (provider: polygon)
        publisher : Optional[PolygonPublisher]
            Publisher of the article. (provider: polygon)
        article_id : Optional[int]
            Unique ID of the news article. (provider: tiingo)
        crawl_date : Optional[datetime]
            Date the news article was crawled. (provider: tiingo)

        Examples
        --------
        >>> from openbb import obb
        >>> obb.news.company(provider='benzinga')
        >>> obb.news.company(limit=100, provider='benzinga')
        >>> # Get news on the specified dates.
        >>> obb.news.company(symbol='AAPL', start_date='2024-02-01', end_date='2024-02-07', provider='intrinio')
        >>> # Display the headlines of the news.
        >>> obb.news.company(symbol='AAPL', display='headline', provider='benzinga')
        >>> # Get news for multiple symbols.
        >>> obb.news.company(symbol='aapl,tsla', provider='fmp')
        >>> # Get news company's ISIN.
        >>> obb.news.company(symbol='NVDA', isin='US0378331005', provider='benzinga')
        """  # noqa: E501

        return self._run(
            "/news/company",
            **filter_inputs(
                provider_choices={
                    "provider": self._get_provider(
                        provider,
                        "news.company",
                        ("benzinga", "fmp", "intrinio", "polygon", "tiingo", "yfinance"),
                    )
                },
                standard_params={
                    "symbol": symbol,
                    "start_date": start_date,
                    "end_date": end_date,
                    "limit": limit,
                },
                extra_params=kwargs,
<<<<<<< HEAD
                info={
                    "symbol": {
                        "benzinga": {"multiple_items_allowed": True, "choices": None},
                        "fmp": {"multiple_items_allowed": True, "choices": None},
                        "intrinio": {"multiple_items_allowed": True, "choices": None},
                        "polygon": {"multiple_items_allowed": True, "choices": None},
                        "tiingo": {"multiple_items_allowed": True, "choices": None},
                        "yfinance": {"multiple_items_allowed": True, "choices": None},
                    },
                    "order": {
                        "polygon": {
                            "multiple_items_allowed": False,
                            "choices": ["asc", "desc"],
                        }
                    },
                    "source": {
                        "intrinio": {
                            "multiple_items_allowed": False,
                            "choices": [
                                "yahoo",
                                "moody",
                                "moody_us_news",
                                "moody_us_press_releases",
                            ],
                        }
                    },
                    "sentiment": {
                        "intrinio": {
                            "multiple_items_allowed": False,
                            "choices": ["positive", "neutral", "negative"],
                        }
                    },
                },
=======
                info={"symbol": {"benzinga": {"multiple_items_allowed": True, "choices": None}, "fmp": {"multiple_items_allowed": True, "choices": None}, "intrinio": {"multiple_items_allowed": True, "choices": None}, "polygon": {"multiple_items_allowed": True, "choices": None}, "tiingo": {"multiple_items_allowed": True, "choices": None}, "yfinance": {"multiple_items_allowed": True, "choices": None}}, "order": {"polygon": {"multiple_items_allowed": False, "choices": ["asc", "desc"]}}, "source": {"intrinio": {"multiple_items_allowed": False, "choices": ["yahoo", "moody", "moody_us_news", "moody_us_press_releases"]}}, "sentiment": {"intrinio": {"multiple_items_allowed": False, "choices": ["positive", "neutral", "negative"]}}},
>>>>>>> 4bc5cd08
            )
        )

    @exception_handler
    @validate
    def world(
        self,
        limit: Annotated[int, OpenBBField(description="The number of data entries to return. The number of articles to return.")] = 2500,
        start_date: Annotated[Union[datetime.date, None, str], OpenBBField(description="Start date of the data, in YYYY-MM-DD format.")] = None,
        end_date: Annotated[Union[datetime.date, None, str], OpenBBField(description="End date of the data, in YYYY-MM-DD format.")] = None,
        provider: Annotated[Optional[Literal["benzinga", "fmp", "intrinio", "tiingo"]], OpenBBField(description="The provider to use, by default None. If None, the priority list configured in the settings is used. Default priority: benzinga, fmp, intrinio, tiingo.")] = None,
        **kwargs
    ) -> OBBject:
        """World News. Global news data.

        Parameters
        ----------
        limit : int
            The number of data entries to return. The number of articles to return.
        start_date : Union[date, None, str]
            Start date of the data, in YYYY-MM-DD format.
        end_date : Union[date, None, str]
            End date of the data, in YYYY-MM-DD format.
        provider : Optional[Literal['benzinga', 'fmp', 'intrinio', 'tiingo']]
            The provider to use, by default None. If None, the priority list configured in the settings is used. Default priority: benzinga, fmp, intrinio, tiingo.
        date : Optional[datetime.date]
            A specific date to get data for. (provider: benzinga)
        display : Literal['headline', 'abstract', 'full']
            Specify headline only (headline), headline + teaser (abstract), or headline + full body (full). (provider: benzinga)
        updated_since : Optional[int]
            Number of seconds since the news was updated. (provider: benzinga)
        published_since : Optional[int]
            Number of seconds since the news was published. (provider: benzinga)
        sort : Literal['id', 'created', 'updated']
            Key to sort the news by. (provider: benzinga)
        order : Literal['asc', 'desc']
            Order to sort the news by. (provider: benzinga)
        isin : Optional[str]
            The ISIN of the news to retrieve. (provider: benzinga)
        cusip : Optional[str]
            The CUSIP of the news to retrieve. (provider: benzinga)
        channels : Optional[str]
            Channels of the news to retrieve. (provider: benzinga)
        topics : Optional[str]
            Topics of the news to retrieve. (provider: benzinga)
        authors : Optional[str]
            Authors of the news to retrieve. (provider: benzinga)
        content_types : Optional[str]
            Content types of the news to retrieve. (provider: benzinga)
        source : Optional[Union[Literal['yahoo', 'moody', 'moody_us_news', 'moody_us_press_releases'], str]]
            The source of the news article. (provider: intrinio);
            A comma-separated list of the domains requested. (provider: tiingo)
        sentiment : Optional[Literal['positive', 'neutral', 'negative']]
            Return news only from this source. (provider: intrinio)
        language : Optional[str]
            Filter by language. Unsupported for yahoo source. (provider: intrinio)
        topic : Optional[str]
            Filter by topic. Unsupported for yahoo source. (provider: intrinio)
        word_count_greater_than : Optional[int]
            News stories will have a word count greater than this value. Unsupported for yahoo source. (provider: intrinio)
        word_count_less_than : Optional[int]
            News stories will have a word count less than this value. Unsupported for yahoo source. (provider: intrinio)
        is_spam : Optional[bool]
            Filter whether it is marked as spam or not. Unsupported for yahoo source. (provider: intrinio)
        business_relevance_greater_than : Optional[float]
            News stories will have a business relevance score more than this value. Unsupported for yahoo source. Value is a decimal between 0 and 1. (provider: intrinio)
        business_relevance_less_than : Optional[float]
            News stories will have a business relevance score less than this value. Unsupported for yahoo source. Value is a decimal between 0 and 1. (provider: intrinio)
        offset : Optional[int]
            Page offset, used in conjunction with limit. (provider: tiingo)

        Returns
        -------
        OBBject
            results : List[WorldNews]
                Serializable results.
            provider : Optional[Literal['benzinga', 'fmp', 'intrinio', 'tiingo']]
                Provider name.
            warnings : Optional[List[Warning_]]
                List of warnings.
            chart : Optional[Chart]
                Chart object.
            extra : Dict[str, Any]
                Extra info.

        WorldNews
        ---------
        date : datetime
            The date of the data. The published date of the article. 
        title : str
            Title of the article. 
        images : Optional[List[Dict[str, str]]]
            Images associated with the article. 
        text : Optional[str]
            Text/body of the article. 
        url : Optional[str]
            URL to the article. 
        id : Optional[str]
            Article ID. (provider: benzinga, intrinio)
        author : Optional[str]
            Author of the news. (provider: benzinga)
        teaser : Optional[str]
            Teaser of the news. (provider: benzinga)
        channels : Optional[str]
            Channels associated with the news. (provider: benzinga)
        stocks : Optional[str]
            Stocks associated with the news. (provider: benzinga)
        tags : Optional[str]
            Tags associated with the news. (provider: benzinga, tiingo)
        updated : Optional[datetime]
            Updated date of the news. (provider: benzinga)
        site : Optional[str]
            News source. (provider: fmp, tiingo)
        source : Optional[str]
            The source of the news article. (provider: intrinio)
        summary : Optional[str]
            The summary of the news article. (provider: intrinio)
        topics : Optional[str]
            The topics related to the news article. (provider: intrinio)
        word_count : Optional[int]
            The word count of the news article. (provider: intrinio)
        business_relevance : Optional[float]
             	How strongly correlated the news article is to the business (provider: intrinio)
        sentiment : Optional[str]
            The sentiment of the news article - i.e, negative, positive. (provider: intrinio)
        sentiment_confidence : Optional[float]
            The confidence score of the sentiment rating. (provider: intrinio)
        language : Optional[str]
            The language of the news article. (provider: intrinio)
        spam : Optional[bool]
            Whether the news article is spam. (provider: intrinio)
        copyright : Optional[str]
            The copyright notice of the news article. (provider: intrinio)
        company : Optional[IntrinioCompany]
            The Intrinio Company object. Contains details company reference data. (provider: intrinio)
        security : Optional[IntrinioSecurity]
            The Intrinio Security object. Contains the security details related to the news article. (provider: intrinio)
        symbols : Optional[str]
            Ticker tagged in the fetched news. (provider: tiingo)
        article_id : Optional[int]
            Unique ID of the news article. (provider: tiingo)
        crawl_date : Optional[datetime]
            Date the news article was crawled. (provider: tiingo)

        Examples
        --------
        >>> from openbb import obb
        >>> obb.news.world(provider='fmp')
        >>> obb.news.world(limit=100, provider='intrinio')
        >>> # Get news on the specified dates.
        >>> obb.news.world(start_date='2024-02-01', end_date='2024-02-07', provider='intrinio')
        >>> # Display the headlines of the news.
        >>> obb.news.world(display='headline', provider='benzinga')
        >>> # Get news by topics.
        >>> obb.news.world(topics='finance', provider='benzinga')
        >>> # Get news by source using 'tingo' as provider.
        >>> obb.news.world(provider='tiingo', source='bloomberg')
        """  # noqa: E501

        return self._run(
            "/news/world",
            **filter_inputs(
                provider_choices={
                    "provider": self._get_provider(
                        provider,
                        "news.world",
                        ("benzinga", "fmp", "intrinio", "tiingo"),
                    )
                },
                standard_params={
                    "limit": limit,
                    "start_date": start_date,
                    "end_date": end_date,
                },
                extra_params=kwargs,
            )
        )<|MERGE_RESOLUTION|>--- conflicted
+++ resolved
@@ -204,43 +204,7 @@
                     "limit": limit,
                 },
                 extra_params=kwargs,
-<<<<<<< HEAD
-                info={
-                    "symbol": {
-                        "benzinga": {"multiple_items_allowed": True, "choices": None},
-                        "fmp": {"multiple_items_allowed": True, "choices": None},
-                        "intrinio": {"multiple_items_allowed": True, "choices": None},
-                        "polygon": {"multiple_items_allowed": True, "choices": None},
-                        "tiingo": {"multiple_items_allowed": True, "choices": None},
-                        "yfinance": {"multiple_items_allowed": True, "choices": None},
-                    },
-                    "order": {
-                        "polygon": {
-                            "multiple_items_allowed": False,
-                            "choices": ["asc", "desc"],
-                        }
-                    },
-                    "source": {
-                        "intrinio": {
-                            "multiple_items_allowed": False,
-                            "choices": [
-                                "yahoo",
-                                "moody",
-                                "moody_us_news",
-                                "moody_us_press_releases",
-                            ],
-                        }
-                    },
-                    "sentiment": {
-                        "intrinio": {
-                            "multiple_items_allowed": False,
-                            "choices": ["positive", "neutral", "negative"],
-                        }
-                    },
-                },
-=======
                 info={"symbol": {"benzinga": {"multiple_items_allowed": True, "choices": None}, "fmp": {"multiple_items_allowed": True, "choices": None}, "intrinio": {"multiple_items_allowed": True, "choices": None}, "polygon": {"multiple_items_allowed": True, "choices": None}, "tiingo": {"multiple_items_allowed": True, "choices": None}, "yfinance": {"multiple_items_allowed": True, "choices": None}}, "order": {"polygon": {"multiple_items_allowed": False, "choices": ["asc", "desc"]}}, "source": {"intrinio": {"multiple_items_allowed": False, "choices": ["yahoo", "moody", "moody_us_news", "moody_us_press_releases"]}}, "sentiment": {"intrinio": {"multiple_items_allowed": False, "choices": ["positive", "neutral", "negative"]}}},
->>>>>>> 4bc5cd08
             )
         )
 
