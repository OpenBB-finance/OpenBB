### THIS FILE IS AUTO-GENERATED. DO NOT EDIT. ###

from typing import Literal, Optional

from annotated_types import Ge
from openbb_core.app.model.custom_parameter import OpenBBCustomParameter
from openbb_core.app.model.obbject import OBBject
from openbb_core.app.static.container import Container
from openbb_core.app.static.utils.decorators import validate
from openbb_core.app.static.utils.filters import filter_inputs
from typing_extensions import Annotated


class ROUTER_news(Container):
    """/news
    company
    sector
    world
    """

    def __repr__(self) -> str:
        return self.__doc__ or ""

    @validate
    def company(
        self,
        symbols: Annotated[
            str,
            OpenBBCustomParameter(
                description=" Here it is a separated list of symbols."
            ),
        ],
        limit: Annotated[
            Optional[Annotated[int, Ge(ge=0)]],
            OpenBBCustomParameter(description="The number of data entries to return."),
        ] = 20,
        provider: Optional[
<<<<<<< HEAD
            Literal[
                "benzinga",
                "fmp",
                "intrinio",
                "polygon",
                "tiingo",
                "tmx",
                "ultima",
                "yfinance",
            ]
=======
            Literal["benzinga", "fmp", "intrinio", "polygon", "tiingo", "yfinance"]
>>>>>>> 237defad
        ] = None,
        **kwargs
    ) -> OBBject:
        """Company News. Get news for one or more companies.

        Parameters
        ----------
        symbols : str
             Here it is a separated list of symbols.
        limit : Optional[Annotated[int, Ge(ge=0)]]
            The number of data entries to return.
        provider : Optional[Literal['benzinga', 'fmp', 'intrinio', 'polygon', 'tiing...
            The provider to use for the query, by default None.
            If None, the provider specified in defaults is selected or 'benzinga' if there is
            no default.
        display : Literal['headline', 'abstract', 'full']
            Specify headline only (headline), headline + teaser (abstract), or headline + full body (full). (provider: benzinga)
        date : Optional[str]
            Date of the news to retrieve. (provider: benzinga)
        start_date : Optional[str]
            Start date of the news to retrieve. (provider: benzinga)
        end_date : Optional[str]
            End date of the news to retrieve. (provider: benzinga)
        updated_since : Optional[int]
            Number of seconds since the news was updated. (provider: benzinga)
        published_since : Optional[int]
            Number of seconds since the news was published. (provider: benzinga)
        sort : Literal['id', 'created', 'updated']
            Key to sort the news by. (provider: benzinga)
        order : Optional[Literal['asc', 'desc']]
            Order to sort the news by. (provider: benzinga);
            Sort order of the articles. (provider: polygon)
        isin : Optional[str]
            The ISIN of the news to retrieve. (provider: benzinga)
        cusip : Optional[str]
            The CUSIP of the news to retrieve. (provider: benzinga)
        channels : Optional[str]
            Channels of the news to retrieve. (provider: benzinga)
        topics : Optional[str]
            Topics of the news to retrieve. (provider: benzinga)
        authors : Optional[str]
            Authors of the news to retrieve. (provider: benzinga)
        content_types : Optional[str]
            Content types of the news to retrieve. (provider: benzinga)
        page : Optional[int]
            Page number of the results. Use in combination with limit. (provider: fmp);
            The page number to start from. Use with limit. (provider: tmx)
        published_utc : Optional[str]
            Date query to fetch articles. Supports operators <, <=, >, >= (provider: polygon)
        source : Optional[str]
            A comma-separated list of the domains requested. (provider: tiingo)

        Returns
        -------
        OBBject
            results : List[CompanyNews]
                Serializable results.
<<<<<<< HEAD
            provider : Optional[Literal['benzinga', 'fmp', 'intrinio', 'polygon', 'tiingo', 'tmx', 'ultima', 'yfinance']]
=======
            provider : Optional[Literal['benzinga', 'fmp', 'intrinio', 'polygon', 'tiingo', 'yfinance']]
>>>>>>> 237defad
                Provider name.
            warnings : Optional[List[Warning_]]
                List of warnings.
            chart : Optional[Chart]
                Chart object.
            extra: Dict[str, Any]
                Extra info.

        CompanyNews
        -----------
        symbols : str
             Here it is a separated list of symbols.
        date : datetime
            The date of the data. Here it is the date of the news.
        title : str
            Title of the news.
        image : Optional[str]
            Image URL of the news.
        text : Optional[str]
            Text/body of the news.
        url : str
            URL of the news.
        id : Optional[str]
            Article ID. (provider: benzinga, intrinio, polygon)
        author : Optional[str]
            Author of the article. (provider: benzinga, polygon)
        teaser : Optional[str]
            Teaser of the news. (provider: benzinga)
        images : Optional[Union[List[Dict[str, str]], List[str], str]]
            URL to the images of the news. (provider: benzinga, fmp)
        channels : Optional[str]
            Channels associated with the news. (provider: benzinga)
        stocks : Optional[str]
            Stocks associated with the news. (provider: benzinga)
        tags : Optional[str]
            Tags associated with the news. (provider: benzinga, tiingo)
        updated : Optional[datetime]
            Updated date of the news. (provider: benzinga)
        site : Optional[str]
            Name of the news source. (provider: fmp);
            News source. (provider: tiingo)
        amp_url : Optional[str]
            AMP URL. (provider: polygon)
        image_url : Optional[str]
            Image URL. (provider: polygon)
        keywords : Optional[List[str]]
            Keywords in the article (provider: polygon)
        publisher : Optional[Union[openbb_polygon.models.company_news.PolygonPublisher, str]]
<<<<<<< HEAD
            Publisher of the article. (provider: polygon, ultima, yfinance)
=======
            Publisher of the article. (provider: polygon, yfinance)
>>>>>>> 237defad
        article_id : Optional[int]
            Unique ID of the news article. (provider: tiingo)
        crawl_date : Optional[datetime]
            Date the news article was crawled. (provider: tiingo)
<<<<<<< HEAD
        source : Optional[str]
            Source of the news. (provider: tmx)
        risk_category : Optional[str]
            Risk category of the news. (provider: ultima)
=======
>>>>>>> 237defad
        uuid : Optional[str]
            Unique identifier for the news article (provider: yfinance)
        type : Optional[str]
            Type of the news article (provider: yfinance)
        thumbnail : Optional[List]
            Thumbnail related data to the ticker news article. (provider: yfinance)

        Example
        -------
        >>> from openbb import obb
        >>> obb.news.company(symbols="AAPL,MSFT", limit=20)
        """  # noqa: E501

        return self._run(
            "/news/company",
            **filter_inputs(
                provider_choices={
                    "provider": provider,
                },
                standard_params={
                    "symbols": symbols,
                    "limit": limit,
                },
                extra_params=kwargs,
            )
        )

    @validate
    def sector(
        self,
        sectors: Annotated[
            str, OpenBBCustomParameter(description="A coma separated list of sectors.")
        ],
        limit: Annotated[
            int,
            OpenBBCustomParameter(
                description="The number of data entries to return. Here it is the no. of articles to return."
            ),
        ] = 20,
        provider: Optional[Literal["ultima"]] = None,
        **kwargs
    ) -> OBBject:
        """Sector News. Get news for one or more sectors.

        Parameters
        ----------
        sectors : str
            A coma separated list of sectors.
        limit : int
            The number of data entries to return. Here it is the no. of articles to return.
        provider : Optional[Literal['ultima']]
            The provider to use for the query, by default None.
            If None, the provider specified in defaults is selected or 'ultima' if there is
            no default.

        Returns
        -------
        OBBject
            results : List[SectorNews]
                Serializable results.
            provider : Optional[Literal['ultima']]
                Provider name.
            warnings : Optional[List[Warning_]]
                List of warnings.
            chart : Optional[Chart]
                Chart object.
            extra: Dict[str, Any]
                Extra info.

        SectorNews
        ----------
        date : datetime
            The date of the data. Here it is the published date of the news.
        title : str
            Title of the news.
        images : Optional[List[Dict[str, str]]]
            Images associated with the news.
        text : Optional[str]
            Text/body of the news.
        url : Optional[str]
            URL of the news.
        publisher : Optional[str]
            Publisher of the news. (provider: ultima)
        risk_category : Optional[str]
            Risk category of the news. (provider: ultima)

        Example
        -------
        >>> from openbb import obb
        >>> obb.news.sector(sectors="TEST_STRING", limit=20)
        """  # noqa: E501

        return self._run(
            "/news/sector",
            **filter_inputs(
                provider_choices={
                    "provider": provider,
                },
                standard_params={
                    "sectors": sectors,
                    "limit": limit,
                },
                extra_params=kwargs,
            )
        )

    @validate
    def world(
        self,
        limit: Annotated[
            int,
            OpenBBCustomParameter(
                description="The number of data entries to return. Here its the no. of articles to return."
            ),
        ] = 20,
        provider: Optional[
            Literal["benzinga", "biztoc", "fmp", "intrinio", "tiingo"]
        ] = None,
        **kwargs
    ) -> OBBject:
        """World News. Global news data.

        Parameters
        ----------
        limit : int
            The number of data entries to return. Here its the no. of articles to return.
        provider : Optional[Literal['benzinga', 'biztoc', 'fmp', 'intrinio', 'tiingo...
            The provider to use for the query, by default None.
            If None, the provider specified in defaults is selected or 'benzinga' if there is
            no default.
        display : Literal['headline', 'abstract', 'full']
            Specify headline only (headline), headline + teaser (abstract), or headline + full body (full). (provider: benzinga)
        date : Optional[str]
            Date of the news to retrieve. (provider: benzinga)
        start_date : Optional[str]
            Start date of the news to retrieve. (provider: benzinga)
        end_date : Optional[str]
            End date of the news to retrieve. (provider: benzinga)
        updated_since : Optional[int]
            Number of seconds since the news was updated. (provider: benzinga)
        published_since : Optional[int]
            Number of seconds since the news was published. (provider: benzinga)
        sort : Literal['id', 'created', 'updated']
            Key to sort the news by. (provider: benzinga)
        order : Literal['asc', 'desc']
            Order to sort the news by. (provider: benzinga)
        isin : Optional[str]
            The ISIN of the news to retrieve. (provider: benzinga)
        cusip : Optional[str]
            The CUSIP of the news to retrieve. (provider: benzinga)
        channels : Optional[str]
            Channels of the news to retrieve. (provider: benzinga)
        topics : Optional[str]
            Topics of the news to retrieve. (provider: benzinga)
        authors : Optional[str]
            Authors of the news to retrieve. (provider: benzinga)
        content_types : Optional[str]
            Content types of the news to retrieve. (provider: benzinga)
        filter : Literal['crypto', 'hot', 'latest', 'main', 'media', 'source', 'tag']
            Filter by type of news. (provider: biztoc)
        source : Optional[str]
            Filter by a specific publisher. Only valid when filter is set to source. (provider: biztoc);
            A comma-separated list of the domains requested. (provider: tiingo)
        tag : Optional[str]
            Tag, topic, to filter articles by. Only valid when filter is set to tag. (provider: biztoc)
        term : Optional[str]
            Search term to filter articles by. This overrides all other filters. (provider: biztoc)

        Returns
        -------
        OBBject
            results : List[WorldNews]
                Serializable results.
            provider : Optional[Literal['benzinga', 'biztoc', 'fmp', 'intrinio', 'tiingo']]
                Provider name.
            warnings : Optional[List[Warning_]]
                List of warnings.
            chart : Optional[Chart]
                Chart object.
            extra: Dict[str, Any]
                Extra info.

        WorldNews
        ---------
        date : datetime
            The date of the data. Here it is the published date of the news.
        title : str
            Title of the news.
        images : Optional[List[Dict[str, str]]]
            Images associated with the news.
        text : Optional[str]
            Text/body of the news.
        url : Optional[str]
            URL of the news.
        id : Optional[str]
            Article ID. (provider: benzinga, biztoc, intrinio)
        author : Optional[str]
            Author of the news. (provider: benzinga)
        teaser : Optional[str]
            Teaser of the news. (provider: benzinga)
        channels : Optional[str]
            Channels associated with the news. (provider: benzinga)
        stocks : Optional[str]
            Stocks associated with the news. (provider: benzinga)
        tags : Optional[Union[str, List[str]]]
            Tags associated with the news. (provider: benzinga, biztoc, tiingo)
        updated : Optional[datetime]
            Updated date of the news. (provider: benzinga)
        favicon : Optional[str]
            Icon image for the source of the article. (provider: biztoc)
        score : Optional[float]
            Search relevance score for the article. (provider: biztoc)
        site : Optional[str]
            News source. (provider: fmp, tiingo)
        company : Optional[Dict[str, Any]]
            Company details related to the news article. (provider: intrinio)
        symbols : Optional[str]
            Ticker tagged in the fetched news. (provider: tiingo)
        article_id : Optional[int]
            Unique ID of the news article. (provider: tiingo)
        crawl_date : Optional[datetime]
            Date the news article was crawled. (provider: tiingo)

        Example
        -------
        >>> from openbb import obb
        >>> obb.news.world(limit=20)
        """  # noqa: E501

        return self._run(
            "/news/world",
            **filter_inputs(
                provider_choices={
                    "provider": provider,
                },
                standard_params={
                    "limit": limit,
                },
                extra_params=kwargs,
            )
        )<|MERGE_RESOLUTION|>--- conflicted
+++ resolved
@@ -35,20 +35,7 @@
             OpenBBCustomParameter(description="The number of data entries to return."),
         ] = 20,
         provider: Optional[
-<<<<<<< HEAD
-            Literal[
-                "benzinga",
-                "fmp",
-                "intrinio",
-                "polygon",
-                "tiingo",
-                "tmx",
-                "ultima",
-                "yfinance",
-            ]
-=======
             Literal["benzinga", "fmp", "intrinio", "polygon", "tiingo", "yfinance"]
->>>>>>> 237defad
         ] = None,
         **kwargs
     ) -> OBBject:
@@ -106,11 +93,7 @@
         OBBject
             results : List[CompanyNews]
                 Serializable results.
-<<<<<<< HEAD
-            provider : Optional[Literal['benzinga', 'fmp', 'intrinio', 'polygon', 'tiingo', 'tmx', 'ultima', 'yfinance']]
-=======
             provider : Optional[Literal['benzinga', 'fmp', 'intrinio', 'polygon', 'tiingo', 'yfinance']]
->>>>>>> 237defad
                 Provider name.
             warnings : Optional[List[Warning_]]
                 List of warnings.
@@ -159,22 +142,11 @@
         keywords : Optional[List[str]]
             Keywords in the article (provider: polygon)
         publisher : Optional[Union[openbb_polygon.models.company_news.PolygonPublisher, str]]
-<<<<<<< HEAD
-            Publisher of the article. (provider: polygon, ultima, yfinance)
-=======
             Publisher of the article. (provider: polygon, yfinance)
->>>>>>> 237defad
         article_id : Optional[int]
             Unique ID of the news article. (provider: tiingo)
         crawl_date : Optional[datetime]
             Date the news article was crawled. (provider: tiingo)
-<<<<<<< HEAD
-        source : Optional[str]
-            Source of the news. (provider: tmx)
-        risk_category : Optional[str]
-            Risk category of the news. (provider: ultima)
-=======
->>>>>>> 237defad
         uuid : Optional[str]
             Unique identifier for the news article (provider: yfinance)
         type : Optional[str]
