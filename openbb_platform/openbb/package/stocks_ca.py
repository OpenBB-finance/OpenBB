--- conflicted
+++ resolved
@@ -73,15 +73,9 @@
             Symbol representing the entity requested in the data.
         peers_list : List[str]
             A list of stock peers based on sector, exchange and market cap.
-<<<<<<< HEAD
-        Example
-        --------
-
-=======
 
         Example
         -------
->>>>>>> f500231b
         >>> from openbb import obb
         >>> obb.stocks.ca.peers(symbol=AAPL)
         """  # noqa: E501
