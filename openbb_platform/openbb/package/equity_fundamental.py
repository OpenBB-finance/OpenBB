### THIS FILE IS AUTO-GENERATED. DO NOT EDIT. ###

import datetime
from typing import List, Literal, Optional, Union
from warnings import simplefilter, warn

from annotated_types import Ge
from openbb_core.app.deprecation import OpenBBDeprecationWarning
from openbb_core.app.model.custom_parameter import OpenBBCustomParameter
from openbb_core.app.model.obbject import OBBject
from openbb_core.app.static.container import Container
from openbb_core.app.static.utils.decorators import exception_handler, validate
from openbb_core.app.static.utils.filters import filter_inputs
from typing_extensions import Annotated, deprecated


class ROUTER_equity_fundamental(Container):
    """/equity/fundamental
    balance
    balance_growth
    cash
    cash_growth
    dividends
    employee_count
    filings
    historical_attributes
    historical_eps
    historical_splits
    income
    income_growth
    latest_attributes
    management
    management_compensation
    metrics
    multiples
    overview
    ratios
    reported_financials
    revenue_per_geography
    revenue_per_segment
    search_attributes
    trailing_dividend_yield
    transcript
    """

    def __repr__(self) -> str:
        return self.__doc__ or ""

    @exception_handler
    @validate
    def balance(
        self,
        symbol: Annotated[
            str, OpenBBCustomParameter(description="Symbol to get data for.")
        ],
        period: Annotated[
            str, OpenBBCustomParameter(description="Time period of the data to return.")
        ] = "annual",
        limit: Annotated[
            Optional[Annotated[int, Ge(ge=0)]],
            OpenBBCustomParameter(description="The number of data entries to return."),
        ] = 5,
        provider: Optional[Literal["fmp", "intrinio", "polygon", "yfinance"]] = None,
        **kwargs
    ) -> OBBject:
        """Get the balance sheet for a given company.

        Parameters
        ----------
        symbol : str
            Symbol to get data for.
        period : str
            Time period of the data to return.
        limit : Optional[Annotated[int, Ge(ge=0)]]
            The number of data entries to return.
        provider : Optional[Literal['fmp', 'intrinio', 'polygon', 'yfinance']]
            The provider to use for the query, by default None.
            If None, the provider specified in defaults is selected or 'fmp' if there is
            no default.
        fiscal_year : Optional[int]
            The specific fiscal year.  Reports do not go beyond 2008. (provider: intrinio)
        filing_date : Optional[datetime.date]
            Filing date of the financial statement. (provider: polygon)
        filing_date_lt : Optional[datetime.date]
            Filing date less than the given date. (provider: polygon)
        filing_date_lte : Optional[datetime.date]
            Filing date less than or equal to the given date. (provider: polygon)
        filing_date_gt : Optional[datetime.date]
            Filing date greater than the given date. (provider: polygon)
        filing_date_gte : Optional[datetime.date]
            Filing date greater than or equal to the given date. (provider: polygon)
        period_of_report_date : Optional[datetime.date]
            Period of report date of the financial statement. (provider: polygon)
        period_of_report_date_lt : Optional[datetime.date]
            Period of report date less than the given date. (provider: polygon)
        period_of_report_date_lte : Optional[datetime.date]
            Period of report date less than or equal to the given date. (provider: polygon)
        period_of_report_date_gt : Optional[datetime.date]
            Period of report date greater than the given date. (provider: polygon)
        period_of_report_date_gte : Optional[datetime.date]
            Period of report date greater than or equal to the given date. (provider: polygon)
        include_sources : bool
            Whether to include the sources of the financial statement. (provider: polygon)
        order : Optional[Literal['asc', 'desc']]
            Order of the financial statement. (provider: polygon)
        sort : Optional[Literal['filing_date', 'period_of_report_date']]
            Sort of the financial statement. (provider: polygon)

        Returns
        -------
        OBBject
            results : List[BalanceSheet]
                Serializable results.
            provider : Optional[Literal['fmp', 'intrinio', 'polygon', 'yfinance']]
                Provider name.
            warnings : Optional[List[Warning_]]
                List of warnings.
            chart : Optional[Chart]
                Chart object.
            extra: Dict[str, Any]
                Extra info.

        BalanceSheet
        ------------
        period_ending : date
            The end date of the reporting period.
        fiscal_period : Optional[str]
            The fiscal period of the report.
        fiscal_year : Optional[int]
            The fiscal year of the fiscal period.
        filing_date : Optional[date]
            The date when the filing was made. (provider: fmp)
        accepted_date : Optional[datetime]
            The date and time when the filing was accepted. (provider: fmp)
        reported_currency : Optional[str]
            The currency in which the balance sheet was reported. (provider: fmp, intrinio)
        cash_and_cash_equivalents : Optional[float]
            Cash and cash equivalents. (provider: fmp, intrinio)
        short_term_investments : Optional[float]
            Short term investments. (provider: fmp, intrinio)
        cash_and_short_term_investments : Optional[float]
            Cash and short term investments. (provider: fmp)
        net_receivables : Optional[float]
            Net receivables. (provider: fmp)
        inventory : Optional[Union[float, int]]
            Inventory. (provider: fmp, polygon)
        other_current_assets : Optional[Union[float, int]]
            Other current assets. (provider: fmp, intrinio, polygon)
        total_current_assets : Optional[Union[float, int]]
            Total current assets. (provider: fmp, intrinio, polygon)
        plant_property_equipment_net : Optional[float]
            Plant property equipment net. (provider: fmp, intrinio)
        goodwill : Optional[float]
            Goodwill. (provider: fmp, intrinio)
        intangible_assets : Optional[Union[float, int]]
            Intangible assets. (provider: fmp, intrinio, polygon)
        goodwill_and_intangible_assets : Optional[float]
            Goodwill and intangible assets. (provider: fmp)
        long_term_investments : Optional[float]
            Long term investments. (provider: fmp, intrinio)
        tax_assets : Optional[float]
            Tax assets. (provider: fmp)
        other_non_current_assets : Optional[Union[float, int]]
            Other non current assets. (provider: fmp, polygon)
        non_current_assets : Optional[float]
            Total non current assets. (provider: fmp)
        other_assets : Optional[float]
            Other assets. (provider: fmp, intrinio)
        total_assets : Optional[Union[float, int]]
            Total assets. (provider: fmp, intrinio, polygon)
        accounts_payable : Optional[Union[float, int]]
            Accounts payable. (provider: fmp, intrinio, polygon)
        short_term_debt : Optional[float]
            Short term debt. (provider: fmp, intrinio)
        tax_payables : Optional[float]
            Tax payables. (provider: fmp)
        current_deferred_revenue : Optional[float]
            Current deferred revenue. (provider: fmp, intrinio)
        other_current_liabilities : Optional[Union[float, int]]
            Other current liabilities. (provider: fmp, intrinio, polygon)
        total_current_liabilities : Optional[Union[float, int]]
            Total current liabilities. (provider: fmp, intrinio, polygon)
        long_term_debt : Optional[Union[float, int]]
            Long term debt. (provider: fmp, intrinio, polygon)
        deferred_revenue_non_current : Optional[float]
            Non current deferred revenue. (provider: fmp)
        deferred_tax_liabilities_non_current : Optional[float]
            Deferred tax liabilities non current. (provider: fmp)
        other_non_current_liabilities : Optional[Union[float, int]]
            Other non current liabilities. (provider: fmp, polygon)
        total_non_current_liabilities : Optional[Union[float, int]]
            Total non current liabilities. (provider: fmp, intrinio, polygon)
        other_liabilities : Optional[float]
            Other liabilities. (provider: fmp)
        capital_lease_obligations : Optional[float]
            Capital lease obligations. (provider: fmp, intrinio)
        total_liabilities : Optional[Union[float, int]]
            Total liabilities. (provider: fmp, intrinio, polygon)
        preferred_stock : Optional[Union[float, int]]
            Preferred stock. (provider: fmp, intrinio, polygon)
        common_stock : Optional[float]
            Common stock. (provider: fmp, intrinio)
        retained_earnings : Optional[float]
            Retained earnings. (provider: fmp, intrinio)
        accumulated_other_comprehensive_income : Optional[float]
            Accumulated other comprehensive income (loss). (provider: fmp, intrinio)
        other_shareholders_equity : Optional[float]
            Other shareholders equity. (provider: fmp)
        other_total_shareholders_equity : Optional[float]
            Other total shareholders equity. (provider: fmp)
        total_common_equity : Optional[float]
            Total common equity. (provider: fmp, intrinio)
        total_equity_non_controlling_interests : Optional[float]
            Total equity non controlling interests. (provider: fmp, intrinio)
        total_liabilities_and_shareholders_equity : Optional[float]
            Total liabilities and shareholders equity. (provider: fmp)
        minority_interest : Optional[Union[float, int]]
            Minority interest. (provider: fmp, polygon)
        total_liabilities_and_total_equity : Optional[float]
            Total liabilities and total equity. (provider: fmp)
        total_investments : Optional[float]
            Total investments. (provider: fmp)
        total_debt : Optional[float]
            Total debt. (provider: fmp)
        net_debt : Optional[float]
            Net debt. (provider: fmp)
        link : Optional[str]
            Link to the filing. (provider: fmp)
        final_link : Optional[str]
            Link to the filing document. (provider: fmp)
        cash_and_due_from_banks : Optional[float]
            Cash and due from banks. (provider: intrinio)
        restricted_cash : Optional[float]
            Restricted cash. (provider: intrinio)
        federal_funds_sold : Optional[float]
            Federal funds sold. (provider: intrinio)
        accounts_receivable : Optional[Union[float, int]]
            Accounts receivable. (provider: intrinio, polygon)
        note_and_lease_receivable : Optional[float]
            Note and lease receivable. (Vendor non-trade receivables) (provider: intrinio)
        inventories : Optional[float]
            Net Inventories. (provider: intrinio)
        customer_and_other_receivables : Optional[float]
            Customer and other receivables. (provider: intrinio)
        interest_bearing_deposits_at_other_banks : Optional[float]
            Interest bearing deposits at other banks. (provider: intrinio)
        time_deposits_placed_and_other_short_term_investments : Optional[float]
            Time deposits placed and other short term investments. (provider: intrinio)
        trading_account_securities : Optional[float]
            Trading account securities. (provider: intrinio)
        loans_and_leases : Optional[float]
            Loans and leases. (provider: intrinio)
        allowance_for_loan_and_lease_losses : Optional[float]
            Allowance for loan and lease losses. (provider: intrinio)
        current_deferred_refundable_income_taxes : Optional[float]
            Current deferred refundable income taxes. (provider: intrinio)
        loans_and_leases_net_of_allowance : Optional[float]
            Loans and leases net of allowance. (provider: intrinio)
        accrued_investment_income : Optional[float]
            Accrued investment income. (provider: intrinio)
        other_current_non_operating_assets : Optional[float]
            Other current non-operating assets. (provider: intrinio)
        loans_held_for_sale : Optional[float]
            Loans held for sale. (provider: intrinio)
        prepaid_expenses : Optional[Union[float, int]]
            Prepaid expenses. (provider: intrinio, polygon)
        plant_property_equipment_gross : Optional[float]
            Plant property equipment gross. (provider: intrinio)
        accumulated_depreciation : Optional[float]
            Accumulated depreciation. (provider: intrinio)
        premises_and_equipment_net : Optional[float]
            Net premises and equipment. (provider: intrinio)
        mortgage_servicing_rights : Optional[float]
            Mortgage servicing rights. (provider: intrinio)
        unearned_premiums_asset : Optional[float]
            Unearned premiums asset. (provider: intrinio)
        non_current_note_lease_receivables : Optional[float]
            Non-current note lease receivables. (provider: intrinio)
        deferred_acquisition_cost : Optional[float]
            Deferred acquisition cost. (provider: intrinio)
        separate_account_business_assets : Optional[float]
            Separate account business assets. (provider: intrinio)
        non_current_deferred_refundable_income_taxes : Optional[float]
            Noncurrent deferred refundable income taxes. (provider: intrinio)
        employee_benefit_assets : Optional[float]
            Employee benefit assets. (provider: intrinio)
        other_non_current_operating_assets : Optional[float]
            Other noncurrent operating assets. (provider: intrinio)
        other_non_current_non_operating_assets : Optional[float]
            Other noncurrent non-operating assets. (provider: intrinio)
        interest_bearing_deposits : Optional[float]
            Interest bearing deposits. (provider: intrinio)
        total_non_current_assets : Optional[Union[float, int]]
            Total noncurrent assets. (provider: intrinio, polygon)
        non_interest_bearing_deposits : Optional[float]
            Non interest bearing deposits. (provider: intrinio)
        federal_funds_purchased_and_securities_sold : Optional[float]
            Federal funds purchased and securities sold. (provider: intrinio)
        bankers_acceptance_outstanding : Optional[float]
            Bankers acceptance outstanding. (provider: intrinio)
        current_deferred_payable_income_tax_liabilities : Optional[float]
            Current deferred payable income tax liabilities. (provider: intrinio)
        accrued_interest_payable : Optional[float]
            Accrued interest payable. (provider: intrinio)
        accrued_expenses : Optional[float]
            Accrued expenses. (provider: intrinio)
        other_short_term_payables : Optional[float]
            Other short term payables. (provider: intrinio)
        customer_deposits : Optional[float]
            Customer deposits. (provider: intrinio)
        dividends_payable : Optional[float]
            Dividends payable. (provider: intrinio)
        claims_and_claim_expense : Optional[float]
            Claims and claim expense. (provider: intrinio)
        future_policy_benefits : Optional[float]
            Future policy benefits. (provider: intrinio)
        current_employee_benefit_liabilities : Optional[float]
            Current employee benefit liabilities. (provider: intrinio)
        unearned_premiums_liability : Optional[float]
            Unearned premiums liability. (provider: intrinio)
        other_taxes_payable : Optional[float]
            Other taxes payable. (provider: intrinio)
        policy_holder_funds : Optional[float]
            Policy holder funds. (provider: intrinio)
        other_current_non_operating_liabilities : Optional[float]
            Other current non-operating liabilities. (provider: intrinio)
        separate_account_business_liabilities : Optional[float]
            Separate account business liabilities. (provider: intrinio)
        other_long_term_liabilities : Optional[float]
            Other long term liabilities. (provider: intrinio)
        non_current_deferred_revenue : Optional[float]
            Non-current deferred revenue. (provider: intrinio)
        non_current_deferred_payable_income_tax_liabilities : Optional[float]
            Non-current deferred payable income tax liabilities. (provider: intrinio)
        non_current_employee_benefit_liabilities : Optional[float]
            Non-current employee benefit liabilities. (provider: intrinio)
        other_non_current_operating_liabilities : Optional[float]
            Other non-current operating liabilities. (provider: intrinio)
        other_non_current_non_operating_liabilities : Optional[float]
            Other non-current, non-operating liabilities. (provider: intrinio)
        asset_retirement_reserve_litigation_obligation : Optional[float]
            Asset retirement reserve litigation obligation. (provider: intrinio)
        commitments_contingencies : Optional[float]
            Commitments contingencies. (provider: intrinio)
        redeemable_non_controlling_interest : Optional[Union[float, int]]
            Redeemable non-controlling interest. (provider: intrinio, polygon)
        treasury_stock : Optional[float]
            Treasury stock. (provider: intrinio)
        participating_policy_holder_equity : Optional[float]
            Participating policy holder equity. (provider: intrinio)
        other_equity_adjustments : Optional[float]
            Other equity adjustments. (provider: intrinio)
        total_preferred_common_equity : Optional[float]
            Total preferred common equity. (provider: intrinio)
        non_controlling_interest : Optional[float]
            Non-controlling interest. (provider: intrinio)
        total_liabilities_shareholders_equity : Optional[float]
            Total liabilities and shareholders equity. (provider: intrinio)
        marketable_securities : Optional[int]
            Marketable securities (provider: polygon)
        property_plant_equipment_net : Optional[int]
            Property plant and equipment net (provider: polygon)
        employee_wages : Optional[int]
            Employee wages (provider: polygon)
        temporary_equity_attributable_to_parent : Optional[int]
            Temporary equity attributable to parent (provider: polygon)
        equity_attributable_to_parent : Optional[int]
            Equity attributable to parent (provider: polygon)
        temporary_equity : Optional[int]
            Temporary equity (provider: polygon)
        redeemable_non_controlling_interest_other : Optional[int]
            Redeemable non-controlling interest other (provider: polygon)
        total_stock_holders_equity : Optional[int]
            Total stock holders equity (provider: polygon)
        total_liabilities_and_stock_holders_equity : Optional[int]
            Total liabilities and stockholders equity (provider: polygon)
        total_equity : Optional[int]
            Total equity (provider: polygon)

        Example
        -------
        >>> from openbb import obb
        >>> obb.equity.fundamental.balance(symbol="AAPL", period="annual", limit=5)
        """  # noqa: E501

        return self._run(
            "/equity/fundamental/balance",
            **filter_inputs(
                provider_choices={
                    "provider": self._get_provider(
                        provider,
                        "/equity/fundamental/balance",
                        ("fmp", "intrinio", "polygon", "yfinance"),
                    )
                },
                standard_params={
                    "symbol": symbol,
                    "period": period,
                    "limit": limit,
                },
                extra_params=kwargs,
            )
        )

    @exception_handler
    @validate
    def balance_growth(
        self,
        symbol: Annotated[
            str, OpenBBCustomParameter(description="Symbol to get data for.")
        ],
        limit: Annotated[
            int,
            OpenBBCustomParameter(description="The number of data entries to return."),
        ] = 10,
        provider: Optional[Literal["fmp"]] = None,
        **kwargs
    ) -> OBBject:
        """Get the growth of a company's balance sheet items over time.

        Parameters
        ----------
        symbol : str
            Symbol to get data for.
        limit : int
            The number of data entries to return.
        provider : Optional[Literal['fmp']]
            The provider to use for the query, by default None.
            If None, the provider specified in defaults is selected or 'fmp' if there is
            no default.

        Returns
        -------
        OBBject
            results : List[BalanceSheetGrowth]
                Serializable results.
            provider : Optional[Literal['fmp']]
                Provider name.
            warnings : Optional[List[Warning_]]
                List of warnings.
            chart : Optional[Chart]
                Chart object.
            extra: Dict[str, Any]
                Extra info.

        BalanceSheetGrowth
        ------------------
        symbol : Optional[str]
            Symbol representing the entity requested in the data.
        date : date
            The date of the data.
        period : str
            Reporting period.
        growth_cash_and_cash_equivalents : float
            Growth rate of cash and cash equivalents.
        growth_short_term_investments : float
            Growth rate of short-term investments.
        growth_cash_and_short_term_investments : float
            Growth rate of cash and short-term investments.
        growth_net_receivables : float
            Growth rate of net receivables.
        growth_inventory : float
            Growth rate of inventory.
        growth_other_current_assets : float
            Growth rate of other current assets.
        growth_total_current_assets : float
            Growth rate of total current assets.
        growth_property_plant_equipment_net : float
            Growth rate of net property, plant, and equipment.
        growth_goodwill : float
            Growth rate of goodwill.
        growth_intangible_assets : float
            Growth rate of intangible assets.
        growth_goodwill_and_intangible_assets : float
            Growth rate of goodwill and intangible assets.
        growth_long_term_investments : float
            Growth rate of long-term investments.
        growth_tax_assets : float
            Growth rate of tax assets.
        growth_other_non_current_assets : float
            Growth rate of other non-current assets.
        growth_total_non_current_assets : float
            Growth rate of total non-current assets.
        growth_other_assets : float
            Growth rate of other assets.
        growth_total_assets : float
            Growth rate of total assets.
        growth_account_payables : float
            Growth rate of accounts payable.
        growth_short_term_debt : float
            Growth rate of short-term debt.
        growth_tax_payables : float
            Growth rate of tax payables.
        growth_deferred_revenue : float
            Growth rate of deferred revenue.
        growth_other_current_liabilities : float
            Growth rate of other current liabilities.
        growth_total_current_liabilities : float
            Growth rate of total current liabilities.
        growth_long_term_debt : float
            Growth rate of long-term debt.
        growth_deferred_revenue_non_current : float
            Growth rate of non-current deferred revenue.
        growth_deferrred_tax_liabilities_non_current : float
            Growth rate of non-current deferred tax liabilities.
        growth_other_non_current_liabilities : float
            Growth rate of other non-current liabilities.
        growth_total_non_current_liabilities : float
            Growth rate of total non-current liabilities.
        growth_other_liabilities : float
            Growth rate of other liabilities.
        growth_total_liabilities : float
            Growth rate of total liabilities.
        growth_common_stock : float
            Growth rate of common stock.
        growth_retained_earnings : float
            Growth rate of retained earnings.
        growth_accumulated_other_comprehensive_income_loss : float
            Growth rate of accumulated other comprehensive income/loss.
        growth_othertotal_stockholders_equity : float
            Growth rate of other total stockholders' equity.
        growth_total_stockholders_equity : float
            Growth rate of total stockholders' equity.
        growth_total_liabilities_and_stockholders_equity : float
            Growth rate of total liabilities and stockholders' equity.
        growth_total_investments : float
            Growth rate of total investments.
        growth_total_debt : float
            Growth rate of total debt.
        growth_net_debt : float
            Growth rate of net debt.

        Example
        -------
        >>> from openbb import obb
        >>> obb.equity.fundamental.balance_growth(symbol="AAPL", limit=10)
        """  # noqa: E501

        return self._run(
            "/equity/fundamental/balance_growth",
            **filter_inputs(
                provider_choices={
                    "provider": self._get_provider(
                        provider,
                        "/equity/fundamental/balance_growth",
                        ("fmp",),
                    )
                },
                standard_params={
                    "symbol": symbol,
                    "limit": limit,
                },
                extra_params=kwargs,
            )
        )

    @exception_handler
    @validate
    def cash(
        self,
        symbol: Annotated[
            str, OpenBBCustomParameter(description="Symbol to get data for.")
        ],
        period: Annotated[
            str, OpenBBCustomParameter(description="Time period of the data to return.")
        ] = "annual",
        limit: Annotated[
            Optional[Annotated[int, Ge(ge=0)]],
            OpenBBCustomParameter(description="The number of data entries to return."),
        ] = 5,
        provider: Optional[Literal["fmp", "intrinio", "polygon", "yfinance"]] = None,
        **kwargs
    ) -> OBBject:
        """Get the cash flow statement for a given company.

        Parameters
        ----------
        symbol : str
            Symbol to get data for.
        period : str
            Time period of the data to return.
        limit : Optional[Annotated[int, Ge(ge=0)]]
            The number of data entries to return.
        provider : Optional[Literal['fmp', 'intrinio', 'polygon', 'yfinance']]
            The provider to use for the query, by default None.
            If None, the provider specified in defaults is selected or 'fmp' if there is
            no default.
        fiscal_year : Optional[int]
            The specific fiscal year.  Reports do not go beyond 2008. (provider: intrinio)
        filing_date : Optional[datetime.date]
            Filing date of the financial statement. (provider: polygon)
        filing_date_lt : Optional[datetime.date]
            Filing date less than the given date. (provider: polygon)
        filing_date_lte : Optional[datetime.date]
            Filing date less than or equal to the given date. (provider: polygon)
        filing_date_gt : Optional[datetime.date]
            Filing date greater than the given date. (provider: polygon)
        filing_date_gte : Optional[datetime.date]
            Filing date greater than or equal to the given date. (provider: polygon)
        period_of_report_date : Optional[datetime.date]
            Period of report date of the financial statement. (provider: polygon)
        period_of_report_date_lt : Optional[datetime.date]
            Period of report date less than the given date. (provider: polygon)
        period_of_report_date_lte : Optional[datetime.date]
            Period of report date less than or equal to the given date. (provider: polygon)
        period_of_report_date_gt : Optional[datetime.date]
            Period of report date greater than the given date. (provider: polygon)
        period_of_report_date_gte : Optional[datetime.date]
            Period of report date greater than or equal to the given date. (provider: polygon)
        include_sources : bool
            Whether to include the sources of the financial statement. (provider: polygon)
        order : Literal[None, 'asc', 'desc']
            Order of the financial statement. (provider: polygon)
        sort : Literal[None, 'filing_date', 'period_of_report_date']
            Sort of the financial statement. (provider: polygon)

        Returns
        -------
        OBBject
            results : List[CashFlowStatement]
                Serializable results.
            provider : Optional[Literal['fmp', 'intrinio', 'polygon', 'yfinance']]
                Provider name.
            warnings : Optional[List[Warning_]]
                List of warnings.
            chart : Optional[Chart]
                Chart object.
            extra: Dict[str, Any]
                Extra info.

        CashFlowStatement
        -----------------
        period_ending : date
            The end date of the reporting period.
        fiscal_period : Optional[str]
            The fiscal period of the report.
        fiscal_year : Optional[int]
            The fiscal year of the fiscal period.
        filing_date : Optional[date]
            The date of the filing. (provider: fmp)
        accepted_date : Optional[datetime]
            The date the filing was accepted. (provider: fmp)
        reported_currency : Optional[str]
            The currency in which the cash flow statement was reported. (provider: fmp);
            The currency in which the balance sheet is reported. (provider: intrinio)
        net_income : Optional[float]
            Net income. (provider: fmp);
            Consolidated Net Income. (provider: intrinio)
        depreciation_and_amortization : Optional[float]
            Depreciation and amortization. (provider: fmp)
        deferred_income_tax : Optional[float]
            Deferred income tax. (provider: fmp)
        stock_based_compensation : Optional[float]
            Stock-based compensation. (provider: fmp)
        change_in_working_capital : Optional[float]
            Change in working capital. (provider: fmp)
        change_in_account_receivables : Optional[float]
            Change in account receivables. (provider: fmp)
        change_in_inventory : Optional[float]
            Change in inventory. (provider: fmp)
        change_in_account_payable : Optional[float]
            Change in account payable. (provider: fmp)
        change_in_other_working_capital : Optional[float]
            Change in other working capital. (provider: fmp)
        change_in_other_non_cash_items : Optional[float]
            Change in other non-cash items. (provider: fmp)
        net_cash_from_operating_activities : Optional[float]
            Net cash from operating activities. (provider: fmp, intrinio)
        purchase_of_property_plant_and_equipment : Optional[float]
            Purchase of property, plant and equipment. (provider: fmp, intrinio)
        acquisitions : Optional[float]
            Acquisitions. (provider: fmp, intrinio)
        purchase_of_investment_securities : Optional[float]
            Purchase of investment securities. (provider: fmp, intrinio)
        sale_and_maturity_of_investments : Optional[float]
            Sale and maturity of investments. (provider: fmp, intrinio)
        other_investing_activities : Optional[float]
            Other investing activities. (provider: fmp, intrinio)
        net_cash_from_investing_activities : Optional[float]
            Net cash from investing activities. (provider: fmp, intrinio)
        repayment_of_debt : Optional[float]
            Repayment of debt. (provider: fmp, intrinio)
        issuance_of_common_equity : Optional[float]
            Issuance of common equity. (provider: fmp, intrinio)
        repurchase_of_common_equity : Optional[float]
            Repurchase of common equity. (provider: fmp, intrinio)
        payment_of_dividends : Optional[float]
            Payment of dividends. (provider: fmp, intrinio)
        other_financing_activities : Optional[float]
            Other financing activities. (provider: fmp, intrinio)
        net_cash_from_financing_activities : Optional[float]
            Net cash from financing activities. (provider: fmp, intrinio)
        effect_of_exchange_rate_changes_on_cash : Optional[float]
            Effect of exchange rate changes on cash. (provider: fmp)
        net_change_in_cash_and_equivalents : Optional[float]
            Net change in cash and equivalents. (provider: fmp, intrinio)
        cash_at_beginning_of_period : Optional[float]
            Cash at beginning of period. (provider: fmp)
        cash_at_end_of_period : Optional[float]
            Cash at end of period. (provider: fmp)
        operating_cash_flow : Optional[float]
            Operating cash flow. (provider: fmp)
        capital_expenditure : Optional[float]
            Capital expenditure. (provider: fmp)
        free_cash_flow : Optional[float]
            None
        link : Optional[str]
            Link to the filing. (provider: fmp)
        final_link : Optional[str]
            Link to the filing document. (provider: fmp)
        provision_for_loan_losses : Optional[float]
            Provision for Loan Losses (provider: intrinio)
        provision_for_credit_losses : Optional[float]
            Provision for credit losses (provider: intrinio)
        depreciation_expense : Optional[float]
            Depreciation Expense. (provider: intrinio)
        amortization_expense : Optional[float]
            Amortization Expense. (provider: intrinio)
        share_based_compensation : Optional[float]
            Share-based compensation. (provider: intrinio)
        non_cash_adjustments_to_reconcile_net_income : Optional[float]
            Non-Cash Adjustments to Reconcile Net Income. (provider: intrinio)
        changes_in_operating_assets_and_liabilities : Optional[float]
            Changes in Operating Assets and Liabilities (Net) (provider: intrinio)
        net_cash_from_continuing_operating_activities : Optional[float]
            Net Cash from Continuing Operating Activities (provider: intrinio)
        net_cash_from_discontinued_operating_activities : Optional[float]
            Net Cash from Discontinued Operating Activities (provider: intrinio)
        net_income_continuing_operations : Optional[float]
            Net Income (Continuing Operations) (provider: intrinio)
        net_income_discontinued_operations : Optional[float]
            Net Income (Discontinued Operations) (provider: intrinio)
        divestitures : Optional[float]
            Divestitures (provider: intrinio)
        sale_of_property_plant_and_equipment : Optional[float]
            Sale of Property, Plant, and Equipment (provider: intrinio)
        purchase_of_investments : Optional[float]
            Purchase of Investments (provider: intrinio)
        loans_held_for_sale : Optional[float]
            Loans Held for Sale (Net) (provider: intrinio)
        net_cash_from_continuing_investing_activities : Optional[float]
            Net Cash from Continuing Investing Activities (provider: intrinio)
        net_cash_from_discontinued_investing_activities : Optional[float]
            Net Cash from Discontinued Investing Activities (provider: intrinio)
        repurchase_of_preferred_equity : Optional[float]
            Repurchase of Preferred Equity (provider: intrinio)
        issuance_of_preferred_equity : Optional[float]
            Issuance of Preferred Equity (provider: intrinio)
        issuance_of_debt : Optional[float]
            Issuance of Debt (provider: intrinio)
        cash_interest_received : Optional[float]
            Cash Interest Received (provider: intrinio)
        net_change_in_deposits : Optional[float]
            Net Change in Deposits (provider: intrinio)
        net_increase_in_fed_funds_sold : Optional[float]
            Net Increase in Fed Funds Sold (provider: intrinio)
        net_cash_from_continuing_financing_activities : Optional[float]
            Net Cash from Continuing Financing Activities (provider: intrinio)
        net_cash_from_discontinued_financing_activities : Optional[float]
            Net Cash from Discontinued Financing Activities (provider: intrinio)
        effect_of_exchange_rate_changes : Optional[float]
            Effect of Exchange Rate Changes (provider: intrinio)
        other_net_changes_in_cash : Optional[float]
            Other Net Changes in Cash (provider: intrinio)
        cash_income_taxes_paid : Optional[float]
            Cash Income Taxes Paid (provider: intrinio)
        cash_interest_paid : Optional[float]
            Cash Interest Paid (provider: intrinio)
        net_cash_flow_from_operating_activities_continuing : Optional[int]
            Net cash flow from operating activities continuing. (provider: polygon)
        net_cash_flow_from_operating_activities_discontinued : Optional[int]
            Net cash flow from operating activities discontinued. (provider: polygon)
        net_cash_flow_from_operating_activities : Optional[int]
            Net cash flow from operating activities. (provider: polygon)
        net_cash_flow_from_investing_activities_continuing : Optional[int]
            Net cash flow from investing activities continuing. (provider: polygon)
        net_cash_flow_from_investing_activities_discontinued : Optional[int]
            Net cash flow from investing activities discontinued. (provider: polygon)
        net_cash_flow_from_investing_activities : Optional[int]
            Net cash flow from investing activities. (provider: polygon)
        net_cash_flow_from_financing_activities_continuing : Optional[int]
            Net cash flow from financing activities continuing. (provider: polygon)
        net_cash_flow_from_financing_activities_discontinued : Optional[int]
            Net cash flow from financing activities discontinued. (provider: polygon)
        net_cash_flow_from_financing_activities : Optional[int]
            Net cash flow from financing activities. (provider: polygon)
        net_cash_flow_continuing : Optional[int]
            Net cash flow continuing. (provider: polygon)
        net_cash_flow_discontinued : Optional[int]
            Net cash flow discontinued. (provider: polygon)
        exchange_gains_losses : Optional[int]
            Exchange gains losses. (provider: polygon)
        net_cash_flow : Optional[int]
            Net cash flow. (provider: polygon)

        Example
        -------
        >>> from openbb import obb
        >>> obb.equity.fundamental.cash(symbol="AAPL", period="annual", limit=5)
        """  # noqa: E501

        return self._run(
            "/equity/fundamental/cash",
            **filter_inputs(
                provider_choices={
                    "provider": self._get_provider(
                        provider,
                        "/equity/fundamental/cash",
                        ("fmp", "intrinio", "polygon", "yfinance"),
                    )
                },
                standard_params={
                    "symbol": symbol,
                    "period": period,
                    "limit": limit,
                },
                extra_params=kwargs,
            )
        )

    @exception_handler
    @validate
    def cash_growth(
        self,
        symbol: Annotated[
            str, OpenBBCustomParameter(description="Symbol to get data for.")
        ],
        limit: Annotated[
            int,
            OpenBBCustomParameter(description="The number of data entries to return."),
        ] = 10,
        provider: Optional[Literal["fmp"]] = None,
        **kwargs
    ) -> OBBject:
        """Get the growth of a company's cash flow statement items over time.

        Parameters
        ----------
        symbol : str
            Symbol to get data for.
        limit : int
            The number of data entries to return.
        provider : Optional[Literal['fmp']]
            The provider to use for the query, by default None.
            If None, the provider specified in defaults is selected or 'fmp' if there is
            no default.

        Returns
        -------
        OBBject
            results : List[CashFlowStatementGrowth]
                Serializable results.
            provider : Optional[Literal['fmp']]
                Provider name.
            warnings : Optional[List[Warning_]]
                List of warnings.
            chart : Optional[Chart]
                Chart object.
            extra: Dict[str, Any]
                Extra info.

        CashFlowStatementGrowth
        -----------------------
        symbol : Optional[str]
            Symbol representing the entity requested in the data.
        date : date
            The date of the data.
        period : str
            Period the statement is returned for.
        growth_net_income : float
            Growth rate of net income.
        growth_depreciation_and_amortization : float
            Growth rate of depreciation and amortization.
        growth_deferred_income_tax : float
            Growth rate of deferred income tax.
        growth_stock_based_compensation : float
            Growth rate of stock-based compensation.
        growth_change_in_working_capital : float
            Growth rate of change in working capital.
        growth_accounts_receivables : float
            Growth rate of accounts receivables.
        growth_inventory : float
            Growth rate of inventory.
        growth_accounts_payables : float
            Growth rate of accounts payables.
        growth_other_working_capital : float
            Growth rate of other working capital.
        growth_other_non_cash_items : float
            Growth rate of other non-cash items.
        growth_net_cash_provided_by_operating_activities : float
            Growth rate of net cash provided by operating activities.
        growth_investments_in_property_plant_and_equipment : float
            Growth rate of investments in property, plant, and equipment.
        growth_acquisitions_net : float
            Growth rate of net acquisitions.
        growth_purchases_of_investments : float
            Growth rate of purchases of investments.
        growth_sales_maturities_of_investments : float
            Growth rate of sales maturities of investments.
        growth_other_investing_activities : float
            Growth rate of other investing activities.
        growth_net_cash_used_for_investing_activities : float
            Growth rate of net cash used for investing activities.
        growth_debt_repayment : float
            Growth rate of debt repayment.
        growth_common_stock_issued : float
            Growth rate of common stock issued.
        growth_common_stock_repurchased : float
            Growth rate of common stock repurchased.
        growth_dividends_paid : float
            Growth rate of dividends paid.
        growth_other_financing_activities : float
            Growth rate of other financing activities.
        growth_net_cash_used_provided_by_financing_activities : float
            Growth rate of net cash used/provided by financing activities.
        growth_effect_of_forex_changes_on_cash : float
            Growth rate of the effect of foreign exchange changes on cash.
        growth_net_change_in_cash : float
            Growth rate of net change in cash.
        growth_cash_at_end_of_period : float
            Growth rate of cash at the end of the period.
        growth_cash_at_beginning_of_period : float
            Growth rate of cash at the beginning of the period.
        growth_operating_cash_flow : float
            Growth rate of operating cash flow.
        growth_capital_expenditure : float
            Growth rate of capital expenditure.
        growth_free_cash_flow : float
            Growth rate of free cash flow.

        Example
        -------
        >>> from openbb import obb
        >>> obb.equity.fundamental.cash_growth(symbol="AAPL", limit=10)
        """  # noqa: E501

        return self._run(
            "/equity/fundamental/cash_growth",
            **filter_inputs(
                provider_choices={
                    "provider": self._get_provider(
                        provider,
                        "/equity/fundamental/cash_growth",
                        ("fmp",),
                    )
                },
                standard_params={
                    "symbol": symbol,
                    "limit": limit,
                },
                extra_params=kwargs,
            )
        )

    @exception_handler
    @validate
    def dividends(
        self,
        symbol: Annotated[
            str, OpenBBCustomParameter(description="Symbol to get data for.")
        ],
        start_date: Annotated[
            Union[datetime.date, None, str],
            OpenBBCustomParameter(
                description="Start date of the data, in YYYY-MM-DD format."
            ),
        ] = None,
        end_date: Annotated[
            Union[datetime.date, None, str],
            OpenBBCustomParameter(
                description="End date of the data, in YYYY-MM-DD format."
            ),
        ] = None,
        provider: Optional[Literal["fmp", "intrinio", "yfinance"]] = None,
        **kwargs
    ) -> OBBject:
        """Get historical dividend data for a given company.

        Parameters
        ----------
        symbol : str
            Symbol to get data for.
        start_date : Union[datetime.date, None, str]
            Start date of the data, in YYYY-MM-DD format.
        end_date : Union[datetime.date, None, str]
            End date of the data, in YYYY-MM-DD format.
        provider : Optional[Literal['fmp', 'intrinio', 'yfinance']]
            The provider to use for the query, by default None.
            If None, the provider specified in defaults is selected or 'fmp' if there is
            no default.
        limit : Optional[int]
            The number of data entries to return. (provider: intrinio)

        Returns
        -------
        OBBject
            results : List[HistoricalDividends]
                Serializable results.
            provider : Optional[Literal['fmp', 'intrinio', 'yfinance']]
                Provider name.
            warnings : Optional[List[Warning_]]
                List of warnings.
            chart : Optional[Chart]
                Chart object.
            extra: Dict[str, Any]
                Extra info.

        HistoricalDividends
        -------------------
        ex_dividend_date : date
            The ex-dividend date - the date on which the stock begins trading without rights to the dividend.
        amount : float
            The dividend amount per share.
        label : Optional[str]
            Label of the historical dividends. (provider: fmp)
        adj_dividend : Optional[float]
            Adjusted dividend of the historical dividends. (provider: fmp)
        record_date : Optional[date]
            Record date of the historical dividends. (provider: fmp)
        payment_date : Optional[date]
            Payment date of the historical dividends. (provider: fmp)
        declaration_date : Optional[date]
            Declaration date of the historical dividends. (provider: fmp)
        factor : Optional[float]
            factor by which to multiply stock prices before this date, in order to calculate historically-adjusted stock prices. (provider: intrinio)
        currency : Optional[str]
            The currency in which the dividend is paid. (provider: intrinio)
        split_ratio : Optional[float]
            The ratio of the stock split, if a stock split occurred. (provider: intrinio)

        Example
        -------
        >>> from openbb import obb
        >>> obb.equity.fundamental.dividends(symbol="AAPL")
        """  # noqa: E501

        return self._run(
            "/equity/fundamental/dividends",
            **filter_inputs(
                provider_choices={
                    "provider": self._get_provider(
                        provider,
                        "/equity/fundamental/dividends",
                        ("fmp", "intrinio", "yfinance"),
                    )
                },
                standard_params={
                    "symbol": symbol,
                    "start_date": start_date,
                    "end_date": end_date,
                },
                extra_params=kwargs,
            )
        )

    @exception_handler
    @validate
    def employee_count(
        self,
        symbol: Annotated[
            str, OpenBBCustomParameter(description="Symbol to get data for.")
        ],
        provider: Optional[Literal["fmp"]] = None,
        **kwargs
    ) -> OBBject:
        """Get historical employee count data for a given company.

        Parameters
        ----------
        symbol : str
            Symbol to get data for.
        provider : Optional[Literal['fmp']]
            The provider to use for the query, by default None.
            If None, the provider specified in defaults is selected or 'fmp' if there is
            no default.

        Returns
        -------
        OBBject
            results : List[HistoricalEmployees]
                Serializable results.
            provider : Optional[Literal['fmp']]
                Provider name.
            warnings : Optional[List[Warning_]]
                List of warnings.
            chart : Optional[Chart]
                Chart object.
            extra: Dict[str, Any]
                Extra info.

        HistoricalEmployees
        -------------------
        symbol : str
            Symbol representing the entity requested in the data.
        cik : int
            Central Index Key (CIK) for the requested entity.
        acceptance_time : datetime
            Time of acceptance of the company employee.
        period_of_report : date
            Date of reporting of the company employee.
        company_name : str
            Registered name of the company to retrieve the historical employees of.
        form_type : str
            Form type of the company employee.
        filing_date : date
            Filing date of the company employee
        employee_count : int
            Count of employees of the company.
        source : str
            Source URL which retrieves this data for the company.

        Example
        -------
        >>> from openbb import obb
        >>> obb.equity.fundamental.employee_count(symbol="AAPL")
        """  # noqa: E501

        return self._run(
            "/equity/fundamental/employee_count",
            **filter_inputs(
                provider_choices={
                    "provider": self._get_provider(
                        provider,
                        "/equity/fundamental/employee_count",
                        ("fmp",),
                    )
                },
                standard_params={
                    "symbol": symbol,
                },
                extra_params=kwargs,
            )
        )

    @exception_handler
    @validate
    def filings(
        self,
        symbol: Annotated[
            Optional[str], OpenBBCustomParameter(description="Symbol to get data for.")
        ] = None,
        form_type: Annotated[
            Optional[str],
            OpenBBCustomParameter(
                description="Filter by form type. Check the data provider for available types."
            ),
        ] = None,
        limit: Annotated[
            int,
            OpenBBCustomParameter(description="The number of data entries to return."),
        ] = 100,
        provider: Optional[Literal["fmp", "intrinio", "sec"]] = None,
        **kwargs
    ) -> OBBject:
        """Get the URLs to SEC filings reported to EDGAR database, such as 10-K, 10-Q, 8-K, and more. SEC
        filings include Form 10-K, Form 10-Q, Form 8-K, the proxy statement, Forms 3, 4, and 5, Schedule 13, Form 114,
        Foreign Investment Disclosures and others. The annual 10-K report is required to be
        filed annually and includes the company's financial statements, management discussion and analysis,
        and audited financial statements.


        Parameters
        ----------
        symbol : Optional[str]
            Symbol to get data for.
        form_type : Optional[str]
            Filter by form type. Check the data provider for available types.
        limit : int
            The number of data entries to return.
        provider : Optional[Literal['fmp', 'intrinio', 'sec']]
            The provider to use for the query, by default None.
            If None, the provider specified in defaults is selected or 'fmp' if there is
            no default.
        start_date : Optional[datetime.date]
            Start date of the data, in YYYY-MM-DD format. (provider: intrinio)
        end_date : Optional[datetime.date]
            End date of the data, in YYYY-MM-DD format. (provider: intrinio)
        thea_enabled : Optional[bool]
            Return filings that have been read by Intrinio's Thea NLP. (provider: intrinio)
        cik : Optional[Union[str, int]]
            Lookup filings by Central Index Key (CIK) instead of by symbol. (provider: sec)
        type : Optional[Literal['1', '1-A', '1-A POS', '1-A-W', '1-E', '1-E AD', '1-K', '1-SA', '1-U', '1-Z', '1-Z-W', '10-12B', '10-12G', '10-D', '10-K', '10-KT', '10-Q', '10-QT', '11-K', '11-KT', '13F-HR', '13F-NT', '13FCONP', '144', '15-12B', '15-12G', '15-15D', '15F-12B', '15F-12G', '15F-15D', '18-12B', '18-K', '19B-4E', '2-A', '2-AF', '2-E', '20-F', '20FR12B', '20FR12G', '24F-2NT', '25', '25-NSE', '253G1', '253G2', '253G3', '253G4', '3', '305B2', '34-12H', '4', '40-17F1', '40-17F2', '40-17G', '40-17GCS', '40-202A', '40-203A', '40-206A', '40-24B2', '40-33', '40-6B', '40-8B25', '40-8F-2', '40-APP', '40-F', '40-OIP', '40FR12B', '40FR12G', '424A', '424B1', '424B2', '424B3', '424B4', '424B5', '424B7', '424B8', '424H', '425', '485APOS', '485BPOS', '485BXT', '486APOS', '486BPOS', '486BXT', '487', '497', '497AD', '497H2', '497J', '497K', '497VPI', '497VPU', '5', '6-K', '6B NTC', '6B ORDR', '8-A12B', '8-A12G', '8-K', '8-K12B', '8-K12G3', '8-K15D5', '8-M', '8F-2 NTC', '8F-2 ORDR', '9-M', 'ABS-15G', 'ABS-EE', 'ADN-MTL', 'ADV-E', 'ADV-H-C', 'ADV-H-T', 'ADV-NR', 'ANNLRPT', 'APP NTC', 'APP ORDR', 'APP WD', 'APP WDG', 'ARS', 'ATS-N', 'ATS-N-C', 'ATS-N/UA', 'AW', 'AW WD', 'C', 'C-AR', 'C-AR-W', 'C-TR', 'C-TR-W', 'C-U', 'C-U-W', 'C-W', 'CB', 'CERT', 'CERTARCA', 'CERTBATS', 'CERTCBO', 'CERTNAS', 'CERTNYS', 'CERTPAC', 'CFPORTAL', 'CFPORTAL-W', 'CORRESP', 'CT ORDER', 'D', 'DEF 14A', 'DEF 14C', 'DEFA14A', 'DEFA14C', 'DEFC14A', 'DEFC14C', 'DEFM14A', 'DEFM14C', 'DEFN14A', 'DEFR14A', 'DEFR14C', 'DEL AM', 'DFAN14A', 'DFRN14A', 'DOS', 'DOSLTR', 'DRS', 'DRSLTR', 'DSTRBRPT', 'EFFECT', 'F-1', 'F-10', 'F-10EF', 'F-10POS', 'F-1MEF', 'F-3', 'F-3ASR', 'F-3D', 'F-3DPOS', 'F-3MEF', 'F-4', 'F-4 POS', 'F-4MEF', 'F-6', 'F-6 POS', 'F-6EF', 'F-7', 'F-7 POS', 'F-8', 'F-8 POS', 'F-80', 'F-80POS', 'F-9', 'F-9 POS', 'F-N', 'F-X', 'FOCUSN', 'FWP', 'G-405', 'G-405N', 'G-FIN', 'G-FINW', 'IRANNOTICE', 'MA', 'MA-A', 'MA-I', 'MA-W', 'MSD', 'MSDCO', 'MSDW', 'N-1', 'N-14', 'N-14 8C', 'N-14MEF', 'N-18F1', 'N-1A', 'N-2', 'N-2 POSASR', 'N-23C-2', 'N-23C3A', 'N-23C3B', 'N-23C3C', 'N-2ASR', 'N-2MEF', 'N-30B-2', 'N-30D', 'N-4', 'N-5', 'N-54A', 'N-54C', 'N-6', 'N-6F', 'N-8A', 'N-8B-2', 'N-8F', 'N-8F NTC', 'N-8F ORDR', 'N-CEN', 'N-CR', 'N-CSR', 'N-CSRS', 'N-MFP', 'N-MFP1', 'N-MFP2', 'N-PX', 'N-Q', 'N-VP', 'N-VPFS', 'NO ACT', 'NPORT-EX', 'NPORT-NP', 'NPORT-P', 'NRSRO-CE', 'NRSRO-UPD', 'NSAR-A', 'NSAR-AT', 'NSAR-B', 'NSAR-BT', 'NSAR-U', 'NT 10-D', 'NT 10-K', 'NT 10-Q', 'NT 11-K', 'NT 20-F', 'NT N-CEN', 'NT N-MFP', 'NT N-MFP1', 'NT N-MFP2', 'NT NPORT-EX', 'NT NPORT-P', 'NT-NCEN', 'NT-NCSR', 'NT-NSAR', 'NTFNCEN', 'NTFNCSR', 'NTFNSAR', 'NTN 10D', 'NTN 10K', 'NTN 10Q', 'NTN 20F', 'OIP NTC', 'OIP ORDR', 'POS 8C', 'POS AM', 'POS AMI', 'POS EX', 'POS462B', 'POS462C', 'POSASR', 'PRE 14A', 'PRE 14C', 'PREC14A', 'PREC14C', 'PREM14A', 'PREM14C', 'PREN14A', 'PRER14A', 'PRER14C', 'PRRN14A', 'PX14A6G', 'PX14A6N', 'QRTLYRPT', 'QUALIF', 'REG-NR', 'REVOKED', 'RW', 'RW WD', 'S-1', 'S-11', 'S-11MEF', 'S-1MEF', 'S-20', 'S-3', 'S-3ASR', 'S-3D', 'S-3DPOS', 'S-3MEF', 'S-4', 'S-4 POS', 'S-4EF', 'S-4MEF', 'S-6', 'S-8', 'S-8 POS', 'S-B', 'S-BMEF', 'SBSE', 'SBSE-A', 'SBSE-BD', 'SBSE-C', 'SBSE-W', 'SC 13D', 'SC 13E1', 'SC 13E3', 'SC 13G', 'SC 14D9', 'SC 14F1', 'SC 14N', 'SC TO-C', 'SC TO-I', 'SC TO-T', 'SC13E4F', 'SC14D1F', 'SC14D9C', 'SC14D9F', 'SD', 'SDR', 'SE', 'SEC ACTION', 'SEC STAFF ACTION', 'SEC STAFF LETTER', 'SF-1', 'SF-3', 'SL', 'SP 15D2', 'STOP ORDER', 'SUPPL', 'T-3', 'TA-1', 'TA-2', 'TA-W', 'TACO', 'TH', 'TTW', 'UNDER', 'UPLOAD', 'WDL-REQ', 'X-17A-5']]
            Type of the SEC filing form. (provider: sec)
        use_cache : bool
            Whether or not to use cache.  If True, cache will store for one day. (provider: sec)

        Returns
        -------
        OBBject
            results : List[CompanyFilings]
                Serializable results.
            provider : Optional[Literal['fmp', 'intrinio', 'sec']]
                Provider name.
            warnings : Optional[List[Warning_]]
                List of warnings.
            chart : Optional[Chart]
                Chart object.
            extra: Dict[str, Any]
                Extra info.

        CompanyFilings
        --------------
        filing_date : date
            The date of the filing.
        accepted_date : Optional[datetime]
            Accepted date of the filing.
        symbol : Optional[str]
            Symbol representing the entity requested in the data.
        cik : Optional[str]
            Central Index Key (CIK) for the requested entity.
        report_type : Optional[str]
            Type of filing.
        filing_url : Optional[str]
            URL to the filing page.
        report_url : str
            URL to the actual report.
        id : Optional[str]
            Intrinio ID of the filing. (provider: intrinio)
        period_end_date : Optional[date]
            Ending date of the fiscal period for the filing. (provider: intrinio)
        sec_unique_id : Optional[str]
            SEC unique ID of the filing. (provider: intrinio)
        instance_url : Optional[str]
            URL for the XBRL filing for the report. (provider: intrinio)
        industry_group : Optional[str]
            Industry group of the company. (provider: intrinio)
        industry_category : Optional[str]
            Industry category of the company. (provider: intrinio)
        report_date : Optional[date]
            The date of the filing. (provider: sec)
        act : Optional[Union[str, int]]
            The SEC Act number. (provider: sec)
        items : Optional[Union[str, float]]
            The SEC Item numbers. (provider: sec)
        primary_doc_description : Optional[str]
            The description of the primary document. (provider: sec)
        primary_doc : Optional[str]
            The filename of the primary document. (provider: sec)
        accession_number : Optional[Union[str, int]]
            The accession number. (provider: sec)
        file_number : Optional[Union[str, int]]
            The file number. (provider: sec)
        film_number : Optional[Union[str, int]]
            The film number. (provider: sec)
        is_inline_xbrl : Optional[Union[str, int]]
            Whether the filing is an inline XBRL filing. (provider: sec)
        is_xbrl : Optional[Union[str, int]]
            Whether the filing is an XBRL filing. (provider: sec)
        size : Optional[Union[str, int]]
            The size of the filing. (provider: sec)
        complete_submission_url : Optional[str]
            The URL to the complete filing submission. (provider: sec)
        filing_detail_url : Optional[str]
            The URL to the filing details. (provider: sec)

        Example
        -------
        >>> from openbb import obb
        >>> obb.equity.fundamental.filings(limit=100)
        """  # noqa: E501

        return self._run(
            "/equity/fundamental/filings",
            **filter_inputs(
                provider_choices={
                    "provider": self._get_provider(
                        provider,
                        "/equity/fundamental/filings",
                        ("fmp", "intrinio", "sec"),
                    )
                },
                standard_params={
                    "symbol": symbol,
                    "form_type": form_type,
                    "limit": limit,
                },
                extra_params=kwargs,
            )
        )

    @exception_handler
    @validate
    def historical_attributes(
        self,
        symbol: Annotated[
            Union[str, List[str]],
            OpenBBCustomParameter(
                description="Symbol to get data for. Multiple items allowed for providers: intrinio."
            ),
        ],
        tag: Annotated[
            Union[str, List[str]],
            OpenBBCustomParameter(
                description="Intrinio data tag ID or code. Multiple items allowed for providers: intrinio."
            ),
        ],
        start_date: Annotated[
            Union[datetime.date, None, str],
            OpenBBCustomParameter(
                description="Start date of the data, in YYYY-MM-DD format."
            ),
        ] = None,
        end_date: Annotated[
            Union[datetime.date, None, str],
            OpenBBCustomParameter(
                description="End date of the data, in YYYY-MM-DD format."
            ),
        ] = None,
        frequency: Annotated[
            Optional[Literal["daily", "weekly", "monthly", "quarterly", "yearly"]],
            OpenBBCustomParameter(description="The frequency of the data."),
        ] = "yearly",
        limit: Annotated[
            Optional[int],
            OpenBBCustomParameter(description="The number of data entries to return."),
        ] = 1000,
        tag_type: Annotated[
            Optional[str],
            OpenBBCustomParameter(description="Filter by type, when applicable."),
        ] = None,
        sort: Annotated[
            Optional[Literal["asc", "desc"]],
            OpenBBCustomParameter(description="Sort order."),
        ] = "desc",
        provider: Optional[Literal["intrinio"]] = None,
        **kwargs
    ) -> OBBject:
        """Get the historical values of a data tag from Intrinio.

        Parameters
        ----------
        symbol : Union[str, List[str]]
            Symbol to get data for. Multiple items allowed for providers: intrinio.
        tag : Union[str, List[str]]
            Intrinio data tag ID or code. Multiple items allowed for providers: intrinio.
        start_date : Union[datetime.date, None, str]
            Start date of the data, in YYYY-MM-DD format.
        end_date : Union[datetime.date, None, str]
            End date of the data, in YYYY-MM-DD format.
        frequency : Optional[Literal['daily', 'weekly', 'monthly', 'quarterly', 'year...
            The frequency of the data.
        limit : Optional[int]
            The number of data entries to return.
        tag_type : Optional[str]
            Filter by type, when applicable.
        sort : Optional[Literal['asc', 'desc']]
            Sort order.
        provider : Optional[Literal['intrinio']]
            The provider to use for the query, by default None.
            If None, the provider specified in defaults is selected or 'intrinio' if there is
            no default.

        Returns
        -------
        OBBject
            results : List[HistoricalAttributes]
                Serializable results.
            provider : Optional[Literal['intrinio']]
                Provider name.
            warnings : Optional[List[Warning_]]
                List of warnings.
            chart : Optional[Chart]
                Chart object.
            extra: Dict[str, Any]
                Extra info.

        HistoricalAttributes
        --------------------
        date : date
            The date of the data.
        symbol : str
            Symbol representing the entity requested in the data.
        tag : Optional[str]
            Tag name for the fetched data.
        value : Optional[float]
            The value of the data.

        Example
        -------
        >>> from openbb import obb
        >>> obb.equity.fundamental.historical_attributes(tag='ebitda')
        """  # noqa: E501

        return self._run(
            "/equity/fundamental/historical_attributes",
            **filter_inputs(
                provider_choices={
                    "provider": self._get_provider(
                        provider,
                        "/equity/fundamental/historical_attributes",
                        ("intrinio",),
                    )
                },
                standard_params={
                    "symbol": symbol,
                    "tag": tag,
                    "start_date": start_date,
                    "end_date": end_date,
                    "frequency": frequency,
                    "limit": limit,
                    "tag_type": tag_type,
                    "sort": sort,
                },
                extra_params=kwargs,
                extra_info={
                    "symbol": {"multiple_items_allowed": ["intrinio"]},
                    "tag": {"multiple_items_allowed": ["intrinio"]},
                },
            )
        )

    @exception_handler
    @validate
    def historical_eps(
        self,
        symbol: Annotated[
            str, OpenBBCustomParameter(description="Symbol to get data for.")
        ],
        provider: Optional[Literal["fmp"]] = None,
        **kwargs
    ) -> OBBject:
        """Get historical earnings per share data for a given company.

        Parameters
        ----------
        symbol : str
            Symbol to get data for.
        provider : Optional[Literal['fmp']]
            The provider to use for the query, by default None.
            If None, the provider specified in defaults is selected or 'fmp' if there is
            no default.
        limit : Optional[int]
            The number of data entries to return. (provider: fmp)

        Returns
        -------
        OBBject
            results : List[HistoricalEps]
                Serializable results.
            provider : Optional[Literal['fmp']]
                Provider name.
            warnings : Optional[List[Warning_]]
                List of warnings.
            chart : Optional[Chart]
                Chart object.
            extra: Dict[str, Any]
                Extra info.

        HistoricalEps
        -------------
        date : Optional[date]
            The date of the data.
        symbol : str
            Symbol representing the entity requested in the data.
        announce_time : Optional[str]
            Timing of the earnings announcement.
        eps_actual : Optional[float]
            Actual EPS from the earnings date.
        eps_estimated : Optional[float]
            Estimated EPS for the earnings date.
        revenue_estimated : Optional[float]
            Estimated consensus revenue for the reporting period. (provider: fmp)
        revenue_actual : Optional[float]
            The actual reported revenue. (provider: fmp)
        reporting_time : Optional[str]
            The reporting time - e.g. after market close. (provider: fmp)
        updated_at : Optional[date]
            The date when the data was last updated. (provider: fmp)
        period_ending : Optional[date]
            The fiscal period end date. (provider: fmp)

        Example
        -------
        >>> from openbb import obb
        >>> obb.equity.fundamental.historical_eps(symbol="AAPL")
        """  # noqa: E501

        return self._run(
            "/equity/fundamental/historical_eps",
            **filter_inputs(
                provider_choices={
                    "provider": self._get_provider(
                        provider,
                        "/equity/fundamental/historical_eps",
                        ("fmp",),
                    )
                },
                standard_params={
                    "symbol": symbol,
                },
                extra_params=kwargs,
            )
        )

    @exception_handler
    @validate
    def historical_splits(
        self,
        symbol: Annotated[
            str, OpenBBCustomParameter(description="Symbol to get data for.")
        ],
        provider: Optional[Literal["fmp"]] = None,
        **kwargs
    ) -> OBBject:
        """Get historical stock splits for a given company.

        Parameters
        ----------
        symbol : str
            Symbol to get data for.
        provider : Optional[Literal['fmp']]
            The provider to use for the query, by default None.
            If None, the provider specified in defaults is selected or 'fmp' if there is
            no default.

        Returns
        -------
        OBBject
            results : List[HistoricalSplits]
                Serializable results.
            provider : Optional[Literal['fmp']]
                Provider name.
            warnings : Optional[List[Warning_]]
                List of warnings.
            chart : Optional[Chart]
                Chart object.
            extra: Dict[str, Any]
                Extra info.

        HistoricalSplits
        ----------------
        date : date
            The date of the data.
        label : str
            Label of the historical stock splits.
        numerator : float
            Numerator of the historical stock splits.
        denominator : float
            Denominator of the historical stock splits.

        Example
        -------
        >>> from openbb import obb
        >>> obb.equity.fundamental.historical_splits(symbol="AAPL")
        """  # noqa: E501

        return self._run(
            "/equity/fundamental/historical_splits",
            **filter_inputs(
                provider_choices={
                    "provider": self._get_provider(
                        provider,
                        "/equity/fundamental/historical_splits",
                        ("fmp",),
                    )
                },
                standard_params={
                    "symbol": symbol,
                },
                extra_params=kwargs,
            )
        )

    @exception_handler
    @validate
    def income(
        self,
        symbol: Annotated[
            str, OpenBBCustomParameter(description="Symbol to get data for.")
        ],
        period: Annotated[
            str, OpenBBCustomParameter(description="Time period of the data to return.")
        ] = "annual",
        limit: Annotated[
            Optional[Annotated[int, Ge(ge=0)]],
            OpenBBCustomParameter(description="The number of data entries to return."),
        ] = 5,
        provider: Optional[Literal["fmp", "intrinio", "polygon", "yfinance"]] = None,
        **kwargs
    ) -> OBBject:
        """Get the income statement for a given company.

        Parameters
        ----------
        symbol : str
            Symbol to get data for.
        period : str
            Time period of the data to return.
        limit : Optional[Annotated[int, Ge(ge=0)]]
            The number of data entries to return.
        provider : Optional[Literal['fmp', 'intrinio', 'polygon', 'yfinance']]
            The provider to use for the query, by default None.
            If None, the provider specified in defaults is selected or 'fmp' if there is
            no default.
        fiscal_year : Optional[int]
            The specific fiscal year.  Reports do not go beyond 2008. (provider: intrinio)
        filing_date : Optional[datetime.date]
            Filing date of the financial statement. (provider: polygon)
        filing_date_lt : Optional[datetime.date]
            Filing date less than the given date. (provider: polygon)
        filing_date_lte : Optional[datetime.date]
            Filing date less than or equal to the given date. (provider: polygon)
        filing_date_gt : Optional[datetime.date]
            Filing date greater than the given date. (provider: polygon)
        filing_date_gte : Optional[datetime.date]
            Filing date greater than or equal to the given date. (provider: polygon)
        period_of_report_date : Optional[datetime.date]
            Period of report date of the financial statement. (provider: polygon)
        period_of_report_date_lt : Optional[datetime.date]
            Period of report date less than the given date. (provider: polygon)
        period_of_report_date_lte : Optional[datetime.date]
            Period of report date less than or equal to the given date. (provider: polygon)
        period_of_report_date_gt : Optional[datetime.date]
            Period of report date greater than the given date. (provider: polygon)
        period_of_report_date_gte : Optional[datetime.date]
            Period of report date greater than or equal to the given date. (provider: polygon)
        include_sources : Optional[bool]
            Whether to include the sources of the financial statement. (provider: polygon)
        order : Optional[Literal['asc', 'desc']]
            Order of the financial statement. (provider: polygon)
        sort : Optional[Literal['filing_date', 'period_of_report_date']]
            Sort of the financial statement. (provider: polygon)

        Returns
        -------
        OBBject
            results : List[IncomeStatement]
                Serializable results.
            provider : Optional[Literal['fmp', 'intrinio', 'polygon', 'yfinance']]
                Provider name.
            warnings : Optional[List[Warning_]]
                List of warnings.
            chart : Optional[Chart]
                Chart object.
            extra: Dict[str, Any]
                Extra info.

        IncomeStatement
        ---------------
        period_ending : date
            The end date of the reporting period.
        fiscal_period : Optional[str]
            The fiscal period of the report.
        fiscal_year : Optional[int]
            The fiscal year of the fiscal period.
        filing_date : Optional[date]
            The date when the filing was made. (provider: fmp)
        accepted_date : Optional[datetime]
            The date and time when the filing was accepted. (provider: fmp)
        reported_currency : Optional[str]
            The currency in which the balance sheet was reported. (provider: fmp, intrinio)
        revenue : Optional[float]
            Total revenue. (provider: fmp, intrinio, polygon)
        cost_of_revenue : Optional[float]
            Cost of revenue. (provider: fmp, intrinio, polygon)
        gross_profit : Optional[float]
            Gross profit. (provider: fmp, intrinio, polygon)
        gross_profit_margin : Optional[float]
            Gross profit margin. (provider: fmp);
            Gross margin ratio. (provider: intrinio)
        general_and_admin_expense : Optional[float]
            General and administrative expenses. (provider: fmp)
        research_and_development_expense : Optional[float]
            Research and development expenses. (provider: fmp, intrinio)
        selling_and_marketing_expense : Optional[float]
            Selling and marketing expenses. (provider: fmp)
        selling_general_and_admin_expense : Optional[float]
            Selling, general and administrative expenses. (provider: fmp, intrinio)
        other_expenses : Optional[float]
            Other expenses. (provider: fmp)
        total_operating_expenses : Optional[float]
            Total operating expenses. (provider: fmp, intrinio)
        cost_and_expenses : Optional[float]
            Cost and expenses. (provider: fmp)
        interest_income : Optional[float]
            Interest income. (provider: fmp)
        total_interest_expense : Optional[float]
            Total interest expenses. (provider: fmp, intrinio);
            Interest Expense (provider: polygon)
        depreciation_and_amortization : Optional[float]
            Depreciation and amortization. (provider: fmp, polygon)
        ebitda : Optional[float]
            EBITDA. (provider: fmp);
            Earnings Before Interest, Taxes, Depreciation and Amortization. (provider: intrinio)
        ebitda_margin : Optional[float]
            EBITDA margin. (provider: fmp);
            Margin on Earnings Before Interest, Taxes, Depreciation and Amortization. (provider: intrinio)
        total_operating_income : Optional[float]
            Total operating income. (provider: fmp, intrinio)
        operating_income_margin : Optional[float]
            Operating income margin. (provider: fmp)
        total_other_income_expenses : Optional[float]
            Total other income and expenses. (provider: fmp)
        total_pre_tax_income : Optional[float]
            Total pre-tax income. (provider: fmp, intrinio);
            Income Before Tax (provider: polygon)
        pre_tax_income_margin : Optional[float]
            Pre-tax income margin. (provider: fmp, intrinio)
        income_tax_expense : Optional[float]
            Income tax expense. (provider: fmp, intrinio, polygon)
        consolidated_net_income : Optional[float]
            Consolidated net income. (provider: fmp, intrinio);
            Net Income/Loss (provider: polygon)
        net_income_margin : Optional[float]
            Net income margin. (provider: fmp)
        basic_earnings_per_share : Optional[float]
            Basic earnings per share. (provider: fmp, intrinio);
            Earnings Per Share (provider: polygon)
        diluted_earnings_per_share : Optional[float]
            Diluted earnings per share. (provider: fmp, intrinio, polygon)
        weighted_average_basic_shares_outstanding : Optional[float]
            Weighted average basic shares outstanding. (provider: fmp, intrinio);
            Basic Average Shares (provider: polygon)
        weighted_average_diluted_shares_outstanding : Optional[float]
            Weighted average diluted shares outstanding. (provider: fmp, intrinio);
            Diluted Average Shares (provider: polygon)
        link : Optional[str]
            Link to the filing. (provider: fmp)
        final_link : Optional[str]
            Link to the filing document. (provider: fmp)
        operating_revenue : Optional[float]
            Total operating revenue (provider: intrinio)
        operating_cost_of_revenue : Optional[float]
            Total operating cost of revenue (provider: intrinio)
        provision_for_credit_losses : Optional[float]
            Provision for credit losses (provider: intrinio)
        salaries_and_employee_benefits : Optional[float]
            Salaries and employee benefits (provider: intrinio)
        marketing_expense : Optional[float]
            Marketing expense (provider: intrinio)
        net_occupancy_and_equipment_expense : Optional[float]
            Net occupancy and equipment expense (provider: intrinio)
        other_operating_expenses : Optional[float]
            Other operating expenses (provider: intrinio, polygon)
        depreciation_expense : Optional[float]
            Depreciation expense (provider: intrinio)
        amortization_expense : Optional[float]
            Amortization expense (provider: intrinio)
        amortization_of_deferred_policy_acquisition_costs : Optional[float]
            Amortization of deferred policy acquisition costs (provider: intrinio)
        exploration_expense : Optional[float]
            Exploration expense (provider: intrinio)
        depletion_expense : Optional[float]
            Depletion expense (provider: intrinio)
        deposits_and_money_market_investments_interest_income : Optional[float]
            Deposits and money market investments interest income (provider: intrinio)
        federal_funds_sold_and_securities_borrowed_interest_income : Optional[float]
            Federal funds sold and securities borrowed interest income (provider: intrinio)
        investment_securities_interest_income : Optional[float]
            Investment securities interest income (provider: intrinio)
        loans_and_leases_interest_income : Optional[float]
            Loans and leases interest income (provider: intrinio)
        trading_account_interest_income : Optional[float]
            Trading account interest income (provider: intrinio)
        other_interest_income : Optional[float]
            Other interest income (provider: intrinio)
        total_non_interest_income : Optional[float]
            Total non-interest income (provider: intrinio)
        interest_and_investment_income : Optional[float]
            Interest and investment income (provider: intrinio)
        short_term_borrowings_interest_expense : Optional[float]
            Short-term borrowings interest expense (provider: intrinio)
        long_term_debt_interest_expense : Optional[float]
            Long-term debt interest expense (provider: intrinio)
        capitalized_lease_obligations_interest_expense : Optional[float]
            Capitalized lease obligations interest expense (provider: intrinio)
        deposits_interest_expense : Optional[float]
            Deposits interest expense (provider: intrinio)
        federal_funds_purchased_and_securities_sold_interest_expense : Optional[float]
            Federal funds purchased and securities sold interest expense (provider: intrinio)
        other_interest_expense : Optional[float]
            Other interest expense (provider: intrinio)
        net_interest_income : Optional[float]
            Net interest income (provider: intrinio);
            Interest Income Net (provider: polygon)
        other_non_interest_income : Optional[float]
            Other non-interest income (provider: intrinio)
        investment_banking_income : Optional[float]
            Investment banking income (provider: intrinio)
        trust_fees_by_commissions : Optional[float]
            Trust fees by commissions (provider: intrinio)
        premiums_earned : Optional[float]
            Premiums earned (provider: intrinio)
        insurance_policy_acquisition_costs : Optional[float]
            Insurance policy acquisition costs (provider: intrinio)
        current_and_future_benefits : Optional[float]
            Current and future benefits (provider: intrinio)
        property_and_liability_insurance_claims : Optional[float]
            Property and liability insurance claims (provider: intrinio)
        total_non_interest_expense : Optional[float]
            Total non-interest expense (provider: intrinio)
        net_realized_and_unrealized_capital_gains_on_investments : Optional[float]
            Net realized and unrealized capital gains on investments (provider: intrinio)
        other_gains : Optional[float]
            Other gains (provider: intrinio)
        non_operating_income : Optional[float]
            Non-operating income (provider: intrinio);
            Non Operating Income/Loss (provider: polygon)
        other_income : Optional[float]
            Other income (provider: intrinio)
        other_revenue : Optional[float]
            Other revenue (provider: intrinio)
        extraordinary_income : Optional[float]
            Extraordinary income (provider: intrinio)
        total_other_income : Optional[float]
            Total other income (provider: intrinio)
        ebit : Optional[float]
            Earnings Before Interest and Taxes. (provider: intrinio)
        impairment_charge : Optional[float]
            Impairment charge (provider: intrinio)
        restructuring_charge : Optional[float]
            Restructuring charge (provider: intrinio)
        service_charges_on_deposit_accounts : Optional[float]
            Service charges on deposit accounts (provider: intrinio)
        other_service_charges : Optional[float]
            Other service charges (provider: intrinio)
        other_special_charges : Optional[float]
            Other special charges (provider: intrinio)
        other_cost_of_revenue : Optional[float]
            Other cost of revenue (provider: intrinio)
        net_income_continuing_operations : Optional[float]
            Net income (continuing operations) (provider: intrinio)
        net_income_discontinued_operations : Optional[float]
            Net income (discontinued operations) (provider: intrinio)
        other_adjustments_to_consolidated_net_income : Optional[float]
            Other adjustments to consolidated net income (provider: intrinio)
        other_adjustment_to_net_income_attributable_to_common_shareholders : Optional[float]
            Other adjustment to net income attributable to common shareholders (provider: intrinio)
        net_income_attributable_to_noncontrolling_interest : Optional[float]
            Net income attributable to noncontrolling interest (provider: intrinio)
        net_income_attributable_to_common_shareholders : Optional[float]
            Net income attributable to common shareholders (provider: intrinio);
            Net Income/Loss Available To Common Stockholders Basic (provider: polygon)
        basic_and_diluted_earnings_per_share : Optional[float]
            Basic and diluted earnings per share (provider: intrinio)
        cash_dividends_to_common_per_share : Optional[float]
            Cash dividends to common per share (provider: intrinio)
        preferred_stock_dividends_declared : Optional[float]
            Preferred stock dividends declared (provider: intrinio)
        weighted_average_basic_and_diluted_shares_outstanding : Optional[float]
            Weighted average basic and diluted shares outstanding (provider: intrinio)
        cost_of_revenue_goods : Optional[float]
            Cost of Revenue - Goods (provider: polygon)
        cost_of_revenue_services : Optional[float]
            Cost of Revenue - Services (provider: polygon)
        provisions_for_loan_lease_and_other_losses : Optional[float]
            Provisions for loan lease and other losses (provider: polygon)
        income_tax_expense_benefit_current : Optional[float]
            Income tax expense benefit current (provider: polygon)
        deferred_tax_benefit : Optional[float]
            Deferred tax benefit (provider: polygon)
        benefits_costs_expenses : Optional[float]
            Benefits, costs and expenses (provider: polygon)
        selling_general_and_administrative_expense : Optional[float]
            Selling, general and administrative expense (provider: polygon)
        research_and_development : Optional[float]
            Research and development (provider: polygon)
        costs_and_expenses : Optional[float]
            Costs and expenses (provider: polygon)
        operating_expenses : Optional[float]
            Operating expenses (provider: polygon)
        operating_income : Optional[float]
            Operating Income/Loss (provider: polygon)
        interest_and_dividend_income : Optional[float]
            Interest and Dividend Income (provider: polygon)
        interest_and_debt_expense : Optional[float]
            Interest and Debt Expense (provider: polygon)
        interest_income_after_provision_for_losses : Optional[float]
            Interest Income After Provision for Losses (provider: polygon)
        non_interest_expense : Optional[float]
            Non-Interest Expense (provider: polygon)
        non_interest_income : Optional[float]
            Non-Interest Income (provider: polygon)
        income_from_discontinued_operations_net_of_tax_on_disposal : Optional[float]
            Income From Discontinued Operations Net of Tax on Disposal (provider: polygon)
        income_from_discontinued_operations_net_of_tax : Optional[float]
            Income From Discontinued Operations Net of Tax (provider: polygon)
        income_before_equity_method_investments : Optional[float]
            Income Before Equity Method Investments (provider: polygon)
        income_from_equity_method_investments : Optional[float]
            Income From Equity Method Investments (provider: polygon)
        income_after_tax : Optional[float]
            Income After Tax (provider: polygon)
        net_income_attributable_noncontrolling_interest : Optional[float]
            Net income (loss) attributable to noncontrolling interest (provider: polygon)
        net_income_attributable_to_parent : Optional[float]
            Net income (loss) attributable to parent (provider: polygon)
        participating_securities_earnings : Optional[float]
            Participating Securities Distributed And Undistributed Earnings Loss Basic (provider: polygon)
        undistributed_earnings_allocated_to_participating_securities : Optional[float]
            Undistributed Earnings Allocated To Participating Securities (provider: polygon)
        common_stock_dividends : Optional[float]
            Common Stock Dividends (provider: polygon)
        preferred_stock_dividends_and_other_adjustments : Optional[float]
            Preferred stock dividends and other adjustments (provider: polygon)

        Example
        -------
        >>> from openbb import obb
        >>> obb.equity.fundamental.income(symbol="AAPL", period="annual", limit=5)
        """  # noqa: E501

        return self._run(
            "/equity/fundamental/income",
            **filter_inputs(
                provider_choices={
                    "provider": self._get_provider(
                        provider,
                        "/equity/fundamental/income",
                        ("fmp", "intrinio", "polygon", "yfinance"),
                    )
                },
                standard_params={
                    "symbol": symbol,
                    "period": period,
                    "limit": limit,
                },
                extra_params=kwargs,
            )
        )

    @exception_handler
    @validate
    def income_growth(
        self,
        symbol: Annotated[
            str, OpenBBCustomParameter(description="Symbol to get data for.")
        ],
        limit: Annotated[
            int,
            OpenBBCustomParameter(description="The number of data entries to return."),
        ] = 10,
        period: Annotated[
            Literal["quarter", "annual"],
            OpenBBCustomParameter(description="Time period of the data to return."),
        ] = "annual",
        provider: Optional[Literal["fmp"]] = None,
        **kwargs
    ) -> OBBject:
        """Get the growth of a company's income statement items over time.

        Parameters
        ----------
        symbol : str
            Symbol to get data for.
        limit : int
            The number of data entries to return.
        period : Literal['quarter', 'annual']
            Time period of the data to return.
        provider : Optional[Literal['fmp']]
            The provider to use for the query, by default None.
            If None, the provider specified in defaults is selected or 'fmp' if there is
            no default.

        Returns
        -------
        OBBject
            results : List[IncomeStatementGrowth]
                Serializable results.
            provider : Optional[Literal['fmp']]
                Provider name.
            warnings : Optional[List[Warning_]]
                List of warnings.
            chart : Optional[Chart]
                Chart object.
            extra: Dict[str, Any]
                Extra info.

        IncomeStatementGrowth
        ---------------------
        symbol : Optional[str]
            Symbol representing the entity requested in the data.
        date : date
            The date of the data.
        period : str
            Period the statement is returned for.
        growth_revenue : float
            Growth rate of total revenue.
        growth_cost_of_revenue : float
            Growth rate of cost of goods sold.
        growth_gross_profit : float
            Growth rate of gross profit.
        growth_gross_profit_ratio : float
            Growth rate of gross profit as a percentage of revenue.
        growth_research_and_development_expenses : float
            Growth rate of expenses on research and development.
        growth_general_and_administrative_expenses : float
            Growth rate of general and administrative expenses.
        growth_selling_and_marketing_expenses : float
            Growth rate of expenses on selling and marketing activities.
        growth_other_expenses : float
            Growth rate of other operating expenses.
        growth_operating_expenses : float
            Growth rate of total operating expenses.
        growth_cost_and_expenses : float
            Growth rate of total costs and expenses.
        growth_interest_expense : float
            Growth rate of interest expenses.
        growth_depreciation_and_amortization : float
            Growth rate of depreciation and amortization expenses.
        growth_ebitda : float
            Growth rate of Earnings Before Interest, Taxes, Depreciation, and Amortization.
        growth_ebitda_ratio : float
            Growth rate of EBITDA as a percentage of revenue.
        growth_operating_income : float
            Growth rate of operating income.
        growth_operating_income_ratio : float
            Growth rate of operating income as a percentage of revenue.
        growth_total_other_income_expenses_net : float
            Growth rate of net total other income and expenses.
        growth_income_before_tax : float
            Growth rate of income before taxes.
        growth_income_before_tax_ratio : float
            Growth rate of income before taxes as a percentage of revenue.
        growth_income_tax_expense : float
            Growth rate of income tax expenses.
        growth_net_income : float
            Growth rate of net income.
        growth_net_income_ratio : float
            Growth rate of net income as a percentage of revenue.
        growth_eps : float
            Growth rate of Earnings Per Share (EPS).
        growth_eps_diluted : float
            Growth rate of diluted Earnings Per Share (EPS).
        growth_weighted_average_shs_out : float
            Growth rate of weighted average shares outstanding.
        growth_weighted_average_shs_out_dil : float
            Growth rate of diluted weighted average shares outstanding.

        Example
        -------
        >>> from openbb import obb
        >>> obb.equity.fundamental.income_growth(symbol="AAPL", limit=10, period="annual")
        """  # noqa: E501

        return self._run(
            "/equity/fundamental/income_growth",
            **filter_inputs(
                provider_choices={
                    "provider": self._get_provider(
                        provider,
                        "/equity/fundamental/income_growth",
                        ("fmp",),
                    )
                },
                standard_params={
                    "symbol": symbol,
                    "limit": limit,
                    "period": period,
                },
                extra_params=kwargs,
            )
        )

    @exception_handler
    @validate
    def latest_attributes(
        self,
        symbol: Annotated[
            Union[str, List[str]],
            OpenBBCustomParameter(
                description="Symbol to get data for. Multiple items allowed for providers: intrinio."
            ),
        ],
        tag: Annotated[
            Union[str, List[str]],
            OpenBBCustomParameter(
                description="Intrinio data tag ID or code. Multiple items allowed for providers: intrinio."
            ),
        ],
        provider: Optional[Literal["intrinio"]] = None,
        **kwargs
    ) -> OBBject:
        """Get the latest value of a data tag from Intrinio.

        Parameters
        ----------
        symbol : Union[str, List[str]]
            Symbol to get data for. Multiple items allowed for providers: intrinio.
        tag : Union[str, List[str]]
            Intrinio data tag ID or code. Multiple items allowed for providers: intrinio.
        provider : Optional[Literal['intrinio']]
            The provider to use for the query, by default None.
            If None, the provider specified in defaults is selected or 'intrinio' if there is
            no default.

        Returns
        -------
        OBBject
            results : List[LatestAttributes]
                Serializable results.
            provider : Optional[Literal['intrinio']]
                Provider name.
            warnings : Optional[List[Warning_]]
                List of warnings.
            chart : Optional[Chart]
                Chart object.
            extra: Dict[str, Any]
                Extra info.

        LatestAttributes
        ----------------
        symbol : str
            Symbol representing the entity requested in the data.
        tag : Optional[str]
            Tag name for the fetched data.
        value : Optional[Union[str, float]]
            The value of the data.

        Example
        -------
        >>> from openbb import obb
        >>> obb.equity.fundamental.latest_attributes(tag='ceo')
        """  # noqa: E501

        return self._run(
            "/equity/fundamental/latest_attributes",
            **filter_inputs(
                provider_choices={
                    "provider": self._get_provider(
                        provider,
                        "/equity/fundamental/latest_attributes",
                        ("intrinio",),
                    )
                },
                standard_params={
                    "symbol": symbol,
                    "tag": tag,
                },
                extra_params=kwargs,
                extra_info={
                    "symbol": {"multiple_items_allowed": ["intrinio"]},
                    "tag": {"multiple_items_allowed": ["intrinio"]},
                },
            )
        )

    @exception_handler
    @validate
    def management(
        self,
        symbol: Annotated[
            str, OpenBBCustomParameter(description="Symbol to get data for.")
        ],
        provider: Optional[Literal["fmp", "yfinance"]] = None,
        **kwargs
    ) -> OBBject:
        """Get executive management team data for a given company.

        Parameters
        ----------
        symbol : str
            Symbol to get data for.
        provider : Optional[Literal['fmp', 'yfinance']]
            The provider to use for the query, by default None.
            If None, the provider specified in defaults is selected or 'fmp' if there is
            no default.

        Returns
        -------
        OBBject
            results : List[KeyExecutives]
                Serializable results.
            provider : Optional[Literal['fmp', 'yfinance']]
                Provider name.
            warnings : Optional[List[Warning_]]
                List of warnings.
            chart : Optional[Chart]
                Chart object.
            extra: Dict[str, Any]
                Extra info.

        KeyExecutives
        -------------
        title : str
            Designation of the key executive.
        name : str
            Name of the key executive.
        pay : Optional[int]
            Pay of the key executive.
        currency_pay : Optional[str]
            Currency of the pay.
        gender : Optional[str]
            Gender of the key executive.
        year_born : Optional[int]
            Birth year of the key executive.
        title_since : Optional[int]
            Date the tile was held since.
        exercised_value : Optional[int]
            Value of shares exercised. (provider: yfinance)
        unexercised_value : Optional[int]
            Value of shares not exercised. (provider: yfinance)

        Example
        -------
        >>> from openbb import obb
        >>> obb.equity.fundamental.management(symbol="AAPL")
        """  # noqa: E501

        return self._run(
            "/equity/fundamental/management",
            **filter_inputs(
                provider_choices={
                    "provider": self._get_provider(
                        provider,
                        "/equity/fundamental/management",
                        ("fmp", "yfinance"),
                    )
                },
                standard_params={
                    "symbol": symbol,
                },
                extra_params=kwargs,
            )
        )

    @exception_handler
    @validate
    def management_compensation(
        self,
        symbol: Annotated[
            Union[str, List[str]],
            OpenBBCustomParameter(
                description="Symbol to get data for. Multiple items allowed for providers: fmp."
            ),
        ],
        start_date: Annotated[
            Union[datetime.date, None, str],
            OpenBBCustomParameter(
                description="Start date of the data, in YYYY-MM-DD format."
            ),
        ] = None,
        end_date: Annotated[
            Union[datetime.date, None, str],
            OpenBBCustomParameter(
                description="End date of the data, in YYYY-MM-DD format."
            ),
        ] = None,
        provider: Optional[Literal["fmp"]] = None,
        **kwargs
    ) -> OBBject:
        """Get executive management team compensation for a given company over time.

        Parameters
        ----------
        symbol : Union[str, List[str]]
            Symbol to get data for. Multiple items allowed for providers: fmp.
        start_date : Union[datetime.date, None, str]
            Start date of the data, in YYYY-MM-DD format.
        end_date : Union[datetime.date, None, str]
            End date of the data, in YYYY-MM-DD format.
        provider : Optional[Literal['fmp']]
            The provider to use for the query, by default None.
            If None, the provider specified in defaults is selected or 'fmp' if there is
            no default.

        Returns
        -------
        OBBject
            results : List[ExecutiveCompensation]
                Serializable results.
            provider : Optional[Literal['fmp']]
                Provider name.
            warnings : Optional[List[Warning_]]
                List of warnings.
            chart : Optional[Chart]
                Chart object.
            extra: Dict[str, Any]
                Extra info.

        ExecutiveCompensation
        ---------------------
        symbol : str
            Symbol representing the entity requested in the data.
        cik : Optional[str]
            Central Index Key (CIK) for the requested entity.
        filing_date : date
            Date of the filing.
        accepted_date : datetime
            Date the filing was accepted.
        name_and_position : str
            Name and position of the executive.
        year : int
            Year of the compensation.
        salary : float
            Salary of the executive.
        bonus : float
            Bonus of the executive.
        stock_award : float
            Stock award of the executive.
        incentive_plan_compensation : float
            Incentive plan compensation of the executive.
        all_other_compensation : float
            All other compensation of the executive.
        total : float
            Total compensation of the executive.
        url : str
            URL of the filing data.

        Example
        -------
        >>> from openbb import obb
        >>> obb.equity.fundamental.management_compensation(symbol="AAPL")
        """  # noqa: E501

        return self._run(
            "/equity/fundamental/management_compensation",
            **filter_inputs(
                provider_choices={
                    "provider": self._get_provider(
                        provider,
                        "/equity/fundamental/management_compensation",
                        ("fmp",),
                    )
                },
                standard_params={
                    "symbol": symbol,
                    "start_date": start_date,
                    "end_date": end_date,
                },
                extra_params=kwargs,
                extra_info={"symbol": {"multiple_items_allowed": ["fmp"]}},
            )
        )

    @exception_handler
    @validate
    def metrics(
        self,
        symbol: Annotated[
            Union[str, List[str]],
            OpenBBCustomParameter(
<<<<<<< HEAD
                description="Symbol to get data for. Multiple items allowed for providers: fmp."
=======
                description="Symbol to get data for. Multiple items allowed: fmp, yfinance."
>>>>>>> da791444
            ),
        ],
        period: Annotated[
            Optional[Literal["annual", "quarter"]],
            OpenBBCustomParameter(description="Time period of the data to return."),
        ] = "annual",
        limit: Annotated[
            Optional[int],
            OpenBBCustomParameter(description="The number of data entries to return."),
        ] = 100,
        provider: Optional[Literal["fmp", "intrinio", "yfinance"]] = None,
        **kwargs
    ) -> OBBject:
        """Get fundamental metrics for a given company.

        Parameters
        ----------
        symbol : Union[str, List[str]]
<<<<<<< HEAD
            Symbol to get data for. Multiple items allowed for providers: fmp.
=======
            Symbol to get data for. Multiple items allowed: fmp, yfinance.
>>>>>>> da791444
        period : Optional[Literal['annual', 'quarter']]
            Time period of the data to return.
        limit : Optional[int]
            The number of data entries to return.
        provider : Optional[Literal['fmp', 'intrinio', 'yfinance']]
            The provider to use for the query, by default None.
            If None, the provider specified in defaults is selected or 'fmp' if there is
            no default.
        with_ttm : Optional[bool]
            Include trailing twelve months (TTM) data. (provider: fmp)

        Returns
        -------
        OBBject
            results : Union[List[KeyMetrics], KeyMetrics]
                Serializable results.
            provider : Optional[Literal['fmp', 'intrinio', 'yfinance']]
                Provider name.
            warnings : Optional[List[Warning_]]
                List of warnings.
            chart : Optional[Chart]
                Chart object.
            extra: Dict[str, Any]
                Extra info.

        KeyMetrics
        ----------
        symbol : Optional[str]
            Symbol representing the entity requested in the data.
        market_cap : Optional[float]
            Market capitalization
        pe_ratio : Optional[float]
            Price-to-earnings ratio (P/E ratio)
        date : Optional[date]
            The date of the data. (provider: fmp)
        period : Optional[str]
            Period of the data. (provider: fmp)
        calendar_year : Optional[int]
            Calendar year. (provider: fmp)
        revenue_per_share : Optional[float]
            Revenue per share (provider: fmp, yfinance)
        net_income_per_share : Optional[float]
            Net income per share (provider: fmp)
        operating_cash_flow_per_share : Optional[float]
            Operating cash flow per share (provider: fmp)
        free_cash_flow_per_share : Optional[float]
            Free cash flow per share (provider: fmp)
        cash_per_share : Optional[float]
            Cash per share (provider: fmp, yfinance)
        book_value_per_share : Optional[float]
            Book value per share (provider: fmp)
        tangible_book_value_per_share : Optional[float]
            Tangible book value per share (provider: fmp)
        shareholders_equity_per_share : Optional[float]
            Shareholders equity per share (provider: fmp)
        interest_debt_per_share : Optional[float]
            Interest debt per share (provider: fmp)
        enterprise_value : Optional[Union[float, int]]
            Enterprise value (provider: fmp, yfinance)
        price_to_sales_ratio : Optional[float]
            Price-to-sales ratio (provider: fmp)
        pocf_ratio : Optional[float]
            Price-to-operating cash flow ratio (provider: fmp)
        pfcf_ratio : Optional[float]
            Price-to-free cash flow ratio (provider: fmp)
        pb_ratio : Optional[float]
            Price-to-book ratio (provider: fmp)
        ptb_ratio : Optional[float]
            Price-to-tangible book ratio (provider: fmp)
        ev_to_sales : Optional[float]
            Enterprise value-to-sales ratio (provider: fmp)
        enterprise_value_over_ebitda : Optional[float]
            Enterprise value-to-EBITDA ratio (provider: fmp)
        ev_to_operating_cash_flow : Optional[float]
            Enterprise value-to-operating cash flow ratio (provider: fmp)
        ev_to_free_cash_flow : Optional[float]
            Enterprise value-to-free cash flow ratio (provider: fmp)
        earnings_yield : Optional[float]
            Earnings yield (provider: fmp)
        free_cash_flow_yield : Optional[float]
            Free cash flow yield (provider: fmp)
        debt_to_equity : Optional[float]
            Debt-to-equity ratio (provider: fmp, yfinance)
        debt_to_assets : Optional[float]
            Debt-to-assets ratio (provider: fmp)
        net_debt_to_ebitda : Optional[float]
            Net debt-to-EBITDA ratio (provider: fmp)
        current_ratio : Optional[float]
            Current ratio (provider: fmp, yfinance)
        interest_coverage : Optional[float]
            Interest coverage (provider: fmp)
        income_quality : Optional[float]
            Income quality (provider: fmp)
        dividend_yield : Optional[float]
            Dividend yield, as a normalized percent. (provider: fmp, intrinio, yfinance)
        payout_ratio : Optional[float]
            Payout ratio (provider: fmp, yfinance)
        sales_general_and_administrative_to_revenue : Optional[float]
            Sales general and administrative expenses-to-revenue ratio (provider: fmp)
        research_and_development_to_revenue : Optional[float]
            Research and development expenses-to-revenue ratio (provider: fmp)
        intangibles_to_total_assets : Optional[float]
            Intangibles-to-total assets ratio (provider: fmp)
        capex_to_operating_cash_flow : Optional[float]
            Capital expenditures-to-operating cash flow ratio (provider: fmp)
        capex_to_revenue : Optional[float]
            Capital expenditures-to-revenue ratio (provider: fmp)
        capex_to_depreciation : Optional[float]
            Capital expenditures-to-depreciation ratio (provider: fmp)
        stock_based_compensation_to_revenue : Optional[float]
            Stock-based compensation-to-revenue ratio (provider: fmp)
        graham_number : Optional[float]
            Graham number (provider: fmp)
        roic : Optional[float]
            Return on invested capital (provider: fmp)
        return_on_tangible_assets : Optional[float]
            Return on tangible assets (provider: fmp)
        graham_net_net : Optional[float]
            Graham net-net working capital (provider: fmp)
        working_capital : Optional[float]
            Working capital (provider: fmp)
        tangible_asset_value : Optional[float]
            Tangible asset value (provider: fmp)
        net_current_asset_value : Optional[float]
            Net current asset value (provider: fmp)
        invested_capital : Optional[float]
            Invested capital (provider: fmp)
        average_receivables : Optional[float]
            Average receivables (provider: fmp)
        average_payables : Optional[float]
            Average payables (provider: fmp)
        average_inventory : Optional[float]
            Average inventory (provider: fmp)
        days_sales_outstanding : Optional[float]
            Days sales outstanding (provider: fmp)
        days_payables_outstanding : Optional[float]
            Days payables outstanding (provider: fmp)
        days_of_inventory_on_hand : Optional[float]
            Days of inventory on hand (provider: fmp)
        receivables_turnover : Optional[float]
            Receivables turnover (provider: fmp)
        payables_turnover : Optional[float]
            Payables turnover (provider: fmp)
        inventory_turnover : Optional[float]
            Inventory turnover (provider: fmp)
        roe : Optional[float]
            Return on equity (provider: fmp)
        capex_per_share : Optional[float]
            Capital expenditures per share (provider: fmp)
        beta : Optional[float]
            Beta relative to the broad market calculated on a rolling three-year basis. (provider: intrinio);
            Beta relative to the broad market (5-year monthly). (provider: yfinance)
        volume : Optional[float]
            Volume (provider: intrinio)
        fifty_two_week_high : Optional[float]
            52 week high (provider: intrinio)
        fifty_two_week_low : Optional[float]
            52 week low (provider: intrinio)
        forward_pe : Optional[float]
            Forward price-to-earnings ratio. (provider: yfinance)
        peg_ratio : Optional[float]
            PEG ratio (5-year expected). (provider: yfinance)
        peg_ratio_ttm : Optional[float]
            PEG ratio (TTM). (provider: yfinance)
        eps_ttm : Optional[float]
            Earnings per share (TTM). (provider: yfinance)
        eps_forward : Optional[float]
            Forward earnings per share. (provider: yfinance)
        enterprise_to_ebitda : Optional[float]
            Enterprise value to EBITDA ratio. (provider: yfinance)
        earnings_growth : Optional[float]
            Earnings growth (Year Over Year), as a normalized percent. (provider: yfinance)
        earnings_growth_quarterly : Optional[float]
            Quarterly earnings growth (Year Over Year), as a normalized percent. (provider: yfinance)
        revenue_growth : Optional[float]
            Revenue growth (Year Over Year), as a normalized percent. (provider: yfinance)
        enterprise_to_revenue : Optional[float]
            Enterprise value to revenue ratio. (provider: yfinance)
        quick_ratio : Optional[float]
            Quick ratio. (provider: yfinance)
        gross_margin : Optional[float]
            Gross margin, as a normalized percent. (provider: yfinance)
        ebitda_margin : Optional[float]
            EBITDA margin, as a normalized percent. (provider: yfinance)
        operating_margin : Optional[float]
            Operating margin, as a normalized percent. (provider: yfinance)
        profit_margin : Optional[float]
            Profit margin, as a normalized percent. (provider: yfinance)
        return_on_assets : Optional[float]
            Return on assets, as a normalized percent. (provider: yfinance)
        return_on_equity : Optional[float]
            Return on equity, as a normalized percent. (provider: yfinance)
        dividend_yield_5y_avg : Optional[float]
            5-year average dividend yield, as a normalized percent. (provider: yfinance)
        book_value : Optional[float]
            Book value per share. (provider: yfinance)
        price_to_book : Optional[float]
            Price-to-book ratio. (provider: yfinance)
        overall_risk : Optional[float]
            Overall risk score. (provider: yfinance)
        audit_risk : Optional[float]
            Audit risk score. (provider: yfinance)
        board_risk : Optional[float]
            Board risk score. (provider: yfinance)
        compensation_risk : Optional[float]
            Compensation risk score. (provider: yfinance)
        shareholder_rights_risk : Optional[float]
            Shareholder rights risk score. (provider: yfinance)
        price_return_1y : Optional[float]
            One-year price return, as a normalized percent. (provider: yfinance)
        currency : Optional[str]
            Currency in which the data is presented. (provider: yfinance)

        Example
        -------
        >>> from openbb import obb
        >>> obb.equity.fundamental.metrics(symbol="AAPL", period="annual", limit=100)
        """  # noqa: E501

        return self._run(
            "/equity/fundamental/metrics",
            **filter_inputs(
                provider_choices={
                    "provider": self._get_provider(
                        provider,
                        "/equity/fundamental/metrics",
                        ("fmp", "intrinio", "yfinance"),
                    )
                },
                standard_params={
                    "symbol": symbol,
                    "period": period,
                    "limit": limit,
                },
                extra_params=kwargs,
                extra_info={"symbol": {"multiple_items_allowed": ["fmp", "yfinance"]}},
            )
        )

    @exception_handler
    @validate
    def multiples(
        self,
        symbol: Annotated[
            Union[str, List[str]],
            OpenBBCustomParameter(
                description="Symbol to get data for. Multiple items allowed for providers: fmp."
            ),
        ],
        provider: Optional[Literal["fmp"]] = None,
        **kwargs
    ) -> OBBject:
        """Get equity valuation multiples for a given company.

        Parameters
        ----------
        symbol : Union[str, List[str]]
            Symbol to get data for. Multiple items allowed for providers: fmp.
        provider : Optional[Literal['fmp']]
            The provider to use for the query, by default None.
            If None, the provider specified in defaults is selected or 'fmp' if there is
            no default.

        Returns
        -------
        OBBject
            results : List[EquityValuationMultiples]
                Serializable results.
            provider : Optional[Literal['fmp']]
                Provider name.
            warnings : Optional[List[Warning_]]
                List of warnings.
            chart : Optional[Chart]
                Chart object.
            extra: Dict[str, Any]
                Extra info.

        EquityValuationMultiples
        ------------------------
        symbol : str
            Symbol representing the entity requested in the data.
        revenue_per_share_ttm : Optional[float]
            Revenue per share calculated as trailing twelve months.
        net_income_per_share_ttm : Optional[float]
            Net income per share calculated as trailing twelve months.
        operating_cash_flow_per_share_ttm : Optional[float]
            Operating cash flow per share calculated as trailing twelve months.
        free_cash_flow_per_share_ttm : Optional[float]
            Free cash flow per share calculated as trailing twelve months.
        cash_per_share_ttm : Optional[float]
            Cash per share calculated as trailing twelve months.
        book_value_per_share_ttm : Optional[float]
            Book value per share calculated as trailing twelve months.
        tangible_book_value_per_share_ttm : Optional[float]
            Tangible book value per share calculated as trailing twelve months.
        shareholders_equity_per_share_ttm : Optional[float]
            Shareholders equity per share calculated as trailing twelve months.
        interest_debt_per_share_ttm : Optional[float]
            Interest debt per share calculated as trailing twelve months.
        market_cap_ttm : Optional[float]
            Market capitalization calculated as trailing twelve months.
        enterprise_value_ttm : Optional[float]
            Enterprise value calculated as trailing twelve months.
        pe_ratio_ttm : Optional[float]
            Price-to-earnings ratio (P/E ratio) calculated as trailing twelve months.
        price_to_sales_ratio_ttm : Optional[float]
            Price-to-sales ratio calculated as trailing twelve months.
        pocf_ratio_ttm : Optional[float]
            Price-to-operating cash flow ratio calculated as trailing twelve months.
        pfcf_ratio_ttm : Optional[float]
            Price-to-free cash flow ratio calculated as trailing twelve months.
        pb_ratio_ttm : Optional[float]
            Price-to-book ratio calculated as trailing twelve months.
        ptb_ratio_ttm : Optional[float]
            Price-to-tangible book ratio calculated as trailing twelve months.
        ev_to_sales_ttm : Optional[float]
            Enterprise value-to-sales ratio calculated as trailing twelve months.
        enterprise_value_over_ebitda_ttm : Optional[float]
            Enterprise value-to-EBITDA ratio calculated as trailing twelve months.
        ev_to_operating_cash_flow_ttm : Optional[float]
            Enterprise value-to-operating cash flow ratio calculated as trailing twelve months.
        ev_to_free_cash_flow_ttm : Optional[float]
            Enterprise value-to-free cash flow ratio calculated as trailing twelve months.
        earnings_yield_ttm : Optional[float]
            Earnings yield calculated as trailing twelve months.
        free_cash_flow_yield_ttm : Optional[float]
            Free cash flow yield calculated as trailing twelve months.
        debt_to_equity_ttm : Optional[float]
            Debt-to-equity ratio calculated as trailing twelve months.
        debt_to_assets_ttm : Optional[float]
            Debt-to-assets ratio calculated as trailing twelve months.
        net_debt_to_ebitda_ttm : Optional[float]
            Net debt-to-EBITDA ratio calculated as trailing twelve months.
        current_ratio_ttm : Optional[float]
            Current ratio calculated as trailing twelve months.
        interest_coverage_ttm : Optional[float]
            Interest coverage calculated as trailing twelve months.
        income_quality_ttm : Optional[float]
            Income quality calculated as trailing twelve months.
        dividend_yield_ttm : Optional[float]
            Dividend yield calculated as trailing twelve months.
        dividend_yield_percentage_ttm : Optional[float]
            Dividend yield percentage calculated as trailing twelve months.
        dividend_to_market_cap_ttm : Optional[float]
            Dividend to market capitalization ratio calculated as trailing twelve months.
        dividend_per_share_ttm : Optional[float]
            Dividend per share calculated as trailing twelve months.
        payout_ratio_ttm : Optional[float]
            Payout ratio calculated as trailing twelve months.
        sales_general_and_administrative_to_revenue_ttm : Optional[float]
            Sales general and administrative expenses-to-revenue ratio calculated as trailing twelve months.
        research_and_development_to_revenue_ttm : Optional[float]
            Research and development expenses-to-revenue ratio calculated as trailing twelve months.
        intangibles_to_total_assets_ttm : Optional[float]
            Intangibles-to-total assets ratio calculated as trailing twelve months.
        capex_to_operating_cash_flow_ttm : Optional[float]
            Capital expenditures-to-operating cash flow ratio calculated as trailing twelve months.
        capex_to_revenue_ttm : Optional[float]
            Capital expenditures-to-revenue ratio calculated as trailing twelve months.
        capex_to_depreciation_ttm : Optional[float]
            Capital expenditures-to-depreciation ratio calculated as trailing twelve months.
        stock_based_compensation_to_revenue_ttm : Optional[float]
            Stock-based compensation-to-revenue ratio calculated as trailing twelve months.
        graham_number_ttm : Optional[float]
            Graham number calculated as trailing twelve months.
        roic_ttm : Optional[float]
            Return on invested capital calculated as trailing twelve months.
        return_on_tangible_assets_ttm : Optional[float]
            Return on tangible assets calculated as trailing twelve months.
        graham_net_net_ttm : Optional[float]
            Graham net-net working capital calculated as trailing twelve months.
        working_capital_ttm : Optional[float]
            Working capital calculated as trailing twelve months.
        tangible_asset_value_ttm : Optional[float]
            Tangible asset value calculated as trailing twelve months.
        net_current_asset_value_ttm : Optional[float]
            Net current asset value calculated as trailing twelve months.
        invested_capital_ttm : Optional[float]
            Invested capital calculated as trailing twelve months.
        average_receivables_ttm : Optional[float]
            Average receivables calculated as trailing twelve months.
        average_payables_ttm : Optional[float]
            Average payables calculated as trailing twelve months.
        average_inventory_ttm : Optional[float]
            Average inventory calculated as trailing twelve months.
        days_sales_outstanding_ttm : Optional[float]
            Days sales outstanding calculated as trailing twelve months.
        days_payables_outstanding_ttm : Optional[float]
            Days payables outstanding calculated as trailing twelve months.
        days_of_inventory_on_hand_ttm : Optional[float]
            Days of inventory on hand calculated as trailing twelve months.
        receivables_turnover_ttm : Optional[float]
            Receivables turnover calculated as trailing twelve months.
        payables_turnover_ttm : Optional[float]
            Payables turnover calculated as trailing twelve months.
        inventory_turnover_ttm : Optional[float]
            Inventory turnover calculated as trailing twelve months.
        roe_ttm : Optional[float]
            Return on equity calculated as trailing twelve months.
        capex_per_share_ttm : Optional[float]
            Capital expenditures per share calculated as trailing twelve months.

        Example
        -------
        >>> from openbb import obb
        >>> obb.equity.fundamental.multiples(symbol="AAPL")
        """  # noqa: E501

        return self._run(
            "/equity/fundamental/multiples",
            **filter_inputs(
                provider_choices={
                    "provider": self._get_provider(
                        provider,
                        "/equity/fundamental/multiples",
                        ("fmp",),
                    )
                },
                standard_params={
                    "symbol": symbol,
                },
                extra_params=kwargs,
                extra_info={"symbol": {"multiple_items_allowed": ["fmp"]}},
            )
        )

    @exception_handler
    @validate
    @deprecated(
        "This endpoint is deprecated; use `/equity/profile` instead. Deprecated in OpenBB Platform V4.1 to be removed in V4.3.",
        category=OpenBBDeprecationWarning,
    )
    def overview(
        self,
        symbol: Annotated[
            str, OpenBBCustomParameter(description="Symbol to get data for.")
        ],
        provider: Optional[Literal["fmp"]] = None,
        **kwargs
    ) -> OBBject:
        """Get company general business and stock data for a given company.

        Parameters
        ----------
        symbol : str
            Symbol to get data for.
        provider : Optional[Literal['fmp']]
            The provider to use for the query, by default None.
            If None, the provider specified in defaults is selected or 'fmp' if there is
            no default.

        Returns
        -------
        OBBject
            results : CompanyOverview
                Serializable results.
            provider : Optional[Literal['fmp']]
                Provider name.
            warnings : Optional[List[Warning_]]
                List of warnings.
            chart : Optional[Chart]
                Chart object.
            extra: Dict[str, Any]
                Extra info.

        CompanyOverview
        ---------------
        symbol : str
            Symbol representing the entity requested in the data.
        price : Optional[float]
            Price of the company.
        beta : Optional[float]
            Beta of the company.
        vol_avg : Optional[int]
            Volume average of the company.
        mkt_cap : Optional[int]
            Market capitalization of the company.
        last_div : Optional[float]
            Last dividend of the company.
        range : Optional[str]
            Range of the company.
        changes : Optional[float]
            Changes of the company.
        company_name : Optional[str]
            Company name of the company.
        currency : Optional[str]
            Currency of the company.
        cik : Optional[str]
            Central Index Key (CIK) for the requested entity.
        isin : Optional[str]
            ISIN of the company.
        cusip : Optional[str]
            CUSIP of the company.
        exchange : Optional[str]
            Exchange of the company.
        exchange_short_name : Optional[str]
            Exchange short name of the company.
        industry : Optional[str]
            Industry of the company.
        website : Optional[str]
            Website of the company.
        description : Optional[str]
            Description of the company.
        ceo : Optional[str]
            CEO of the company.
        sector : Optional[str]
            Sector of the company.
        country : Optional[str]
            Country of the company.
        full_time_employees : Optional[str]
            Full time employees of the company.
        phone : Optional[str]
            Phone of the company.
        address : Optional[str]
            Address of the company.
        city : Optional[str]
            City of the company.
        state : Optional[str]
            State of the company.
        zip : Optional[str]
            Zip of the company.
        dcf_diff : Optional[float]
            Discounted cash flow difference of the company.
        dcf : Optional[float]
            Discounted cash flow of the company.
        image : Optional[str]
            Image of the company.
        ipo_date : Optional[date]
            IPO date of the company.
        default_image : bool
            If the image is the default image.
        is_etf : bool
            If the company is an ETF.
        is_actively_trading : bool
            If the company is actively trading.
        is_adr : bool
            If the company is an ADR.
        is_fund : bool
            If the company is a fund.

        Example
        -------
        >>> from openbb import obb
        >>> obb.equity.fundamental.overview(symbol="AAPL")
        """  # noqa: E501

        simplefilter("always", DeprecationWarning)
        warn(
            "This endpoint is deprecated; use `/equity/profile` instead. Deprecated in OpenBB Platform V4.1 to be removed in V4.3.",
            category=DeprecationWarning,
            stacklevel=2,
        )

        return self._run(
            "/equity/fundamental/overview",
            **filter_inputs(
                provider_choices={
                    "provider": self._get_provider(
                        provider,
                        "/equity/fundamental/overview",
                        ("fmp",),
                    )
                },
                standard_params={
                    "symbol": symbol,
                },
                extra_params=kwargs,
            )
        )

    @exception_handler
    @validate
    def ratios(
        self,
        symbol: Annotated[
            str, OpenBBCustomParameter(description="Symbol to get data for.")
        ],
        period: Annotated[
            str, OpenBBCustomParameter(description="Time period of the data to return.")
        ] = "annual",
        limit: Annotated[
            int,
            OpenBBCustomParameter(description="The number of data entries to return."),
        ] = 12,
        provider: Optional[Literal["fmp", "intrinio"]] = None,
        **kwargs
    ) -> OBBject:
        """Get an extensive set of financial and accounting ratios for a given company over time.

        Parameters
        ----------
        symbol : str
            Symbol to get data for.
        period : str
            Time period of the data to return.
        limit : int
            The number of data entries to return.
        provider : Optional[Literal['fmp', 'intrinio']]
            The provider to use for the query, by default None.
            If None, the provider specified in defaults is selected or 'fmp' if there is
            no default.
        fiscal_year : Optional[int]
            The specific fiscal year.  Reports do not go beyond 2008. (provider: intrinio)

        Returns
        -------
        OBBject
            results : List[FinancialRatios]
                Serializable results.
            provider : Optional[Literal['fmp', 'intrinio']]
                Provider name.
            warnings : Optional[List[Warning_]]
                List of warnings.
            chart : Optional[Chart]
                Chart object.
            extra: Dict[str, Any]
                Extra info.

        FinancialRatios
        ---------------
        period_ending : str
            The date of the data.
        fiscal_period : str
            Period of the financial ratios.
        fiscal_year : Optional[int]
            Fiscal year.
        current_ratio : Optional[float]
            Current ratio. (provider: fmp)
        quick_ratio : Optional[float]
            Quick ratio. (provider: fmp)
        cash_ratio : Optional[float]
            Cash ratio. (provider: fmp)
        days_of_sales_outstanding : Optional[float]
            Days of sales outstanding. (provider: fmp)
        days_of_inventory_outstanding : Optional[float]
            Days of inventory outstanding. (provider: fmp)
        operating_cycle : Optional[float]
            Operating cycle. (provider: fmp)
        days_of_payables_outstanding : Optional[float]
            Days of payables outstanding. (provider: fmp)
        cash_conversion_cycle : Optional[float]
            Cash conversion cycle. (provider: fmp)
        gross_profit_margin : Optional[float]
            Gross profit margin. (provider: fmp)
        operating_profit_margin : Optional[float]
            Operating profit margin. (provider: fmp)
        pretax_profit_margin : Optional[float]
            Pretax profit margin. (provider: fmp)
        net_profit_margin : Optional[float]
            Net profit margin. (provider: fmp)
        effective_tax_rate : Optional[float]
            Effective tax rate. (provider: fmp)
        return_on_assets : Optional[float]
            Return on assets. (provider: fmp)
        return_on_equity : Optional[float]
            Return on equity. (provider: fmp)
        return_on_capital_employed : Optional[float]
            Return on capital employed. (provider: fmp)
        net_income_per_ebt : Optional[float]
            Net income per EBT. (provider: fmp)
        ebt_per_ebit : Optional[float]
            EBT per EBIT. (provider: fmp)
        ebit_per_revenue : Optional[float]
            EBIT per revenue. (provider: fmp)
        debt_ratio : Optional[float]
            Debt ratio. (provider: fmp)
        debt_equity_ratio : Optional[float]
            Debt equity ratio. (provider: fmp)
        long_term_debt_to_capitalization : Optional[float]
            Long term debt to capitalization. (provider: fmp)
        total_debt_to_capitalization : Optional[float]
            Total debt to capitalization. (provider: fmp)
        interest_coverage : Optional[float]
            Interest coverage. (provider: fmp)
        cash_flow_to_debt_ratio : Optional[float]
            Cash flow to debt ratio. (provider: fmp)
        company_equity_multiplier : Optional[float]
            Company equity multiplier. (provider: fmp)
        receivables_turnover : Optional[float]
            Receivables turnover. (provider: fmp)
        payables_turnover : Optional[float]
            Payables turnover. (provider: fmp)
        inventory_turnover : Optional[float]
            Inventory turnover. (provider: fmp)
        fixed_asset_turnover : Optional[float]
            Fixed asset turnover. (provider: fmp)
        asset_turnover : Optional[float]
            Asset turnover. (provider: fmp)
        operating_cash_flow_per_share : Optional[float]
            Operating cash flow per share. (provider: fmp)
        free_cash_flow_per_share : Optional[float]
            Free cash flow per share. (provider: fmp)
        cash_per_share : Optional[float]
            Cash per share. (provider: fmp)
        payout_ratio : Optional[float]
            Payout ratio. (provider: fmp)
        operating_cash_flow_sales_ratio : Optional[float]
            Operating cash flow sales ratio. (provider: fmp)
        free_cash_flow_operating_cash_flow_ratio : Optional[float]
            Free cash flow operating cash flow ratio. (provider: fmp)
        cash_flow_coverage_ratios : Optional[float]
            Cash flow coverage ratios. (provider: fmp)
        short_term_coverage_ratios : Optional[float]
            Short term coverage ratios. (provider: fmp)
        capital_expenditure_coverage_ratio : Optional[float]
            Capital expenditure coverage ratio. (provider: fmp)
        dividend_paid_and_capex_coverage_ratio : Optional[float]
            Dividend paid and capex coverage ratio. (provider: fmp)
        dividend_payout_ratio : Optional[float]
            Dividend payout ratio. (provider: fmp)
        price_book_value_ratio : Optional[float]
            Price book value ratio. (provider: fmp)
        price_to_book_ratio : Optional[float]
            Price to book ratio. (provider: fmp)
        price_to_sales_ratio : Optional[float]
            Price to sales ratio. (provider: fmp)
        price_earnings_ratio : Optional[float]
            Price earnings ratio. (provider: fmp)
        price_to_free_cash_flows_ratio : Optional[float]
            Price to free cash flows ratio. (provider: fmp)
        price_to_operating_cash_flows_ratio : Optional[float]
            Price to operating cash flows ratio. (provider: fmp)
        price_cash_flow_ratio : Optional[float]
            Price cash flow ratio. (provider: fmp)
        price_earnings_to_growth_ratio : Optional[float]
            Price earnings to growth ratio. (provider: fmp)
        price_sales_ratio : Optional[float]
            Price sales ratio. (provider: fmp)
        dividend_yield : Optional[float]
            Dividend yield. (provider: fmp)
        dividend_yield_percentage : Optional[float]
            Dividend yield percentage. (provider: fmp)
        dividend_per_share : Optional[float]
            Dividend per share. (provider: fmp)
        enterprise_value_multiple : Optional[float]
            Enterprise value multiple. (provider: fmp)
        price_fair_value : Optional[float]
            Price fair value. (provider: fmp)

        Example
        -------
        >>> from openbb import obb
        >>> obb.equity.fundamental.ratios(symbol="AAPL", period="annual", limit=12)
        """  # noqa: E501

        return self._run(
            "/equity/fundamental/ratios",
            **filter_inputs(
                provider_choices={
                    "provider": self._get_provider(
                        provider,
                        "/equity/fundamental/ratios",
                        ("fmp", "intrinio"),
                    )
                },
                standard_params={
                    "symbol": symbol,
                    "period": period,
                    "limit": limit,
                },
                extra_params=kwargs,
            )
        )

    @exception_handler
    @validate
    def reported_financials(
        self,
        symbol: Annotated[
            str, OpenBBCustomParameter(description="Symbol to get data for.")
        ],
        period: Annotated[
            str, OpenBBCustomParameter(description="Time period of the data to return.")
        ] = "annual",
        statement_type: Annotated[
            str,
            OpenBBCustomParameter(
                description="The type of financial statement - i.e, balance, income, cash."
            ),
        ] = "balance",
        limit: Annotated[
            Optional[int],
            OpenBBCustomParameter(
                description="The number of data entries to return. Although the response object contains multiple results, because of the variance in the fields, year-to-year and quarter-to-quarter, it is recommended to view results in small chunks."
            ),
        ] = 100,
        provider: Optional[Literal["intrinio"]] = None,
        **kwargs
    ) -> OBBject:
        """Get financial statements as reported by the company.

        Parameters
        ----------
        symbol : str
            Symbol to get data for.
        period : str
            Time period of the data to return.
        statement_type : str
            The type of financial statement - i.e, balance, income, cash.
        limit : Optional[int]
            The number of data entries to return. Although the response object contains multiple results, because of the variance in the fields, year-to-year and quarter-to-quarter, it is recommended to view results in small chunks.
        provider : Optional[Literal['intrinio']]
            The provider to use for the query, by default None.
            If None, the provider specified in defaults is selected or 'intrinio' if there is
            no default.
        fiscal_year : Optional[int]
            The specific fiscal year.  Reports do not go beyond 2008. (provider: intrinio)

        Returns
        -------
        OBBject
            results : List[ReportedFinancials]
                Serializable results.
            provider : Optional[Literal['intrinio']]
                Provider name.
            warnings : Optional[List[Warning_]]
                List of warnings.
            chart : Optional[Chart]
                Chart object.
            extra: Dict[str, Any]
                Extra info.

        ReportedFinancials
        ------------------
        period_ending : date
            The ending date of the reporting period.
        fiscal_period : str
            The fiscal period of the report (e.g. FY, Q1, etc.).
        fiscal_year : Optional[int]
            The fiscal year of the fiscal period.

        Example
        -------
        >>> from openbb import obb
        >>> obb.equity.fundamental.reported_financials(symbol="AAPL", period="annual", statement_type="balance", limit=100)
        >>> # Get reported income statement
        >>> obb.equity.fundamental.reported_financials(symbol='AAPL', statement_type='income)
        >>> # Get reported cash flow statement
        >>> obb.equity.fundamental.reported_financials(symbol='AAPL', statement_type='cash')
        """  # noqa: E501

        return self._run(
            "/equity/fundamental/reported_financials",
            **filter_inputs(
                provider_choices={
                    "provider": self._get_provider(
                        provider,
                        "/equity/fundamental/reported_financials",
                        ("intrinio",),
                    )
                },
                standard_params={
                    "symbol": symbol,
                    "period": period,
                    "statement_type": statement_type,
                    "limit": limit,
                },
                extra_params=kwargs,
            )
        )

    @exception_handler
    @validate
    def revenue_per_geography(
        self,
        symbol: Annotated[
            str, OpenBBCustomParameter(description="Symbol to get data for.")
        ],
        period: Annotated[
            Literal["quarter", "annual"],
            OpenBBCustomParameter(description="Time period of the data to return."),
        ] = "annual",
        structure: Annotated[
            Literal["hierarchical", "flat"],
            OpenBBCustomParameter(description="Structure of the returned data."),
        ] = "flat",
        provider: Optional[Literal["fmp"]] = None,
        **kwargs
    ) -> OBBject:
        """Get the revenue geographic breakdown for a given company over time.

        Parameters
        ----------
        symbol : str
            Symbol to get data for.
        period : Literal['quarter', 'annual']
            Time period of the data to return.
        structure : Literal['hierarchical', 'flat']
            Structure of the returned data.
        provider : Optional[Literal['fmp']]
            The provider to use for the query, by default None.
            If None, the provider specified in defaults is selected or 'fmp' if there is
            no default.

        Returns
        -------
        OBBject
            results : List[RevenueGeographic]
                Serializable results.
            provider : Optional[Literal['fmp']]
                Provider name.
            warnings : Optional[List[Warning_]]
                List of warnings.
            chart : Optional[Chart]
                Chart object.
            extra: Dict[str, Any]
                Extra info.

        RevenueGeographic
        -----------------
        period_ending : date
            The end date of the reporting period.
        fiscal_period : Optional[str]
            The fiscal period of the reporting period.
        fiscal_year : Optional[int]
            The fiscal year of the reporting period.
        filing_date : Optional[date]
            The filing date of the report.
        geographic_segment : int
            Dictionary of the revenue by geographic segment.

        Example
        -------
        >>> from openbb import obb
        >>> obb.equity.fundamental.revenue_per_geography(symbol="AAPL", period="annual", structure="flat")
        """  # noqa: E501

        return self._run(
            "/equity/fundamental/revenue_per_geography",
            **filter_inputs(
                provider_choices={
                    "provider": self._get_provider(
                        provider,
                        "/equity/fundamental/revenue_per_geography",
                        ("fmp",),
                    )
                },
                standard_params={
                    "symbol": symbol,
                    "period": period,
                    "structure": structure,
                },
                extra_params=kwargs,
            )
        )

    @exception_handler
    @validate
    def revenue_per_segment(
        self,
        symbol: Annotated[
            str, OpenBBCustomParameter(description="Symbol to get data for.")
        ],
        period: Annotated[
            Literal["quarter", "annual"],
            OpenBBCustomParameter(description="Time period of the data to return."),
        ] = "annual",
        structure: Annotated[
            Literal["hierarchical", "flat"],
            OpenBBCustomParameter(description="Structure of the returned data."),
        ] = "flat",
        provider: Optional[Literal["fmp"]] = None,
        **kwargs
    ) -> OBBject:
        """Get the revenue breakdown by business segment for a given company over time.

        Parameters
        ----------
        symbol : str
            Symbol to get data for.
        period : Literal['quarter', 'annual']
            Time period of the data to return.
        structure : Literal['hierarchical', 'flat']
            Structure of the returned data.
        provider : Optional[Literal['fmp']]
            The provider to use for the query, by default None.
            If None, the provider specified in defaults is selected or 'fmp' if there is
            no default.

        Returns
        -------
        OBBject
            results : List[RevenueBusinessLine]
                Serializable results.
            provider : Optional[Literal['fmp']]
                Provider name.
            warnings : Optional[List[Warning_]]
                List of warnings.
            chart : Optional[Chart]
                Chart object.
            extra: Dict[str, Any]
                Extra info.

        RevenueBusinessLine
        -------------------
        period_ending : date
            The end date of the reporting period.
        fiscal_period : Optional[str]
            The fiscal period of the reporting period.
        fiscal_year : Optional[int]
            The fiscal year of the reporting period.
        filing_date : Optional[date]
            The filing date of the report.
        business_line : int
            Dictionary containing the revenue of the business line.

        Example
        -------
        >>> from openbb import obb
        >>> obb.equity.fundamental.revenue_per_segment(symbol="AAPL", period="annual", structure="flat")
        """  # noqa: E501

        return self._run(
            "/equity/fundamental/revenue_per_segment",
            **filter_inputs(
                provider_choices={
                    "provider": self._get_provider(
                        provider,
                        "/equity/fundamental/revenue_per_segment",
                        ("fmp",),
                    )
                },
                standard_params={
                    "symbol": symbol,
                    "period": period,
                    "structure": structure,
                },
                extra_params=kwargs,
            )
        )

    @exception_handler
    @validate
    def search_attributes(
        self,
        query: Annotated[
            str, OpenBBCustomParameter(description="Query to search for.")
        ],
        limit: Annotated[
            Optional[int],
            OpenBBCustomParameter(description="The number of data entries to return."),
        ] = 1000,
        provider: Optional[Literal["intrinio"]] = None,
        **kwargs
    ) -> OBBject:
        """Search Intrinio data tags to search in latest or historical attributes.

        Parameters
        ----------
        query : str
            Query to search for.
        limit : Optional[int]
            The number of data entries to return.
        provider : Optional[Literal['intrinio']]
            The provider to use for the query, by default None.
            If None, the provider specified in defaults is selected or 'intrinio' if there is
            no default.

        Returns
        -------
        OBBject
            results : List[SearchAttributes]
                Serializable results.
            provider : Optional[Literal['intrinio']]
                Provider name.
            warnings : Optional[List[Warning_]]
                List of warnings.
            chart : Optional[Chart]
                Chart object.
            extra: Dict[str, Any]
                Extra info.

        SearchAttributes
        ----------------
        id : str
            ID of the financial attribute.
        name : str
            Name of the financial attribute.
        tag : str
            Tag of the financial attribute.
        statement_code : str
            Code of the financial statement.
        statement_type : Optional[str]
            Type of the financial statement.
        parent_name : Optional[str]
            Parent's name of the financial attribute.
        sequence : Optional[int]
            Sequence of the financial statement.
        factor : Optional[str]
            Unit of the financial attribute.
        transaction : Optional[str]
            Transaction type (credit/debit) of the financial attribute.
        type : Optional[str]
            Type of the financial attribute.
        unit : Optional[str]
            Unit of the financial attribute.

        Example
        -------
        >>> from openbb import obb
        >>> obb.equity.fundamental.search_attributes(query='ebitda')
        """  # noqa: E501

        return self._run(
            "/equity/fundamental/search_attributes",
            **filter_inputs(
                provider_choices={
                    "provider": self._get_provider(
                        provider,
                        "/equity/fundamental/search_attributes",
                        ("intrinio",),
                    )
                },
                standard_params={
                    "query": query,
                    "limit": limit,
                },
                extra_params=kwargs,
            )
        )

    @exception_handler
    @validate
    def trailing_dividend_yield(
        self,
        symbol: Annotated[
            Optional[str], OpenBBCustomParameter(description="Symbol to get data for.")
        ] = None,
        limit: Annotated[
            Optional[int],
            OpenBBCustomParameter(
                description="The number of data entries to return. Default is 252, the number of trading days in a year."
            ),
        ] = 252,
        provider: Optional[Literal["tiingo"]] = None,
        **kwargs
    ) -> OBBject:
        """Get the 1 year trailing dividend yield for a given company over time.

        Parameters
        ----------
        symbol : Optional[str]
            Symbol to get data for.
        limit : Optional[int]
            The number of data entries to return. Default is 252, the number of trading days in a year.
        provider : Optional[Literal['tiingo']]
            The provider to use for the query, by default None.
            If None, the provider specified in defaults is selected or 'tiingo' if there is
            no default.

        Returns
        -------
        OBBject
            results : List[TrailingDividendYield]
                Serializable results.
            provider : Optional[Literal['tiingo']]
                Provider name.
            warnings : Optional[List[Warning_]]
                List of warnings.
            chart : Optional[Chart]
                Chart object.
            extra: Dict[str, Any]
                Extra info.

        TrailingDividendYield
        ---------------------
        date : date
            The date of the data.
        trailing_dividend_yield : float
            Trailing dividend yield.

        Example
        -------
        >>> from openbb import obb
        >>> obb.equity.fundamental.trailing_dividend_yield(limit=252)
        """  # noqa: E501

        return self._run(
            "/equity/fundamental/trailing_dividend_yield",
            **filter_inputs(
                provider_choices={
                    "provider": self._get_provider(
                        provider,
                        "/equity/fundamental/trailing_dividend_yield",
                        ("tiingo",),
                    )
                },
                standard_params={
                    "symbol": symbol,
                    "limit": limit,
                },
                extra_params=kwargs,
            )
        )

    @exception_handler
    @validate
    def transcript(
        self,
        symbol: Annotated[
            str, OpenBBCustomParameter(description="Symbol to get data for.")
        ],
        year: Annotated[
            int,
            OpenBBCustomParameter(description="Year of the earnings call transcript."),
        ],
        provider: Optional[Literal["fmp"]] = None,
        **kwargs
    ) -> OBBject:
        """Get earnings call transcripts for a given company.

        Parameters
        ----------
        symbol : str
            Symbol to get data for.
        year : int
            Year of the earnings call transcript.
        provider : Optional[Literal['fmp']]
            The provider to use for the query, by default None.
            If None, the provider specified in defaults is selected or 'fmp' if there is
            no default.

        Returns
        -------
        OBBject
            results : List[EarningsCallTranscript]
                Serializable results.
            provider : Optional[Literal['fmp']]
                Provider name.
            warnings : Optional[List[Warning_]]
                List of warnings.
            chart : Optional[Chart]
                Chart object.
            extra: Dict[str, Any]
                Extra info.

        EarningsCallTranscript
        ----------------------
        symbol : str
            Symbol representing the entity requested in the data.
        quarter : int
            Quarter of the earnings call transcript.
        year : int
            Year of the earnings call transcript.
        date : datetime
            The date of the data.
        content : str
            Content of the earnings call transcript.

        Example
        -------
        >>> from openbb import obb
        >>> obb.equity.fundamental.transcript(symbol='AAPL', year=2020)
        """  # noqa: E501

        return self._run(
            "/equity/fundamental/transcript",
            **filter_inputs(
                provider_choices={
                    "provider": self._get_provider(
                        provider,
                        "/equity/fundamental/transcript",
                        ("fmp",),
                    )
                },
                standard_params={
                    "symbol": symbol,
                    "year": year,
                },
                extra_params=kwargs,
            )
        )<|MERGE_RESOLUTION|>--- conflicted
+++ resolved
@@ -2330,11 +2330,7 @@
         symbol: Annotated[
             Union[str, List[str]],
             OpenBBCustomParameter(
-<<<<<<< HEAD
-                description="Symbol to get data for. Multiple items allowed for providers: fmp."
-=======
-                description="Symbol to get data for. Multiple items allowed: fmp, yfinance."
->>>>>>> da791444
+                description="Symbol to get data for. Multiple items allowed for providers: fmp, yfinance."
             ),
         ],
         period: Annotated[
@@ -2353,11 +2349,7 @@
         Parameters
         ----------
         symbol : Union[str, List[str]]
-<<<<<<< HEAD
-            Symbol to get data for. Multiple items allowed for providers: fmp.
-=======
-            Symbol to get data for. Multiple items allowed: fmp, yfinance.
->>>>>>> da791444
+            Symbol to get data for. Multiple items allowed for providers: fmp, yfinance.
         period : Optional[Literal['annual', 'quarter']]
             Time period of the data to return.
         limit : Optional[int]
