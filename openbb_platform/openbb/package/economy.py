### THIS FILE IS AUTO-GENERATED. DO NOT EDIT. ###

import datetime
from typing import List, Literal, Optional, Union
from warnings import simplefilter, warn

from openbb_core.app.deprecation import OpenBBDeprecationWarning
from openbb_core.app.model.field import OpenBBField
from openbb_core.app.model.obbject import OBBject
from openbb_core.app.static.container import Container
from openbb_core.app.static.utils.decorators import exception_handler, validate
from openbb_core.app.static.utils.filters import filter_inputs
from typing_extensions import Annotated, deprecated


class ROUTER_economy(Container):
    """/economy
    available_indicators
    balance_of_payments
    calendar
    central_bank_holdings
    composite_leading_indicator
    country_profile
    cpi
    fred_regional
    fred_release_table
    fred_search
    fred_series
    /gdp
    house_price_index
    immediate_interest_rate
    indicators
<<<<<<< HEAD
    long_term_interest_rate
    money_measures
=======
    interest_rates
    long_term_interest_rate
    money_measures
    pce
>>>>>>> 3e24fd6b
    primary_dealer_positioning
    retail_prices
    risk_premium
    share_price_index
    short_term_interest_rate
    /survey
    unemployment
    """

    def __repr__(self) -> str:
        return self.__doc__ or ""

    @exception_handler
    @validate
    def available_indicators(
        self,
        provider: Annotated[
            Optional[Literal["econdb"]],
            OpenBBField(
                description="The provider to use, by default None. If None, the priority list configured in the settings is used. Default priority: econdb."
            ),
        ] = None,
        **kwargs
    ) -> OBBject:
        """Get the available economic indicators for a provider.

        Parameters
        ----------
        provider : Optional[Literal['econdb']]
            The provider to use, by default None. If None, the priority list configured in the settings is used. Default priority: econdb.
        use_cache : bool
            Whether to use cache or not, by default is True The cache of indicator symbols will persist for one week. (provider: econdb)

        Returns
        -------
        OBBject
            results : List[AvailableIndicators]
                Serializable results.
            provider : Optional[Literal['econdb']]
                Provider name.
            warnings : Optional[List[Warning_]]
                List of warnings.
            chart : Optional[Chart]
                Chart object.
            extra : Dict[str, Any]
                Extra info.

        AvailableIndicators
        -------------------
        symbol_root : Optional[str]
            The root symbol representing the indicator.
        symbol : Optional[str]
            Symbol representing the entity requested in the data. The root symbol with additional codes.
        country : Optional[str]
            The name of the country, region, or entity represented by the symbol.
        iso : Optional[str]
            The ISO code of the country, region, or entity represented by the symbol.
        description : Optional[str]
            The description of the indicator.
        frequency : Optional[str]
            The frequency of the indicator data.
        currency : Optional[str]
            The currency, or unit, the data is based in. (provider: econdb)
        scale : Optional[str]
            The scale of the data. (provider: econdb)
        multiplier : Optional[int]
            The multiplier of the data to arrive at whole units. (provider: econdb)
        transformation : Optional[str]
            Transformation type. (provider: econdb)
        source : Optional[str]
            The original source of the data. (provider: econdb)
        first_date : Optional[date]
            The first date of the data. (provider: econdb)
        last_date : Optional[date]
            The last date of the data. (provider: econdb)
        last_insert_timestamp : Optional[datetime]
            The time of the last update. Data is typically reported with a lag. (provider: econdb)

        Examples
        --------
        >>> from openbb import obb
        >>> obb.economy.available_indicators(provider='econdb')
        """  # noqa: E501

        return self._run(
            "/economy/available_indicators",
            **filter_inputs(
                provider_choices={
                    "provider": self._get_provider(
                        provider,
                        "economy.available_indicators",
                        ("econdb",),
                    )
                },
                standard_params={},
                extra_params=kwargs,
            )
        )

    @exception_handler
    @validate
    def balance_of_payments(
        self,
        provider: Annotated[
            Optional[Literal["fred"]],
            OpenBBField(
                description="The provider to use, by default None. If None, the priority list configured in the settings is used. Default priority: fred."
            ),
        ] = None,
        **kwargs
    ) -> OBBject:
        """Balance of Payments Reports.

        Parameters
        ----------
        provider : Optional[Literal['fred']]
            The provider to use, by default None. If None, the priority list configured in the settings is used. Default priority: fred.
        country : Literal['argentina', 'australia', 'austria', 'belgium', 'brazil', 'canada', 'chile', 'china', 'colombia', 'costa_rica', 'czechia', 'denmark', 'estonia', 'finland', 'france', 'germany', 'greece', 'hungary', 'iceland', 'india', 'indonesia', 'ireland', 'israel', 'italy', 'japan', 'korea', 'latvia', 'lithuania', 'luxembourg', 'mexico', 'netherlands', 'new_zealand', 'norway', 'poland', 'portugal', 'russia', 'saudi_arabia', 'slovak_republic', 'slovenia', 'south_africa', 'spain', 'sweden', 'switzerland', 'turkey', 'united_kingdom', 'united_states', 'g7', 'g20']
            The country to get data. Enter as a 3-letter ISO country code, default is USA. (provider: fred)
        start_date : Optional[datetime.date]
            Start date of the data, in YYYY-MM-DD format. (provider: fred)
        end_date : Optional[datetime.date]
            End date of the data, in YYYY-MM-DD format. (provider: fred)

        Returns
        -------
        OBBject
            results : List[BalanceOfPayments]
                Serializable results.
            provider : Optional[Literal['fred']]
                Provider name.
            warnings : Optional[List[Warning_]]
                List of warnings.
            chart : Optional[Chart]
                Chart object.
            extra : Dict[str, Any]
                Extra info.

        BalanceOfPayments
        -----------------
        period : Optional[date]
            The date representing the beginning of the reporting period.
        balance_percent_of_gdp : Optional[float]
            Current Account Balance as Percent of GDP
        balance_total : Optional[float]
            Current Account Total Balance (USD)
        balance_total_services : Optional[float]
            Current Account Total Services Balance (USD)
        balance_total_secondary_income : Optional[float]
            Current Account Total Secondary Income Balance (USD)
        balance_total_goods : Optional[float]
            Current Account Total Goods Balance (USD)
        balance_total_primary_income : Optional[float]
            Current Account Total Primary Income Balance (USD)
        credits_services_percent_of_goods_and_services : Optional[float]
            Current Account Credits Services as Percent of Goods and Services
        credits_services_percent_of_current_account : Optional[float]
            Current Account Credits Services as Percent of Current Account
        credits_total_services : Optional[float]
            Current Account Credits Total Services (USD)
        credits_total_goods : Optional[float]
            Current Account Credits Total Goods (USD)
        credits_total_primary_income : Optional[float]
            Current Account Credits Total Primary Income (USD)
        credits_total_secondary_income : Optional[float]
            Current Account Credits Total Secondary Income (USD)
        credits_total : Optional[float]
            Current Account Credits Total (USD)
        debits_services_percent_of_goods_and_services : Optional[float]
            Current Account Debits Services as Percent of Goods and Services
        debits_services_percent_of_current_account : Optional[float]
            Current Account Debits Services as Percent of Current Account
        debits_total_services : Optional[float]
            Current Account Debits Total Services (USD)
        debits_total_goods : Optional[float]
            Current Account Debits Total Goods (USD)
        debits_total_primary_income : Optional[float]
            Current Account Debits Total Primary Income (USD)
        debits_total : Optional[float]
            Current Account Debits Total (USD)
        debits_total_secondary_income : Optional[float]
            Current Account Debits Total Secondary Income (USD)

        Examples
        --------
        >>> from openbb import obb
        >>> obb.economy.balance_of_payments(provider='fred')
        >>> obb.economy.balance_of_payments(provider='fred', country='brazil')
        """  # noqa: E501

        return self._run(
            "/economy/balance_of_payments",
            **filter_inputs(
                provider_choices={
                    "provider": self._get_provider(
                        provider,
                        "economy.balance_of_payments",
                        ("fred",),
                    )
                },
                standard_params={},
                extra_params=kwargs,
            )
        )

    @exception_handler
    @validate
    def calendar(
        self,
        start_date: Annotated[
            Union[datetime.date, None, str],
            OpenBBField(description="Start date of the data, in YYYY-MM-DD format."),
        ] = None,
        end_date: Annotated[
            Union[datetime.date, None, str],
            OpenBBField(description="End date of the data, in YYYY-MM-DD format."),
        ] = None,
        provider: Annotated[
            Optional[Literal["fmp", "tradingeconomics"]],
            OpenBBField(
                description="The provider to use, by default None. If None, the priority list configured in the settings is used. Default priority: fmp, tradingeconomics."
            ),
        ] = None,
        **kwargs
    ) -> OBBject:
        """Get the upcoming, or historical, economic calendar of global events.

        Parameters
        ----------
        start_date : Union[date, None, str]
            Start date of the data, in YYYY-MM-DD format.
        end_date : Union[date, None, str]
            End date of the data, in YYYY-MM-DD format.
        provider : Optional[Literal['fmp', 'tradingeconomics']]
            The provider to use, by default None. If None, the priority list configured in the settings is used. Default priority: fmp, tradingeconomics.
        country : Optional[str]
            Country of the event. Multiple comma separated items allowed. (provider: tradingeconomics)
        importance : Optional[Literal['low', 'medium', 'high']]
            Importance of the event. (provider: tradingeconomics)
        group : Optional[Literal['interest_rate', 'inflation', 'bonds', 'consumer', 'gdp', 'government', 'housing', 'labour', 'markets', 'money', 'prices', 'trade', 'business']]
            Grouping of events. (provider: tradingeconomics)
        calendar_id : Optional[Union[int, str]]
            Get events by TradingEconomics Calendar ID. Multiple comma separated items allowed. (provider: tradingeconomics)

        Returns
        -------
        OBBject
            results : List[EconomicCalendar]
                Serializable results.
            provider : Optional[Literal['fmp', 'tradingeconomics']]
                Provider name.
            warnings : Optional[List[Warning_]]
                List of warnings.
            chart : Optional[Chart]
                Chart object.
            extra : Dict[str, Any]
                Extra info.

        EconomicCalendar
        ----------------
        date : Optional[datetime]
            The date of the data.
        country : Optional[str]
            Country of event.
        category : Optional[str]
            Category of event.
        event : Optional[str]
            Event name.
        importance : Optional[str]
            The importance level for the event.
        source : Optional[str]
            Source of the data.
        currency : Optional[str]
            Currency of the data.
        unit : Optional[str]
            Unit of the data.
        consensus : Optional[Union[str, float]]
            Average forecast among a representative group of economists.
        previous : Optional[Union[str, float]]
            Value for the previous period after the revision (if revision is applicable).
        revised : Optional[Union[str, float]]
            Revised previous value, if applicable.
        actual : Optional[Union[str, float]]
            Latest released value.
        change : Optional[float]
            Value change since previous. (provider: fmp)
        change_percent : Optional[float]
            Percentage change since previous. (provider: fmp)
        last_updated : Optional[datetime]
            Last updated timestamp. (provider: fmp);
            Last update of the data. (provider: tradingeconomics)
        created_at : Optional[datetime]
            Created at timestamp. (provider: fmp)
        forecast : Optional[Union[str, float]]
            TradingEconomics projections. (provider: tradingeconomics)
        reference : Optional[str]
            Abbreviated period for which released data refers to. (provider: tradingeconomics)
        reference_date : Optional[date]
            Date for the reference period. (provider: tradingeconomics)
        calendar_id : Optional[int]
            TradingEconomics Calendar ID. (provider: tradingeconomics)
        date_span : Optional[int]
            Date span of the event. (provider: tradingeconomics)
        symbol : Optional[str]
            TradingEconomics Symbol. (provider: tradingeconomics)
        ticker : Optional[str]
            TradingEconomics Ticker symbol. (provider: tradingeconomics)
        te_url : Optional[str]
            TradingEconomics URL path. (provider: tradingeconomics)
        source_url : Optional[str]
            Source URL. (provider: tradingeconomics)

        Examples
        --------
        >>> from openbb import obb
        >>> # By default, the calendar will be forward-looking.
        >>> obb.economy.calendar(provider='fmp')
        >>> obb.economy.calendar(provider='fmp', start_date='2020-03-01', end_date='2020-03-31')
        """  # noqa: E501

        return self._run(
            "/economy/calendar",
            **filter_inputs(
                provider_choices={
                    "provider": self._get_provider(
                        provider,
                        "economy.calendar",
                        ("fmp", "tradingeconomics"),
                    )
                },
                standard_params={
                    "start_date": start_date,
                    "end_date": end_date,
                },
                extra_params=kwargs,
                info={
<<<<<<< HEAD
                    "country": {"tradingeconomics": {"multiple_items_allowed": True}},
                    "calendar_id": {
                        "tradingeconomics": {"multiple_items_allowed": True}
=======
                    "country": {
                        "tradingeconomics": {
                            "multiple_items_allowed": True,
                            "choices": [
                                "afghanistan",
                                "albania",
                                "algeria",
                                "andorra",
                                "angola",
                                "antigua_and_barbuda",
                                "argentina",
                                "armenia",
                                "aruba",
                                "australia",
                                "austria",
                                "azerbaijan",
                                "bahamas",
                                "bahrain",
                                "bangladesh",
                                "barbados",
                                "belarus",
                                "belgium",
                                "belize",
                                "benin",
                                "bermuda",
                                "bhutan",
                                "bolivia",
                                "bosnia_and_herzegovina",
                                "botswana",
                                "brazil",
                                "brunei",
                                "bulgaria",
                                "burkina_faso",
                                "burundi",
                                "cambodia",
                                "cameroon",
                                "canada",
                                "cape_verde",
                                "cayman_islands",
                                "central_african_republic",
                                "chad",
                                "chile",
                                "china",
                                "colombia",
                                "comoros",
                                "congo",
                                "costa_rica",
                                "croatia",
                                "cuba",
                                "cyprus",
                                "czech_republic",
                                "denmark",
                                "djibouti",
                                "dominica",
                                "dominican_republic",
                                "east_timor",
                                "ecuador",
                                "egypt",
                                "el_salvador",
                                "equatorial_guinea",
                                "eritrea",
                                "estonia",
                                "ethiopia",
                                "euro_area",
                                "faroe_islands",
                                "fiji",
                                "finland",
                                "france",
                                "gabon",
                                "gambia",
                                "georgia",
                                "germany",
                                "ghana",
                                "greece",
                                "grenada",
                                "guatemala",
                                "guinea",
                                "guinea_bissau",
                                "guyana",
                                "haiti",
                                "honduras",
                                "hong_kong",
                                "hungary",
                                "iceland",
                                "india",
                                "indonesia",
                                "iran",
                                "iraq",
                                "ireland",
                                "isle_of_man",
                                "israel",
                                "italy",
                                "ivory_coast",
                                "jamaica",
                                "japan",
                                "jordan",
                                "kazakhstan",
                                "kenya",
                                "kiribati",
                                "kosovo",
                                "kuwait",
                                "kyrgyzstan",
                                "laos",
                                "latvia",
                                "lebanon",
                                "lesotho",
                                "liberia",
                                "libya",
                                "liechtenstein",
                                "lithuania",
                                "luxembourg",
                                "macao",
                                "madagascar",
                                "malawi",
                                "malaysia",
                                "maldives",
                                "mali",
                                "malta",
                                "mauritania",
                                "mauritius",
                                "mexico",
                                "moldova",
                                "monaco",
                                "mongolia",
                                "montenegro",
                                "morocco",
                                "mozambique",
                                "myanmar",
                                "namibia",
                                "nepal",
                                "netherlands",
                                "new_caledonia",
                                "new_zealand",
                                "nicaragua",
                                "niger",
                                "nigeria",
                                "north_korea",
                                "north_macedonia",
                                "norway",
                                "oman",
                                "pakistan",
                                "palestine",
                                "panama",
                                "papua_new_guinea",
                                "paraguay",
                                "peru",
                                "philippines",
                                "poland",
                                "portugal",
                                "puerto_rico",
                                "qatar",
                                "republic_of_the_congo",
                                "romania",
                                "russia",
                                "rwanda",
                                "samoa",
                                "sao_tome_and_principe",
                                "saudi_arabia",
                                "senegal",
                                "serbia",
                                "seychelles",
                                "sierra_leone",
                                "singapore",
                                "slovakia",
                                "slovenia",
                                "solomon_islands",
                                "somalia",
                                "south_africa",
                                "south_korea",
                                "south_sudan",
                                "spain",
                                "sri_lanka",
                                "sudan",
                                "suriname",
                                "swaziland",
                                "sweden",
                                "switzerland",
                                "syria",
                                "taiwan",
                                "tajikistan",
                                "tanzania",
                                "thailand",
                                "togo",
                                "tonga",
                                "trinidad_and_tobago",
                                "tunisia",
                                "turkey",
                                "turkmenistan",
                                "uganda",
                                "ukraine",
                                "united_arab_emirates",
                                "united_kingdom",
                                "united_states",
                                "uruguay",
                                "uzbekistan",
                                "vanuatu",
                                "venezuela",
                                "vietnam",
                                "yemen",
                                "zambia",
                                "zimbabwe",
                            ],
                        }
                    },
                    "calendar_id": {
                        "tradingeconomics": {
                            "multiple_items_allowed": True,
                            "choices": ["low", "medium", "high"],
                        }
>>>>>>> 3e24fd6b
                    },
                },
            )
        )

    @exception_handler
    @validate
    def central_bank_holdings(
        self,
        date: Annotated[
            Union[datetime.date, None, str],
            OpenBBField(description="A specific date to get data for."),
        ] = None,
        provider: Annotated[
            Optional[Literal["federal_reserve"]],
            OpenBBField(
                description="The provider to use, by default None. If None, the priority list configured in the settings is used. Default priority: federal_reserve."
            ),
        ] = None,
        **kwargs
    ) -> OBBject:
        """Get the balance sheet holdings of a central bank.

        Parameters
        ----------
<<<<<<< HEAD
        date : Union[datetime.date, None, str]
=======
        date : Union[date, None, str]
>>>>>>> 3e24fd6b
            A specific date to get data for.
        provider : Optional[Literal['federal_reserve']]
            The provider to use, by default None. If None, the priority list configured in the settings is used. Default priority: federal_reserve.
        holding_type : Literal['all_agency', 'agency_debts', 'mbs', 'cmbs', 'all_treasury', 'bills', 'notesbonds', 'frn', 'tips']
            Type of holdings to return. (provider: federal_reserve)
        summary : bool
            If True, returns historical weekly summary by holding type. This parameter takes priority over other parameters. (provider: federal_reserve)
        cusip : Optional[str]
             Multiple comma separated items allowed.
        wam : bool
            If True, returns weighted average maturity aggregated by agency or treasury securities. This parameter takes priority over `holding_type`, `cusip`, and `monthly`. (provider: federal_reserve)
        monthly : bool
            If True, returns historical data for all Treasury securities at a monthly interval. This parameter takes priority over other parameters, except `wam`. Only valid when `holding_type` is set to: 'all_treasury', 'bills', 'notesbonds', 'frn', 'tips'. (provider: federal_reserve)

        Returns
        -------
        OBBject
            results : List[CentralBankHoldings]
                Serializable results.
            provider : Optional[Literal['federal_reserve']]
                Provider name.
            warnings : Optional[List[Warning_]]
                List of warnings.
            chart : Optional[Chart]
                Chart object.
            extra : Dict[str, Any]
                Extra info.

        CentralBankHoldings
        -------------------
        date : date
            The date of the data.
        security_type : Optional[str]
            Type of security - i.e. TIPs, FRNs, etc. (provider: federal_reserve)
        description : Optional[str]
            Description of the security. Only returned for Agency securities. (provider: federal_reserve)
        is_aggreated : Optional[Literal['Y']]
            Whether the security is aggregated. Only returned for Agency securities. (provider: federal_reserve)
        cusip : Optional[str]

        issuer : Optional[str]
            Issuer of the security. (provider: federal_reserve)
        maturity_date : Optional[date]
            Maturity date of the security. (provider: federal_reserve)
        term : Optional[str]
            Term of the security. Only returned for Agency securities. (provider: federal_reserve)
        face_value : Optional[float]
            Current face value of the security (Thousands of $USD). Current face value of the securities, which is the remaining principal balance of the securities. (provider: federal_reserve)
        par_value : Optional[float]
            Par value of the security (Thousands of $USD). Changes in par may reflect primary and secondary market transactions and/or custodial account activity. (provider: federal_reserve)
        coupon : Optional[float]
            Coupon rate of the security. (provider: federal_reserve)
        spread : Optional[float]
            Spread to the current reference rate, as determined at each security's initial auction. (provider: federal_reserve)
        percent_outstanding : Optional[float]
            Total percent of the outstanding CUSIP issuance. (provider: federal_reserve)
        bills : Optional[float]
            Treasury bills amount (Thousands of $USD). Only returned when 'summary' is True. (provider: federal_reserve)
        frn : Optional[float]
            Floating rate Treasury notes amount (Thousands of $USD). Only returned when 'summary' is True. (provider: federal_reserve)
        notes_and_bonds : Optional[float]
            Treasuy Notes and bonds amount (Thousands of $USD). Only returned when 'summary' is True. (provider: federal_reserve)
        tips : Optional[float]
            Treasury inflation-protected securities amount (Thousands of $USD). Only returned when 'summary' is True. (provider: federal_reserve)
        mbs : Optional[float]
            Mortgage-backed securities amount (Thousands of $USD). Only returned when 'summary' is True. (provider: federal_reserve)
        cmbs : Optional[float]
            Commercial mortgage-backed securities amount (Thousands of $USD). Only returned when 'summary' is True. (provider: federal_reserve)
        agencies : Optional[float]
            Agency securities amount (Thousands of $USD). Only returned when 'summary' is True. (provider: federal_reserve)
        total : Optional[float]
            Total SOMA holdings amount (Thousands of $USD). Only returned when 'summary' is True. (provider: federal_reserve)
        tips_inflation_compensation : Optional[float]
            Treasury inflation-protected securities inflation compensation amount (Thousands of $USD). Only returned when 'summary' is True. (provider: federal_reserve)
        change_prior_week : Optional[float]
            Change in SOMA holdings from the prior week (Thousands of $USD). (provider: federal_reserve)
        change_prior_year : Optional[float]
            Change in SOMA holdings from the prior year (Thousands of $USD). (provider: federal_reserve)

        Examples
        --------
        >>> from openbb import obb
        >>> # The default is the latest Treasury securities held by the Federal Reserve.
        >>> obb.economy.central_bank_holdings(provider='federal_reserve')
        >>> # Get historical summaries of the Fed's holdings.
        >>> obb.economy.central_bank_holdings(provider='federal_reserve', summary=True)
        >>> # Get the balance sheet holdings as-of a historical date.
        >>> obb.economy.central_bank_holdings(provider='federal_reserve', date='2019-05-21')
        >>> # Use the `holding_type` parameter to select Agency securities, or specific categories or Treasury securities.
        >>> obb.economy.central_bank_holdings(provider='federal_reserve', holding_type='agency_debts')
        """  # noqa: E501

        return self._run(
            "/economy/central_bank_holdings",
            **filter_inputs(
                provider_choices={
                    "provider": self._get_provider(
                        provider,
                        "economy.central_bank_holdings",
                        ("federal_reserve",),
                    )
                },
                standard_params={
                    "date": date,
                },
                extra_params=kwargs,
<<<<<<< HEAD
                info={"cusip": {"federal_reserve": {"multiple_items_allowed": True}}},
=======
                info={
                    "cusip": {
                        "federal_reserve": {
                            "multiple_items_allowed": True,
                            "choices": None,
                        }
                    }
                },
>>>>>>> 3e24fd6b
            )
        )

    @exception_handler
    @validate
    def composite_leading_indicator(
        self,
        start_date: Annotated[
            Union[datetime.date, None, str],
            OpenBBField(description="Start date of the data, in YYYY-MM-DD format."),
        ] = None,
        end_date: Annotated[
            Union[datetime.date, None, str],
            OpenBBField(description="End date of the data, in YYYY-MM-DD format."),
        ] = None,
        provider: Annotated[
            Optional[Literal["oecd"]],
            OpenBBField(
                description="The provider to use, by default None. If None, the priority list configured in the settings is used. Default priority: oecd."
            ),
        ] = None,
        **kwargs
    ) -> OBBject:
        """Get the composite leading indicator (CLI).

        It is designed to provide early signals of turning points
        in business cycles showing fluctuation of the economic activity around its long term potential level.

        CLIs show short-term economic movements in qualitative rather than quantitative terms.


        Parameters
        ----------
        start_date : Union[date, None, str]
            Start date of the data, in YYYY-MM-DD format.
        end_date : Union[date, None, str]
            End date of the data, in YYYY-MM-DD format.
        provider : Optional[Literal['oecd']]
            The provider to use, by default None. If None, the priority list configured in the settings is used. Default priority: oecd.
<<<<<<< HEAD
        country : Literal['united_states', 'united_kingdom', 'japan', 'mexico', 'indonesia', 'australia', 'brazil', 'canada', 'italy', 'germany', 'turkey', 'france', 'south_africa', 'south_korea', 'spain', 'india', 'china', 'g7', 'g20', 'all']
            Country to get GDP for. (provider: oecd)
=======
        country : Union[Literal['g20', 'g7', 'asia5', 'north_america', 'europe4', 'australia', 'brazil', 'canada', 'china', 'france', 'germany', 'india', 'indonesia', 'italy', 'japan', 'mexico', 'south_africa', 'south_korea', 'spain', 'turkey', 'united_kingdom', 'united_states', 'all'], str]
            Country to get the CLI for, default is G20. Multiple comma separated items allowed. (provider: oecd)
        adjustment : Literal['amplitude', 'normalized']
            Adjustment of the data, either 'amplitude' or 'normalized'. Default is amplitude. (provider: oecd)
        growth_rate : bool
            Return the 1-year growth rate (%) of the CLI, default is False. (provider: oecd)
>>>>>>> 3e24fd6b

        Returns
        -------
        OBBject
            results : List[CompositeLeadingIndicator]
                Serializable results.
            provider : Optional[Literal['oecd']]
                Provider name.
            warnings : Optional[List[Warning_]]
                List of warnings.
            chart : Optional[Chart]
                Chart object.
            extra : Dict[str, Any]
                Extra info.

        CompositeLeadingIndicator
        -------------------------
        date : date
            The date of the data.
        value : Optional[float]
            CLI value
        country : str
            Country for the CLI value.

        Examples
        --------
        >>> from openbb import obb
        >>> obb.economy.composite_leading_indicator(provider='oecd')
        >>> obb.economy.composite_leading_indicator(country='all', provider='oecd', growth_rate=True)
        """  # noqa: E501

        return self._run(
            "/economy/composite_leading_indicator",
            **filter_inputs(
                provider_choices={
                    "provider": self._get_provider(
                        provider,
                        "economy.composite_leading_indicator",
                        ("oecd",),
                    )
                },
                standard_params={
                    "start_date": start_date,
                    "end_date": end_date,
                },
                extra_params=kwargs,
                info={
                    "country": {
                        "oecd": {
                            "multiple_items_allowed": True,
                            "choices": [
                                "g20",
                                "g7",
                                "asia5",
                                "north_america",
                                "europe4",
                                "australia",
                                "brazil",
                                "canada",
                                "china",
                                "france",
                                "germany",
                                "india",
                                "indonesia",
                                "italy",
                                "japan",
                                "mexico",
                                "spain",
                                "south_africa",
                                "south_korea",
                                "turkey",
                                "united_states",
                                "united_kingdom",
                                "all",
                            ],
                        }
                    }
                },
            )
        )

    @exception_handler
    @validate
    def country_profile(
        self,
        country: Annotated[
            Union[str, List[str]],
            OpenBBField(
                description="The country to get data. Multiple comma separated items allowed for provider(s): econdb."
            ),
        ],
        provider: Annotated[
            Optional[Literal["econdb"]],
<<<<<<< HEAD
            OpenBBField(
                description="The provider to use, by default None. If None, the priority list configured in the settings is used. Default priority: econdb."
            ),
        ] = None,
        **kwargs
    ) -> OBBject:
        """Get a profile of country statistics and economic indicators.

        Parameters
        ----------
        country : Union[str, List[str]]
            The country to get data. Multiple comma separated items allowed for provider(s): econdb.
        provider : Optional[Literal['econdb']]
            The provider to use, by default None. If None, the priority list configured in the settings is used. Default priority: econdb.
        latest : bool
            If True, return only the latest data. If False, return all available data for each indicator. (provider: econdb)
        use_cache : bool
            If True, the request will be cached for one day.Using cache is recommended to avoid needlessly requesting the same data. (provider: econdb)

        Returns
        -------
        OBBject
            results : List[CountryProfile]
                Serializable results.
            provider : Optional[Literal['econdb']]
                Provider name.
            warnings : Optional[List[Warning_]]
                List of warnings.
            chart : Optional[Chart]
                Chart object.
            extra : Dict[str, Any]
                Extra info.

        CountryProfile
        --------------
        country : str

        population : Optional[int]
            Population.
        gdp_usd : Optional[float]
            Gross Domestic Product, in billions of USD.
        gdp_qoq : Optional[float]
            GDP growth quarter-over-quarter change, as a normalized percent.
        gdp_yoy : Optional[float]
            GDP growth year-over-year change, as a normalized percent.
        cpi_yoy : Optional[float]
            Consumer Price Index year-over-year change, as a normalized percent.
        core_yoy : Optional[float]
            Core Consumer Price Index year-over-year change, as a normalized percent.
        retail_sales_yoy : Optional[float]
            Retail Sales year-over-year change, as a normalized percent.
        industrial_production_yoy : Optional[float]
            Industrial Production year-over-year change, as a normalized percent.
        policy_rate : Optional[float]
            Short term policy rate, as a normalized percent.
        yield_10y : Optional[float]
            10-year government bond yield, as a normalized percent.
        govt_debt_gdp : Optional[float]
            Government debt as a percent (normalized) of GDP.
        current_account_gdp : Optional[float]
            Current account balance as a percent (normalized) of GDP.
        jobless_rate : Optional[float]
            Unemployment rate, as a normalized percent.

        Examples
        --------
        >>> from openbb import obb
        >>> obb.economy.country_profile(provider='econdb', country='united_kingdom')
        >>> # Enter the country as the full name, or iso code. If `latest` is False, the complete history for each series is returned.
        >>> obb.economy.country_profile(country='united_states,jp', latest=False, provider='econdb')
        """  # noqa: E501

        return self._run(
            "/economy/country_profile",
            **filter_inputs(
                provider_choices={
                    "provider": self._get_provider(
                        provider,
                        "economy.country_profile",
                        ("econdb",),
                    )
                },
                standard_params={
                    "country": country,
                },
                extra_params=kwargs,
                info={"country": {"econdb": {"multiple_items_allowed": True}}},
            )
        )

    @exception_handler
    @validate
    def cpi(
        self,
        country: Annotated[
            Union[str, List[str]],
            OpenBBField(
                description="The country to get data. Multiple comma separated items allowed for provider(s): fred, oecd."
            ),
        ] = "united_states",
        transform: Annotated[
            Literal["index", "yoy", "period"],
            OpenBBField(
                description="Transformation of the CPI data. Period represents the change since previous. Defaults to change from one year ago (yoy).",
                choices=["index", "yoy", "period"],
            ),
        ] = "yoy",
        frequency: Annotated[
            Literal["annual", "quarter", "monthly"],
            OpenBBField(
                description="The frequency of the data.",
                choices=["annual", "quarter", "monthly"],
=======
            OpenBBField(
                description="The provider to use, by default None. If None, the priority list configured in the settings is used. Default priority: econdb."
            ),
        ] = None,
        **kwargs
    ) -> OBBject:
        """Get a profile of country statistics and economic indicators.

        Parameters
        ----------
        country : Union[str, List[str]]
            The country to get data. Multiple comma separated items allowed for provider(s): econdb.
        provider : Optional[Literal['econdb']]
            The provider to use, by default None. If None, the priority list configured in the settings is used. Default priority: econdb.
        latest : bool
            If True, return only the latest data. If False, return all available data for each indicator. (provider: econdb)
        use_cache : bool
            If True, the request will be cached for one day.Using cache is recommended to avoid needlessly requesting the same data. (provider: econdb)

        Returns
        -------
        OBBject
            results : List[CountryProfile]
                Serializable results.
            provider : Optional[Literal['econdb']]
                Provider name.
            warnings : Optional[List[Warning_]]
                List of warnings.
            chart : Optional[Chart]
                Chart object.
            extra : Dict[str, Any]
                Extra info.

        CountryProfile
        --------------
        country : str

        population : Optional[int]
            Population.
        gdp_usd : Optional[float]
            Gross Domestic Product, in billions of USD.
        gdp_qoq : Optional[float]
            GDP growth quarter-over-quarter change, as a normalized percent.
        gdp_yoy : Optional[float]
            GDP growth year-over-year change, as a normalized percent.
        cpi_yoy : Optional[float]
            Consumer Price Index year-over-year change, as a normalized percent.
        core_yoy : Optional[float]
            Core Consumer Price Index year-over-year change, as a normalized percent.
        retail_sales_yoy : Optional[float]
            Retail Sales year-over-year change, as a normalized percent.
        industrial_production_yoy : Optional[float]
            Industrial Production year-over-year change, as a normalized percent.
        policy_rate : Optional[float]
            Short term policy rate, as a normalized percent.
        yield_10y : Optional[float]
            10-year government bond yield, as a normalized percent.
        govt_debt_gdp : Optional[float]
            Government debt as a percent (normalized) of GDP.
        current_account_gdp : Optional[float]
            Current account balance as a percent (normalized) of GDP.
        jobless_rate : Optional[float]
            Unemployment rate, as a normalized percent.

        Examples
        --------
        >>> from openbb import obb
        >>> obb.economy.country_profile(provider='econdb', country='united_kingdom')
        >>> # Enter the country as the full name, or iso code. If `latest` is False, the complete history for each series is returned.
        >>> obb.economy.country_profile(country='united_states,jp', latest=False, provider='econdb')
        """  # noqa: E501

        return self._run(
            "/economy/country_profile",
            **filter_inputs(
                provider_choices={
                    "provider": self._get_provider(
                        provider,
                        "economy.country_profile",
                        ("econdb",),
                    )
                },
                standard_params={
                    "country": country,
                },
                extra_params=kwargs,
                info={
                    "country": {
                        "econdb": {"multiple_items_allowed": True, "choices": None}
                    }
                },
            )
        )

    @exception_handler
    @validate
    def cpi(
        self,
        country: Annotated[
            Union[str, List[str]],
            OpenBBField(
                description="The country to get data. Multiple comma separated items allowed for provider(s): fred, oecd."
>>>>>>> 3e24fd6b
            ),
        ] = "united_states",
        transform: Annotated[
            Literal["index", "yoy", "period"],
            OpenBBField(
                description="Transformation of the CPI data. Period represents the change since previous. Defaults to change from one year ago (yoy)."
            ),
        ] = "yoy",
        frequency: Annotated[
            Literal["annual", "quarter", "monthly"],
            OpenBBField(description="The frequency of the data."),
        ] = "monthly",
        harmonized: Annotated[
            bool, OpenBBField(description="If true, returns harmonized data.")
        ] = False,
        start_date: Annotated[
            Union[datetime.date, None, str],
            OpenBBField(description="Start date of the data, in YYYY-MM-DD format."),
        ] = None,
        end_date: Annotated[
            Union[datetime.date, None, str],
            OpenBBField(description="End date of the data, in YYYY-MM-DD format."),
        ] = None,
        provider: Annotated[
            Optional[Literal["fred", "oecd"]],
            OpenBBField(
                description="The provider to use, by default None. If None, the priority list configured in the settings is used. Default priority: fred, oecd."
            ),
        ] = None,
        **kwargs
    ) -> OBBject:
        """Get Consumer Price Index (CPI).

        Returns either the rescaled index value, or a rate of change (inflation).


        Parameters
        ----------
        country : Union[str, List[str]]
            The country to get data. Multiple comma separated items allowed for provider(s): fred, oecd.
        transform : Literal['index', 'yoy', 'period']
            Transformation of the CPI data. Period represents the change since previous. Defaults to change from one year ago (yoy).
        frequency : Literal['annual', 'quarter', 'monthly']
            The frequency of the data.
        harmonized : bool
            If true, returns harmonized data.
<<<<<<< HEAD
        start_date : Union[datetime.date, None, str]
=======
        start_date : Union[date, None, str]
>>>>>>> 3e24fd6b
            Start date of the data, in YYYY-MM-DD format.
        end_date : Union[date, None, str]
            End date of the data, in YYYY-MM-DD format.
        provider : Optional[Literal['fred', 'oecd']]
            The provider to use, by default None. If None, the priority list configured in the settings is used. Default priority: fred, oecd.
        expenditure : Literal['total', 'all', 'actual_rentals', 'alcoholic_beverages_tobacco_narcotics', 'all_non_food_non_energy', 'clothing_footwear', 'communication', 'education', 'electricity_gas_other_fuels', 'energy', 'overall_excl_energy_food_alcohol_tobacco', 'food_non_alcoholic_beverages', 'fuels_lubricants_personal', 'furniture_household_equipment', 'goods', 'housing', 'housing_excluding_rentals', 'housing_water_electricity_gas', 'health', 'imputed_rentals', 'maintenance_repair_dwelling', 'miscellaneous_goods_services', 'recreation_culture', 'residuals', 'restaurants_hotels', 'services_less_housing', 'services_less_house_excl_rentals', 'services', 'transport', 'water_supply_other_services']
            Expenditure component of CPI. (provider: oecd)

        Returns
        -------
        OBBject
            results : List[ConsumerPriceIndex]
                Serializable results.
            provider : Optional[Literal['fred', 'oecd']]
                Provider name.
            warnings : Optional[List[Warning_]]
                List of warnings.
            chart : Optional[Chart]
                Chart object.
            extra : Dict[str, Any]
                Extra info.

        ConsumerPriceIndex
        ------------------
        date : date
            The date of the data.
        country : str
            None
        value : float
            CPI index value or period change.
        expenditure : Optional[str]
            Expenditure component of CPI. (provider: oecd)

        Examples
        --------
        >>> from openbb import obb
        >>> obb.economy.cpi(country='japan,china,turkey', provider='fred')
        >>> # Use the `transform` parameter to define the reference period for the change in values. Default is YoY.
        >>> obb.economy.cpi(country='united_states,united_kingdom', transform='period', provider='oecd')
        """  # noqa: E501

        return self._run(
            "/economy/cpi",
            **filter_inputs(
                provider_choices={
                    "provider": self._get_provider(
                        provider,
                        "economy.cpi",
                        ("fred", "oecd"),
                    )
                },
                standard_params={
                    "country": country,
                    "transform": transform,
                    "frequency": frequency,
                    "harmonized": harmonized,
                    "start_date": start_date,
                    "end_date": end_date,
                },
                extra_params=kwargs,
                info={
                    "country": {
<<<<<<< HEAD
                        "fred": ["multiple_items_allowed"],
                        "oecd": ["multiple_items_allowed"],
=======
                        "fred": {
                            "multiple_items_allowed": True,
                            "choices": [
                                "australia",
                                "austria",
                                "belgium",
                                "brazil",
                                "bulgaria",
                                "canada",
                                "chile",
                                "china",
                                "croatia",
                                "cyprus",
                                "czech_republic",
                                "denmark",
                                "estonia",
                                "euro_area",
                                "finland",
                                "france",
                                "germany",
                                "greece",
                                "hungary",
                                "iceland",
                                "india",
                                "indonesia",
                                "ireland",
                                "israel",
                                "italy",
                                "japan",
                                "korea",
                                "latvia",
                                "lithuania",
                                "luxembourg",
                                "malta",
                                "mexico",
                                "netherlands",
                                "new_zealand",
                                "norway",
                                "poland",
                                "portugal",
                                "romania",
                                "russian_federation",
                                "slovak_republic",
                                "slovakia",
                                "slovenia",
                                "south_africa",
                                "spain",
                                "sweden",
                                "switzerland",
                                "turkey",
                                "united_kingdom",
                                "united_states",
                            ],
                        },
                        "oecd": {
                            "multiple_items_allowed": True,
                            "choices": [
                                "G20",
                                "G7",
                                "argentina",
                                "australia",
                                "austria",
                                "belgium",
                                "brazil",
                                "canada",
                                "chile",
                                "china",
                                "colombia",
                                "costa_rica",
                                "czech_republic",
                                "denmark",
                                "estonia",
                                "euro_area_20",
                                "europe",
                                "european_union_27",
                                "finland",
                                "france",
                                "germany",
                                "greece",
                                "hungary",
                                "iceland",
                                "india",
                                "indonesia",
                                "ireland",
                                "israel",
                                "italy",
                                "japan",
                                "korea",
                                "latvia",
                                "lithuania",
                                "luxembourg",
                                "mexico",
                                "netherlands",
                                "new_zealand",
                                "norway",
                                "oecd_total",
                                "poland",
                                "portugal",
                                "russia",
                                "saudi_arabia",
                                "slovak_republic",
                                "slovenia",
                                "south_africa",
                                "spain",
                                "sweden",
                                "switzerland",
                                "turkey",
                                "united_kingdom",
                                "united_states",
                                "all",
                            ],
                        },
>>>>>>> 3e24fd6b
                    }
                },
            )
        )

    @exception_handler
    @validate
    def fred_regional(
        self,
        symbol: Annotated[str, OpenBBField(description="Symbol to get data for.")],
        start_date: Annotated[
            Union[datetime.date, None, str],
            OpenBBField(description="Start date of the data, in YYYY-MM-DD format."),
        ] = None,
        end_date: Annotated[
            Union[datetime.date, None, str],
            OpenBBField(description="End date of the data, in YYYY-MM-DD format."),
        ] = None,
        limit: Annotated[
            Optional[int],
            OpenBBField(description="The number of data entries to return."),
        ] = 100000,
        provider: Annotated[
            Optional[Literal["fred"]],
            OpenBBField(
                description="The provider to use, by default None. If None, the priority list configured in the settings is used. Default priority: fred."
            ),
        ] = None,
        **kwargs
    ) -> OBBject:
        """Query the Geo Fred API for regional economic data by series group.

        The series group ID is found by using `fred_search` and the `series_id` parameter.


        Parameters
        ----------
        symbol : str
            Symbol to get data for.
        start_date : Union[date, None, str]
            Start date of the data, in YYYY-MM-DD format.
        end_date : Union[date, None, str]
            End date of the data, in YYYY-MM-DD format.
        limit : Optional[int]
            The number of data entries to return.
        provider : Optional[Literal['fred']]
            The provider to use, by default None. If None, the priority list configured in the settings is used. Default priority: fred.
        is_series_group : bool
            When True, the symbol provided is for a series_group, else it is for a series ID. (provider: fred)
        region_type : Optional[Literal['bea', 'msa', 'frb', 'necta', 'state', 'country', 'county', 'censusregion']]
            The type of regional data. Parameter is only valid when `is_series_group` is True. (provider: fred)
        season : Literal['sa', 'nsa', 'ssa']
            The seasonal adjustments to the data. Parameter is only valid when `is_series_group` is True. (provider: fred)
        units : Optional[str]
            The units of the data. This should match the units returned from searching by series ID. An incorrect field will not necessarily return an error. Parameter is only valid when `is_series_group` is True. (provider: fred)
        frequency : Optional[Literal['a', 'q', 'm', 'w', 'd', 'wef', 'weth', 'wew', 'wetu', 'wem', 'wesu', 'wesa', 'bwew', 'bwem']]
            Frequency aggregation to convert high frequency data to lower frequency.
<<<<<<< HEAD

            None = No change

            a = Annual

            q = Quarterly

            m = Monthly

            w = Weekly

=======

            None = No change

            a = Annual

            q = Quarterly

            m = Monthly

            w = Weekly

>>>>>>> 3e24fd6b
            d = Daily

            wef = Weekly, Ending Friday

            weth = Weekly, Ending Thursday

            wew = Weekly, Ending Wednesday

            wetu = Weekly, Ending Tuesday

            wem = Weekly, Ending Monday

            wesu = Weekly, Ending Sunday

            wesa = Weekly, Ending Saturday

            bwew = Biweekly, Ending Wednesday

            bwem = Biweekly, Ending Monday
<<<<<<< HEAD
                 (provider: fred)
        aggregation_method : Optional[Literal['avg', 'sum', 'eop']]
            A key that indicates the aggregation method used for frequency aggregation.
                This parameter has no affect if the frequency parameter is not set.

            avg = Average

            sum = Sum

            eop = End of Period
=======
                 (provider: fred)
        aggregation_method : Optional[Literal['avg', 'sum', 'eop']]
            A key that indicates the aggregation method used for frequency aggregation.
                This parameter has no affect if the frequency parameter is not set.

            avg = Average

            sum = Sum

            eop = End of Period
                 (provider: fred)
        transform : Optional[Literal['chg', 'ch1', 'pch', 'pc1', 'pca', 'cch', 'cca', 'log']]
            Transformation type

            None = No transformation

            chg = Change

            ch1 = Change from Year Ago

            pch = Percent Change

            pc1 = Percent Change from Year Ago

            pca = Compounded Annual Rate of Change

            cch = Continuously Compounded Rate of Change

            cca = Continuously Compounded Annual Rate of Change

            log = Natural Log
>>>>>>> 3e24fd6b
                 (provider: fred)
        transform : Optional[Literal['chg', 'ch1', 'pch', 'pc1', 'pca', 'cch', 'cca', 'log']]
            Transformation type

            None = No transformation

            chg = Change

            ch1 = Change from Year Ago

            pch = Percent Change

            pc1 = Percent Change from Year Ago

            pca = Compounded Annual Rate of Change

            cch = Continuously Compounded Rate of Change

            cca = Continuously Compounded Annual Rate of Change

            log = Natural Log
                 (provider: fred)

        Returns
        -------
        OBBject
            results : List[FredRegional]
                Serializable results.
            provider : Optional[Literal['fred']]
                Provider name.
            warnings : Optional[List[Warning_]]
                List of warnings.
            chart : Optional[Chart]
                Chart object.
            extra : Dict[str, Any]
                Extra info.

        FredRegional
        ------------
        date : date
            The date of the data.
        region : Optional[str]
            The name of the region. (provider: fred)
        code : Optional[Union[int, str]]
            The code of the region. (provider: fred)
        value : Optional[Union[int, float]]
            The obersvation value. The units are defined in the search results by series ID. (provider: fred)
        series_id : Optional[str]
            The individual series ID for the region. (provider: fred)

        Examples
        --------
        >>> from openbb import obb
        >>> obb.economy.fred_regional(symbol='NYICLAIMS', provider='fred')
        >>> # With a date, time series data is returned.
        >>> obb.economy.fred_regional(symbol='NYICLAIMS', start_date='2021-01-01', end_date='2021-12-31', limit=10, provider='fred')
        """  # noqa: E501

        return self._run(
            "/economy/fred_regional",
            **filter_inputs(
                provider_choices={
                    "provider": self._get_provider(
                        provider,
                        "economy.fred_regional",
                        ("fred",),
                    )
                },
                standard_params={
                    "symbol": symbol,
                    "start_date": start_date,
                    "end_date": end_date,
                    "limit": limit,
                },
                extra_params=kwargs,
            )
        )

    @exception_handler
    @validate
    def fred_release_table(
        self,
        release_id: Annotated[
            str,
            OpenBBField(
                description="The ID of the release. Use `fred_search` to find releases."
            ),
        ],
        element_id: Annotated[
            Optional[str],
            OpenBBField(
                description="The element ID of a specific table in the release."
            ),
        ] = None,
        date: Annotated[
            Union[str, datetime.date, None, List[Union[str, datetime.date, None]]],
            OpenBBField(
                description="A specific date to get data for. Multiple comma separated items allowed for provider(s): fred."
            ),
        ] = None,
        provider: Annotated[
            Optional[Literal["fred"]],
            OpenBBField(
                description="The provider to use, by default None. If None, the priority list configured in the settings is used. Default priority: fred."
            ),
        ] = None,
        **kwargs
    ) -> OBBject:
        """Get economic release data by ID and/or element from FRED.

        Parameters
        ----------
        release_id : str
            The ID of the release. Use `fred_search` to find releases.
        element_id : Optional[str]
            The element ID of a specific table in the release.
        date : Union[str, date, None, List[Union[str, date, None]]]
            A specific date to get data for. Multiple comma separated items allowed for provider(s): fred.
        provider : Optional[Literal['fred']]
            The provider to use, by default None. If None, the priority list configured in the settings is used. Default priority: fred.

        Returns
        -------
        OBBject
            results : List[FredReleaseTable]
                Serializable results.
            provider : Optional[Literal['fred']]
                Provider name.
            warnings : Optional[List[Warning_]]
                List of warnings.
            chart : Optional[Chart]
                Chart object.
            extra : Dict[str, Any]
                Extra info.

        FredReleaseTable
        ----------------
        date : Optional[date]
            The date of the data.
        level : Optional[int]
            The indentation level of the element.
        element_type : Optional[str]
            The type of the element.
        line : Optional[int]
            The line number of the element.
        element_id : Optional[str]
            The element id in the parent/child relationship.
        parent_id : Optional[str]
            The parent id in the parent/child relationship.
        children : Optional[str]
            The element_id of each child, as a comma-separated string.
        symbol : Optional[str]
            Symbol representing the entity requested in the data.
        name : Optional[str]
            The name of the series.
        value : Optional[float]
            The reported value of the series.

        Examples
        --------
        >>> from openbb import obb
        >>> # Get the top-level elements of a release by not supplying an element ID.
        >>> obb.economy.fred_release_table(release_id='50', provider='fred')
        >>> # Drill down on a specific section of the release.
        >>> obb.economy.fred_release_table(release_id='50', element_id='4880', provider='fred')
        >>> # Drill down on a specific table of the release.
        >>> obb.economy.fred_release_table(release_id='50', element_id='4881', provider='fred')
        """  # noqa: E501

        return self._run(
            "/economy/fred_release_table",
            **filter_inputs(
                provider_choices={
                    "provider": self._get_provider(
                        provider,
                        "economy.fred_release_table",
                        ("fred",),
                    )
                },
                standard_params={
                    "release_id": release_id,
                    "element_id": element_id,
                    "date": date,
                },
                extra_params=kwargs,
                info={
                    "date": {"fred": {"multiple_items_allowed": True, "choices": None}}
                },
            )
        )

    @exception_handler
    @validate
    def fred_search(
        self,
        query: Annotated[
            Optional[str], OpenBBField(description="The search word(s).")
        ] = None,
        provider: Annotated[
            Optional[Literal["fred"]],
            OpenBBField(
                description="The provider to use, by default None. If None, the priority list configured in the settings is used. Default priority: fred."
            ),
        ] = None,
        **kwargs
    ) -> OBBject:
        """Search for FRED series or economic releases by ID or string.

        This does not return the observation values, only the metadata.
        Use this function to find series IDs for `fred_series()`.


        Parameters
        ----------
        query : Optional[str]
            The search word(s).
        provider : Optional[Literal['fred']]
            The provider to use, by default None. If None, the priority list configured in the settings is used. Default priority: fred.
        is_release : Optional[bool]
            Is release?  If True, other search filter variables are ignored. If no query text or release_id is supplied, this defaults to True. (provider: fred)
        release_id : Optional[Union[int, str]]
            A specific release ID to target. (provider: fred)
        limit : Optional[int]
            The number of data entries to return. (1-1000) (provider: fred)
        offset : Optional[Annotated[int, Ge(ge=0)]]
            Offset the results in conjunction with limit. (provider: fred)
        filter_variable : Optional[Literal['frequency', 'units', 'seasonal_adjustment']]
            Filter by an attribute. (provider: fred)
        filter_value : Optional[str]
            String value to filter the variable by.  Used in conjunction with filter_variable. (provider: fred)
        tag_names : Optional[str]
            A semicolon delimited list of tag names that series match all of.  Example: 'japan;imports' Multiple comma separated items allowed. (provider: fred)
        exclude_tag_names : Optional[str]
            A semicolon delimited list of tag names that series match none of.  Example: 'imports;services'. Requires that variable tag_names also be set to limit the number of matching series. Multiple comma separated items allowed. (provider: fred)
        series_id : Optional[str]
            A FRED Series ID to return series group information for. This returns the required information to query for regional data. Not all series that are in FRED have geographical data. Entering a value for series_id will override all other parameters. Multiple series_ids can be separated by commas. (provider: fred)

        Returns
        -------
        OBBject
            results : List[FredSearch]
                Serializable results.
            provider : Optional[Literal['fred']]
                Provider name.
            warnings : Optional[List[Warning_]]
                List of warnings.
            chart : Optional[Chart]
                Chart object.
            extra : Dict[str, Any]
                Extra info.

        FredSearch
        ----------
        release_id : Optional[Union[int, str]]
            The release ID for queries.
        series_id : Optional[str]
            The series ID for the item in the release.
        name : Optional[str]
            The name of the release.
        title : Optional[str]
            The title of the series.
        observation_start : Optional[date]
            The date of the first observation in the series.
        observation_end : Optional[date]
            The date of the last observation in the series.
        frequency : Optional[str]
            The frequency of the data.
        frequency_short : Optional[str]
            Short form of the data frequency.
        units : Optional[str]
            The units of the data.
        units_short : Optional[str]
            Short form of the data units.
        seasonal_adjustment : Optional[str]
            The seasonal adjustment of the data.
        seasonal_adjustment_short : Optional[str]
            Short form of the data seasonal adjustment.
        last_updated : Optional[datetime]
            The datetime of the last update to the data.
        notes : Optional[str]
            Description of the release.
        press_release : Optional[bool]
            If the release is a press release.
        url : Optional[str]
            URL to the release.
        popularity : Optional[int]
            Popularity of the series (provider: fred)
        group_popularity : Optional[int]
            Group popularity of the release (provider: fred)
        region_type : Optional[str]
            The region type of the series. (provider: fred)
        series_group : Optional[Union[int, str]]
            The series group ID of the series. This value is used to query for regional data. (provider: fred)

        Examples
        --------
        >>> from openbb import obb
        >>> obb.economy.fred_search(provider='fred')
        """  # noqa: E501

        return self._run(
            "/economy/fred_search",
            **filter_inputs(
                provider_choices={
                    "provider": self._get_provider(
                        provider,
                        "economy.fred_search",
                        ("fred",),
                    )
                },
                standard_params={
                    "query": query,
                },
                extra_params=kwargs,
                info={
                    "tag_names": {
                        "fred": {"multiple_items_allowed": True, "choices": None}
                    },
                    "exclude_tag_names": {
                        "fred": {"multiple_items_allowed": True, "choices": None}
                    },
                },
            )
        )

    @exception_handler
    @validate
    def fred_series(
        self,
        symbol: Annotated[
            Union[str, List[str]],
            OpenBBField(
                description="Symbol to get data for. Multiple comma separated items allowed for provider(s): fred."
            ),
        ],
        start_date: Annotated[
            Union[datetime.date, None, str],
            OpenBBField(description="Start date of the data, in YYYY-MM-DD format."),
        ] = None,
        end_date: Annotated[
            Union[datetime.date, None, str],
            OpenBBField(description="End date of the data, in YYYY-MM-DD format."),
        ] = None,
        limit: Annotated[
            Optional[int],
            OpenBBField(description="The number of data entries to return."),
        ] = 100000,
        provider: Annotated[
            Optional[Literal["fred", "intrinio"]],
            OpenBBField(
                description="The provider to use, by default None. If None, the priority list configured in the settings is used. Default priority: fred, intrinio."
            ),
        ] = None,
        **kwargs
    ) -> OBBject:
        """Get data by series ID from FRED.

        Parameters
        ----------
        symbol : Union[str, List[str]]
            Symbol to get data for. Multiple comma separated items allowed for provider(s): fred.
        start_date : Union[date, None, str]
            Start date of the data, in YYYY-MM-DD format.
        end_date : Union[date, None, str]
            End date of the data, in YYYY-MM-DD format.
        limit : Optional[int]
            The number of data entries to return.
        provider : Optional[Literal['fred', 'intrinio']]
            The provider to use, by default None. If None, the priority list configured in the settings is used. Default priority: fred, intrinio.
        frequency : Optional[Literal['a', 'q', 'm', 'w', 'd', 'wef', 'weth', 'wew', 'wetu', 'wem', 'wesu', 'wesa', 'bwew', 'bwem']]
            Frequency aggregation to convert high frequency data to lower frequency.

            None = No change

            a = Annual
<<<<<<< HEAD

            q = Quarterly

            m = Monthly

            w = Weekly

=======

            q = Quarterly

            m = Monthly

            w = Weekly

>>>>>>> 3e24fd6b
            d = Daily

            wef = Weekly, Ending Friday

            weth = Weekly, Ending Thursday

            wew = Weekly, Ending Wednesday

            wetu = Weekly, Ending Tuesday

            wem = Weekly, Ending Monday

            wesu = Weekly, Ending Sunday

            wesa = Weekly, Ending Saturday

            bwew = Biweekly, Ending Wednesday

            bwem = Biweekly, Ending Monday
                 (provider: fred)
        aggregation_method : Optional[Literal['avg', 'sum', 'eop']]
            A key that indicates the aggregation method used for frequency aggregation.
                This parameter has no affect if the frequency parameter is not set.

            avg = Average

            sum = Sum

            eop = End of Period
                 (provider: fred)
        transform : Optional[Literal['chg', 'ch1', 'pch', 'pc1', 'pca', 'cch', 'cca', 'log']]
            Transformation type
<<<<<<< HEAD

            None = No transformation

            chg = Change

            ch1 = Change from Year Ago

            pch = Percent Change

            pc1 = Percent Change from Year Ago

            pca = Compounded Annual Rate of Change

            cch = Continuously Compounded Rate of Change

            cca = Continuously Compounded Annual Rate of Change

            log = Natural Log
                 (provider: fred)
        all_pages : Optional[bool]
            Returns all pages of data from the API call at once. (provider: intrinio)
        sleep : Optional[float]
            Time to sleep between requests to avoid rate limiting. (provider: intrinio)
=======

            None = No transformation

            chg = Change

            ch1 = Change from Year Ago

            pch = Percent Change

            pc1 = Percent Change from Year Ago

            pca = Compounded Annual Rate of Change

            cch = Continuously Compounded Rate of Change

            cca = Continuously Compounded Annual Rate of Change

            log = Natural Log
                 (provider: fred)
        all_pages : Optional[bool]
            Returns all pages of data from the API call at once. (provider: intrinio)
        sleep : Optional[float]
            Time to sleep between requests to avoid rate limiting. (provider: intrinio)

        Returns
        -------
        OBBject
            results : List[FredSeries]
                Serializable results.
            provider : Optional[Literal['fred', 'intrinio']]
                Provider name.
            warnings : Optional[List[Warning_]]
                List of warnings.
            chart : Optional[Chart]
                Chart object.
            extra : Dict[str, Any]
                Extra info.

        FredSeries
        ----------
        date : date
            The date of the data.
        value : Optional[float]
            Value of the index. (provider: intrinio)

        Examples
        --------
        >>> from openbb import obb
        >>> obb.economy.fred_series(symbol='NFCI', provider='fred')
        >>> # Multiple series can be passed in as a list.
        >>> obb.economy.fred_series(symbol='NFCI,STLFSI4', provider='fred')
        >>> # Use the `transform` parameter to transform the data as change, log, or percent change.
        >>> obb.economy.fred_series(symbol='CBBTCUSD', transform='pc1', provider='fred')
        """  # noqa: E501

        return self._run(
            "/economy/fred_series",
            **filter_inputs(
                provider_choices={
                    "provider": self._get_provider(
                        provider,
                        "economy.fred_series",
                        ("fred", "intrinio"),
                    )
                },
                standard_params={
                    "symbol": symbol,
                    "start_date": start_date,
                    "end_date": end_date,
                    "limit": limit,
                },
                extra_params=kwargs,
                info={
                    "symbol": {
                        "fred": {"multiple_items_allowed": True, "choices": None}
                    }
                },
            )
        )

    @property
    def gdp(self):
        # pylint: disable=import-outside-toplevel
        from . import economy_gdp

        return economy_gdp.ROUTER_economy_gdp(command_runner=self._command_runner)

    @exception_handler
    @validate
    def house_price_index(
        self,
        country: Annotated[
            Union[str, List[str]],
            OpenBBField(
                description="The country to get data. Multiple comma separated items allowed for provider(s): oecd."
            ),
        ] = "united_states",
        frequency: Annotated[
            Literal["monthly", "quarter", "annual"],
            OpenBBField(description="The frequency of the data."),
        ] = "quarter",
        transform: Annotated[
            Literal["index", "yoy", "period"],
            OpenBBField(
                description="Transformation of the CPI data. Period represents the change since previous. Defaults to change from one year ago (yoy)."
            ),
        ] = "index",
        start_date: Annotated[
            Union[datetime.date, None, str],
            OpenBBField(description="Start date of the data, in YYYY-MM-DD format."),
        ] = None,
        end_date: Annotated[
            Union[datetime.date, None, str],
            OpenBBField(description="End date of the data, in YYYY-MM-DD format."),
        ] = None,
        provider: Annotated[
            Optional[Literal["oecd"]],
            OpenBBField(
                description="The provider to use, by default None. If None, the priority list configured in the settings is used. Default priority: oecd."
            ),
        ] = None,
        **kwargs
    ) -> OBBject:
        """Get the House Price Index by country from the OECD Short-Term Economics Statistics.

        Parameters
        ----------
        country : Union[str, List[str]]
            The country to get data. Multiple comma separated items allowed for provider(s): oecd.
        frequency : Literal['monthly', 'quarter', 'annual']
            The frequency of the data.
        transform : Literal['index', 'yoy', 'period']
            Transformation of the CPI data. Period represents the change since previous. Defaults to change from one year ago (yoy).
        start_date : Union[date, None, str]
            Start date of the data, in YYYY-MM-DD format.
        end_date : Union[date, None, str]
            End date of the data, in YYYY-MM-DD format.
        provider : Optional[Literal['oecd']]
            The provider to use, by default None. If None, the priority list configured in the settings is used. Default priority: oecd.

        Returns
        -------
        OBBject
            results : List[HousePriceIndex]
                Serializable results.
            provider : Optional[Literal['oecd']]
                Provider name.
            warnings : Optional[List[Warning_]]
                List of warnings.
            chart : Optional[Chart]
                Chart object.
            extra : Dict[str, Any]
                Extra info.

        HousePriceIndex
        ---------------
        date : Optional[date]
            The date of the data.
        country : Optional[str]

        value : Optional[float]
            Share price index value.

        Examples
        --------
        >>> from openbb import obb
        >>> obb.economy.house_price_index(provider='oecd')
        >>> # Multiple countries can be passed in as a list.
        >>> obb.economy.house_price_index(country='united_kingdom,germany', frequency='quarter', provider='oecd')
        """  # noqa: E501

        return self._run(
            "/economy/house_price_index",
            **filter_inputs(
                provider_choices={
                    "provider": self._get_provider(
                        provider,
                        "economy.house_price_index",
                        ("oecd",),
                    )
                },
                standard_params={
                    "country": country,
                    "frequency": frequency,
                    "transform": transform,
                    "start_date": start_date,
                    "end_date": end_date,
                },
                extra_params=kwargs,
                info={
                    "country": {
                        "oecd": {
                            "multiple_items_allowed": True,
                            "choices": [
                                "G20",
                                "G7",
                                "argentina",
                                "australia",
                                "austria",
                                "belgium",
                                "brazil",
                                "bulgaria",
                                "canada",
                                "chile",
                                "china",
                                "colombia",
                                "costa_rica",
                                "croatia",
                                "czech_republic",
                                "denmark",
                                "estonia",
                                "euro_area_20",
                                "euro_area_19",
                                "europe",
                                "european_union_27",
                                "finland",
                                "france",
                                "germany",
                                "greece",
                                "hungary",
                                "iceland",
                                "india",
                                "indonesia",
                                "ireland",
                                "israel",
                                "italy",
                                "japan",
                                "korea",
                                "latvia",
                                "lithuania",
                                "luxembourg",
                                "mexico",
                                "netherlands",
                                "new_zealand",
                                "norway",
                                "oecd_total",
                                "poland",
                                "portugal",
                                "romania",
                                "russia",
                                "saudi_arabia",
                                "slovak_republic",
                                "slovenia",
                                "south_africa",
                                "spain",
                                "sweden",
                                "switzerland",
                                "turkey",
                                "united_kingdom",
                                "united_states",
                                "all",
                            ],
                        }
                    }
                },
            )
        )

    @exception_handler
    @validate
    @deprecated(
        "This endpoint will be removed in a future version. Use, `/economy/interest_rates`, instead. Deprecated in OpenBB Platform V4.3 to be removed in V4.5.",
        category=OpenBBDeprecationWarning,
    )
    def immediate_interest_rate(
        self,
        country: Annotated[
            Union[str, List[str]],
            OpenBBField(
                description="The country to get data. Multiple comma separated items allowed for provider(s): oecd."
            ),
        ] = "united_states",
        start_date: Annotated[
            Union[datetime.date, None, str],
            OpenBBField(description="Start date of the data, in YYYY-MM-DD format."),
        ] = None,
        end_date: Annotated[
            Union[datetime.date, None, str],
            OpenBBField(description="End date of the data, in YYYY-MM-DD format."),
        ] = None,
        provider: Annotated[
            Optional[Literal["oecd"]],
            OpenBBField(
                description="The provider to use, by default None. If None, the priority list configured in the settings is used. Default priority: oecd."
            ),
        ] = None,
        **kwargs
    ) -> OBBject:
        """Get immediate interest rates by country.

        Parameters
        ----------
        country : Union[str, List[str]]
            The country to get data. Multiple comma separated items allowed for provider(s): oecd.
        start_date : Union[date, None, str]
            Start date of the data, in YYYY-MM-DD format.
        end_date : Union[date, None, str]
            End date of the data, in YYYY-MM-DD format.
        provider : Optional[Literal['oecd']]
            The provider to use, by default None. If None, the priority list configured in the settings is used. Default priority: oecd.
        frequency : Literal['monthly', 'quarter', 'annual']
            The frequency of the data. (provider: oecd)

        Returns
        -------
        OBBject
            results : List[ImmediateInterestRate]
                Serializable results.
            provider : Optional[Literal['oecd']]
                Provider name.
            warnings : Optional[List[Warning_]]
                List of warnings.
            chart : Optional[Chart]
                Chart object.
            extra : Dict[str, Any]
                Extra info.

        ImmediateInterestRate
        ---------------------
        date : Optional[date]
            The date of the data.
        country : Optional[str]
            Country for which interest rate is given
        value : Optional[float]
            Immediate interest rates, call money, interbank rate.

        Examples
        --------
        >>> from openbb import obb
        >>> obb.economy.immediate_interest_rate(provider='oecd')
        >>> # Multiple countries can be passed in as a list.
        >>> obb.economy.immediate_interest_rate(country='united_kingdom,germany', frequency='monthly', provider='oecd')
        """  # noqa: E501

        simplefilter("always", DeprecationWarning)
        warn(
            "This endpoint will be removed in a future version. Use, `/economy/interest_rates`, instead. Deprecated in OpenBB Platform V4.3 to be removed in V4.5.",
            category=DeprecationWarning,
            stacklevel=2,
        )

        return self._run(
            "/economy/immediate_interest_rate",
            **filter_inputs(
                provider_choices={
                    "provider": self._get_provider(
                        provider,
                        "economy.immediate_interest_rate",
                        ("oecd",),
                    )
                },
                standard_params={
                    "country": country,
                    "start_date": start_date,
                    "end_date": end_date,
                },
                extra_params=kwargs,
                info={
                    "country": {
                        "oecd": {
                            "multiple_items_allowed": True,
                            "choices": [
                                "belgium",
                                "bulgaria",
                                "brazil",
                                "ireland",
                                "mexico",
                                "indonesia",
                                "new_zealand",
                                "japan",
                                "united_kingdom",
                                "france",
                                "chile",
                                "canada",
                                "netherlands",
                                "united_states",
                                "south_korea",
                                "norway",
                                "austria",
                                "south_africa",
                                "denmark",
                                "switzerland",
                                "hungary",
                                "luxembourg",
                                "australia",
                                "germany",
                                "sweden",
                                "iceland",
                                "turkey",
                                "greece",
                                "israel",
                                "czech_republic",
                                "latvia",
                                "slovenia",
                                "poland",
                                "estonia",
                                "lithuania",
                                "portugal",
                                "costa_rica",
                                "slovakia",
                                "finland",
                                "spain",
                                "romania",
                                "russia",
                                "euro_area19",
                                "colombia",
                                "italy",
                                "india",
                                "china",
                                "croatia",
                                "all",
                            ],
                        }
                    }
                },
            )
        )

    @exception_handler
    @validate
    def indicators(
        self,
        symbol: Annotated[
            Union[str, List[str]],
            OpenBBField(
                description="Symbol to get data for. The base symbol for the indicator (e.g. GDP, CPI, etc.). Multiple comma separated items allowed for provider(s): econdb."
            ),
        ],
        country: Annotated[
            Union[str, None, List[Optional[str]]],
            OpenBBField(
                description="The country to get data. The country represented by the indicator, if available. Multiple comma separated items allowed for provider(s): econdb."
            ),
        ] = None,
        start_date: Annotated[
            Union[datetime.date, None, str],
            OpenBBField(description="Start date of the data, in YYYY-MM-DD format."),
        ] = None,
        end_date: Annotated[
            Union[datetime.date, None, str],
            OpenBBField(description="End date of the data, in YYYY-MM-DD format."),
        ] = None,
        provider: Annotated[
            Optional[Literal["econdb"]],
            OpenBBField(
                description="The provider to use, by default None. If None, the priority list configured in the settings is used. Default priority: econdb."
            ),
        ] = None,
        **kwargs
    ) -> OBBject:
        """Get economic indicators by country and indicator.

        Parameters
        ----------
        symbol : Union[str, List[str]]
            Symbol to get data for. The base symbol for the indicator (e.g. GDP, CPI, etc.). Multiple comma separated items allowed for provider(s): econdb.
        country : Union[str, None, List[Optional[str]]]
            The country to get data. The country represented by the indicator, if available. Multiple comma separated items allowed for provider(s): econdb.
        start_date : Union[date, None, str]
            Start date of the data, in YYYY-MM-DD format.
        end_date : Union[date, None, str]
            End date of the data, in YYYY-MM-DD format.
        provider : Optional[Literal['econdb']]
            The provider to use, by default None. If None, the priority list configured in the settings is used. Default priority: econdb.
        transform : Optional[Literal['toya', 'tpop', 'tusd', 'tpgp']]
            The transformation to apply to the data, default is None.

            tpop: Change from previous period
            toya: Change from one year ago
            tusd: Values as US dollars
            tpgp: Values as a percent of GDP

            Only 'tpop' and 'toya' are applicable to all indicators. Applying transformations across multiple indicators/countries may produce unexpected results.
            This is because not all indicators are compatible with all transformations, and the original units and scale differ between entities.
            `tusd` should only be used where values are currencies. (provider: econdb)
        frequency : Literal['annual', 'quarter', 'month']
            The frequency of the data, default is 'quarter'. Only valid when 'symbol' is 'main'. (provider: econdb)
        use_cache : bool
            If True, the request will be cached for one day. Using cache is recommended to avoid needlessly requesting the same data. (provider: econdb)

        Returns
        -------
        OBBject
            results : List[EconomicIndicators]
                Serializable results.
            provider : Optional[Literal['econdb']]
                Provider name.
            warnings : Optional[List[Warning_]]
                List of warnings.
            chart : Optional[Chart]
                Chart object.
            extra : Dict[str, Any]
                Extra info.

        EconomicIndicators
        ------------------
        date : date
            The date of the data.
        symbol_root : Optional[str]
            The root symbol for the indicator (e.g. GDP).
        symbol : Optional[str]
            Symbol representing the entity requested in the data.
        country : Optional[str]
            The country represented by the data.
        value : Optional[Union[int, float]]


        Examples
        --------
        >>> from openbb import obb
        >>> obb.economy.indicators(provider='econdb', symbol='PCOCO')
        >>> # Enter the country as the full name, or iso code. Use `available_indicators()` to get a list of supported indicators from EconDB.
        >>> obb.economy.indicators(symbol='CPI', country='united_states,jp', provider='econdb')
        >>> # Use the `main` symbol to get the group of main indicators for a country.
        >>> obb.economy.indicators(provider='econdb', symbol='main', country='eu')
        """  # noqa: E501

        return self._run(
            "/economy/indicators",
            **filter_inputs(
                provider_choices={
                    "provider": self._get_provider(
                        provider,
                        "economy.indicators",
                        ("econdb",),
                    )
                },
                standard_params={
                    "symbol": symbol,
                    "country": country,
                    "start_date": start_date,
                    "end_date": end_date,
                },
                extra_params=kwargs,
                info={
                    "symbol": {
                        "econdb": {"multiple_items_allowed": True, "choices": None}
                    },
                    "country": {
                        "econdb": {"multiple_items_allowed": True, "choices": None}
                    },
                },
            )
        )

    @exception_handler
    @validate
    def interest_rates(
        self,
        country: Annotated[
            Union[str, List[str]],
            OpenBBField(
                description="The country to get data. Multiple comma separated items allowed for provider(s): oecd."
            ),
        ] = "united_states",
        start_date: Annotated[
            Union[datetime.date, None, str],
            OpenBBField(description="Start date of the data, in YYYY-MM-DD format."),
        ] = None,
        end_date: Annotated[
            Union[datetime.date, None, str],
            OpenBBField(description="End date of the data, in YYYY-MM-DD format."),
        ] = None,
        provider: Annotated[
            Optional[Literal["oecd"]],
            OpenBBField(
                description="The provider to use, by default None. If None, the priority list configured in the settings is used. Default priority: oecd."
            ),
        ] = None,
        **kwargs
    ) -> OBBject:
        """Get interest rates by country(s) and duration.
        Most OECD countries publish short-term, a long-term, and immediate rates monthly.


        Parameters
        ----------
        country : Union[str, List[str]]
            The country to get data. Multiple comma separated items allowed for provider(s): oecd.
        start_date : Union[date, None, str]
            Start date of the data, in YYYY-MM-DD format.
        end_date : Union[date, None, str]
            End date of the data, in YYYY-MM-DD format.
        provider : Optional[Literal['oecd']]
            The provider to use, by default None. If None, the priority list configured in the settings is used. Default priority: oecd.
        duration : Literal['immediate', 'short', 'long']
            Duration of the interest rate. 'immediate' is the overnight rate, 'short' is the 3-month rate, and 'long' is the 10-year rate. (provider: oecd)
        frequency : Literal['monthly', 'quarter', 'annual']
            Frequency to get interest rate for for. (provider: oecd)

        Returns
        -------
        OBBject
            results : List[CountryInterestRates]
                Serializable results.
            provider : Optional[Literal['oecd']]
                Provider name.
            warnings : Optional[List[Warning_]]
                List of warnings.
            chart : Optional[Chart]
                Chart object.
            extra : Dict[str, Any]
                Extra info.

        CountryInterestRates
        --------------------
        date : Optional[date]
            The date of the data.
        value : Optional[float]
            The interest rate value.
        country : Optional[str]
            Country for which the interest rate is given.

        Examples
        --------
        >>> from openbb import obb
        >>> obb.economy.interest_rates(provider='oecd')
        >>> # For OECD, duration can be 'immediate', 'short', or 'long'. Default is 'short', which is the 3-month rate. Overnight interbank rate is 'immediate', and 10-year rate is 'long'.
        >>> obb.economy.interest_rates(provider='oecd', country='all', duration='immediate', frequency='quarter')
        >>> # Multiple countries can be passed in as a list.
        >>> obb.economy.interest_rates(duration='long', country='united_kingdom,germany', frequency='monthly', provider='oecd')
        """  # noqa: E501

        return self._run(
            "/economy/interest_rates",
            **filter_inputs(
                provider_choices={
                    "provider": self._get_provider(
                        provider,
                        "economy.interest_rates",
                        ("oecd",),
                    )
                },
                standard_params={
                    "country": country,
                    "start_date": start_date,
                    "end_date": end_date,
                },
                extra_params=kwargs,
                info={
                    "country": {
                        "oecd": {
                            "multiple_items_allowed": True,
                            "choices": [
                                "belgium",
                                "bulgaria",
                                "brazil",
                                "ireland",
                                "mexico",
                                "indonesia",
                                "new_zealand",
                                "japan",
                                "united_kingdom",
                                "france",
                                "chile",
                                "canada",
                                "netherlands",
                                "united_states",
                                "south_korea",
                                "norway",
                                "austria",
                                "south_africa",
                                "denmark",
                                "switzerland",
                                "hungary",
                                "luxembourg",
                                "australia",
                                "germany",
                                "sweden",
                                "iceland",
                                "turkey",
                                "greece",
                                "israel",
                                "czech_republic",
                                "latvia",
                                "slovenia",
                                "poland",
                                "estonia",
                                "lithuania",
                                "portugal",
                                "costa_rica",
                                "slovakia",
                                "finland",
                                "spain",
                                "romania",
                                "russia",
                                "euro_area19",
                                "colombia",
                                "italy",
                                "india",
                                "china",
                                "croatia",
                                "all",
                            ],
                        }
                    },
                    "duration": {
                        "oecd": {
                            "multiple_items_allowed": False,
                            "choices": ["immediate", "short", "long"],
                        }
                    },
                    "frequency": {
                        "oecd": {
                            "multiple_items_allowed": False,
                            "choices": ["monthly", "quarter", "annual"],
                        }
                    },
                },
            )
        )

    @exception_handler
    @validate
    @deprecated(
        "This endpoint will be removed in a future version. Use, `/economy/interest_rates`, instead. Deprecated in OpenBB Platform V4.3 to be removed in V4.5.",
        category=OpenBBDeprecationWarning,
    )
    def long_term_interest_rate(
        self,
        start_date: Annotated[
            Union[datetime.date, None, str],
            OpenBBField(description="Start date of the data, in YYYY-MM-DD format."),
        ] = None,
        end_date: Annotated[
            Union[datetime.date, None, str],
            OpenBBField(description="End date of the data, in YYYY-MM-DD format."),
        ] = None,
        provider: Annotated[
            Optional[Literal["oecd"]],
            OpenBBField(
                description="The provider to use, by default None. If None, the priority list configured in the settings is used. Default priority: oecd."
            ),
        ] = None,
        **kwargs
    ) -> OBBject:
        """Get Long-term interest rates that refer to government bonds maturing in ten years.

        Rates are mainly determined by the price charged by the lender, the risk from the borrower and the
        fall in the capital value. Long-term interest rates are generally averages of daily rates,
        measured as a percentage. These interest rates are implied by the prices at which the government bonds are
        traded on financial markets, not the interest rates at which the loans were issued.
        In all cases, they refer to bonds whose capital repayment is guaranteed by governments.
        Long-term interest rates are one of the determinants of business investment.
        Low long-term interest rates encourage investment in new equipment and high interest rates discourage it.
        Investment is, in turn, a major source of economic growth.


        Parameters
        ----------
        start_date : Union[date, None, str]
            Start date of the data, in YYYY-MM-DD format.
        end_date : Union[date, None, str]
            End date of the data, in YYYY-MM-DD format.
        provider : Optional[Literal['oecd']]
            The provider to use, by default None. If None, the priority list configured in the settings is used. Default priority: oecd.
        country : Literal['belgium', 'bulgaria', 'brazil', 'ireland', 'mexico', 'indonesia', 'new_zealand', 'japan', 'united_kingdom', 'france', 'chile', 'canada', 'netherlands', 'united_states', 'south_korea', 'norway', 'austria', 'south_africa', 'denmark', 'switzerland', 'hungary', 'luxembourg', 'australia', 'germany', 'sweden', 'iceland', 'turkey', 'greece', 'israel', 'czech_republic', 'latvia', 'slovenia', 'poland', 'estonia', 'lithuania', 'portugal', 'costa_rica', 'slovakia', 'finland', 'spain', 'romania', 'russia', 'euro_area19', 'colombia', 'italy', 'india', 'china', 'croatia', 'all']
            Country to get interest rate for. (provider: oecd)
        frequency : Literal['monthly', 'quarterly', 'annual']
            Frequency to get interest rate for for. (provider: oecd)

        Returns
        -------
        OBBject
            results : List[LTIR]
                Serializable results.
            provider : Optional[Literal['oecd']]
                Provider name.
            warnings : Optional[List[Warning_]]
                List of warnings.
            chart : Optional[Chart]
                Chart object.
            extra : Dict[str, Any]
                Extra info.

        LTIR
        ----
        date : Optional[date]
            The date of the data.
        value : Optional[float]
            Interest rate (given as a whole number, i.e 10=10%)
        country : Optional[str]
            Country for which interest rate is given

        Examples
        --------
        >>> from openbb import obb
        >>> obb.economy.long_term_interest_rate(provider='oecd')
        >>> obb.economy.long_term_interest_rate(country='all', frequency='quarterly', provider='oecd')
        """  # noqa: E501

        simplefilter("always", DeprecationWarning)
        warn(
            "This endpoint will be removed in a future version. Use, `/economy/interest_rates`, instead. Deprecated in OpenBB Platform V4.3 to be removed in V4.5.",
            category=DeprecationWarning,
            stacklevel=2,
        )

        return self._run(
            "/economy/long_term_interest_rate",
            **filter_inputs(
                provider_choices={
                    "provider": self._get_provider(
                        provider,
                        "economy.long_term_interest_rate",
                        ("oecd",),
                    )
                },
                standard_params={
                    "start_date": start_date,
                    "end_date": end_date,
                },
                extra_params=kwargs,
            )
        )

    @exception_handler
    @validate
    def money_measures(
        self,
        start_date: Annotated[
            Union[datetime.date, None, str],
            OpenBBField(description="Start date of the data, in YYYY-MM-DD format."),
        ] = None,
        end_date: Annotated[
            Union[datetime.date, None, str],
            OpenBBField(description="End date of the data, in YYYY-MM-DD format."),
        ] = None,
        adjusted: Annotated[
            Optional[bool],
            OpenBBField(description="Whether to return seasonally adjusted data."),
        ] = True,
        provider: Annotated[
            Optional[Literal["federal_reserve"]],
            OpenBBField(
                description="The provider to use, by default None. If None, the priority list configured in the settings is used. Default priority: federal_reserve."
            ),
        ] = None,
        **kwargs
    ) -> OBBject:
        """Get Money Measures (M1/M2 and components).

        The Federal Reserve publishes as part of the H.6 Release.


        Parameters
        ----------
        start_date : Union[date, None, str]
            Start date of the data, in YYYY-MM-DD format.
        end_date : Union[date, None, str]
            End date of the data, in YYYY-MM-DD format.
        adjusted : Optional[bool]
            Whether to return seasonally adjusted data.
        provider : Optional[Literal['federal_reserve']]
            The provider to use, by default None. If None, the priority list configured in the settings is used. Default priority: federal_reserve.

        Returns
        -------
        OBBject
            results : List[MoneyMeasures]
                Serializable results.
            provider : Optional[Literal['federal_reserve']]
                Provider name.
            warnings : Optional[List[Warning_]]
                List of warnings.
            chart : Optional[Chart]
                Chart object.
            extra : Dict[str, Any]
                Extra info.

        MoneyMeasures
        -------------
        month : date
            The date of the data.
        M1 : float
            Value of the M1 money supply in billions.
        M2 : float
            Value of the M2 money supply in billions.
        currency : Optional[float]
            Value of currency in circulation in billions.
        demand_deposits : Optional[float]
            Value of demand deposits in billions.
        retail_money_market_funds : Optional[float]
            Value of retail money market funds in billions.
        other_liquid_deposits : Optional[float]
            Value of other liquid deposits in billions.
        small_denomination_time_deposits : Optional[float]
            Value of small denomination time deposits in billions.

        Examples
        --------
        >>> from openbb import obb
        >>> obb.economy.money_measures(provider='federal_reserve')
        >>> obb.economy.money_measures(adjusted=False, provider='federal_reserve')
        """  # noqa: E501

        return self._run(
            "/economy/money_measures",
            **filter_inputs(
                provider_choices={
                    "provider": self._get_provider(
                        provider,
                        "economy.money_measures",
                        ("federal_reserve",),
                    )
                },
                standard_params={
                    "start_date": start_date,
                    "end_date": end_date,
                    "adjusted": adjusted,
                },
                extra_params=kwargs,
            )
        )

    @exception_handler
    @validate
    def pce(
        self,
        date: Annotated[
            Union[str, datetime.date, None, List[Union[str, datetime.date, None]]],
            OpenBBField(
                description="A specific date to get data for. Default is the latest report. Multiple comma separated items allowed for provider(s): fred."
            ),
        ] = None,
        provider: Annotated[
            Optional[Literal["fred"]],
            OpenBBField(
                description="The provider to use, by default None. If None, the priority list configured in the settings is used. Default priority: fred."
            ),
        ] = None,
        **kwargs
    ) -> OBBject:
        """Get Personal Consumption Expenditures (PCE) reports.

        Parameters
        ----------
        date : Union[str, date, None, List[Union[str, date, None]]]
            A specific date to get data for. Default is the latest report. Multiple comma separated items allowed for provider(s): fred.
        provider : Optional[Literal['fred']]
            The provider to use, by default None. If None, the priority list configured in the settings is used. Default priority: fred.
        category : Literal['personal_income', 'wages_by_industry', 'real_pce_percent_change', 'real_pce_quantity_index', 'pce_price_index', 'pce_dollars', 'real_pce_chained_dollars', 'pce_price_percent_change']
            The category to query. (provider: fred)
>>>>>>> 3e24fd6b

        Returns
        -------
        OBBject
            results : List[PersonalConsumptionExpenditures]
                Serializable results.
            provider : Optional[Literal['fred']]
                Provider name.
            warnings : Optional[List[Warning_]]
                List of warnings.
            chart : Optional[Chart]
                Chart object.
            extra : Dict[str, Any]
                Extra info.

        PersonalConsumptionExpenditures
        -------------------------------
        date : date
            The date of the data.
        symbol : str
            Symbol representing the entity requested in the data.
        value : float

        name : Optional[str]
            The name of the series. (provider: fred)
        element_id : Optional[str]
            The element id in the parent/child relationship. (provider: fred)
        parent_id : Optional[str]
            The parent id in the parent/child relationship. (provider: fred)
        children : Optional[str]
            The element_id of each child, as a comma-separated string. (provider: fred)
        level : Optional[int]
            The indentation level of the element. (provider: fred)
        line : Optional[int]
            The line number of the series in the table. (provider: fred)

        Examples
        --------
        >>> from openbb import obb
        >>> obb.economy.pce(provider='fred')
        >>> # Get reports for multiple dates, entered as a comma-separated string.
        >>> obb.economy.pce(provider='fred', date='2024-05-01,2024-04-01,2023-05-01', category='pce_price_index')
        """  # noqa: E501

        return self._run(
            "/economy/pce",
            **filter_inputs(
                provider_choices={
                    "provider": self._get_provider(
                        provider,
<<<<<<< HEAD
                        "economy.fred_series",
                        ("fred", "intrinio"),
=======
                        "economy.pce",
                        ("fred",),
>>>>>>> 3e24fd6b
                    )
                },
                standard_params={
                    "date": date,
                },
                extra_params=kwargs,
<<<<<<< HEAD
                info={"symbol": {"fred": {"multiple_items_allowed": True}}},
=======
                info={
                    "date": {"fred": {"multiple_items_allowed": True, "choices": None}}
                },
>>>>>>> 3e24fd6b
            )
        )

    @exception_handler
    @validate
<<<<<<< HEAD
    def house_price_index(
        self,
        country: Annotated[
            Union[str, List[str]],
            OpenBBField(
                description="The country to get data. Multiple comma separated items allowed for provider(s): oecd."
            ),
        ] = "united_states",
        frequency: Annotated[
            Literal["monthly", "quarter", "annual"],
            OpenBBField(
                description="The frequency of the data.",
                choices=["monthly", "quarter", "annual"],
            ),
        ] = "quarter",
        transform: Annotated[
            Literal["index", "yoy", "period"],
            OpenBBField(
                description="Transformation of the CPI data. Period represents the change since previous. Defaults to change from one year ago (yoy).",
                choices=["index", "yoy", "period"],
            ),
        ] = "index",
        start_date: Annotated[
            Union[datetime.date, None, str],
            OpenBBField(description="Start date of the data, in YYYY-MM-DD format."),
        ] = None,
        end_date: Annotated[
            Union[datetime.date, None, str],
            OpenBBField(description="End date of the data, in YYYY-MM-DD format."),
        ] = None,
        provider: Annotated[
            Optional[Literal["oecd"]],
            OpenBBField(
                description="The provider to use, by default None. If None, the priority list configured in the settings is used. Default priority: oecd."
            ),
        ] = None,
        **kwargs
    ) -> OBBject:
        """Get the House Price Index by country from the OECD Short-Term Economics Statistics.

        Parameters
        ----------
        country : Union[str, List[str]]
            The country to get data. Multiple comma separated items allowed for provider(s): oecd.
        frequency : Literal['monthly', 'quarter', 'annual']
            The frequency of the data.
        transform : Literal['index', 'yoy', 'period']
            Transformation of the CPI data. Period represents the change since previous. Defaults to change from one year ago (yoy).
        start_date : Union[datetime.date, None, str]
            Start date of the data, in YYYY-MM-DD format.
        end_date : Union[datetime.date, None, str]
            End date of the data, in YYYY-MM-DD format.
        provider : Optional[Literal['oecd']]
            The provider to use, by default None. If None, the priority list configured in the settings is used. Default priority: oecd.

        Returns
        -------
        OBBject
            results : List[HousePriceIndex]
                Serializable results.
            provider : Optional[Literal['oecd']]
                Provider name.
            warnings : Optional[List[Warning_]]
                List of warnings.
            chart : Optional[Chart]
                Chart object.
            extra : Dict[str, Any]
                Extra info.

        HousePriceIndex
        ---------------
        date : Optional[date]
            The date of the data.
        country : Optional[str]

        value : Optional[float]
            Share price index value.

        Examples
        --------
        >>> from openbb import obb
        >>> obb.economy.house_price_index(provider='oecd')
        >>> # Multiple countries can be passed in as a list.
        >>> obb.economy.house_price_index(country='united_kingdom,germany', frequency='quarter', provider='oecd')
        """  # noqa: E501

        return self._run(
            "/economy/house_price_index",
            **filter_inputs(
                provider_choices={
                    "provider": self._get_provider(
                        provider,
                        "economy.house_price_index",
                        ("oecd",),
                    )
                },
                standard_params={
                    "country": country,
                    "frequency": frequency,
                    "transform": transform,
                    "start_date": start_date,
                    "end_date": end_date,
                },
                extra_params=kwargs,
                info={"country": {"oecd": ["multiple_items_allowed"]}},
            )
        )

    @exception_handler
    @validate
    def immediate_interest_rate(
        self,
        country: Annotated[
            Union[str, List[str]],
            OpenBBField(
                description="The country to get data. Multiple comma separated items allowed for provider(s): oecd."
            ),
        ] = "united_states",
        start_date: Annotated[
            Union[datetime.date, None, str],
            OpenBBField(description="Start date of the data, in YYYY-MM-DD format."),
        ] = None,
        end_date: Annotated[
            Union[datetime.date, None, str],
            OpenBBField(description="End date of the data, in YYYY-MM-DD format."),
        ] = None,
        provider: Annotated[
            Optional[Literal["oecd"]],
            OpenBBField(
                description="The provider to use, by default None. If None, the priority list configured in the settings is used. Default priority: oecd."
            ),
        ] = None,
        **kwargs
    ) -> OBBject:
        """Get immediate interest rates by country.

        Parameters
        ----------
        country : Union[str, List[str]]
            The country to get data. Multiple comma separated items allowed for provider(s): oecd.
        start_date : Union[datetime.date, None, str]
            Start date of the data, in YYYY-MM-DD format.
        end_date : Union[datetime.date, None, str]
            End date of the data, in YYYY-MM-DD format.
        provider : Optional[Literal['oecd']]
            The provider to use, by default None. If None, the priority list configured in the settings is used. Default priority: oecd.
        frequency : Literal['monthly', 'quarter', 'annual']
            The frequency of the data. (provider: oecd)

        Returns
        -------
        OBBject
            results : List[ImmediateInterestRate]
                Serializable results.
            provider : Optional[Literal['oecd']]
                Provider name.
            warnings : Optional[List[Warning_]]
                List of warnings.
            chart : Optional[Chart]
                Chart object.
            extra : Dict[str, Any]
                Extra info.

        ImmediateInterestRate
        ---------------------
        date : Optional[date]
            The date of the data.
        country : Optional[str]
            Country for which interest rate is given
        value : Optional[float]
            Immediate interest rates, call money, interbank rate.

        Examples
        --------
        >>> from openbb import obb
        >>> obb.economy.immediate_interest_rate(provider='oecd')
        >>> # Multiple countries can be passed in as a list.
        >>> obb.economy.immediate_interest_rate(country='united_kingdom,germany', frequency='monthly', provider='oecd')
        """  # noqa: E501

        return self._run(
            "/economy/immediate_interest_rate",
            **filter_inputs(
                provider_choices={
                    "provider": self._get_provider(
                        provider,
                        "economy.immediate_interest_rate",
                        ("oecd",),
                    )
                },
                standard_params={
                    "country": country,
                    "start_date": start_date,
                    "end_date": end_date,
                },
                extra_params=kwargs,
                info={"country": {"oecd": ["multiple_items_allowed"]}},
            )
        )

    @exception_handler
    @validate
    def indicators(
        self,
        symbol: Annotated[
            Union[str, List[str]],
            OpenBBField(
                description="Symbol to get data for. The base symbol for the indicator (e.g. GDP, CPI, etc.). Multiple comma separated items allowed for provider(s): econdb."
            ),
        ],
        country: Annotated[
            Union[str, None, List[Optional[str]]],
            OpenBBField(
                description="The country to get data. The country represented by the indicator, if available. Multiple comma separated items allowed for provider(s): econdb."
            ),
        ] = None,
        start_date: Annotated[
            Union[datetime.date, None, str],
            OpenBBField(description="Start date of the data, in YYYY-MM-DD format."),
        ] = None,
        end_date: Annotated[
            Union[datetime.date, None, str],
            OpenBBField(description="End date of the data, in YYYY-MM-DD format."),
        ] = None,
        provider: Annotated[
            Optional[Literal["econdb"]],
            OpenBBField(
                description="The provider to use, by default None. If None, the priority list configured in the settings is used. Default priority: econdb."
            ),
        ] = None,
        **kwargs
    ) -> OBBject:
        """Get economic indicators by country and indicator.

        Parameters
        ----------
        symbol : Union[str, List[str]]
            Symbol to get data for. The base symbol for the indicator (e.g. GDP, CPI, etc.). Multiple comma separated items allowed for provider(s): econdb.
        country : Union[str, None, List[Optional[str]]]
            The country to get data. The country represented by the indicator, if available. Multiple comma separated items allowed for provider(s): econdb.
        start_date : Union[datetime.date, None, str]
            Start date of the data, in YYYY-MM-DD format.
        end_date : Union[datetime.date, None, str]
            End date of the data, in YYYY-MM-DD format.
        provider : Optional[Literal['econdb']]
            The provider to use, by default None. If None, the priority list configured in the settings is used. Default priority: econdb.
        transform : Optional[Literal['toya', 'tpop', 'tusd', 'tpgp']]
            The transformation to apply to the data, default is None.

            tpop: Change from previous period
            toya: Change from one year ago
            tusd: Values as US dollars
            tpgp: Values as a percent of GDP

            Only 'tpop' and 'toya' are applicable to all indicators. Applying transformations across multiple indicators/countries may produce unexpected results.
            This is because not all indicators are compatible with all transformations, and the original units and scale differ between entities.
            `tusd` should only be used where values are currencies. (provider: econdb)
        frequency : Literal['annual', 'quarter', 'month']
            The frequency of the data, default is 'quarter'. Only valid when 'symbol' is 'main'. (provider: econdb)
        use_cache : bool
            If True, the request will be cached for one day. Using cache is recommended to avoid needlessly requesting the same data. (provider: econdb)

        Returns
        -------
        OBBject
            results : List[EconomicIndicators]
                Serializable results.
            provider : Optional[Literal['econdb']]
                Provider name.
            warnings : Optional[List[Warning_]]
                List of warnings.
            chart : Optional[Chart]
                Chart object.
            extra : Dict[str, Any]
                Extra info.

        EconomicIndicators
        ------------------
        date : date
            The date of the data.
        symbol_root : Optional[str]
            The root symbol for the indicator (e.g. GDP).
        symbol : Optional[str]
            Symbol representing the entity requested in the data.
        country : Optional[str]
            The country represented by the data.
        value : Optional[Union[int, float]]


        Examples
        --------
        >>> from openbb import obb
        >>> obb.economy.indicators(provider='econdb', symbol='PCOCO')
        >>> # Enter the country as the full name, or iso code. Use `available_indicators()` to get a list of supported indicators from EconDB.
        >>> obb.economy.indicators(symbol='CPI', country='united_states,jp', provider='econdb')
        >>> # Use the `main` symbol to get the group of main indicators for a country.
        >>> obb.economy.indicators(provider='econdb', symbol='main', country='eu')
        """  # noqa: E501

        return self._run(
            "/economy/indicators",
            **filter_inputs(
                provider_choices={
                    "provider": self._get_provider(
                        provider,
                        "economy.indicators",
                        ("econdb",),
                    )
                },
                standard_params={
                    "symbol": symbol,
                    "country": country,
                    "start_date": start_date,
                    "end_date": end_date,
                },
                extra_params=kwargs,
                info={
                    "symbol": {"econdb": {"multiple_items_allowed": True}},
                    "country": {"econdb": {"multiple_items_allowed": True}},
                },
            )
        )

    @exception_handler
    @validate
    def long_term_interest_rate(
=======
    def primary_dealer_positioning(
>>>>>>> 3e24fd6b
        self,
        start_date: Annotated[
            Union[datetime.date, None, str],
            OpenBBField(description="Start date of the data, in YYYY-MM-DD format."),
        ] = None,
        end_date: Annotated[
            Union[datetime.date, None, str],
            OpenBBField(description="End date of the data, in YYYY-MM-DD format."),
        ] = None,
        provider: Annotated[
            Optional[Literal["federal_reserve"]],
            OpenBBField(
<<<<<<< HEAD
                description="The provider to use, by default None. If None, the priority list configured in the settings is used. Default priority: oecd."
=======
                description="The provider to use, by default None. If None, the priority list configured in the settings is used. Default priority: federal_reserve."
>>>>>>> 3e24fd6b
            ),
        ] = None,
        **kwargs
    ) -> OBBject:
        """Get Primary dealer positioning statistics.

        Parameters
        ----------
        start_date : Union[date, None, str]
            Start date of the data, in YYYY-MM-DD format.
        end_date : Union[date, None, str]
            End date of the data, in YYYY-MM-DD format.
<<<<<<< HEAD
        provider : Optional[Literal['oecd']]
            The provider to use, by default None. If None, the priority list configured in the settings is used. Default priority: oecd.
        country : Literal['belgium', 'bulgaria', 'brazil', 'ireland', 'mexico', 'indonesia', 'new_zealand', 'japan', 'united_kingdom', 'france', 'chile', 'canada', 'netherlands', 'united_states', 'south_korea', 'norway', 'austria', 'south_africa', 'denmark', 'switzerland', 'hungary', 'luxembourg', 'australia', 'germany', 'sweden', 'iceland', 'turkey', 'greece', 'israel', 'czech_republic', 'latvia', 'slovenia', 'poland', 'estonia', 'lithuania', 'portugal', 'costa_rica', 'slovakia', 'finland', 'spain', 'romania', 'russia', 'euro_area19', 'colombia', 'italy', 'india', 'china', 'croatia', 'all']
            Country to get interest rate for. (provider: oecd)
        frequency : Literal['monthly', 'quarterly', 'annual']
            Frequency to get interest rate for for. (provider: oecd)
=======
        provider : Optional[Literal['federal_reserve']]
            The provider to use, by default None. If None, the priority list configured in the settings is used. Default priority: federal_reserve.
        category : Literal['treasuries', 'bills', 'coupons', 'notes', 'tips', 'mbs', 'cmbs', 'municipal', 'corporate', 'commercial_paper', 'corporate_ig', 'corporate_junk', 'abs']
            The category of asset to return, defaults to 'treasuries'. (provider: federal_reserve)
>>>>>>> 3e24fd6b

        Returns
        -------
        OBBject
            results : List[PrimaryDealerPositioning]
                Serializable results.
            provider : Optional[Literal['federal_reserve']]
                Provider name.
            warnings : Optional[List[Warning_]]
                List of warnings.
            chart : Optional[Chart]
                Chart object.
            extra : Dict[str, Any]
                Extra info.

        PrimaryDealerPositioning
        ------------------------
        date : date
            The date of the data.
        symbol : str
            Symbol representing the entity requested in the data.
        value : Optional[int]
            The reported value of the net position (long - short), in millions of $USD. (provider: federal_reserve)
        name : Optional[str]
            Short name for the series. (provider: federal_reserve)
        title : Optional[str]
            Title of the series. (provider: federal_reserve)

        Examples
        --------
        >>> from openbb import obb
        >>> obb.economy.primary_dealer_positioning(provider='federal_reserve')
        >>> obb.economy.primary_dealer_positioning(category='abs', provider='federal_reserve')
        """  # noqa: E501

        return self._run(
            "/economy/primary_dealer_positioning",
            **filter_inputs(
                provider_choices={
                    "provider": self._get_provider(
                        provider,
<<<<<<< HEAD
                        "economy.long_term_interest_rate",
                        ("oecd",),
=======
                        "economy.primary_dealer_positioning",
                        ("federal_reserve",),
>>>>>>> 3e24fd6b
                    )
                },
                standard_params={
                    "start_date": start_date,
                    "end_date": end_date,
                },
                extra_params=kwargs,
            )
        )

    @exception_handler
    @validate
    def retail_prices(
        self,
        item: Annotated[
            Optional[str],
            OpenBBField(description="The item or basket of items to query."),
        ] = None,
        country: Annotated[
            str, OpenBBField(description="The country to get data.")
        ] = "united_states",
        start_date: Annotated[
            Union[datetime.date, None, str],
            OpenBBField(description="Start date of the data, in YYYY-MM-DD format."),
        ] = None,
        end_date: Annotated[
            Union[datetime.date, None, str],
            OpenBBField(description="End date of the data, in YYYY-MM-DD format."),
        ] = None,
        provider: Annotated[
            Optional[Literal["fred"]],
            OpenBBField(
<<<<<<< HEAD
                description="The provider to use, by default None. If None, the priority list configured in the settings is used. Default priority: federal_reserve."
=======
                description="The provider to use, by default None. If None, the priority list configured in the settings is used. Default priority: fred."
>>>>>>> 3e24fd6b
            ),
        ] = None,
        **kwargs
    ) -> OBBject:
        """Get retail prices for common items.

        Parameters
        ----------
        item : Optional[str]
            The item or basket of items to query.
        country : str
            The country to get data.
        start_date : Union[date, None, str]
            Start date of the data, in YYYY-MM-DD format.
        end_date : Union[date, None, str]
            End date of the data, in YYYY-MM-DD format.
<<<<<<< HEAD
        adjusted : Optional[bool]
            Whether to return seasonally adjusted data.
        provider : Optional[Literal['federal_reserve']]
            The provider to use, by default None. If None, the priority list configured in the settings is used. Default priority: federal_reserve.
=======
        provider : Optional[Literal['fred']]
            The provider to use, by default None. If None, the priority list configured in the settings is used. Default priority: fred.
        region : Literal['all_city', 'northeast', 'midwest', 'south', 'west']
            The region to get average price levels for. (provider: fred)
        frequency : Literal['annual', 'quarter', 'monthly']
            The frequency of the data. (provider: fred)
        transform : Optional[Literal['chg', 'ch1', 'pch', 'pc1', 'pca', 'cch', 'cca', 'log']]

                Transformation type
                    None = No transformation
                    chg = Change
                    ch1 = Change from Year Ago
                    pch = Percent Change
                    pc1 = Percent Change from Year Ago
                    pca = Compounded Annual Rate of Change
                    cch = Continuously Compounded Rate of Change
                    cca = Continuously Compounded Annual Rate of Change
                    log = Natural Log
                 (provider: fred)
>>>>>>> 3e24fd6b

        Returns
        -------
        OBBject
            results : List[RetailPrices]
                Serializable results.
            provider : Optional[Literal['fred']]
                Provider name.
            warnings : Optional[List[Warning_]]
                List of warnings.
            chart : Optional[Chart]
                Chart object.
            extra : Dict[str, Any]
                Extra info.

        RetailPrices
        ------------
        date : Optional[date]
            The date of the data.
        symbol : Optional[str]
            Symbol representing the entity requested in the data.
        country : Optional[str]

        description : Optional[str]
            Description of the item.
        value : Optional[float]
            Price, or change in price, per unit.

        Examples
        --------
        >>> from openbb import obb
        >>> obb.economy.retail_prices(provider='fred')
        >>> # The price of eggs in the northeast census region.
        >>> obb.economy.retail_prices(item='eggs', region='northeast', provider='fred')
        >>> # The percentage change in price, from one-year ago, of various meats, US City Average.
        >>> obb.economy.retail_prices(item='meats', transform='pc1', provider='fred')
        """  # noqa: E501

        return self._run(
            "/economy/retail_prices",
            **filter_inputs(
                provider_choices={
                    "provider": self._get_provider(
                        provider,
<<<<<<< HEAD
                        "economy.money_measures",
                        ("federal_reserve",),
=======
                        "economy.retail_prices",
                        ("fred",),
>>>>>>> 3e24fd6b
                    )
                },
                standard_params={
                    "item": item,
                    "country": country,
                    "start_date": start_date,
                    "end_date": end_date,
                },
                extra_params=kwargs,
            )
        )

    @exception_handler
    @validate
    def primary_dealer_positioning(
        self,
        start_date: Annotated[
            Union[datetime.date, None, str],
            OpenBBField(description="Start date of the data, in YYYY-MM-DD format."),
        ] = None,
        end_date: Annotated[
            Union[datetime.date, None, str],
            OpenBBField(description="End date of the data, in YYYY-MM-DD format."),
        ] = None,
        provider: Annotated[
            Optional[Literal["federal_reserve"]],
            OpenBBField(
                description="The provider to use, by default None. If None, the priority list configured in the settings is used. Default priority: federal_reserve."
            ),
        ] = None,
        **kwargs
    ) -> OBBject:
        """Get Primary dealer positioning statistics.

        Parameters
        ----------
        start_date : Union[datetime.date, None, str]
            Start date of the data, in YYYY-MM-DD format.
        end_date : Union[datetime.date, None, str]
            End date of the data, in YYYY-MM-DD format.
        provider : Optional[Literal['federal_reserve']]
            The provider to use, by default None. If None, the priority list configured in the settings is used. Default priority: federal_reserve.
        category : Literal['treasuries', 'bills', 'coupons', 'notes', 'tips', 'mbs', 'cmbs', 'municipal', 'corporate', 'commercial_paper', 'corporate_ig', 'corporate_junk', 'abs']
            The category of asset to return, defaults to 'treasuries'. (provider: federal_reserve)

        Returns
        -------
        OBBject
            results : List[PrimaryDealerPositioning]
                Serializable results.
            provider : Optional[Literal['federal_reserve']]
                Provider name.
            warnings : Optional[List[Warning_]]
                List of warnings.
            chart : Optional[Chart]
                Chart object.
            extra : Dict[str, Any]
                Extra info.

        PrimaryDealerPositioning
        ------------------------
        date : date
            The date of the data.
        symbol : str
            Symbol representing the entity requested in the data.
        value : Optional[int]
            The reported value of the net position (long - short), in millions of $USD. (provider: federal_reserve)
        name : Optional[str]
            Short name for the series. (provider: federal_reserve)
        title : Optional[str]
            Title of the series. (provider: federal_reserve)

        Examples
        --------
        >>> from openbb import obb
        >>> obb.economy.primary_dealer_positioning(provider='federal_reserve')
        >>> obb.economy.primary_dealer_positioning(category='abs', provider='federal_reserve')
        """  # noqa: E501

        return self._run(
            "/economy/primary_dealer_positioning",
            **filter_inputs(
                provider_choices={
                    "provider": self._get_provider(
                        provider,
                        "economy.primary_dealer_positioning",
                        ("federal_reserve",),
                    )
                },
                standard_params={
                    "start_date": start_date,
                    "end_date": end_date,
                },
                extra_params=kwargs,
            )
        )

    @exception_handler
    @validate
    def retail_prices(
        self,
        item: Annotated[
            Optional[str],
            OpenBBField(description="The item or basket of items to query."),
        ] = None,
        country: Annotated[
            str, OpenBBField(description="The country to get data.")
        ] = "united_states",
        start_date: Annotated[
            Union[datetime.date, None, str],
            OpenBBField(description="Start date of the data, in YYYY-MM-DD format."),
        ] = None,
        end_date: Annotated[
            Union[datetime.date, None, str],
            OpenBBField(description="End date of the data, in YYYY-MM-DD format."),
        ] = None,
        provider: Annotated[
            Optional[Literal["fred"]],
            OpenBBField(
                description="The provider to use, by default None. If None, the priority list configured in the settings is used. Default priority: fred."
            ),
        ] = None,
        **kwargs
    ) -> OBBject:
        """Get retail prices for common items.

        Parameters
        ----------
        item : Optional[str]
            The item or basket of items to query.
        country : str
            The country to get data.
        start_date : Union[datetime.date, None, str]
            Start date of the data, in YYYY-MM-DD format.
        end_date : Union[datetime.date, None, str]
            End date of the data, in YYYY-MM-DD format.
        provider : Optional[Literal['fred']]
            The provider to use, by default None. If None, the priority list configured in the settings is used. Default priority: fred.
        region : Literal['all_city', 'northeast', 'midwest', 'south', 'west']
            The region to get average price levels for. (provider: fred)
        frequency : Literal['annual', 'quarter', 'monthly']
            The frequency of the data. (provider: fred)
        transform : Optional[Literal['chg', 'ch1', 'pch', 'pc1', 'pca', 'cch', 'cca', 'log']]

                Transformation type
                    None = No transformation
                    chg = Change
                    ch1 = Change from Year Ago
                    pch = Percent Change
                    pc1 = Percent Change from Year Ago
                    pca = Compounded Annual Rate of Change
                    cch = Continuously Compounded Rate of Change
                    cca = Continuously Compounded Annual Rate of Change
                    log = Natural Log
                 (provider: fred)

        Returns
        -------
        OBBject
            results : List[RetailPrices]
                Serializable results.
            provider : Optional[Literal['fred']]
                Provider name.
            warnings : Optional[List[Warning_]]
                List of warnings.
            chart : Optional[Chart]
                Chart object.
            extra : Dict[str, Any]
                Extra info.

        RetailPrices
        ------------
        date : Optional[date]
            The date of the data.
        symbol : Optional[str]
            Symbol representing the entity requested in the data.
        country : Optional[str]

        description : Optional[str]
            Description of the item.
        value : Optional[float]
            Price, or change in price, per unit.

        Examples
        --------
        >>> from openbb import obb
        >>> obb.economy.retail_prices(provider='fred')
        >>> # The price of eggs in the northeast census region.
        >>> obb.economy.retail_prices(item='eggs', region='northeast', provider='fred')
        >>> # The percentage change in price, from one-year ago, of various meats, US City Average.
        >>> obb.economy.retail_prices(item='meats', transform='pc1', provider='fred')
        """  # noqa: E501

        return self._run(
            "/economy/retail_prices",
            **filter_inputs(
                provider_choices={
                    "provider": self._get_provider(
                        provider,
                        "economy.retail_prices",
                        ("fred",),
                    )
                },
                standard_params={
                    "item": item,
                    "country": country,
                    "start_date": start_date,
                    "end_date": end_date,
                },
                extra_params=kwargs,
            )
        )

    @exception_handler
    @validate
    def risk_premium(
        self,
        provider: Annotated[
            Optional[Literal["fmp"]],
            OpenBBField(
                description="The provider to use, by default None. If None, the priority list configured in the settings is used. Default priority: fmp."
            ),
        ] = None,
        **kwargs
    ) -> OBBject:
        """Get Market Risk Premium by country.

        Parameters
        ----------
        provider : Optional[Literal['fmp']]
            The provider to use, by default None. If None, the priority list configured in the settings is used. Default priority: fmp.

        Returns
        -------
        OBBject
            results : List[RiskPremium]
                Serializable results.
            provider : Optional[Literal['fmp']]
                Provider name.
            warnings : Optional[List[Warning_]]
                List of warnings.
            chart : Optional[Chart]
                Chart object.
            extra : Dict[str, Any]
                Extra info.

        RiskPremium
        -----------
        country : str
            Market country.
        continent : Optional[str]
            Continent of the country.
        total_equity_risk_premium : Optional[Annotated[float, Gt(gt=0)]]
            Total equity risk premium for the country.
        country_risk_premium : Optional[Annotated[float, Ge(ge=0)]]
            Country-specific risk premium.

        Examples
        --------
        >>> from openbb import obb
        >>> obb.economy.risk_premium(provider='fmp')
        """  # noqa: E501

        return self._run(
            "/economy/risk_premium",
            **filter_inputs(
                provider_choices={
                    "provider": self._get_provider(
                        provider,
                        "economy.risk_premium",
                        ("fmp",),
                    )
                },
                standard_params={},
                extra_params=kwargs,
            )
        )

    @exception_handler
    @validate
    def share_price_index(
        self,
        country: Annotated[
            Union[str, List[str]],
            OpenBBField(
                description="The country to get data. Multiple comma separated items allowed for provider(s): oecd."
            ),
        ] = "united_states",
        frequency: Annotated[
            Literal["monthly", "quarter", "annual"],
<<<<<<< HEAD
            OpenBBField(
                description="The frequency of the data.",
                choices=["monthly", "quarter", "annual"],
            ),
=======
            OpenBBField(description="The frequency of the data."),
>>>>>>> 3e24fd6b
        ] = "monthly",
        start_date: Annotated[
            Union[datetime.date, None, str],
            OpenBBField(description="Start date of the data, in YYYY-MM-DD format."),
        ] = None,
        end_date: Annotated[
            Union[datetime.date, None, str],
            OpenBBField(description="End date of the data, in YYYY-MM-DD format."),
        ] = None,
        provider: Annotated[
            Optional[Literal["oecd"]],
            OpenBBField(
                description="The provider to use, by default None. If None, the priority list configured in the settings is used. Default priority: oecd."
            ),
        ] = None,
        **kwargs
    ) -> OBBject:
        """Get the Share Price Index by country from the OECD Short-Term Economics Statistics.

        Parameters
        ----------
        country : Union[str, List[str]]
            The country to get data. Multiple comma separated items allowed for provider(s): oecd.
        frequency : Literal['monthly', 'quarter', 'annual']
            The frequency of the data.
<<<<<<< HEAD
        start_date : Union[datetime.date, None, str]
            Start date of the data, in YYYY-MM-DD format.
        end_date : Union[datetime.date, None, str]
=======
        start_date : Union[date, None, str]
            Start date of the data, in YYYY-MM-DD format.
        end_date : Union[date, None, str]
>>>>>>> 3e24fd6b
            End date of the data, in YYYY-MM-DD format.
        provider : Optional[Literal['oecd']]
            The provider to use, by default None. If None, the priority list configured in the settings is used. Default priority: oecd.

        Returns
        -------
        OBBject
            results : List[SharePriceIndex]
                Serializable results.
            provider : Optional[Literal['oecd']]
                Provider name.
            warnings : Optional[List[Warning_]]
                List of warnings.
            chart : Optional[Chart]
                Chart object.
            extra : Dict[str, Any]
                Extra info.

        SharePriceIndex
        ---------------
        date : Optional[date]
            The date of the data.
        country : Optional[str]

        value : Optional[float]
            Share price index value.

        Examples
        --------
        >>> from openbb import obb
        >>> obb.economy.share_price_index(provider='oecd')
        >>> # Multiple countries can be passed in as a list.
        >>> obb.economy.share_price_index(country='united_kingdom,germany', frequency='quarter', provider='oecd')
        """  # noqa: E501

        return self._run(
            "/economy/share_price_index",
            **filter_inputs(
                provider_choices={
                    "provider": self._get_provider(
                        provider,
                        "economy.share_price_index",
                        ("oecd",),
                    )
                },
                standard_params={
                    "country": country,
                    "frequency": frequency,
                    "start_date": start_date,
                    "end_date": end_date,
                },
                extra_params=kwargs,
<<<<<<< HEAD
                info={"country": {"oecd": ["multiple_items_allowed"]}},
=======
                info={
                    "country": {
                        "oecd": {
                            "multiple_items_allowed": True,
                            "choices": [
                                "G20",
                                "G7",
                                "all",
                                "argentina",
                                "australia",
                                "austria",
                                "belgium",
                                "brazil",
                                "bulgaria",
                                "canada",
                                "chile",
                                "china",
                                "colombia",
                                "costa_rica",
                                "croatia",
                                "czech_republic",
                                "denmark",
                                "estonia",
                                "euro_area_19",
                                "euro_area_20",
                                "europe",
                                "european_union_27",
                                "finland",
                                "france",
                                "germany",
                                "greece",
                                "hungary",
                                "iceland",
                                "india",
                                "indonesia",
                                "ireland",
                                "israel",
                                "italy",
                                "japan",
                                "korea",
                                "latvia",
                                "lithuania",
                                "luxembourg",
                                "mexico",
                                "netherlands",
                                "new_zealand",
                                "norway",
                                "oecd_total",
                                "poland",
                                "portugal",
                                "romania",
                                "russia",
                                "saudi_arabia",
                                "slovak_republic",
                                "slovenia",
                                "south_africa",
                                "spain",
                                "sweden",
                                "switzerland",
                                "turkey",
                                "united_kingdom",
                                "united_states",
                            ],
                        }
                    }
                },
>>>>>>> 3e24fd6b
            )
        )

    @exception_handler
    @validate
<<<<<<< HEAD
=======
    @deprecated(
        "This endpoint will be removed in a future version. Use, `/economy/interest_rates`, instead. Deprecated in OpenBB Platform V4.3 to be removed in V4.5.",
        category=OpenBBDeprecationWarning,
    )
>>>>>>> 3e24fd6b
    def short_term_interest_rate(
        self,
        start_date: Annotated[
            Union[datetime.date, None, str],
            OpenBBField(description="Start date of the data, in YYYY-MM-DD format."),
        ] = None,
        end_date: Annotated[
            Union[datetime.date, None, str],
            OpenBBField(description="End date of the data, in YYYY-MM-DD format."),
        ] = None,
        provider: Annotated[
            Optional[Literal["oecd"]],
            OpenBBField(
                description="The provider to use, by default None. If None, the priority list configured in the settings is used. Default priority: oecd."
            ),
        ] = None,
        **kwargs
    ) -> OBBject:
        """Get Short-term interest rates.

        They are the rates at which short-term borrowings are effected between
        financial institutions or the rate at which short-term government paper is issued or traded in the market.

        Short-term interest rates are generally averages of daily rates, measured as a percentage.
        Short-term interest rates are based on three-month money market rates where available.
        Typical standardised names are "money market rate" and "treasury bill rate".


        Parameters
        ----------
        start_date : Union[date, None, str]
            Start date of the data, in YYYY-MM-DD format.
        end_date : Union[date, None, str]
            End date of the data, in YYYY-MM-DD format.
        provider : Optional[Literal['oecd']]
            The provider to use, by default None. If None, the priority list configured in the settings is used. Default priority: oecd.
        country : Literal['belgium', 'bulgaria', 'brazil', 'ireland', 'mexico', 'indonesia', 'new_zealand', 'japan', 'united_kingdom', 'france', 'chile', 'canada', 'netherlands', 'united_states', 'south_korea', 'norway', 'austria', 'south_africa', 'denmark', 'switzerland', 'hungary', 'luxembourg', 'australia', 'germany', 'sweden', 'iceland', 'turkey', 'greece', 'israel', 'czech_republic', 'latvia', 'slovenia', 'poland', 'estonia', 'lithuania', 'portugal', 'costa_rica', 'slovakia', 'finland', 'spain', 'romania', 'russia', 'euro_area19', 'colombia', 'italy', 'india', 'china', 'croatia', 'all']
            Country to get interest rate for. (provider: oecd)
        frequency : Literal['monthly', 'quarterly', 'annual']
            Frequency to get interest rate for for. (provider: oecd)

        Returns
        -------
        OBBject
            results : List[STIR]
                Serializable results.
            provider : Optional[Literal['oecd']]
                Provider name.
            warnings : Optional[List[Warning_]]
                List of warnings.
            chart : Optional[Chart]
                Chart object.
            extra : Dict[str, Any]
                Extra info.

        STIR
        ----
        date : Optional[date]
            The date of the data.
        value : Optional[float]
            Interest rate (given as a whole number, i.e 10=10%)
        country : Optional[str]
            Country for which interest rate is given

        Examples
        --------
        >>> from openbb import obb
        >>> obb.economy.short_term_interest_rate(provider='oecd')
        >>> obb.economy.short_term_interest_rate(country='all', frequency='quarterly', provider='oecd')
        """  # noqa: E501

        simplefilter("always", DeprecationWarning)
        warn(
            "This endpoint will be removed in a future version. Use, `/economy/interest_rates`, instead. Deprecated in OpenBB Platform V4.3 to be removed in V4.5.",
            category=DeprecationWarning,
            stacklevel=2,
        )

        return self._run(
            "/economy/short_term_interest_rate",
            **filter_inputs(
                provider_choices={
                    "provider": self._get_provider(
                        provider,
                        "economy.short_term_interest_rate",
                        ("oecd",),
                    )
                },
                standard_params={
                    "start_date": start_date,
                    "end_date": end_date,
                },
                extra_params=kwargs,
            )
        )

    @property
    def survey(self):
        # pylint: disable=import-outside-toplevel
        from . import economy_survey

        return economy_survey.ROUTER_economy_survey(command_runner=self._command_runner)

    @exception_handler
    @validate
    def unemployment(
        self,
        country: Annotated[
            Union[str, List[str]],
            OpenBBField(
                description="The country to get data. Multiple comma separated items allowed for provider(s): oecd."
            ),
        ] = "united_states",
        frequency: Annotated[
            Literal["monthly", "quarter", "annual"],
<<<<<<< HEAD
            OpenBBField(
                description="The frequency of the data.",
                choices=["monthly", "quarter", "annual"],
            ),
=======
            OpenBBField(description="The frequency of the data."),
>>>>>>> 3e24fd6b
        ] = "monthly",
        start_date: Annotated[
            Union[datetime.date, None, str],
            OpenBBField(description="Start date of the data, in YYYY-MM-DD format."),
        ] = None,
        end_date: Annotated[
            Union[datetime.date, None, str],
            OpenBBField(description="End date of the data, in YYYY-MM-DD format."),
        ] = None,
        provider: Annotated[
            Optional[Literal["oecd"]],
            OpenBBField(
                description="The provider to use, by default None. If None, the priority list configured in the settings is used. Default priority: oecd."
            ),
        ] = None,
        **kwargs
    ) -> OBBject:
        """Get global unemployment data.

        Parameters
        ----------
        country : Union[str, List[str]]
            The country to get data. Multiple comma separated items allowed for provider(s): oecd.
        frequency : Literal['monthly', 'quarter', 'annual']
            The frequency of the data.
<<<<<<< HEAD
        start_date : Union[datetime.date, None, str]
=======
        start_date : Union[date, None, str]
>>>>>>> 3e24fd6b
            Start date of the data, in YYYY-MM-DD format.
        end_date : Union[date, None, str]
            End date of the data, in YYYY-MM-DD format.
        provider : Optional[Literal['oecd']]
            The provider to use, by default None. If None, the priority list configured in the settings is used. Default priority: oecd.
        sex : Literal['total', 'male', 'female']
            Sex to get unemployment for. (provider: oecd)
        age : Literal['total', '15-24', '25+']
            Age group to get unemployment for. Total indicates 15 years or over (provider: oecd)
        seasonal_adjustment : bool
            Whether to get seasonally adjusted unemployment. Defaults to False. (provider: oecd)

        Returns
        -------
        OBBject
            results : List[Unemployment]
                Serializable results.
            provider : Optional[Literal['oecd']]
                Provider name.
            warnings : Optional[List[Warning_]]
                List of warnings.
            chart : Optional[Chart]
                Chart object.
            extra : Dict[str, Any]
                Extra info.

        Unemployment
        ------------
        date : Optional[date]
            The date of the data.
        country : Optional[str]
            Country for which unemployment rate is given
        value : Optional[float]
            Unemployment rate, as a normalized percent.

        Examples
        --------
        >>> from openbb import obb
        >>> obb.economy.unemployment(provider='oecd')
        >>> obb.economy.unemployment(country='all', frequency='quarter', provider='oecd')
        >>> # Demographics for the statistics are selected with the `age` parameter.
        >>> obb.economy.unemployment(country='all', frequency='quarter', age='total', provider='oecd')
        """  # noqa: E501

        return self._run(
            "/economy/unemployment",
            **filter_inputs(
                provider_choices={
                    "provider": self._get_provider(
                        provider,
                        "economy.unemployment",
                        ("oecd",),
                    )
                },
                standard_params={
                    "country": country,
                    "frequency": frequency,
                    "start_date": start_date,
                    "end_date": end_date,
                },
                extra_params=kwargs,
<<<<<<< HEAD
                info={"country": {"oecd": ["multiple_items_allowed"]}},
=======
                info={
                    "country": {
                        "oecd": {
                            "multiple_items_allowed": True,
                            "choices": [
                                "all",
                                "australia",
                                "austria",
                                "belgium",
                                "canada",
                                "chile",
                                "colombia",
                                "costa_rica",
                                "czech_republic",
                                "denmark",
                                "estonia",
                                "euro_area20",
                                "european_union27_2020",
                                "finland",
                                "france",
                                "g7",
                                "germany",
                                "greece",
                                "hungary",
                                "iceland",
                                "ireland",
                                "israel",
                                "italy",
                                "japan",
                                "korea",
                                "latvia",
                                "lithuania",
                                "luxembourg",
                                "mexico",
                                "netherlands",
                                "new_zealand",
                                "norway",
                                "oecd",
                                "poland",
                                "portugal",
                                "russia",
                                "slovakia",
                                "slovenia",
                                "south_africa",
                                "spain",
                                "sweden",
                                "switzerland",
                                "turkey",
                                "united_kingdom",
                                "united_states",
                            ],
                        }
                    }
                },
>>>>>>> 3e24fd6b
            )
        )<|MERGE_RESOLUTION|>--- conflicted
+++ resolved
@@ -30,15 +30,10 @@
     house_price_index
     immediate_interest_rate
     indicators
-<<<<<<< HEAD
-    long_term_interest_rate
-    money_measures
-=======
     interest_rates
     long_term_interest_rate
     money_measures
     pce
->>>>>>> 3e24fd6b
     primary_dealer_positioning
     retail_prices
     risk_premium
@@ -375,11 +370,6 @@
                 },
                 extra_params=kwargs,
                 info={
-<<<<<<< HEAD
-                    "country": {"tradingeconomics": {"multiple_items_allowed": True}},
-                    "calendar_id": {
-                        "tradingeconomics": {"multiple_items_allowed": True}
-=======
                     "country": {
                         "tradingeconomics": {
                             "multiple_items_allowed": True,
@@ -589,7 +579,6 @@
                             "multiple_items_allowed": True,
                             "choices": ["low", "medium", "high"],
                         }
->>>>>>> 3e24fd6b
                     },
                 },
             )
@@ -615,11 +604,7 @@
 
         Parameters
         ----------
-<<<<<<< HEAD
-        date : Union[datetime.date, None, str]
-=======
         date : Union[date, None, str]
->>>>>>> 3e24fd6b
             A specific date to get data for.
         provider : Optional[Literal['federal_reserve']]
             The provider to use, by default None. If None, the priority list configured in the settings is used. Default priority: federal_reserve.
@@ -726,9 +711,6 @@
                     "date": date,
                 },
                 extra_params=kwargs,
-<<<<<<< HEAD
-                info={"cusip": {"federal_reserve": {"multiple_items_allowed": True}}},
-=======
                 info={
                     "cusip": {
                         "federal_reserve": {
@@ -737,7 +719,6 @@
                         }
                     }
                 },
->>>>>>> 3e24fd6b
             )
         )
 
@@ -777,17 +758,12 @@
             End date of the data, in YYYY-MM-DD format.
         provider : Optional[Literal['oecd']]
             The provider to use, by default None. If None, the priority list configured in the settings is used. Default priority: oecd.
-<<<<<<< HEAD
-        country : Literal['united_states', 'united_kingdom', 'japan', 'mexico', 'indonesia', 'australia', 'brazil', 'canada', 'italy', 'germany', 'turkey', 'france', 'south_africa', 'south_korea', 'spain', 'india', 'china', 'g7', 'g20', 'all']
-            Country to get GDP for. (provider: oecd)
-=======
         country : Union[Literal['g20', 'g7', 'asia5', 'north_america', 'europe4', 'australia', 'brazil', 'canada', 'china', 'france', 'germany', 'india', 'indonesia', 'italy', 'japan', 'mexico', 'south_africa', 'south_korea', 'spain', 'turkey', 'united_kingdom', 'united_states', 'all'], str]
             Country to get the CLI for, default is G20. Multiple comma separated items allowed. (provider: oecd)
         adjustment : Literal['amplitude', 'normalized']
             Adjustment of the data, either 'amplitude' or 'normalized'. Default is amplitude. (provider: oecd)
         growth_rate : bool
             Return the 1-year growth rate (%) of the CLI, default is False. (provider: oecd)
->>>>>>> 3e24fd6b
 
         Returns
         -------
@@ -881,7 +857,6 @@
         ],
         provider: Annotated[
             Optional[Literal["econdb"]],
-<<<<<<< HEAD
             OpenBBField(
                 description="The provider to use, by default None. If None, the priority list configured in the settings is used. Default priority: econdb."
             ),
@@ -968,33 +943,26 @@
                     "country": country,
                 },
                 extra_params=kwargs,
-                info={"country": {"econdb": {"multiple_items_allowed": True}}},
+                info={
+                    "country": {
+                        "econdb": {"multiple_items_allowed": True, "choices": None}
+                    }
+                },
             )
         )
 
     @exception_handler
     @validate
-    def cpi(
+    def country_profile(
         self,
         country: Annotated[
             Union[str, List[str]],
             OpenBBField(
-                description="The country to get data. Multiple comma separated items allowed for provider(s): fred, oecd."
-            ),
-        ] = "united_states",
-        transform: Annotated[
-            Literal["index", "yoy", "period"],
-            OpenBBField(
-                description="Transformation of the CPI data. Period represents the change since previous. Defaults to change from one year ago (yoy).",
-                choices=["index", "yoy", "period"],
-            ),
-        ] = "yoy",
-        frequency: Annotated[
-            Literal["annual", "quarter", "monthly"],
-            OpenBBField(
-                description="The frequency of the data.",
-                choices=["annual", "quarter", "monthly"],
-=======
+                description="The country to get data. Multiple comma separated items allowed for provider(s): econdb."
+            ),
+        ],
+        provider: Annotated[
+            Optional[Literal["econdb"]],
             OpenBBField(
                 description="The provider to use, by default None. If None, the priority list configured in the settings is used. Default priority: econdb."
             ),
@@ -1081,11 +1049,7 @@
                     "country": country,
                 },
                 extra_params=kwargs,
-                info={
-                    "country": {
-                        "econdb": {"multiple_items_allowed": True, "choices": None}
-                    }
-                },
+                info={"country": {"econdb": {"multiple_items_allowed": True}}},
             )
         )
 
@@ -1097,7 +1061,6 @@
             Union[str, List[str]],
             OpenBBField(
                 description="The country to get data. Multiple comma separated items allowed for provider(s): fred, oecd."
->>>>>>> 3e24fd6b
             ),
         ] = "united_states",
         transform: Annotated[
@@ -1144,11 +1107,7 @@
             The frequency of the data.
         harmonized : bool
             If true, returns harmonized data.
-<<<<<<< HEAD
-        start_date : Union[datetime.date, None, str]
-=======
         start_date : Union[date, None, str]
->>>>>>> 3e24fd6b
             Start date of the data, in YYYY-MM-DD format.
         end_date : Union[date, None, str]
             End date of the data, in YYYY-MM-DD format.
@@ -1211,10 +1170,6 @@
                 extra_params=kwargs,
                 info={
                     "country": {
-<<<<<<< HEAD
-                        "fred": ["multiple_items_allowed"],
-                        "oecd": ["multiple_items_allowed"],
-=======
                         "fred": {
                             "multiple_items_allowed": True,
                             "choices": [
@@ -1327,7 +1282,6 @@
                                 "all",
                             ],
                         },
->>>>>>> 3e24fd6b
                     }
                 },
             )
@@ -1385,7 +1339,6 @@
             The units of the data. This should match the units returned from searching by series ID. An incorrect field will not necessarily return an error. Parameter is only valid when `is_series_group` is True. (provider: fred)
         frequency : Optional[Literal['a', 'q', 'm', 'w', 'd', 'wef', 'weth', 'wew', 'wetu', 'wem', 'wesu', 'wesa', 'bwew', 'bwem']]
             Frequency aggregation to convert high frequency data to lower frequency.
-<<<<<<< HEAD
 
             None = No change
 
@@ -1397,19 +1350,6 @@
 
             w = Weekly
 
-=======
-
-            None = No change
-
-            a = Annual
-
-            q = Quarterly
-
-            m = Monthly
-
-            w = Weekly
-
->>>>>>> 3e24fd6b
             d = Daily
 
             wef = Weekly, Ending Friday
@@ -1429,7 +1369,6 @@
             bwew = Biweekly, Ending Wednesday
 
             bwem = Biweekly, Ending Monday
-<<<<<<< HEAD
                  (provider: fred)
         aggregation_method : Optional[Literal['avg', 'sum', 'eop']]
             A key that indicates the aggregation method used for frequency aggregation.
@@ -1440,39 +1379,6 @@
             sum = Sum
 
             eop = End of Period
-=======
-                 (provider: fred)
-        aggregation_method : Optional[Literal['avg', 'sum', 'eop']]
-            A key that indicates the aggregation method used for frequency aggregation.
-                This parameter has no affect if the frequency parameter is not set.
-
-            avg = Average
-
-            sum = Sum
-
-            eop = End of Period
-                 (provider: fred)
-        transform : Optional[Literal['chg', 'ch1', 'pch', 'pc1', 'pca', 'cch', 'cca', 'log']]
-            Transformation type
-
-            None = No transformation
-
-            chg = Change
-
-            ch1 = Change from Year Ago
-
-            pch = Percent Change
-
-            pc1 = Percent Change from Year Ago
-
-            pca = Compounded Annual Rate of Change
-
-            cch = Continuously Compounded Rate of Change
-
-            cca = Continuously Compounded Annual Rate of Change
-
-            log = Natural Log
->>>>>>> 3e24fd6b
                  (provider: fred)
         transform : Optional[Literal['chg', 'ch1', 'pch', 'pc1', 'pca', 'cch', 'cca', 'log']]
             Transformation type
@@ -1848,7 +1754,6 @@
             None = No change
 
             a = Annual
-<<<<<<< HEAD
 
             q = Quarterly
 
@@ -1856,15 +1761,6 @@
 
             w = Weekly
 
-=======
-
-            q = Quarterly
-
-            m = Monthly
-
-            w = Weekly
-
->>>>>>> 3e24fd6b
             d = Daily
 
             wef = Weekly, Ending Friday
@@ -1897,31 +1793,6 @@
                  (provider: fred)
         transform : Optional[Literal['chg', 'ch1', 'pch', 'pc1', 'pca', 'cch', 'cca', 'log']]
             Transformation type
-<<<<<<< HEAD
-
-            None = No transformation
-
-            chg = Change
-
-            ch1 = Change from Year Ago
-
-            pch = Percent Change
-
-            pc1 = Percent Change from Year Ago
-
-            pca = Compounded Annual Rate of Change
-
-            cch = Continuously Compounded Rate of Change
-
-            cca = Continuously Compounded Annual Rate of Change
-
-            log = Natural Log
-                 (provider: fred)
-        all_pages : Optional[bool]
-            Returns all pages of data from the API call at once. (provider: intrinio)
-        sleep : Optional[float]
-            Time to sleep between requests to avoid rate limiting. (provider: intrinio)
-=======
 
             None = No transformation
 
@@ -2865,7 +2736,6 @@
             The provider to use, by default None. If None, the priority list configured in the settings is used. Default priority: fred.
         category : Literal['personal_income', 'wages_by_industry', 'real_pce_percent_change', 'real_pce_quantity_index', 'pce_price_index', 'pce_dollars', 'real_pce_chained_dollars', 'pce_price_percent_change']
             The category to query. (provider: fred)
->>>>>>> 3e24fd6b
 
         Returns
         -------
@@ -2916,361 +2786,23 @@
                 provider_choices={
                     "provider": self._get_provider(
                         provider,
-<<<<<<< HEAD
-                        "economy.fred_series",
-                        ("fred", "intrinio"),
-=======
                         "economy.pce",
                         ("fred",),
->>>>>>> 3e24fd6b
                     )
                 },
                 standard_params={
                     "date": date,
                 },
                 extra_params=kwargs,
-<<<<<<< HEAD
-                info={"symbol": {"fred": {"multiple_items_allowed": True}}},
-=======
                 info={
                     "date": {"fred": {"multiple_items_allowed": True, "choices": None}}
                 },
->>>>>>> 3e24fd6b
             )
         )
 
     @exception_handler
     @validate
-<<<<<<< HEAD
-    def house_price_index(
-        self,
-        country: Annotated[
-            Union[str, List[str]],
-            OpenBBField(
-                description="The country to get data. Multiple comma separated items allowed for provider(s): oecd."
-            ),
-        ] = "united_states",
-        frequency: Annotated[
-            Literal["monthly", "quarter", "annual"],
-            OpenBBField(
-                description="The frequency of the data.",
-                choices=["monthly", "quarter", "annual"],
-            ),
-        ] = "quarter",
-        transform: Annotated[
-            Literal["index", "yoy", "period"],
-            OpenBBField(
-                description="Transformation of the CPI data. Period represents the change since previous. Defaults to change from one year ago (yoy).",
-                choices=["index", "yoy", "period"],
-            ),
-        ] = "index",
-        start_date: Annotated[
-            Union[datetime.date, None, str],
-            OpenBBField(description="Start date of the data, in YYYY-MM-DD format."),
-        ] = None,
-        end_date: Annotated[
-            Union[datetime.date, None, str],
-            OpenBBField(description="End date of the data, in YYYY-MM-DD format."),
-        ] = None,
-        provider: Annotated[
-            Optional[Literal["oecd"]],
-            OpenBBField(
-                description="The provider to use, by default None. If None, the priority list configured in the settings is used. Default priority: oecd."
-            ),
-        ] = None,
-        **kwargs
-    ) -> OBBject:
-        """Get the House Price Index by country from the OECD Short-Term Economics Statistics.
-
-        Parameters
-        ----------
-        country : Union[str, List[str]]
-            The country to get data. Multiple comma separated items allowed for provider(s): oecd.
-        frequency : Literal['monthly', 'quarter', 'annual']
-            The frequency of the data.
-        transform : Literal['index', 'yoy', 'period']
-            Transformation of the CPI data. Period represents the change since previous. Defaults to change from one year ago (yoy).
-        start_date : Union[datetime.date, None, str]
-            Start date of the data, in YYYY-MM-DD format.
-        end_date : Union[datetime.date, None, str]
-            End date of the data, in YYYY-MM-DD format.
-        provider : Optional[Literal['oecd']]
-            The provider to use, by default None. If None, the priority list configured in the settings is used. Default priority: oecd.
-
-        Returns
-        -------
-        OBBject
-            results : List[HousePriceIndex]
-                Serializable results.
-            provider : Optional[Literal['oecd']]
-                Provider name.
-            warnings : Optional[List[Warning_]]
-                List of warnings.
-            chart : Optional[Chart]
-                Chart object.
-            extra : Dict[str, Any]
-                Extra info.
-
-        HousePriceIndex
-        ---------------
-        date : Optional[date]
-            The date of the data.
-        country : Optional[str]
-
-        value : Optional[float]
-            Share price index value.
-
-        Examples
-        --------
-        >>> from openbb import obb
-        >>> obb.economy.house_price_index(provider='oecd')
-        >>> # Multiple countries can be passed in as a list.
-        >>> obb.economy.house_price_index(country='united_kingdom,germany', frequency='quarter', provider='oecd')
-        """  # noqa: E501
-
-        return self._run(
-            "/economy/house_price_index",
-            **filter_inputs(
-                provider_choices={
-                    "provider": self._get_provider(
-                        provider,
-                        "economy.house_price_index",
-                        ("oecd",),
-                    )
-                },
-                standard_params={
-                    "country": country,
-                    "frequency": frequency,
-                    "transform": transform,
-                    "start_date": start_date,
-                    "end_date": end_date,
-                },
-                extra_params=kwargs,
-                info={"country": {"oecd": ["multiple_items_allowed"]}},
-            )
-        )
-
-    @exception_handler
-    @validate
-    def immediate_interest_rate(
-        self,
-        country: Annotated[
-            Union[str, List[str]],
-            OpenBBField(
-                description="The country to get data. Multiple comma separated items allowed for provider(s): oecd."
-            ),
-        ] = "united_states",
-        start_date: Annotated[
-            Union[datetime.date, None, str],
-            OpenBBField(description="Start date of the data, in YYYY-MM-DD format."),
-        ] = None,
-        end_date: Annotated[
-            Union[datetime.date, None, str],
-            OpenBBField(description="End date of the data, in YYYY-MM-DD format."),
-        ] = None,
-        provider: Annotated[
-            Optional[Literal["oecd"]],
-            OpenBBField(
-                description="The provider to use, by default None. If None, the priority list configured in the settings is used. Default priority: oecd."
-            ),
-        ] = None,
-        **kwargs
-    ) -> OBBject:
-        """Get immediate interest rates by country.
-
-        Parameters
-        ----------
-        country : Union[str, List[str]]
-            The country to get data. Multiple comma separated items allowed for provider(s): oecd.
-        start_date : Union[datetime.date, None, str]
-            Start date of the data, in YYYY-MM-DD format.
-        end_date : Union[datetime.date, None, str]
-            End date of the data, in YYYY-MM-DD format.
-        provider : Optional[Literal['oecd']]
-            The provider to use, by default None. If None, the priority list configured in the settings is used. Default priority: oecd.
-        frequency : Literal['monthly', 'quarter', 'annual']
-            The frequency of the data. (provider: oecd)
-
-        Returns
-        -------
-        OBBject
-            results : List[ImmediateInterestRate]
-                Serializable results.
-            provider : Optional[Literal['oecd']]
-                Provider name.
-            warnings : Optional[List[Warning_]]
-                List of warnings.
-            chart : Optional[Chart]
-                Chart object.
-            extra : Dict[str, Any]
-                Extra info.
-
-        ImmediateInterestRate
-        ---------------------
-        date : Optional[date]
-            The date of the data.
-        country : Optional[str]
-            Country for which interest rate is given
-        value : Optional[float]
-            Immediate interest rates, call money, interbank rate.
-
-        Examples
-        --------
-        >>> from openbb import obb
-        >>> obb.economy.immediate_interest_rate(provider='oecd')
-        >>> # Multiple countries can be passed in as a list.
-        >>> obb.economy.immediate_interest_rate(country='united_kingdom,germany', frequency='monthly', provider='oecd')
-        """  # noqa: E501
-
-        return self._run(
-            "/economy/immediate_interest_rate",
-            **filter_inputs(
-                provider_choices={
-                    "provider": self._get_provider(
-                        provider,
-                        "economy.immediate_interest_rate",
-                        ("oecd",),
-                    )
-                },
-                standard_params={
-                    "country": country,
-                    "start_date": start_date,
-                    "end_date": end_date,
-                },
-                extra_params=kwargs,
-                info={"country": {"oecd": ["multiple_items_allowed"]}},
-            )
-        )
-
-    @exception_handler
-    @validate
-    def indicators(
-        self,
-        symbol: Annotated[
-            Union[str, List[str]],
-            OpenBBField(
-                description="Symbol to get data for. The base symbol for the indicator (e.g. GDP, CPI, etc.). Multiple comma separated items allowed for provider(s): econdb."
-            ),
-        ],
-        country: Annotated[
-            Union[str, None, List[Optional[str]]],
-            OpenBBField(
-                description="The country to get data. The country represented by the indicator, if available. Multiple comma separated items allowed for provider(s): econdb."
-            ),
-        ] = None,
-        start_date: Annotated[
-            Union[datetime.date, None, str],
-            OpenBBField(description="Start date of the data, in YYYY-MM-DD format."),
-        ] = None,
-        end_date: Annotated[
-            Union[datetime.date, None, str],
-            OpenBBField(description="End date of the data, in YYYY-MM-DD format."),
-        ] = None,
-        provider: Annotated[
-            Optional[Literal["econdb"]],
-            OpenBBField(
-                description="The provider to use, by default None. If None, the priority list configured in the settings is used. Default priority: econdb."
-            ),
-        ] = None,
-        **kwargs
-    ) -> OBBject:
-        """Get economic indicators by country and indicator.
-
-        Parameters
-        ----------
-        symbol : Union[str, List[str]]
-            Symbol to get data for. The base symbol for the indicator (e.g. GDP, CPI, etc.). Multiple comma separated items allowed for provider(s): econdb.
-        country : Union[str, None, List[Optional[str]]]
-            The country to get data. The country represented by the indicator, if available. Multiple comma separated items allowed for provider(s): econdb.
-        start_date : Union[datetime.date, None, str]
-            Start date of the data, in YYYY-MM-DD format.
-        end_date : Union[datetime.date, None, str]
-            End date of the data, in YYYY-MM-DD format.
-        provider : Optional[Literal['econdb']]
-            The provider to use, by default None. If None, the priority list configured in the settings is used. Default priority: econdb.
-        transform : Optional[Literal['toya', 'tpop', 'tusd', 'tpgp']]
-            The transformation to apply to the data, default is None.
-
-            tpop: Change from previous period
-            toya: Change from one year ago
-            tusd: Values as US dollars
-            tpgp: Values as a percent of GDP
-
-            Only 'tpop' and 'toya' are applicable to all indicators. Applying transformations across multiple indicators/countries may produce unexpected results.
-            This is because not all indicators are compatible with all transformations, and the original units and scale differ between entities.
-            `tusd` should only be used where values are currencies. (provider: econdb)
-        frequency : Literal['annual', 'quarter', 'month']
-            The frequency of the data, default is 'quarter'. Only valid when 'symbol' is 'main'. (provider: econdb)
-        use_cache : bool
-            If True, the request will be cached for one day. Using cache is recommended to avoid needlessly requesting the same data. (provider: econdb)
-
-        Returns
-        -------
-        OBBject
-            results : List[EconomicIndicators]
-                Serializable results.
-            provider : Optional[Literal['econdb']]
-                Provider name.
-            warnings : Optional[List[Warning_]]
-                List of warnings.
-            chart : Optional[Chart]
-                Chart object.
-            extra : Dict[str, Any]
-                Extra info.
-
-        EconomicIndicators
-        ------------------
-        date : date
-            The date of the data.
-        symbol_root : Optional[str]
-            The root symbol for the indicator (e.g. GDP).
-        symbol : Optional[str]
-            Symbol representing the entity requested in the data.
-        country : Optional[str]
-            The country represented by the data.
-        value : Optional[Union[int, float]]
-
-
-        Examples
-        --------
-        >>> from openbb import obb
-        >>> obb.economy.indicators(provider='econdb', symbol='PCOCO')
-        >>> # Enter the country as the full name, or iso code. Use `available_indicators()` to get a list of supported indicators from EconDB.
-        >>> obb.economy.indicators(symbol='CPI', country='united_states,jp', provider='econdb')
-        >>> # Use the `main` symbol to get the group of main indicators for a country.
-        >>> obb.economy.indicators(provider='econdb', symbol='main', country='eu')
-        """  # noqa: E501
-
-        return self._run(
-            "/economy/indicators",
-            **filter_inputs(
-                provider_choices={
-                    "provider": self._get_provider(
-                        provider,
-                        "economy.indicators",
-                        ("econdb",),
-                    )
-                },
-                standard_params={
-                    "symbol": symbol,
-                    "country": country,
-                    "start_date": start_date,
-                    "end_date": end_date,
-                },
-                extra_params=kwargs,
-                info={
-                    "symbol": {"econdb": {"multiple_items_allowed": True}},
-                    "country": {"econdb": {"multiple_items_allowed": True}},
-                },
-            )
-        )
-
-    @exception_handler
-    @validate
-    def long_term_interest_rate(
-=======
     def primary_dealer_positioning(
->>>>>>> 3e24fd6b
         self,
         start_date: Annotated[
             Union[datetime.date, None, str],
@@ -3283,11 +2815,7 @@
         provider: Annotated[
             Optional[Literal["federal_reserve"]],
             OpenBBField(
-<<<<<<< HEAD
-                description="The provider to use, by default None. If None, the priority list configured in the settings is used. Default priority: oecd."
-=======
                 description="The provider to use, by default None. If None, the priority list configured in the settings is used. Default priority: federal_reserve."
->>>>>>> 3e24fd6b
             ),
         ] = None,
         **kwargs
@@ -3300,19 +2828,10 @@
             Start date of the data, in YYYY-MM-DD format.
         end_date : Union[date, None, str]
             End date of the data, in YYYY-MM-DD format.
-<<<<<<< HEAD
-        provider : Optional[Literal['oecd']]
-            The provider to use, by default None. If None, the priority list configured in the settings is used. Default priority: oecd.
-        country : Literal['belgium', 'bulgaria', 'brazil', 'ireland', 'mexico', 'indonesia', 'new_zealand', 'japan', 'united_kingdom', 'france', 'chile', 'canada', 'netherlands', 'united_states', 'south_korea', 'norway', 'austria', 'south_africa', 'denmark', 'switzerland', 'hungary', 'luxembourg', 'australia', 'germany', 'sweden', 'iceland', 'turkey', 'greece', 'israel', 'czech_republic', 'latvia', 'slovenia', 'poland', 'estonia', 'lithuania', 'portugal', 'costa_rica', 'slovakia', 'finland', 'spain', 'romania', 'russia', 'euro_area19', 'colombia', 'italy', 'india', 'china', 'croatia', 'all']
-            Country to get interest rate for. (provider: oecd)
-        frequency : Literal['monthly', 'quarterly', 'annual']
-            Frequency to get interest rate for for. (provider: oecd)
-=======
         provider : Optional[Literal['federal_reserve']]
             The provider to use, by default None. If None, the priority list configured in the settings is used. Default priority: federal_reserve.
         category : Literal['treasuries', 'bills', 'coupons', 'notes', 'tips', 'mbs', 'cmbs', 'municipal', 'corporate', 'commercial_paper', 'corporate_ig', 'corporate_junk', 'abs']
             The category of asset to return, defaults to 'treasuries'. (provider: federal_reserve)
->>>>>>> 3e24fd6b
 
         Returns
         -------
@@ -3354,13 +2873,8 @@
                 provider_choices={
                     "provider": self._get_provider(
                         provider,
-<<<<<<< HEAD
-                        "economy.long_term_interest_rate",
-                        ("oecd",),
-=======
                         "economy.primary_dealer_positioning",
                         ("federal_reserve",),
->>>>>>> 3e24fd6b
                     )
                 },
                 standard_params={
@@ -3393,11 +2907,7 @@
         provider: Annotated[
             Optional[Literal["fred"]],
             OpenBBField(
-<<<<<<< HEAD
-                description="The provider to use, by default None. If None, the priority list configured in the settings is used. Default priority: federal_reserve."
-=======
                 description="The provider to use, by default None. If None, the priority list configured in the settings is used. Default priority: fred."
->>>>>>> 3e24fd6b
             ),
         ] = None,
         **kwargs
@@ -3414,12 +2924,6 @@
             Start date of the data, in YYYY-MM-DD format.
         end_date : Union[date, None, str]
             End date of the data, in YYYY-MM-DD format.
-<<<<<<< HEAD
-        adjusted : Optional[bool]
-            Whether to return seasonally adjusted data.
-        provider : Optional[Literal['federal_reserve']]
-            The provider to use, by default None. If None, the priority list configured in the settings is used. Default priority: federal_reserve.
-=======
         provider : Optional[Literal['fred']]
             The provider to use, by default None. If None, the priority list configured in the settings is used. Default priority: fred.
         region : Literal['all_city', 'northeast', 'midwest', 'south', 'west']
@@ -3439,7 +2943,6 @@
                     cca = Continuously Compounded Annual Rate of Change
                     log = Natural Log
                  (provider: fred)
->>>>>>> 3e24fd6b
 
         Returns
         -------
@@ -3484,212 +2987,6 @@
                 provider_choices={
                     "provider": self._get_provider(
                         provider,
-<<<<<<< HEAD
-                        "economy.money_measures",
-                        ("federal_reserve",),
-=======
-                        "economy.retail_prices",
-                        ("fred",),
->>>>>>> 3e24fd6b
-                    )
-                },
-                standard_params={
-                    "item": item,
-                    "country": country,
-                    "start_date": start_date,
-                    "end_date": end_date,
-                },
-                extra_params=kwargs,
-            )
-        )
-
-    @exception_handler
-    @validate
-    def primary_dealer_positioning(
-        self,
-        start_date: Annotated[
-            Union[datetime.date, None, str],
-            OpenBBField(description="Start date of the data, in YYYY-MM-DD format."),
-        ] = None,
-        end_date: Annotated[
-            Union[datetime.date, None, str],
-            OpenBBField(description="End date of the data, in YYYY-MM-DD format."),
-        ] = None,
-        provider: Annotated[
-            Optional[Literal["federal_reserve"]],
-            OpenBBField(
-                description="The provider to use, by default None. If None, the priority list configured in the settings is used. Default priority: federal_reserve."
-            ),
-        ] = None,
-        **kwargs
-    ) -> OBBject:
-        """Get Primary dealer positioning statistics.
-
-        Parameters
-        ----------
-        start_date : Union[datetime.date, None, str]
-            Start date of the data, in YYYY-MM-DD format.
-        end_date : Union[datetime.date, None, str]
-            End date of the data, in YYYY-MM-DD format.
-        provider : Optional[Literal['federal_reserve']]
-            The provider to use, by default None. If None, the priority list configured in the settings is used. Default priority: federal_reserve.
-        category : Literal['treasuries', 'bills', 'coupons', 'notes', 'tips', 'mbs', 'cmbs', 'municipal', 'corporate', 'commercial_paper', 'corporate_ig', 'corporate_junk', 'abs']
-            The category of asset to return, defaults to 'treasuries'. (provider: federal_reserve)
-
-        Returns
-        -------
-        OBBject
-            results : List[PrimaryDealerPositioning]
-                Serializable results.
-            provider : Optional[Literal['federal_reserve']]
-                Provider name.
-            warnings : Optional[List[Warning_]]
-                List of warnings.
-            chart : Optional[Chart]
-                Chart object.
-            extra : Dict[str, Any]
-                Extra info.
-
-        PrimaryDealerPositioning
-        ------------------------
-        date : date
-            The date of the data.
-        symbol : str
-            Symbol representing the entity requested in the data.
-        value : Optional[int]
-            The reported value of the net position (long - short), in millions of $USD. (provider: federal_reserve)
-        name : Optional[str]
-            Short name for the series. (provider: federal_reserve)
-        title : Optional[str]
-            Title of the series. (provider: federal_reserve)
-
-        Examples
-        --------
-        >>> from openbb import obb
-        >>> obb.economy.primary_dealer_positioning(provider='federal_reserve')
-        >>> obb.economy.primary_dealer_positioning(category='abs', provider='federal_reserve')
-        """  # noqa: E501
-
-        return self._run(
-            "/economy/primary_dealer_positioning",
-            **filter_inputs(
-                provider_choices={
-                    "provider": self._get_provider(
-                        provider,
-                        "economy.primary_dealer_positioning",
-                        ("federal_reserve",),
-                    )
-                },
-                standard_params={
-                    "start_date": start_date,
-                    "end_date": end_date,
-                },
-                extra_params=kwargs,
-            )
-        )
-
-    @exception_handler
-    @validate
-    def retail_prices(
-        self,
-        item: Annotated[
-            Optional[str],
-            OpenBBField(description="The item or basket of items to query."),
-        ] = None,
-        country: Annotated[
-            str, OpenBBField(description="The country to get data.")
-        ] = "united_states",
-        start_date: Annotated[
-            Union[datetime.date, None, str],
-            OpenBBField(description="Start date of the data, in YYYY-MM-DD format."),
-        ] = None,
-        end_date: Annotated[
-            Union[datetime.date, None, str],
-            OpenBBField(description="End date of the data, in YYYY-MM-DD format."),
-        ] = None,
-        provider: Annotated[
-            Optional[Literal["fred"]],
-            OpenBBField(
-                description="The provider to use, by default None. If None, the priority list configured in the settings is used. Default priority: fred."
-            ),
-        ] = None,
-        **kwargs
-    ) -> OBBject:
-        """Get retail prices for common items.
-
-        Parameters
-        ----------
-        item : Optional[str]
-            The item or basket of items to query.
-        country : str
-            The country to get data.
-        start_date : Union[datetime.date, None, str]
-            Start date of the data, in YYYY-MM-DD format.
-        end_date : Union[datetime.date, None, str]
-            End date of the data, in YYYY-MM-DD format.
-        provider : Optional[Literal['fred']]
-            The provider to use, by default None. If None, the priority list configured in the settings is used. Default priority: fred.
-        region : Literal['all_city', 'northeast', 'midwest', 'south', 'west']
-            The region to get average price levels for. (provider: fred)
-        frequency : Literal['annual', 'quarter', 'monthly']
-            The frequency of the data. (provider: fred)
-        transform : Optional[Literal['chg', 'ch1', 'pch', 'pc1', 'pca', 'cch', 'cca', 'log']]
-
-                Transformation type
-                    None = No transformation
-                    chg = Change
-                    ch1 = Change from Year Ago
-                    pch = Percent Change
-                    pc1 = Percent Change from Year Ago
-                    pca = Compounded Annual Rate of Change
-                    cch = Continuously Compounded Rate of Change
-                    cca = Continuously Compounded Annual Rate of Change
-                    log = Natural Log
-                 (provider: fred)
-
-        Returns
-        -------
-        OBBject
-            results : List[RetailPrices]
-                Serializable results.
-            provider : Optional[Literal['fred']]
-                Provider name.
-            warnings : Optional[List[Warning_]]
-                List of warnings.
-            chart : Optional[Chart]
-                Chart object.
-            extra : Dict[str, Any]
-                Extra info.
-
-        RetailPrices
-        ------------
-        date : Optional[date]
-            The date of the data.
-        symbol : Optional[str]
-            Symbol representing the entity requested in the data.
-        country : Optional[str]
-
-        description : Optional[str]
-            Description of the item.
-        value : Optional[float]
-            Price, or change in price, per unit.
-
-        Examples
-        --------
-        >>> from openbb import obb
-        >>> obb.economy.retail_prices(provider='fred')
-        >>> # The price of eggs in the northeast census region.
-        >>> obb.economy.retail_prices(item='eggs', region='northeast', provider='fred')
-        >>> # The percentage change in price, from one-year ago, of various meats, US City Average.
-        >>> obb.economy.retail_prices(item='meats', transform='pc1', provider='fred')
-        """  # noqa: E501
-
-        return self._run(
-            "/economy/retail_prices",
-            **filter_inputs(
-                provider_choices={
-                    "provider": self._get_provider(
-                        provider,
                         "economy.retail_prices",
                         ("fred",),
                     )
@@ -3781,14 +3078,7 @@
         ] = "united_states",
         frequency: Annotated[
             Literal["monthly", "quarter", "annual"],
-<<<<<<< HEAD
-            OpenBBField(
-                description="The frequency of the data.",
-                choices=["monthly", "quarter", "annual"],
-            ),
-=======
             OpenBBField(description="The frequency of the data."),
->>>>>>> 3e24fd6b
         ] = "monthly",
         start_date: Annotated[
             Union[datetime.date, None, str],
@@ -3814,15 +3104,9 @@
             The country to get data. Multiple comma separated items allowed for provider(s): oecd.
         frequency : Literal['monthly', 'quarter', 'annual']
             The frequency of the data.
-<<<<<<< HEAD
-        start_date : Union[datetime.date, None, str]
-            Start date of the data, in YYYY-MM-DD format.
-        end_date : Union[datetime.date, None, str]
-=======
         start_date : Union[date, None, str]
             Start date of the data, in YYYY-MM-DD format.
         end_date : Union[date, None, str]
->>>>>>> 3e24fd6b
             End date of the data, in YYYY-MM-DD format.
         provider : Optional[Literal['oecd']]
             The provider to use, by default None. If None, the priority list configured in the settings is used. Default priority: oecd.
@@ -3875,9 +3159,6 @@
                     "end_date": end_date,
                 },
                 extra_params=kwargs,
-<<<<<<< HEAD
-                info={"country": {"oecd": ["multiple_items_allowed"]}},
-=======
                 info={
                     "country": {
                         "oecd": {
@@ -3944,19 +3225,15 @@
                         }
                     }
                 },
->>>>>>> 3e24fd6b
             )
         )
 
     @exception_handler
     @validate
-<<<<<<< HEAD
-=======
     @deprecated(
         "This endpoint will be removed in a future version. Use, `/economy/interest_rates`, instead. Deprecated in OpenBB Platform V4.3 to be removed in V4.5.",
         category=OpenBBDeprecationWarning,
     )
->>>>>>> 3e24fd6b
     def short_term_interest_rate(
         self,
         start_date: Annotated[
@@ -4072,14 +3349,7 @@
         ] = "united_states",
         frequency: Annotated[
             Literal["monthly", "quarter", "annual"],
-<<<<<<< HEAD
-            OpenBBField(
-                description="The frequency of the data.",
-                choices=["monthly", "quarter", "annual"],
-            ),
-=======
             OpenBBField(description="The frequency of the data."),
->>>>>>> 3e24fd6b
         ] = "monthly",
         start_date: Annotated[
             Union[datetime.date, None, str],
@@ -4105,11 +3375,7 @@
             The country to get data. Multiple comma separated items allowed for provider(s): oecd.
         frequency : Literal['monthly', 'quarter', 'annual']
             The frequency of the data.
-<<<<<<< HEAD
-        start_date : Union[datetime.date, None, str]
-=======
         start_date : Union[date, None, str]
->>>>>>> 3e24fd6b
             Start date of the data, in YYYY-MM-DD format.
         end_date : Union[date, None, str]
             End date of the data, in YYYY-MM-DD format.
@@ -4171,9 +3437,6 @@
                     "end_date": end_date,
                 },
                 extra_params=kwargs,
-<<<<<<< HEAD
-                info={"country": {"oecd": ["multiple_items_allowed"]}},
-=======
                 info={
                     "country": {
                         "oecd": {
@@ -4228,6 +3491,5 @@
                         }
                     }
                 },
->>>>>>> 3e24fd6b
             )
         )