--- conflicted
+++ resolved
@@ -607,20 +607,8 @@
     def search(
         self,
         query: Annotated[str, OpenBBField(description="Search query.")] = "",
-<<<<<<< HEAD
-        is_symbol: Annotated[
-            bool, OpenBBField(description="Whether to search by ticker symbol.")
-        ] = False,
-        provider: Annotated[
-            Optional[Literal["intrinio", "sec"]],
-            OpenBBField(
-                description="The provider to use, by default None. If None, the priority list configured in the settings is used. Default priority: intrinio, sec."
-            ),
-        ] = None,
-=======
         is_symbol: Annotated[bool, OpenBBField(description="Whether to search by ticker symbol.")] = False,
         provider: Annotated[Optional[Literal["intrinio", "sec"]], OpenBBField(description="The provider to use, by default None. If None, the priority list configured in the settings is used. Default priority: intrinio, sec.")] = None,
->>>>>>> 4bc5cd08
         **kwargs
     ) -> OBBject:
         """Search for stock symbol, CIK, LEI, or company name.
