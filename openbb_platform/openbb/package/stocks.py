### THIS FILE IS AUTO-GENERATED. DO NOT EDIT. ###

from openbb_core.app.static.container import Container
from openbb_core.app.model.obbject import OBBject
from openbb_core.app.model.custom_parameter import OpenBBCustomParameter
import openbb_provider
import pandas
import datetime
import pydantic
from pydantic import BaseModel
from inspect import Parameter
import typing
from typing import List, Dict, Union, Optional, Literal
from annotated_types import Ge, Le, Gt, Lt
import typing_extensions
from openbb_core.app.utils import df_to_basemodel
from openbb_core.app.static.decorators import validate

from openbb_core.app.static.filters import filter_inputs

from openbb_provider.abstract.data import Data
import openbb_core.app.model.command_context
import openbb_core.app.model.obbject
import types

class ROUTER_stocks(Container):
    """/stocks
<<<<<<< HEAD
    /ca
    /fa
    info
    load
    market_snapshots
    multiples
    news
    /options
    quote
    search
=======
/ca
calendar_dividend
calendar_ipo
/disc
/fa
ftd
info
load
multiples
news
/options
price_performance
quote
search
>>>>>>> 0a79b2c9
    """
    def __repr__(self) -> str:
        return self.__doc__ or ""

    @property
    def ca(self):  # route = "/stocks/ca"
        from . import stocks_ca
        return stocks_ca.ROUTER_stocks_ca(command_runner=self._command_runner)

    @validate
    def calendar_dividend(self, start_date: typing_extensions.Annotated[Union[datetime.date, None, str], OpenBBCustomParameter(description='Start date of the data, in YYYY-MM-DD format.')] = None, end_date: typing_extensions.Annotated[Union[datetime.date, None, str], OpenBBCustomParameter(description='End date of the data, in YYYY-MM-DD format.')] = None, provider: Union[Literal['fmp', 'nasdaq'], None] = None, **kwargs) -> OBBject[List[Data]]:
        """Upcoming and Historical Dividend Calendar.

Parameters
----------
start_date : Union[datetime.date, None]
    Start date of the data, in YYYY-MM-DD format.
end_date : Union[datetime.date, None]
    End date of the data, in YYYY-MM-DD format.
provider : Union[Literal['fmp', 'nasdaq'], None]
    The provider to use for the query, by default None.
    If None, the provider specified in defaults is selected or 'fmp' if there is
    no default.

Returns
-------
OBBject
    results : Union[List[CalendarDividend]]
        Serializable results.
    provider : Union[Literal['fmp', 'nasdaq'], None]
        Provider name.
    warnings : Optional[List[Warning_]]
        List of warnings.
    chart : Optional[Chart]
        Chart object.
    extra: Dict[str, Any]
        Extra info.

CalendarDividend
----------------
date : date
    The date of the data. (Ex-Dividend) 
symbol : str
    Symbol representing the entity requested in the data. 
name : Optional[Union[str]]
    Name of the entity. 
record_date : Optional[Union[date]]
    The record date of ownership for eligibility. 
payment_date : Optional[Union[date]]
    The payment date of the dividend. 
declaration_date : Optional[Union[date]]
    Declaration date of the dividend. 
amount : Optional[Union[float]]
    Dividend amount, per-share. 
adjusted_amount : Optional[Union[float]]
    The adjusted-dividend amount. (provider: fmp)
label : Optional[Union[str]]
    Ex-dividend date formatted for display. (provider: fmp)
annualized_amount : Optional[Union[float]]
    The indicated annualized dividend amount. (provider: nasdaq)

Example
-------
>>> from openbb import obb
>>> obb.stocks.calendar_dividend()

"""  # noqa: E501

        inputs = filter_inputs(
            provider_choices={"provider": provider, },
            standard_params={"start_date": start_date, "end_date": end_date, },
            extra_params=kwargs,
        )

        return self._run(
            "/stocks/calendar_dividend",
            **inputs,
        )


    @validate
    def calendar_ipo(self, symbol: typing_extensions.Annotated[Union[str, None, List[str]], OpenBBCustomParameter(description='Symbol to get data for.')] = None, start_date: typing_extensions.Annotated[Union[datetime.date, None, str], OpenBBCustomParameter(description='Start date of the data, in YYYY-MM-DD format.')] = None, end_date: typing_extensions.Annotated[Union[datetime.date, None, str], OpenBBCustomParameter(description='End date of the data, in YYYY-MM-DD format.')] = None, limit: typing_extensions.Annotated[Union[int, None], OpenBBCustomParameter(description='The number of data entries to return.')] = 100, provider: Union[Literal['intrinio', 'nasdaq'], None] = None, **kwargs) -> OBBject[List[Data]]:
        """Upcoming and Historical IPO Calendar.

Parameters
----------
symbol : Union[str, None]
    Symbol to get data for.
start_date : Union[datetime.date, None]
    Start date of the data, in YYYY-MM-DD format.
end_date : Union[datetime.date, None]
    End date of the data, in YYYY-MM-DD format.
limit : Union[int, None]
    The number of data entries to return.
provider : Union[Literal['intrinio', 'nasdaq'], None]
    The provider to use for the query, by default None.
    If None, the provider specified in defaults is selected or 'intrinio' if there is
    no default.
status : Optional[Union[Literal['upcoming', 'priced', 'withdrawn'], Literal['upcoming', 'priced', 'filed', 'withdrawn']]]
    Status of the IPO. [upcoming, priced, or withdrawn] (provider: intrinio); The status of the IPO. (provider: nasdaq)
min_value : Optional[Union[int]]
    Return IPOs with an offer dollar amount greater than the given amount. (provider: intrinio)
max_value : Optional[Union[int]]
    Return IPOs with an offer dollar amount less than the given amount. (provider: intrinio)
is_spo : bool
    If True, returns data for secondary public offerings (SPOs). (provider: nasdaq)

Returns
-------
OBBject
    results : Union[List[CalendarIpo]]
        Serializable results.
    provider : Union[Literal['intrinio', 'nasdaq'], None]
        Provider name.
    warnings : Optional[List[Warning_]]
        List of warnings.
    chart : Optional[Chart]
        Chart object.
    extra: Dict[str, Any]
        Extra info.

CalendarIpo
-----------
symbol : Optional[Union[str]]
    Symbol representing the entity requested in the data. 
ipo_date : Optional[Union[date]]
    The date of the IPO, when the stock first trades on a major exchange. 
status : Optional[Union[Literal['upcoming', 'priced', 'withdrawn']]]
    
            The status of the IPO. Upcoming IPOs have not taken place yet but are expected to.
            Priced IPOs have taken place.
            Withdrawn IPOs were expected to take place, but were subsequently withdrawn and did not take place
         (provider: intrinio)
exchange : Optional[Union[str]]
    
            The acronym of the stock exchange that the company is going to trade publicly on.
            Typically NYSE or NASDAQ.
         (provider: intrinio)
offer_amount : Optional[Union[float]]
    The total dollar amount of shares offered in the IPO. Typically this is share price * share count (provider: intrinio); The dollar value of the shares offered. (provider: nasdaq)
share_price : Optional[Union[float]]
    The price per share at which the IPO was offered. (provider: intrinio)
share_price_lowest : Optional[Union[float]]
    
            The expected lowest price per share at which the IPO will be offered.
            Before an IPO is priced, companies typically provide a range of prices per share at which
            they expect to offer the IPO (typically available for upcoming IPOs).
         (provider: intrinio)
share_price_highest : Optional[Union[float]]
    
            The expected highest price per share at which the IPO will be offered.
            Before an IPO is priced, companies typically provide a range of prices per share at which
            they expect to offer the IPO (typically available for upcoming IPOs).
         (provider: intrinio)
share_count : Optional[Union[int]]
    The number of shares offered in the IPO. (provider: intrinio, nasdaq)
share_count_lowest : Optional[Union[int]]
    
            The expected lowest number of shares that will be offered in the IPO. Before an IPO is priced,
            companies typically provide a range of shares that they expect to offer in the IPO
            (typically available for upcoming IPOs).
         (provider: intrinio)
share_count_highest : Optional[Union[int]]
    
            The expected highest number of shares that will be offered in the IPO. Before an IPO is priced,
            companies typically provide a range of shares that they expect to offer in the IPO
            (typically available for upcoming IPOs).
         (provider: intrinio)
announcement_url : Optional[Union[str]]
    The URL to the company's announcement of the IPO (provider: intrinio)
sec_report_url : Optional[Union[str]]
    
            The URL to the company's S-1, S-1/A, F-1, or F-1/A SEC filing,
            which is required to be filed before an IPO takes place.
         (provider: intrinio)
open_price : Optional[Union[float]]
    The opening price at the beginning of the first trading day (only available for priced IPOs). (provider: intrinio)
close_price : Optional[Union[float]]
    The closing price at the end of the first trading day (only available for priced IPOs). (provider: intrinio)
volume : Optional[Union[int]]
    The volume at the end of the first trading day (only available for priced IPOs). (provider: intrinio)
day_change : Optional[Union[float]]
    
            The percentage change between the open price and the close price on the first trading day
            (only available for priced IPOs).
         (provider: intrinio)
week_change : Optional[Union[float]]
    
            The percentage change between the open price on the first trading day and the close price approximately
            a week after the first trading day (only available for priced IPOs).
         (provider: intrinio)
month_change : Optional[Union[float]]
    
            The percentage change between the open price on the first trading day and the close price approximately
            a month after the first trading day (only available for priced IPOs).
         (provider: intrinio)
id : Optional[Union[str]]
    The Intrinio ID of the IPO. (provider: intrinio)
company : Optional[Union[openbb_intrinio.utils.references.IntrinioCompany]]
    The company that is going public via the IPO. (provider: intrinio)
security : Optional[Union[openbb_intrinio.utils.references.IntrinioSecurity]]
    The primary Security for the Company that is going public via the IPO (provider: intrinio)
name : Optional[Union[str]]
    The name of the company. (provider: nasdaq)
expected_price_date : Optional[Union[date]]
    The date the pricing is expected. (provider: nasdaq)
filed_date : Optional[Union[date]]
    The date the IPO was filed. (provider: nasdaq)
withdraw_date : Optional[Union[date]]
    The date the IPO was withdrawn. (provider: nasdaq)
deal_status : Optional[Union[str]]
    The status of the deal. (provider: nasdaq)

Example
-------
>>> from openbb import obb
>>> obb.stocks.calendar_ipo(limit=100)

"""  # noqa: E501

        inputs = filter_inputs(
            provider_choices={"provider": provider, },
            standard_params={"symbol": ",".join(symbol) if isinstance(symbol, list) else symbol, "start_date": start_date, "end_date": end_date, "limit": limit, },
            extra_params=kwargs,
        )

        return self._run(
            "/stocks/calendar_ipo",
            **inputs,
        )


    @property
    def disc(self):  # route = "/stocks/disc"
        from . import stocks_disc
        return stocks_disc.ROUTER_stocks_disc(command_runner=self._command_runner)

    @property
    def fa(self):  # route = "/stocks/fa"
        from . import stocks_fa
        return stocks_fa.ROUTER_stocks_fa(command_runner=self._command_runner)

    @validate
    def ftd(self, symbol: typing_extensions.Annotated[Union[str, List[str]], OpenBBCustomParameter(description='Symbol to get data for.')], provider: Union[Literal['sec'], None] = None, **kwargs) -> OBBject[List[Data]]:
        """Get reported Fail-to-deliver (FTD) data.

Parameters
----------
symbol : str
    Symbol to get data for.
provider : Union[Literal['sec'], None]
    The provider to use for the query, by default None.
    If None, the provider specified in defaults is selected or 'sec' if there is
    no default.
limit : Optional[Union[int]]
    
        Limit the number of reports to parse, from most recent.
        Approximately 24 reports per year, going back to 2009.
         (provider: sec)
skip_reports : Optional[Union[int]]
    
        Skip N number of reports from current. A value of 1 will skip the most recent report.
         (provider: sec)

Returns
-------
OBBject
    results : Union[List[StockFTD]]
        Serializable results.
    provider : Union[Literal['sec'], None]
        Provider name.
    warnings : Optional[List[Warning_]]
        List of warnings.
    chart : Optional[Chart]
        Chart object.
    extra: Dict[str, Any]
        Extra info.

StockFTD
--------
settlement_date : Optional[Union[date]]
    The settlement date of the fail. 
symbol : Optional[Union[str]]
    Symbol representing the entity requested in the data. 
cusip : Optional[Union[str]]
    CUSIP of the Security. 
quantity : Optional[Union[int]]
    The number of fails on that settlement date. 
price : Optional[Union[float]]
    The price at the previous closing price from the settlement date. 
description : Optional[Union[str]]
    The description of the Security. 

Example
-------
>>> from openbb import obb
>>> obb.stocks.ftd(symbol="AAPL")

"""  # noqa: E501

        inputs = filter_inputs(
            provider_choices={"provider": provider, },
            standard_params={"symbol": ",".join(symbol) if isinstance(symbol, list) else symbol, },
            extra_params=kwargs,
        )

        return self._run(
            "/stocks/ftd",
            **inputs,
        )


    @validate
    def info(self, symbol: typing_extensions.Annotated[Union[str, List[str]], OpenBBCustomParameter(description='Symbol to get data for.')], provider: Union[Literal['cboe'], None] = None, **kwargs) -> OBBject[List[Data]]:
        """Stock Info. Get general price and performance metrics of a stock.

Parameters
----------
symbol : str
    Symbol to get data for.
provider : Union[Literal['cboe'], None]
    The provider to use for the query, by default None.
    If None, the provider specified in defaults is selected or 'cboe' if there is
    no default.

Returns
-------
OBBject
    results : Union[List[StockInfo]]
        Serializable results.
    provider : Union[Literal['cboe'], None]
        Provider name.
    warnings : Optional[List[Warning_]]
        List of warnings.
    chart : Optional[Chart]
        Chart object.
    extra: Dict[str, Any]
        Extra info.

StockInfo
---------
symbol : str
    Symbol representing the entity requested in the data. 
name : str
    Name associated with the ticker symbol. 
price : Optional[Union[float]]
    Last transaction price. 
open : Optional[Union[float]]
    The open price of the symbol. 
high : Optional[Union[float]]
    The high price of the symbol. 
low : Optional[Union[float]]
    The low price of the symbol. 
close : Optional[Union[float]]
    The close price of the symbol. 
change : Optional[Union[float]]
    Change in price over the current trading period. 
change_percent : Optional[Union[float]]
    Percent change in price over the current trading period. 
prev_close : Optional[Union[float]]
    Previous closing price. 
type : Optional[Union[str]]
    Type of asset. (provider: cboe)
exchange_id : Optional[Union[int]]
    The Exchange ID number. (provider: cboe)
tick : Optional[Union[str]]
    Whether the last sale was an up or down tick. (provider: cboe)
bid : Optional[Union[float]]
    Current bid price. (provider: cboe)
bid_size : Optional[Union[float]]
    Bid lot size. (provider: cboe)
ask : Optional[Union[float]]
    Current ask price. (provider: cboe)
ask_size : Optional[Union[float]]
    Ask lot size. (provider: cboe)
volume : Optional[Union[float]]
    Stock volume for the current trading day. (provider: cboe)
iv30 : Optional[Union[float]]
    The 30-day implied volatility of the stock. (provider: cboe)
iv30_change : Optional[Union[float]]
    Change in 30-day implied volatility of the stock. (provider: cboe)
last_trade_timestamp : Optional[Union[datetime]]
    Last trade timestamp for the stock. (provider: cboe)
iv30_annual_high : Optional[Union[float]]
    The 1-year high of implied volatility. (provider: cboe)
hv30_annual_high : Optional[Union[float]]
    The 1-year high of realized volatility. (provider: cboe)
iv30_annual_low : Optional[Union[float]]
    The 1-year low of implied volatility. (provider: cboe)
hv30_annual_low : Optional[Union[float]]
    The 1-year low of realized volatility. (provider: cboe)
iv60_annual_high : Optional[Union[float]]
    The 60-day high of implied volatility. (provider: cboe)
hv60_annual_high : Optional[Union[float]]
    The 60-day high of realized volatility. (provider: cboe)
iv60_annual_low : Optional[Union[float]]
    The 60-day low of implied volatility. (provider: cboe)
hv60_annual_low : Optional[Union[float]]
    The 60-day low of realized volatility. (provider: cboe)
iv90_annual_high : Optional[Union[float]]
    The 90-day high of implied volatility. (provider: cboe)
hv90_annual_high : Optional[Union[float]]
    The 90-day high of realized volatility. (provider: cboe)

Example
-------
>>> from openbb import obb
>>> obb.stocks.info(symbol="AAPL")

"""  # noqa: E501

        inputs = filter_inputs(
            provider_choices={"provider": provider, },
            standard_params={"symbol": ",".join(symbol) if isinstance(symbol, list) else symbol, },
            extra_params=kwargs,
        )

        return self._run(
            "/stocks/info",
            **inputs,
        )


    @validate
    def load(self, symbol: typing_extensions.Annotated[Union[str, List[str]], OpenBBCustomParameter(description='Symbol to get data for.')], interval: typing_extensions.Annotated[Union[str, None], OpenBBCustomParameter(description='Time interval of the data to return.')] = '1d', start_date: typing_extensions.Annotated[Union[datetime.date, None, str], OpenBBCustomParameter(description='Start date of the data, in YYYY-MM-DD format.')] = None, end_date: typing_extensions.Annotated[Union[datetime.date, None, str], OpenBBCustomParameter(description='End date of the data, in YYYY-MM-DD format.')] = None, chart: bool = False, provider: Union[Literal['alpha_vantage', 'cboe', 'fmp', 'intrinio', 'polygon', 'yfinance'], None] = None, **kwargs) -> OBBject[List[Data]]:
        """Stock Historical price. Load stock data for a specific ticker.

Parameters
----------
symbol : str
    Symbol to get data for.
interval : Union[str, None]
    Time interval of the data to return.
start_date : Union[datetime.date, None]
    Start date of the data, in YYYY-MM-DD format.
end_date : Union[datetime.date, None]
    End date of the data, in YYYY-MM-DD format.
chart : bool
    Whether to create a chart or not, by default False.
provider : Union[Literal['alpha_vantage', 'cboe', 'fmp', 'intrinio', 'polygo...
    The provider to use for the query, by default None.
    If None, the provider specified in defaults is selected or 'alpha_vantage' if there is
    no default.
adjusted : Optional[Union[bool]]
    Output time series is adjusted by historical split and dividend events. (provider: alpha_vantage, polygon); Adjust all OHLC data automatically. (provider: yfinance)
extended_hours : Optional[Union[bool]]
    Extended trading hours during pre-market and after-hours.Only available for intraday data. (provider: alpha_vantage)
month : Optional[Union[str]]
    Query a specific month in history (in YYYY-MM format). (provider: alpha_vantage)
output_size : Optional[Union[Literal['compact', 'full']]]
    Compact returns only the latest 100 data points in the intraday time series; full returns trailing 30 days of the most recent intraday data if the month parameter is not specified, or the full intraday data for aspecific month in history if the month parameter is specified. (provider: alpha_vantage)
limit : Optional[Union[typing_extensions.Annotated[int, Ge(ge=0)], int]]
    Number of days to look back (Only for interval 1d). (provider: fmp); The number of data entries to return. (provider: polygon)
start_time : Optional[Union[datetime.time]]
    Return intervals starting at the specified time on the `start_date` formatted as 'HH:MM:SS'. (provider: intrinio)
end_time : Optional[Union[datetime.time]]
    Return intervals stopping at the specified time on the `end_date` formatted as 'HH:MM:SS'. (provider: intrinio)
timezone : str
    Timezone of the data, in the IANA format (Continent/City). (provider: intrinio)
source : Optional[Union[Literal['realtime', 'delayed', 'nasdaq_basic']]]
    The source of the data. (provider: intrinio)
sort : Literal['asc', 'desc']
    Sort order of the data. (provider: polygon)
prepost : bool
    Include Pre and Post market data. (provider: yfinance)
include : bool
    Include Dividends and Stock Splits in results. (provider: yfinance)
back_adjust : bool
    Attempt to adjust all the data automatically. (provider: yfinance)
ignore_tz : bool
    When combining from different timezones, ignore that part of datetime. (provider: yfinance)

Returns
-------
OBBject
    results : Union[List[StockHistorical]]
        Serializable results.
    provider : Union[Literal['alpha_vantage', 'cboe', 'fmp', 'intrinio', 'polygon', 'yfinance'], None]
        Provider name.
    warnings : Optional[List[Warning_]]
        List of warnings.
    chart : Optional[Chart]
        Chart object.
    extra: Dict[str, Any]
        Extra info.

StockHistorical
---------------
date : datetime
    The date of the data. 
open : float
    The open price of the symbol. 
high : float
    The high price of the symbol. 
low : float
    The low price of the symbol. 
close : float
    The close price of the symbol. 
volume : Union[float, int]
    The volume of the symbol. 
vwap : Optional[Union[typing_extensions.Annotated[float, Gt(gt=0)]]]
    Volume Weighted Average Price of the symbol. 
adj_close : Optional[Union[typing_extensions.Annotated[float, Gt(gt=0)], float]]
    The adjusted close price of the symbol. (provider: alpha_vantage, fmp); Adjusted closing price during the period. (provider: intrinio)
dividend_amount : Optional[Union[typing_extensions.Annotated[float, Ge(ge=0)]]]
    Dividend amount paid for the corresponding date. (provider: alpha_vantage)
split_coefficient : Optional[Union[typing_extensions.Annotated[float, Ge(ge=0)]]]
    Split coefficient for the corresponding date. (provider: alpha_vantage)
calls_volume : Optional[Union[float]]
    Number of calls traded during the most recent trading period. Only valid if interval is 1m. (provider: cboe)
puts_volume : Optional[Union[float]]
    Number of puts traded during the most recent trading period. Only valid if interval is 1m. (provider: cboe)
total_options_volume : Optional[Union[float]]
    Total number of options traded during the most recent trading period. Only valid if interval is 1m. (provider: cboe)
label : Optional[Union[str]]
    Human readable format of the date. (provider: fmp)
unadjusted_volume : Optional[Union[float]]
    Unadjusted volume of the symbol. (provider: fmp)
change : Optional[Union[float]]
    Change in the price of the symbol from the previous day. (provider: fmp, intrinio)
change_percent : Optional[Union[float]]
    Change % in the price of the symbol. (provider: fmp)
change_over_time : Optional[Union[float]]
    Change % in the price of the symbol over a period of time. (provider: fmp)
close_time : Optional[Union[datetime]]
    The timestamp that represents the end of the interval span. (provider: intrinio)
interval : Optional[Union[str]]
    The data time frequency. (provider: intrinio)
average : Optional[Union[float]]
    Average trade price of an individual stock during the interval. (provider: intrinio)
intra_period : Optional[Union[bool]]
    If true, the stock price represents an unfinished period (be it day, week, quarter, month, or year), meaning that the close price is the latest price available, not the official close price for the period (provider: intrinio)
adj_open : Optional[Union[float]]
    Adjusted open price during the period. (provider: intrinio)
adj_high : Optional[Union[float]]
    Adjusted high price during the period. (provider: intrinio)
adj_low : Optional[Union[float]]
    Adjusted low price during the period. (provider: intrinio)
adj_volume : Optional[Union[float]]
    Adjusted volume during the period. (provider: intrinio)
factor : Optional[Union[float]]
    factor by which to multiply stock prices before this date, in order to calculate historically-adjusted stock prices. (provider: intrinio)
split_ratio : Optional[Union[float]]
    Ratio of the stock split, if a stock split occurred. (provider: intrinio)
dividend : Optional[Union[float]]
    Dividend amount, if a dividend was paid. (provider: intrinio)
percent_change : Optional[Union[float]]
    Percent change in the price of the symbol from the previous day. (provider: intrinio)
fifty_two_week_high : Optional[Union[float]]
    52 week high price for the symbol. (provider: intrinio)
fifty_two_week_low : Optional[Union[float]]
    52 week low price for the symbol. (provider: intrinio)
transactions : Optional[Union[typing_extensions.Annotated[int, Gt(gt=0)]]]
    Number of transactions for the symbol in the time period. (provider: polygon)

Example
-------
>>> from openbb import obb
>>> obb.stocks.load(symbol="AAPL", interval="1d")

"""  # noqa: E501

        inputs = filter_inputs(
            provider_choices={"provider": provider, },
            standard_params={"symbol": ",".join(symbol) if isinstance(symbol, list) else symbol, "interval": interval, "start_date": start_date, "end_date": end_date, },
            extra_params=kwargs,
            chart=chart,
        )

        return self._run(
            "/stocks/load",
            **inputs,
        )


    @validate
    def multiples(self, symbol: typing_extensions.Annotated[Union[str, List[str]], OpenBBCustomParameter(description='Symbol to get data for.')], limit: typing_extensions.Annotated[Union[int, None], OpenBBCustomParameter(description='The number of data entries to return.')] = 100, chart: bool = False, provider: Union[Literal['fmp'], None] = None, **kwargs) -> OBBject[List[Data]]:
        """Stock Multiples. Valuation multiples for a stock ticker.

Parameters
----------
symbol : str
    Symbol to get data for.
limit : Union[int, None]
    The number of data entries to return.
chart : bool
    Whether to create a chart or not, by default False.
provider : Union[Literal['fmp'], None]
    The provider to use for the query, by default None.
    If None, the provider specified in defaults is selected or 'fmp' if there is
    no default.

Returns
-------
OBBject
    results : Union[List[StockMultiples]]
        Serializable results.
    provider : Union[Literal['fmp'], None]
        Provider name.
    warnings : Optional[List[Warning_]]
        List of warnings.
    chart : Optional[Chart]
        Chart object.
    extra: Dict[str, Any]
        Extra info.

StockMultiples
--------------
revenue_per_share_ttm : Optional[Union[float]]
    Revenue per share calculated as trailing twelve months. 
net_income_per_share_ttm : Optional[Union[float]]
    Net income per share calculated as trailing twelve months. 
operating_cash_flow_per_share_ttm : Optional[Union[float]]
    Operating cash flow per share calculated as trailing twelve months. 
free_cash_flow_per_share_ttm : Optional[Union[float]]
    Free cash flow per share calculated as trailing twelve months. 
cash_per_share_ttm : Optional[Union[float]]
    Cash per share calculated as trailing twelve months. 
book_value_per_share_ttm : Optional[Union[float]]
    Book value per share calculated as trailing twelve months. 
tangible_book_value_per_share_ttm : Optional[Union[float]]
    Tangible book value per share calculated as trailing twelve months. 
shareholders_equity_per_share_ttm : Optional[Union[float]]
    Shareholders equity per share calculated as trailing twelve months. 
interest_debt_per_share_ttm : Optional[Union[float]]
    Interest debt per share calculated as trailing twelve months. 
market_cap_ttm : Optional[Union[float]]
    Market capitalization calculated as trailing twelve months. 
enterprise_value_ttm : Optional[Union[float]]
    Enterprise value calculated as trailing twelve months. 
pe_ratio_ttm : Optional[Union[float]]
    Price-to-earnings ratio (P/E ratio) calculated as trailing twelve months. 
price_to_sales_ratio_ttm : Optional[Union[float]]
    Price-to-sales ratio calculated as trailing twelve months. 
pocf_ratio_ttm : Optional[Union[float]]
    Price-to-operating cash flow ratio calculated as trailing twelve months. 
pfcf_ratio_ttm : Optional[Union[float]]
    Price-to-free cash flow ratio calculated as trailing twelve months. 
pb_ratio_ttm : Optional[Union[float]]
    Price-to-book ratio calculated as trailing twelve months. 
ptb_ratio_ttm : Optional[Union[float]]
    Price-to-tangible book ratio calculated as trailing twelve months. 
ev_to_sales_ttm : Optional[Union[float]]
    Enterprise value-to-sales ratio calculated as trailing twelve months. 
enterprise_value_over_ebitda_ttm : Optional[Union[float]]
    Enterprise value-to-EBITDA ratio calculated as trailing twelve months. 
ev_to_operating_cash_flow_ttm : Optional[Union[float]]
    Enterprise value-to-operating cash flow ratio calculated as trailing twelve months. 
ev_to_free_cash_flow_ttm : Optional[Union[float]]
    Enterprise value-to-free cash flow ratio calculated as trailing twelve months. 
earnings_yield_ttm : Optional[Union[float]]
    Earnings yield calculated as trailing twelve months. 
free_cash_flow_yield_ttm : Optional[Union[float]]
    Free cash flow yield calculated as trailing twelve months. 
debt_to_equity_ttm : Optional[Union[float]]
    Debt-to-equity ratio calculated as trailing twelve months. 
debt_to_assets_ttm : Optional[Union[float]]
    Debt-to-assets ratio calculated as trailing twelve months. 
net_debt_to_ebitda_ttm : Optional[Union[float]]
    Net debt-to-EBITDA ratio calculated as trailing twelve months. 
current_ratio_ttm : Optional[Union[float]]
    Current ratio calculated as trailing twelve months. 
interest_coverage_ttm : Optional[Union[float]]
    Interest coverage calculated as trailing twelve months. 
income_quality_ttm : Optional[Union[float]]
    Income quality calculated as trailing twelve months. 
dividend_yield_ttm : Optional[Union[float]]
    Dividend yield calculated as trailing twelve months. 
dividend_yield_percentage_ttm : Optional[Union[float]]
    Dividend yield percentage calculated as trailing twelve months. 
dividend_to_market_cap_ttm : Optional[Union[float]]
    Dividend to market capitalization ratio calculated as trailing twelve months. 
dividend_per_share_ttm : Optional[Union[float]]
    Dividend per share calculated as trailing twelve months. 
payout_ratio_ttm : Optional[Union[float]]
    Payout ratio calculated as trailing twelve months. 
sales_general_and_administrative_to_revenue_ttm : Optional[Union[float]]
    Sales general and administrative expenses-to-revenue ratio calculated as trailing twelve months. 
research_and_development_to_revenue_ttm : Optional[Union[float]]
    Research and development expenses-to-revenue ratio calculated as trailing twelve months. 
intangibles_to_total_assets_ttm : Optional[Union[float]]
    Intangibles-to-total assets ratio calculated as trailing twelve months. 
capex_to_operating_cash_flow_ttm : Optional[Union[float]]
    Capital expenditures-to-operating cash flow ratio calculated as trailing twelve months. 
capex_to_revenue_ttm : Optional[Union[float]]
    Capital expenditures-to-revenue ratio calculated as trailing twelve months. 
capex_to_depreciation_ttm : Optional[Union[float]]
    Capital expenditures-to-depreciation ratio calculated as trailing twelve months. 
stock_based_compensation_to_revenue_ttm : Optional[Union[float]]
    Stock-based compensation-to-revenue ratio calculated as trailing twelve months. 
graham_number_ttm : Optional[Union[float]]
    Graham number calculated as trailing twelve months. 
roic_ttm : Optional[Union[float]]
    Return on invested capital calculated as trailing twelve months. 
return_on_tangible_assets_ttm : Optional[Union[float]]
    Return on tangible assets calculated as trailing twelve months. 
graham_net_net_ttm : Optional[Union[float]]
    Graham net-net working capital calculated as trailing twelve months. 
working_capital_ttm : Optional[Union[float]]
    Working capital calculated as trailing twelve months. 
tangible_asset_value_ttm : Optional[Union[float]]
    Tangible asset value calculated as trailing twelve months. 
net_current_asset_value_ttm : Optional[Union[float]]
    Net current asset value calculated as trailing twelve months. 
invested_capital_ttm : Optional[Union[float]]
    Invested capital calculated as trailing twelve months. 
average_receivables_ttm : Optional[Union[float]]
    Average receivables calculated as trailing twelve months. 
average_payables_ttm : Optional[Union[float]]
    Average payables calculated as trailing twelve months. 
average_inventory_ttm : Optional[Union[float]]
    Average inventory calculated as trailing twelve months. 
days_sales_outstanding_ttm : Optional[Union[float]]
    Days sales outstanding calculated as trailing twelve months. 
days_payables_outstanding_ttm : Optional[Union[float]]
    Days payables outstanding calculated as trailing twelve months. 
days_of_inventory_on_hand_ttm : Optional[Union[float]]
    Days of inventory on hand calculated as trailing twelve months. 
receivables_turnover_ttm : Optional[Union[float]]
    Receivables turnover calculated as trailing twelve months. 
payables_turnover_ttm : Optional[Union[float]]
    Payables turnover calculated as trailing twelve months. 
inventory_turnover_ttm : Optional[Union[float]]
    Inventory turnover calculated as trailing twelve months. 
roe_ttm : Optional[Union[float]]
    Return on equity calculated as trailing twelve months. 
capex_per_share_ttm : Optional[Union[float]]
    Capital expenditures per share calculated as trailing twelve months. 

Example
-------
>>> from openbb import obb
>>> obb.stocks.multiples(symbol="AAPL", limit=100)

"""  # noqa: E501

        inputs = filter_inputs(
            provider_choices={"provider": provider, },
            standard_params={"symbol": ",".join(symbol) if isinstance(symbol, list) else symbol, "limit": limit, },
            extra_params=kwargs,
            chart=chart,
        )

        return self._run(
            "/stocks/multiples",
            **inputs,
        )


    @validate
    def news(self, symbols: typing_extensions.Annotated[str, OpenBBCustomParameter(description=' Here it is a separated list of symbols.')], limit: typing_extensions.Annotated[Union[typing_extensions.Annotated[int, Ge(ge=0)], None], OpenBBCustomParameter(description='The number of data entries to return.')] = 20, chart: bool = False, provider: Union[Literal['benzinga', 'fmp', 'intrinio', 'polygon', 'yfinance'], None] = None, **kwargs) -> OBBject[List[Data]]:
        """Stock News. Get news for one or more stock tickers.

Parameters
----------
symbols : str
     Here it is a separated list of symbols.
limit : Union[typing_extensions.Annotated[int, Ge(ge=0)], None]
    The number of data entries to return.
chart : bool
    Whether to create a chart or not, by default False.
provider : Union[Literal['benzinga', 'fmp', 'intrinio', 'polygon', 'yfinance...
    The provider to use for the query, by default None.
    If None, the provider specified in defaults is selected or 'benzinga' if there is
    no default.
display : Literal['headline', 'abstract', 'full']
    Specify headline only (headline), headline + teaser (abstract), or headline + full body (full). (provider: benzinga)
date : Optional[Union[str]]
    Date of the news to retrieve. (provider: benzinga)
start_date : Optional[Union[str]]
    Start date of the news to retrieve. (provider: benzinga)
end_date : Optional[Union[str]]
    End date of the news to retrieve. (provider: benzinga)
updated_since : Optional[Union[int]]
    Number of seconds since the news was updated. (provider: benzinga)
published_since : Optional[Union[int]]
    Number of seconds since the news was published. (provider: benzinga)
sort : Optional[Union[Literal['id', 'created', 'updated']]]
    Key to sort the news by. (provider: benzinga)
order : Optional[Union[Literal['asc', 'desc']]]
    Order to sort the news by. (provider: benzinga); Sort order of the articles. (provider: polygon)
isin : Optional[Union[str]]
    The ISIN of the news to retrieve. (provider: benzinga)
cusip : Optional[Union[str]]
    The CUSIP of the news to retrieve. (provider: benzinga)
channels : Optional[Union[str]]
    Channels of the news to retrieve. (provider: benzinga)
topics : Optional[Union[str]]
    Topics of the news to retrieve. (provider: benzinga)
authors : Optional[Union[str]]
    Authors of the news to retrieve. (provider: benzinga)
content_types : Optional[Union[str]]
    Content types of the news to retrieve. (provider: benzinga)
page : Optional[Union[int]]
    Page number of the results. Use in combination with limit. (provider: fmp)
published_utc : Optional[Union[str]]
    Date query to fetch articles. Supports operators <, <=, >, >= (provider: polygon)

Returns
-------
OBBject
    results : Union[List[StockNews]]
        Serializable results.
    provider : Union[Literal['benzinga', 'fmp', 'intrinio', 'polygon', 'yfinance'], None]
        Provider name.
    warnings : Optional[List[Warning_]]
        List of warnings.
    chart : Optional[Chart]
        Chart object.
    extra: Dict[str, Any]
        Extra info.

StockNews
---------
date : datetime
    The date of the data. Here it is the date of the news. 
title : str
    Title of the news. 
image : Optional[Union[str]]
    Image URL of the news. 
text : Optional[Union[str]]
    Text/body of the news. 
url : str
    URL of the news. 
id : Optional[Union[str]]
    ID of the news. (provider: benzinga); Intrinio ID for the article. (provider: intrinio); Article ID. (provider: polygon)
author : Optional[Union[str]]
    Author of the news. (provider: benzinga); Author of the article. (provider: polygon)
teaser : Optional[Union[str]]
    Teaser of the news. (provider: benzinga)
images : Optional[Union[List[Dict[str, str]], List[str], str]]
    Images associated with the news. (provider: benzinga); URL to the images of the news. (provider: fmp)
channels : Optional[Union[str]]
    Channels associated with the news. (provider: benzinga)
stocks : Optional[Union[str]]
    Stocks associated with the news. (provider: benzinga)
tags : Optional[Union[str]]
    Tags associated with the news. (provider: benzinga)
updated : Optional[Union[datetime]]
    None
symbol : Optional[Union[str]]
    Ticker of the fetched news. (provider: fmp)
site : Optional[Union[str]]
    Name of the news source. (provider: fmp)
amp_url : Optional[Union[str]]
    AMP URL. (provider: polygon)
image_url : Optional[Union[str]]
    Image URL. (provider: polygon)
keywords : Optional[Union[List[str]]]
    Keywords in the article (provider: polygon)
publisher : Optional[Union[openbb_polygon.models.stock_news.PolygonPublisher, str]]
    Publisher of the article. (provider: polygon, yfinance)
tickers : Optional[Union[List[str]]]
    Tickers covered in the article. (provider: polygon)
uuid : Optional[Union[str]]
    Unique identifier for the news article (provider: yfinance)
type : Optional[Union[str]]
    Type of the news article (provider: yfinance)
thumbnail : Optional[Union[List]]
    Thumbnail related data to the ticker news article. (provider: yfinance)
related_tickers : Optional[Union[str]]
    Tickers related to the news article. (provider: yfinance)

Example
-------
>>> from openbb import obb
>>> obb.stocks.news(symbols="AAPL,MSFT", limit=20)

"""  # noqa: E501

        inputs = filter_inputs(
            provider_choices={"provider": provider, },
            standard_params={"symbols": symbols, "limit": limit, },
            extra_params=kwargs,
            chart=chart,
        )

        return self._run(
            "/stocks/news",
            **inputs,
        )


    @property
    def options(self):  # route = "/stocks/options"
        from . import stocks_options
        return stocks_options.ROUTER_stocks_options(command_runner=self._command_runner)

    @validate
    def price_performance(self, symbol: typing_extensions.Annotated[Union[str, List[str]], OpenBBCustomParameter(description='Symbol to get data for.')], provider: Union[Literal['fmp'], None] = None, **kwargs) -> OBBject[List[Data]]:
        """Price performance as a return, over different periods.

Parameters
----------
symbol : str
    Symbol to get data for.
provider : Union[Literal['fmp'], None]
    The provider to use for the query, by default None.
    If None, the provider specified in defaults is selected or 'fmp' if there is
    no default.

Returns
-------
OBBject
    results : Union[List[PricePerformance]]
        Serializable results.
    provider : Union[Literal['fmp'], None]
        Provider name.
    warnings : Optional[List[Warning_]]
        List of warnings.
    chart : Optional[Chart]
        Chart object.
    extra: Dict[str, Any]
        Extra info.

PricePerformance
----------------
one_day : Optional[Union[float]]
    One-day return. 
wtd : Optional[Union[float]]
    Week to date return. 
one_week : Optional[Union[float]]
    One-week return. 
mtd : Optional[Union[float]]
    Month to date return. 
one_month : Optional[Union[float]]
    One-month return. 
qtd : Optional[Union[float]]
    Quarter to date return. 
three_month : Optional[Union[float]]
    Three-month return. 
six_month : Optional[Union[float]]
    Six-month return. 
ytd : Optional[Union[float]]
    Year to date return. 
one_year : Optional[Union[float]]
    One-year return. 
three_year : Optional[Union[float]]
    Three-year return. 
five_year : Optional[Union[float]]
    Five-year return. 
ten_year : Optional[Union[float]]
    Ten-year return. 
max : Optional[Union[float]]
    Return from the beginning of the time series. 
symbol : Optional[Union[str]]
    The ticker symbol. (provider: fmp)

Example
-------
>>> from openbb import obb
>>> obb.etf.price_performance(symbol="AAPL")

"""  # noqa: E501

        inputs = filter_inputs(
            provider_choices={"provider": provider, },
            standard_params={"symbol": ",".join(symbol) if isinstance(symbol, list) else symbol, },
            extra_params=kwargs,
        )

        return self._run(
            "/stocks/price_performance",
            **inputs,
        )


    @validate
    def quote(self, symbol: typing_extensions.Annotated[Union[str, List[str]], OpenBBCustomParameter(description='Symbol to get data for. In this case, the comma separated list of symbols.')], provider: Union[Literal['fmp', 'intrinio'], None] = None, **kwargs) -> OBBject[Union[List[Data], Data]]:
        """Stock Quote. Load stock data for a specific ticker.

Parameters
----------
symbol : str
    Symbol to get data for. In this case, the comma separated list of symbols.
provider : Union[Literal['fmp', 'intrinio'], None]
    The provider to use for the query, by default None.
    If None, the provider specified in defaults is selected or 'fmp' if there is
    no default.
source : Literal['iex', 'bats', 'bats_delayed', 'utp_delayed', 'cta_a_delayed', 'cta_b_delayed', 'intrinio_mx', 'intrinio_mx_plus', 'delayed_sip']
    Source of the data. (provider: intrinio)

Returns
-------
OBBject
    results : Union[List[StockQuote], StockQuote]
        Serializable results.
    provider : Union[Literal['fmp', 'intrinio'], None]
        Provider name.
    warnings : Optional[List[Warning_]]
        List of warnings.
    chart : Optional[Chart]
        Chart object.
    extra: Dict[str, Any]
        Extra info.

StockQuote
----------
day_low : Optional[Union[float]]
    Lowest price of the stock in the current trading day. 
day_high : Optional[Union[float]]
    Highest price of the stock in the current trading day. 
date : Optional[Union[datetime]]
    The date of the data. 
symbol : Optional[Union[str]]
    Symbol of the company. (provider: fmp)
name : Optional[Union[str]]
    Name of the company. (provider: fmp)
price : Optional[Union[float]]
    Current trading price of the stock. (provider: fmp)
changes_percentage : Optional[Union[float]]
    Change percentage of the stock price. (provider: fmp)
change : Optional[Union[float]]
    Change in the stock price. (provider: fmp)
year_high : Optional[Union[float]]
    Highest price of the stock in the last 52 weeks. (provider: fmp)
year_low : Optional[Union[float]]
    Lowest price of the stock in the last 52 weeks. (provider: fmp)
market_cap : Optional[Union[float]]
    Market cap of the company. (provider: fmp)
price_avg50 : Optional[Union[float]]
    50 days average price of the stock. (provider: fmp)
price_avg200 : Optional[int]
    200 days average price of the stock. (provider: fmp)
volume : Optional[int]
    Volume of the stock in the current trading day. (provider: fmp)
avg_volume : Optional[int]
    Average volume of the stock in the last 10 trading days. (provider: fmp)
exchange : Optional[Union[str]]
    Exchange the stock is traded on. (provider: fmp)
open : Optional[Union[float]]
    Opening price of the stock in the current trading day. (provider: fmp)
previous_close : Optional[Union[float]]
    Previous closing price of the stock. (provider: fmp)
eps : Optional[Union[float]]
    Earnings per share of the stock. (provider: fmp)
pe : Optional[Union[float]]
    Price earnings ratio of the stock. (provider: fmp)
earnings_announcement : Optional[Union[str]]
    Earnings announcement date of the stock. (provider: fmp)
shares_outstanding : Optional[int]
    Number of shares outstanding of the stock. (provider: fmp)
last_price : Optional[Union[float]]
    Price of the last trade. (provider: intrinio)
last_time : Optional[Union[datetime]]
    Date and Time when the last trade occurred. (provider: intrinio)
last_size : Optional[Union[int]]
    Size of the last trade. (provider: intrinio)
bid_price : Optional[Union[float]]
    Price of the top bid order. (provider: intrinio)
bid_size : Optional[Union[int]]
    Size of the top bid order. (provider: intrinio)
ask_price : Optional[Union[float]]
    Price of the top ask order. (provider: intrinio)
ask_size : Optional[Union[int]]
    Size of the top ask order. (provider: intrinio)
open_price : Optional[Union[float]]
    Open price for the trading day. (provider: intrinio)
close_price : Optional[Union[float]]
    Closing price for the trading day (IEX source only). (provider: intrinio)
high_price : Optional[Union[float]]
    High Price for the trading day. (provider: intrinio)
low_price : Optional[Union[float]]
    Low Price for the trading day. (provider: intrinio)
exchange_volume : Optional[Union[int]]
    Number of shares exchanged during the trading day on the exchange. (provider: intrinio)
market_volume : Optional[Union[int]]
    Number of shares exchanged during the trading day for the whole market. (provider: intrinio)
updated_on : Optional[Union[datetime]]
    Date and Time when the data was last updated. (provider: intrinio)
source : Optional[Union[str]]
    Source of the data. (provider: intrinio)
listing_venue : Optional[Union[str]]
    Listing venue where the trade took place (SIP source only). (provider: intrinio)
sales_conditions : Optional[Union[str]]
    Indicates any sales condition modifiers associated with the trade. (provider: intrinio)
quote_conditions : Optional[Union[str]]
    Indicates any quote condition modifiers associated with the trade. (provider: intrinio)
market_center_code : Optional[Union[str]]
    Market center character code. (provider: intrinio)
is_darkpool : Optional[Union[bool]]
    Whether or not the current trade is from a darkpool. (provider: intrinio)
messages : Optional[Union[List[str]]]
    Messages associated with the endpoint. (provider: intrinio)
security : Optional[Union[Dict[str, Any]]]
    Security details related to the quote. (provider: intrinio)

Example
-------
>>> from openbb import obb
>>> obb.stocks.quote(symbol="AAPL")

"""  # noqa: E501

        inputs = filter_inputs(
            provider_choices={"provider": provider, },
            standard_params={"symbol": ",".join(symbol) if isinstance(symbol, list) else symbol, },
            extra_params=kwargs,
        )

        return self._run(
            "/stocks/quote",
            **inputs,
        )


    @validate
    def search(self, query: typing_extensions.Annotated[str, OpenBBCustomParameter(description='Search query.')] = '', is_symbol: typing_extensions.Annotated[bool, OpenBBCustomParameter(description='Whether to search by ticker symbol.')] = False, provider: Union[Literal['cboe', 'fmp', 'sec'], None] = None, **kwargs) -> OBBject[List[Data]]:
        """Stock Search. Search for a company or stock ticker.

Parameters
----------
query : str
    Search query.
is_symbol : bool
    Whether to search by ticker symbol.
provider : Union[Literal['cboe', 'fmp', 'sec'], None]
    The provider to use for the query, by default None.
    If None, the provider specified in defaults is selected or 'cboe' if there is
    no default.
mktcap_min : Optional[Union[int]]
    Filter by market cap greater than this value. (provider: fmp)
mktcap_max : Optional[Union[int]]
    Filter by market cap less than this value. (provider: fmp)
price_min : Optional[Union[float]]
    Filter by price greater than this value. (provider: fmp)
price_max : Optional[Union[float]]
    Filter by price less than this value. (provider: fmp)
beta_min : Optional[Union[float]]
    Filter by a beta greater than this value. (provider: fmp)
beta_max : Optional[Union[float]]
    Filter by a beta less than this value. (provider: fmp)
volume_min : Optional[Union[int]]
    Filter by volume greater than this value. (provider: fmp)
volume_max : Optional[Union[int]]
    Filter by volume less than this value. (provider: fmp)
dividend_min : Optional[Union[float]]
    Filter by dividend amount greater than this value. (provider: fmp)
dividend_max : Optional[Union[float]]
    Filter by dividend amount less than this value. (provider: fmp)
is_etf : Optional[Union[bool]]
    If true, returns only ETFs. (provider: fmp)
is_active : Optional[Union[bool]]
    If false, returns only inactive tickers. (provider: fmp)
sector : Optional[Union[Literal['Consumer Cyclical', 'Energy', 'Technology', 'Industrials', 'Financial Services', 'Basic Materials', 'Communication Services', 'Consumer Defensive', 'Healthcare', 'Real Estate', 'Utilities', 'Industrial Goods', 'Financial', 'Services', 'Conglomerates']]]
    Filter by sector. (provider: fmp)
industry : Optional[Union[str]]
    Filter by industry. (provider: fmp)
country : Optional[Union[str]]
    Filter by country, as a two-letter country code. (provider: fmp)
exchange : Optional[Union[Literal['amex', 'ase', 'asx', 'ath', 'bme', 'bru', 'bud', 'bue', 'cai', 'cnq', 'cph', 'dfm', 'doh', 'etf', 'euronext', 'hel', 'hkse', 'ice', 'iob', 'ist', 'jkt', 'jnb', 'jpx', 'kls', 'koe', 'ksc', 'kuw', 'lse', 'mex', 'nasdaq', 'neo', 'nse', 'nyse', 'nze', 'osl', 'otc', 'pnk', 'pra', 'ris', 'sao', 'sau', 'set', 'sgo', 'shh', 'shz', 'six', 'sto', 'tai', 'tlv', 'tsx', 'two', 'vie', 'wse', 'xetra']]]
    Filter by exchange. (provider: fmp)
limit : Optional[Union[int]]
    Limit the number of results to return. (provider: fmp)
is_fund : bool
    Whether to direct the search to the list of mutual funds and ETFs. (provider: sec)
use_cache : bool
    Whether to use the cache or not. Company names, tickers, and CIKs are cached for seven days. (provider: sec)

Returns
-------
OBBject
    results : Union[List[StockSearch]]
        Serializable results.
    provider : Union[Literal['cboe', 'fmp', 'sec'], None]
        Provider name.
    warnings : Optional[List[Warning_]]
        List of warnings.
    chart : Optional[Chart]
        Chart object.
    extra: Dict[str, Any]
        Extra info.

StockSearch
-----------
symbol : str
    Symbol representing the entity requested in the data. 
name : str
    Name of the company. 
dpm_name : Optional[Union[str]]
    Name of the primary market maker. (provider: cboe)
post_station : Optional[Union[str]]
    Post and station location on the CBOE trading floor. (provider: cboe)
market_cap : Optional[Union[int]]
    The market cap of ticker. (provider: fmp)
sector : Optional[Union[str]]
    The sector the ticker belongs to. (provider: fmp)
industry : Optional[Union[str]]
    The industry ticker belongs to. (provider: fmp)
beta : Optional[Union[float]]
    The beta of the ETF. (provider: fmp)
price : Optional[Union[float]]
    The current price. (provider: fmp)
last_annual_dividend : Optional[Union[float]]
    The last annual amount dividend paid. (provider: fmp)
volume : Optional[Union[int]]
    The current trading volume. (provider: fmp)
exchange : Optional[Union[str]]
    The exchange code the asset trades on. (provider: fmp)
exchange_name : Optional[Union[str]]
    The full name of the primary exchange. (provider: fmp)
country : Optional[Union[str]]
    The two-letter country abbreviation where the head office is located. (provider: fmp)
is_etf : Optional[Union[Literal[True, False]]]
    Whether the ticker is an ETF. (provider: fmp)
actively_trading : Optional[Union[Literal[True, False]]]
    Whether the ETF is actively trading. (provider: fmp)
cik : Optional[Union[str]]
    Central Index Key (provider: sec)

Example
-------
>>> from openbb import obb
>>> obb.stocks.search()

"""  # noqa: E501

        inputs = filter_inputs(
            provider_choices={"provider": provider, },
            standard_params={"query": query, "is_symbol": is_symbol, },
            extra_params=kwargs,
        )

        return self._run(
            "/stocks/search",
            **inputs,
        )
<|MERGE_RESOLUTION|>--- conflicted
+++ resolved
@@ -25,18 +25,6 @@
 
 class ROUTER_stocks(Container):
     """/stocks
-<<<<<<< HEAD
-    /ca
-    /fa
-    info
-    load
-    market_snapshots
-    multiples
-    news
-    /options
-    quote
-    search
-=======
 /ca
 calendar_dividend
 calendar_ipo
@@ -51,7 +39,6 @@
 price_performance
 quote
 search
->>>>>>> 0a79b2c9
     """
     def __repr__(self) -> str:
         return self.__doc__ or ""
