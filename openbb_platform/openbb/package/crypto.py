### THIS FILE IS AUTO-GENERATED. DO NOT EDIT. ###

from openbb_core.app.static.container import Container
from openbb_core.app.model.obbject import OBBject
from openbb_core.app.model.custom_parameter import OpenBBCustomParameter
import openbb_provider
import pandas
import datetime
import pydantic
from pydantic import BaseModel
from inspect import Parameter
import typing
from typing import List, Dict, Union, Optional, Literal
from annotated_types import Ge, Le, Gt, Lt
import typing_extensions
from openbb_core.app.utils import df_to_basemodel
from openbb_core.app.static.decorators import validate

from openbb_core.app.static.filters import filter_inputs

from openbb_provider.abstract.data import Data
import openbb_core.app.model.command_context
import openbb_core.app.model.obbject
import types


class ROUTER_crypto(Container):
    """/crypto
    load
    """

    def __repr__(self) -> str:
        return self.__doc__ or ""

    @validate
    def load(
        self,
        symbol: typing_extensions.Annotated[
            Union[str, List[str]],
            OpenBBCustomParameter(
                description="Symbol Pair to get data for in CURR1-CURR2 or CURR1CURR2 format."
            ),
        ],
        start_date: typing_extensions.Annotated[
            Union[datetime.date, None, str],
            OpenBBCustomParameter(
                description="Start date of the data, in YYYY-MM-DD format."
            ),
        ] = None,
        end_date: typing_extensions.Annotated[
            Union[datetime.date, None, str],
            OpenBBCustomParameter(
                description="End date of the data, in YYYY-MM-DD format."
            ),
        ] = None,
        provider: Union[Literal["fmp", "polygon", "yfinance"], None] = None,
        **kwargs
    ) -> OBBject[List[Data]]:
        """Crypto Historical Price. Cryptocurrency historical price data.

        Parameters
        ----------
        symbol : str
            Symbol Pair to get data for in CURR1-CURR2 or CURR1CURR2 format.
        start_date : Union[datetime.date, None]
            Start date of the data, in YYYY-MM-DD format.
        end_date : Union[datetime.date, None]
            End date of the data, in YYYY-MM-DD format.
        provider : Union[Literal['fmp', 'polygon', 'yfinance'], None]
            The provider to use for the query, by default None.
            If None, the provider specified in defaults is selected or 'fmp' if there is
            no default.
        timeseries : Optional[Union[typing_extensions.Annotated[int, Ge(ge=0)]]]
            Number of days to look back. (provider: fmp)
        interval : Optional[Union[Literal['1min', '5min', '15min', '30min', '1hour', '4hour', '1day'], Literal['1m', '2m', '5m', '15m', '30m', '60m', '90m', '1h', '1d', '5d', '1wk', '1mo', '3mo']]]
            Data granularity. (provider: fmp, yfinance)
        multiplier : int
            Multiplier of the timespan. (provider: polygon)
        timespan : Literal['minute', 'hour', 'day', 'week', 'month', 'quarter', 'year']
            Timespan of the data. (provider: polygon)
        sort : Literal['asc', 'desc']
            Sort order of the data. (provider: polygon)
        limit : int
            The number of data entries to return. (provider: polygon)
        adjusted : bool
            Whether the data is adjusted. (provider: polygon)
        period : Optional[Union[Literal['1d', '5d', '1mo', '3mo', '6mo', '1y', '2y', '5y', '10y', 'ytd', 'max']]]
            Time period of the data to return. (provider: yfinance)

        Returns
        -------
        OBBject
            results : Union[List[CryptoHistorical]]
                Serializable results.
            provider : Union[Literal['fmp', 'polygon', 'yfinance'], None]
                Provider name.
            warnings : Optional[List[Warning_]]
                List of warnings.
            chart : Optional[Chart]
                Chart object.
            extra: Dict[str, Any]
                Extra info.

        CryptoHistorical
        ----------------
        date : datetime
            The date of the data.
        open : float
            The open price of the symbol.
        high : float
            The high price of the symbol.
        low : float
            The low price of the symbol.
        close : float
            The close price of the symbol.
        volume : float
            The volume of the symbol.
        vwap : Optional[Union[typing_extensions.Annotated[float, Gt(gt=0)]]]
            Volume Weighted Average Price of the symbol.
        adj_close : Optional[Union[float]]
            Adjusted Close Price of the symbol. (provider: fmp)
        unadjusted_volume : Optional[Union[float]]
            Unadjusted volume of the symbol. (provider: fmp)
        change : Optional[Union[float]]
            Change in the price of the symbol from the previous day. (provider: fmp)
        change_percent : Optional[Union[float]]
            Change % in the price of the symbol. (provider: fmp)
        label : Optional[Union[str]]
            Human readable format of the date. (provider: fmp)
        change_over_time : Optional[Union[float]]
            Change % in the price of the symbol over a period of time. (provider: fmp)
        transactions : Optional[Union[typing_extensions.Annotated[int, Gt(gt=0)]]]
            Number of transactions for the symbol in the time period. (provider: polygon)
<<<<<<< HEAD
        Example
        --------

=======

        Example
        -------
>>>>>>> f500231b
        >>> from openbb import obb
        >>> obb.crypto.load(symbol=BTCUSD)
        """  # noqa: E501

        inputs = filter_inputs(
            provider_choices={
                "provider": provider,
            },
            standard_params={
                "symbol": ",".join(symbol) if isinstance(symbol, list) else symbol,
                "start_date": start_date,
                "end_date": end_date,
            },
            extra_params=kwargs,
        )

        return self._run(
            "/crypto/load",
            **inputs,
        )<|MERGE_RESOLUTION|>--- conflicted
+++ resolved
@@ -131,15 +131,9 @@
             Change % in the price of the symbol over a period of time. (provider: fmp)
         transactions : Optional[Union[typing_extensions.Annotated[int, Gt(gt=0)]]]
             Number of transactions for the symbol in the time period. (provider: polygon)
-<<<<<<< HEAD
-        Example
-        --------
-
-=======
 
         Example
         -------
->>>>>>> f500231b
         >>> from openbb import obb
         >>> obb.crypto.load(symbol=BTCUSD)
         """  # noqa: E501
