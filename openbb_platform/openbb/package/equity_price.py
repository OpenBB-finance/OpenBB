### THIS FILE IS AUTO-GENERATED. DO NOT EDIT. ###

import datetime
from typing import List, Literal, Optional, Union

from openbb_core.app.model.custom_parameter import OpenBBCustomParameter
from openbb_core.app.model.obbject import OBBject
from openbb_core.app.static.container import Container
from openbb_core.app.static.utils.decorators import validate
from openbb_core.app.static.utils.filters import filter_inputs
from typing_extensions import Annotated


class ROUTER_equity_price(Container):
    """/equity/price
    historical
    nbbo
    performance
    quote
    """

    def __repr__(self) -> str:
        return self.__doc__ or ""

    @validate
    def historical(
        self,
        symbol: Annotated[
            Union[str, List[str]],
            OpenBBCustomParameter(description="Symbol to get data for."),
        ],
        interval: Annotated[
            Optional[str],
            OpenBBCustomParameter(description="Time interval of the data to return."),
        ] = "1d",
        start_date: Annotated[
            Union[datetime.date, None, str],
            OpenBBCustomParameter(
                description="Start date of the data, in YYYY-MM-DD format."
            ),
        ] = None,
        end_date: Annotated[
            Union[datetime.date, None, str],
            OpenBBCustomParameter(
                description="End date of the data, in YYYY-MM-DD format."
            ),
        ] = None,
<<<<<<< HEAD
        chart: bool = False,
        provider: Optional[
            Literal[
                "alpha_vantage",
                "cboe",
                "fmp",
                "intrinio",
                "polygon",
                "tiingo",
                "tmx",
                "yfinance",
            ]
=======
        provider: Optional[
            Literal["fmp", "intrinio", "polygon", "tiingo", "yfinance"]
>>>>>>> 237defad
        ] = None,
        **kwargs
    ) -> OBBject:
        """Equity Historical price. Load stock data for a specific ticker.

        Parameters
        ----------
        symbol : str
            Symbol to get data for.
        interval : Optional[str]
            Time interval of the data to return.
        start_date : Optional[datetime.date]
            Start date of the data, in YYYY-MM-DD format.
        end_date : Optional[datetime.date]
            End date of the data, in YYYY-MM-DD format.
<<<<<<< HEAD
        chart : bool
            Whether to create a chart or not, by default False.
        provider : Optional[Literal['alpha_vantage', 'cboe', 'fmp', 'intrinio', 'pol...
=======
        provider : Optional[Literal['fmp', 'intrinio', 'polygon', 'tiingo', 'yfinanc...
>>>>>>> 237defad
            The provider to use for the query, by default None.
            If None, the provider specified in defaults is selected or 'alpha_vantage' if there is
            no default.
        adjusted : Optional[bool]
            Output time series is adjusted by historical split and dividend events. (provider: alpha_vantage, polygon);
            Adjust all OHLC data automatically. (provider: yfinance)
        extended_hours : Optional[bool]
            Extended trading hours during pre-market and after-hours.Only available for intraday data. (provider: alpha_vantage)
        month : Optional[str]
            Query a specific month in history (in YYYY-MM format). (provider: alpha_vantage)
        output_size : Optional[Literal['compact', 'full']]
            Compact returns only the latest 100 data points in the intraday time series; full returns trailing 30 days of the most recent intraday data if the month parameter is not specified, or the full intraday data for aspecific month in history if the month parameter is specified. (provider: alpha_vantage)
        limit : Optional[Union[Annotated[int, Ge(ge=0)], int]]
            Number of days to look back (Only for interval 1d). (provider: fmp);
            The number of data entries to return. (provider: polygon)
        start_time : Optional[datetime.time]
            Return intervals starting at the specified time on the `start_date` formatted as 'HH:MM:SS'. (provider: intrinio)
        end_time : Optional[datetime.time]
            Return intervals stopping at the specified time on the `end_date` formatted as 'HH:MM:SS'. (provider: intrinio)
        timezone : str
            Timezone of the data, in the IANA format (Continent/City). (provider: intrinio)
        source : Literal['realtime', 'delayed', 'nasdaq_basic']
            The source of the data. (provider: intrinio)
        sort : Literal['asc', 'desc']
            Sort order of the data. (provider: polygon)
<<<<<<< HEAD
        adjustment : Literal['splits_only', 'splits_and_dividends', 'unadjusted']
            The adjustment factor to apply. Only valid for daily data. (provider: tmx)
=======
        adjusted : bool
            Output time series is adjusted by historical split and dividend events. (provider: polygon);
            Adjust all OHLC data automatically. (provider: yfinance)
>>>>>>> 237defad
        prepost : bool
            Include Pre and Post market data. (provider: yfinance)
        include : bool
            Include Dividends and Stock Splits in results. (provider: yfinance)
        ignore_tz : bool
            When combining from different timezones, ignore that part of datetime. (provider: yfinance)

        Returns
        -------
        OBBject
            results : List[EquityHistorical]
                Serializable results.
<<<<<<< HEAD
            provider : Optional[Literal['alpha_vantage', 'cboe', 'fmp', 'intrinio', 'polygon', 'tiingo', 'tmx', 'yfinance']]
=======
            provider : Optional[Literal['fmp', 'intrinio', 'polygon', 'tiingo', 'yfinance']]
>>>>>>> 237defad
                Provider name.
            warnings : Optional[List[Warning_]]
                List of warnings.
            chart : Optional[Chart]
                Chart object.
            extra: Dict[str, Any]
                Extra info.

        EquityHistorical
        ----------------
        date : datetime
            The date of the data.
        open : float
            The open price.
        high : float
            The high price.
        low : float
            The low price.
        close : float
            The close price.
        volume : Union[float, int]
            The trading volume.
        vwap : Optional[Annotated[float, Gt(gt=0)]]
            Volume Weighted Average Price over the period.
        adj_close : Optional[Union[Annotated[float, Gt(gt=0)], float]]
            The adjusted close price. (provider: alpha_vantage, fmp);
            Adjusted closing price during the period. (provider: intrinio);
            Adjusted closing price during the period. (provider: tiingo)
        dividend_amount : Optional[Annotated[float, Ge(ge=0)]]
            Dividend amount paid for the corresponding date. (provider: alpha_vantage)
        split_coefficient : Optional[Annotated[float, Ge(ge=0)]]
            Split coefficient for the corresponding date. (provider: alpha_vantage)
        calls_volume : Optional[float]
            Number of calls traded during the most recent trading period. Only valid if interval is 1m. (provider: cboe)
        puts_volume : Optional[float]
            Number of puts traded during the most recent trading period. Only valid if interval is 1m. (provider: cboe)
        total_options_volume : Optional[float]
            Total number of options traded during the most recent trading period. Only valid if interval is 1m. (provider: cboe)
        label : Optional[str]
            Human readable format of the date. (provider: fmp)
        unadjusted_volume : Optional[float]
            Unadjusted volume of the symbol. (provider: fmp)
        change : Optional[float]
            Change in the price of the symbol from the previous day. (provider: fmp, intrinio);
            Change in price. (provider: tmx)
        change_percent : Optional[float]
            Change % in the price of the symbol. (provider: fmp);
            Change in price, as a normalized percentage. (provider: tmx)
        change_over_time : Optional[float]
            Change % in the price of the symbol over a period of time. (provider: fmp)
        close_time : Optional[datetime]
            The timestamp that represents the end of the interval span. (provider: intrinio)
        interval : Optional[str]
            The data time frequency. (provider: intrinio)
        average : Optional[float]
            Average trade price of an individual equity during the interval. (provider: intrinio)
        intra_period : Optional[bool]
            If true, the equity price represents an unfinished period (be it day, week, quarter, month, or year), meaning that the close price is the latest price available, not the official close price for the period (provider: intrinio)
        adj_open : Optional[float]
            Adjusted open price during the period. (provider: intrinio, tiingo)
        adj_high : Optional[float]
            Adjusted high price during the period. (provider: intrinio, tiingo)
        adj_low : Optional[float]
            Adjusted low price during the period. (provider: intrinio, tiingo)
        adj_volume : Optional[float]
            Adjusted volume during the period. (provider: intrinio, tiingo)
        factor : Optional[float]
            factor by which to multiply equity prices before this date, in order to calculate historically-adjusted equity prices. (provider: intrinio)
        split_ratio : Optional[float]
            Ratio of the equity split, if a equity split occurred. (provider: intrinio, tiingo)
        dividend : Optional[float]
            Dividend amount, if a dividend was paid. (provider: intrinio, tiingo)
        percent_change : Optional[float]
            Percent change in the price of the symbol from the previous day. (provider: intrinio)
        fifty_two_week_high : Optional[float]
            52 week high price for the symbol. (provider: intrinio)
        fifty_two_week_low : Optional[float]
            52 week low price for the symbol. (provider: intrinio)
        transactions : Optional[Union[Annotated[int, Gt(gt=0)], int]]
            Number of transactions for the symbol in the time period. (provider: polygon);
            Total number of transactions recorded. (provider: tmx)
        transactions_value : Optional[float]
            Nominal value of recorded transactions. (provider: tmx)

        Example
        -------
        >>> from openbb import obb
        >>> obb.equity.price.historical(symbol="AAPL", interval="1d")
        """  # noqa: E501

        return self._run(
            "/equity/price/historical",
            **filter_inputs(
                provider_choices={
                    "provider": provider,
                },
                standard_params={
                    "symbol": ",".join(symbol) if isinstance(symbol, list) else symbol,
                    "interval": interval,
                    "start_date": start_date,
                    "end_date": end_date,
                },
                extra_params=kwargs,
                chart=chart,
            )
        )

    @validate
    def nbbo(
        self,
        symbol: Annotated[
            Union[str, List[str]],
            OpenBBCustomParameter(description="Symbol to get data for."),
        ],
        provider: Optional[Literal["polygon"]] = None,
        **kwargs
    ) -> OBBject:
        """Equity NBBO. Load National Best Bid and Offer for a specific equity.

        Parameters
        ----------
        symbol : str
            Symbol to get data for.
        provider : Optional[Literal['polygon']]
            The provider to use for the query, by default None.
            If None, the provider specified in defaults is selected or 'polygon' if there is
            no default.
        limit : int
            The number of data entries to return. Up to ten million records will be returned. Pagination occurs in groups of 50,000. Remaining limit values will always return 50,000 more records unless it is the last page. High volume tickers will require multiple max requests for a single day's NBBO records. Expect stocks, like SPY, to approach 1GB in size, per day, as a raw CSV. Splitting large requests into chunks is recommended for full-day requests of high-volume symbols. (provider: polygon)
        date : Optional[datetime.date]
            A specific date to get data for. Use bracketed the timestamp parameters to specify exact time ranges. (provider: polygon)
        timestamp_lt : Optional[Union[datetime.datetime, str]]

                    Query by datetime, less than. Either a date with the format YYYY-MM-DD or a TZ-aware timestamp string,
                    YYYY-MM-DDTH:M:S.000000000-04:00". Include all nanoseconds and the 'T' between the day and hour.
                 (provider: polygon)
        timestamp_gt : Optional[Union[datetime.datetime, str]]

                    Query by datetime, greater than. Either a date with the format YYYY-MM-DD or a TZ-aware timestamp string,
                    YYYY-MM-DDTH:M:S.000000000-04:00". Include all nanoseconds and the 'T' between the day and hour.
                 (provider: polygon)
        timestamp_lte : Optional[Union[datetime.datetime, str]]

                    Query by datetime, less than or equal to.
                    Either a date with the format YYYY-MM-DD or a TZ-aware timestamp string,
                    YYYY-MM-DDTH:M:S.000000000-04:00". Include all nanoseconds and the 'T' between the day and hour.
                 (provider: polygon)
        timestamp_gte : Optional[Union[datetime.datetime, str]]

                    Query by datetime, greater than or equal to.
                    Either a date with the format YYYY-MM-DD or a TZ-aware timestamp string,
                    YYYY-MM-DDTH:M:S.000000000-04:00". Include all nanoseconds and the 'T' between the day and hour.
                 (provider: polygon)

        Returns
        -------
        OBBject
            results : List[EquityNBBO]
                Serializable results.
            provider : Optional[Literal['polygon']]
                Provider name.
            warnings : Optional[List[Warning_]]
                List of warnings.
            chart : Optional[Chart]
                Chart object.
            extra: Dict[str, Any]
                Extra info.

        EquityNBBO
        ----------
        ask_exchange : str
            The exchange ID for the ask.
        ask : float
            The last ask price.
        ask_size : int

                The ask size. This represents the number of round lot orders at the given ask price.
                The normal round lot size is 100 shares.
                An ask size of 2 means there are 200 shares available to purchase at the given ask price.

        bid_size : int
            The bid size in round lots.
        bid : float
            The last bid price.
        bid_exchange : str
            The exchange ID for the bid.
        tape : Optional[str]
            The exchange tape. (provider: polygon)
        conditions : Optional[Union[str, List[int], List[str]]]
            A list of condition codes. (provider: polygon)
        indicators : Optional[List]
            A list of indicator codes. (provider: polygon)
        sequence_num : Optional[int]

                    The sequence number represents the sequence in which message events happened.
                    These are increasing and unique per ticker symbol, but will not always be sequential
                    (e.g., 1, 2, 6, 9, 10, 11)
                 (provider: polygon)
        participant_timestamp : Optional[datetime]

                    The nanosecond accuracy Participant/Exchange Unix Timestamp.
                    This is the timestamp of when the quote was actually generated at the exchange.
                 (provider: polygon)
        sip_timestamp : Optional[datetime]

                    The nanosecond accuracy SIP Unix Timestamp.
                    This is the timestamp of when the SIP received this quote from the exchange which produced it.
                 (provider: polygon)
        trf_timestamp : Optional[datetime]

                    The nanosecond accuracy TRF (Trade Reporting Facility) Unix Timestamp.
                    This is the timestamp of when the trade reporting facility received this quote.
                 (provider: polygon)

        Example
        -------
        >>> from openbb import obb
        >>> obb.equity.price.nbbo(symbol="AAPL")
        """  # noqa: E501

        return self._run(
            "/equity/price/nbbo",
            **filter_inputs(
                provider_choices={
                    "provider": provider,
                },
                standard_params={
                    "symbol": ",".join(symbol) if isinstance(symbol, list) else symbol,
                },
                extra_params=kwargs,
            )
        )

    @validate
    def performance(
        self,
        symbol: Annotated[
            Union[str, List[str]],
            OpenBBCustomParameter(description="Symbol to get data for."),
        ],
        provider: Optional[Literal["fmp"]] = None,
        **kwargs
    ) -> OBBject:
        """Price performance as a return, over different periods.

        Parameters
        ----------
        symbol : str
            Symbol to get data for.
        provider : Optional[Literal['fmp']]
            The provider to use for the query, by default None.
            If None, the provider specified in defaults is selected or 'fmp' if there is
            no default.

        Returns
        -------
        OBBject
            results : List[PricePerformance]
                Serializable results.
            provider : Optional[Literal['fmp']]
                Provider name.
            warnings : Optional[List[Warning_]]
                List of warnings.
            chart : Optional[Chart]
                Chart object.
            extra: Dict[str, Any]
                Extra info.

        PricePerformance
        ----------------
        one_day : Optional[float]
            One-day return.
        wtd : Optional[float]
            Week to date return.
        one_week : Optional[float]
            One-week return.
        mtd : Optional[float]
            Month to date return.
        one_month : Optional[float]
            One-month return.
        qtd : Optional[float]
            Quarter to date return.
        three_month : Optional[float]
            Three-month return.
        six_month : Optional[float]
            Six-month return.
        ytd : Optional[float]
            Year to date return.
        one_year : Optional[float]
            One-year return.
        three_year : Optional[float]
            Three-year return.
        five_year : Optional[float]
            Five-year return.
        ten_year : Optional[float]
            Ten-year return.
        max : Optional[float]
            Return from the beginning of the time series.
        symbol : Optional[str]
            The ticker symbol. (provider: fmp)

        Example
        -------
        >>> from openbb import obb
        >>> obb.equity.price.performance(symbol="AAPL")
        """  # noqa: E501

        return self._run(
            "/equity/price/performance",
            **filter_inputs(
                provider_choices={
                    "provider": provider,
                },
                standard_params={
                    "symbol": ",".join(symbol) if isinstance(symbol, list) else symbol,
                },
                extra_params=kwargs,
            )
        )

    @validate
    def quote(
        self,
        symbol: Annotated[
            Union[str, List[str]],
            OpenBBCustomParameter(
                description="Symbol to get data for. This endpoint will accept multiple symbols separated by commas."
            ),
        ],
        provider: Optional[Literal["fmp", "intrinio", "tmx"]] = None,
        **kwargs
    ) -> OBBject:
        """Equity Quote. Load stock data for a specific ticker.

        Parameters
        ----------
        symbol : str
            Symbol to get data for. This endpoint will accept multiple symbols separated by commas.
        provider : Optional[Literal['fmp', 'intrinio', 'tmx']]
            The provider to use for the query, by default None.
            If None, the provider specified in defaults is selected or 'fmp' if there is
            no default.
        source : Literal['iex', 'bats', 'bats_delayed', 'utp_delayed', 'cta_a_delayed', 'cta_b_delayed', 'intrinio_mx', 'intrinio_mx_plus', 'delayed_sip']
            Source of the data. (provider: intrinio)

        Returns
        -------
        OBBject
            results : List[EquityQuote]
                Serializable results.
            provider : Optional[Literal['fmp', 'intrinio', 'tmx']]
                Provider name.
            warnings : Optional[List[Warning_]]
                List of warnings.
            chart : Optional[Chart]
                Chart object.
            extra: Dict[str, Any]
                Extra info.

        EquityQuote
        -----------
        symbol : str
            Symbol representing the entity requested in the data.
        asset_type : Optional[str]
            Type of asset - i.e, stock, ETF, etc.
        name : Optional[str]
            Name of the company or asset.
        exchange : Optional[str]
            The name or symbol of the venue where the data is from.
        bid : Optional[float]
            Price of the top bid order.
        bid_size : Optional[int]
            This represents the number of round lot orders at the given price. The normal round lot size is 100 shares. A size of 2 means there are 200 shares available at the given price.
        bid_exchange : Optional[str]
            The specific trading venue where the purchase order was placed.
        ask : Optional[float]
            Price of the top ask order.
        ask_size : Optional[int]
            This represents the number of round lot orders at the given price. The normal round lot size is 100 shares. A size of 2 means there are 200 shares available at the given price.
        ask_exchange : Optional[str]
            The specific trading venue where the sale order was placed.
        quote_conditions : Optional[Union[str, int, List[str], List[int]]]
            Conditions or condition codes applicable to the quote.
        quote_indicators : Optional[Union[str, int, List[str], List[int]]]
            Indicators or indicator codes applicable to the participant quote related to the price bands for the issue, or the affect the quote has on the NBBO.
        sales_conditions : Optional[Union[str, int, List[str], List[int]]]
            Conditions or condition codes applicable to the sale.
        sequence_number : Optional[int]
            The sequence number represents the sequence in which message events happened. These are increasing and unique per ticker symbol, but will not always be sequential (e.g., 1, 2, 6, 9, 10, 11).
        market_center : Optional[str]
            The ID of the UTP participant that originated the message.
        participant_timestamp : Optional[datetime]
            Timestamp for when the quote was generated by the exchange.
        trf_timestamp : Optional[datetime]
            Timestamp for when the TRF (Trade Reporting Facility) received the message.
        sip_timestamp : Optional[datetime]
            Timestamp for when the SIP (Security Information Processor) received the message from the exchange.
        last_price : Optional[float]
            Price of the last trade.
        last_tick : Optional[str]
            Whether the last sale was an up or down tick.
        last_size : Optional[int]
            Size of the last trade.
        last_timestamp : Optional[datetime]
            Date and Time when the last price was recorded.
        open : Optional[float]
            The open price.
        high : Optional[float]
            The high price.
        low : Optional[float]
            The low price.
        close : Optional[float]
            The close price.
        volume : Optional[Union[int, float]]
            The trading volume.
        exchange_volume : Optional[Union[int, float]]
            Volume of shares exchanged during the trading day on the specific exchange.
        prev_close : Optional[float]

        change : Optional[float]
            Change in price from previous close.
        change_percent : Optional[float]
            Change in price as a normalized percentage.
        year_high : Optional[float]
            The one year high (52W High).
        year_low : Optional[float]
            The one year low (52W Low).
        price_avg50 : Optional[float]
            50 day moving average price. (provider: fmp)
        price_avg200 : Optional[float]
            200 day moving average price. (provider: fmp)
        avg_volume : Optional[int]
            Average volume over the last 10 trading days. (provider: fmp)
        market_cap : Optional[Union[float, int]]
            Market cap of the company. (provider: fmp);
            Market capitalization. (provider: tmx)
        shares_outstanding : Optional[int]
            Number of shares outstanding. (provider: fmp, tmx)
        eps : Optional[Union[float, str]]
            Earnings per share. (provider: fmp, tmx)
        pe : Optional[Union[float, str]]
            Price earnings ratio. (provider: fmp, tmx)
        earnings_announcement : Optional[Union[datetime, str]]
            Upcoming earnings announcement date. (provider: fmp)
        is_darkpool : Optional[bool]
            Whether or not the current trade is from a darkpool. (provider: intrinio)
        source : Optional[str]
            Source of the Intrinio data. (provider: intrinio)
        updated_on : Optional[datetime]
            Date and Time when the data was last updated. (provider: intrinio)
        security : Optional[openbb_intrinio.utils.references.IntrinioSecurity]
            Security details related to the quote. (provider: intrinio)
        security_type : Optional[str]
            The issuance type of the asset. (provider: tmx)
        sector : Optional[str]
            The sector of the asset. (provider: tmx)
        industry_category : Optional[str]
            The industry category of the asset. (provider: tmx)
        industry_group : Optional[str]
            The industry group of the asset. (provider: tmx)
        vwap : Optional[float]
            Volume Weighted Average Price over the period. (provider: tmx)
        ma_21 : Optional[float]
            Twenty-one day moving average. (provider: tmx)
        ma_50 : Optional[float]
            Fifty day moving average. (provider: tmx)
        ma_200 : Optional[float]
            Two-hundred day moving average. (provider: tmx)
        volume_avg_10d : Optional[int]
            Ten day average volume. (provider: tmx)
        volume_avg_30d : Optional[int]
            Thirty day average volume. (provider: tmx)
        volume_avg_50d : Optional[int]
            Fifty day average volume. (provider: tmx)
        market_cap_all_classes : Optional[int]
            Market capitalization of all share classes. (provider: tmx)
        div_amount : Optional[float]
            The most recent dividend amount. (provider: tmx)
        div_currency : Optional[str]
            The currency the dividend is paid in. (provider: tmx)
        div_yield : Optional[float]
            The dividend yield as a normalized percentage. (provider: tmx)
        div_freq : Optional[str]
            The frequency of dividend payments. (provider: tmx)
        div_ex_date : Optional[date]
            The ex-dividend date. (provider: tmx)
        div_pay_date : Optional[date]
            The next dividend ayment date. (provider: tmx)
        div_growth_3y : Optional[Union[str, float]]
            The three year dividend growth as a normalized percentage. (provider: tmx)
        div_growth_5y : Optional[Union[str, float]]
            The five year dividend growth as a normalized percentage. (provider: tmx)
        debt_to_equity : Optional[Union[str, float]]
            The debt to equity ratio. (provider: tmx)
        price_to_book : Optional[Union[str, float]]
            The price to book ratio. (provider: tmx)
        price_to_cf : Optional[Union[str, float]]
            The price to cash flow ratio. (provider: tmx)
        return_on_equity : Optional[Union[str, float]]
            The return on equity, as a normalized percentage. (provider: tmx)
        return_on_assets : Optional[Union[str, float]]
            The return on assets, as a normalized percentage. (provider: tmx)
        beta : Optional[Union[str, float]]
            The beta relative to the TSX Composite. (provider: tmx)
        alpha : Optional[Union[str, float]]
            The alpha relative to the TSX Composite. (provider: tmx)
        shares_escrow : Optional[int]
            The number of shares held in escrow. (provider: tmx)
        shares_total : Optional[int]
            The total number of shares outstanding from all classes. (provider: tmx)

        Example
        -------
        >>> from openbb import obb
        >>> obb.equity.price.quote(symbol="AAPL")
        """  # noqa: E501

        return self._run(
            "/equity/price/quote",
            **filter_inputs(
                provider_choices={
                    "provider": provider,
                },
                standard_params={
                    "symbol": ",".join(symbol) if isinstance(symbol, list) else symbol,
                },
                extra_params=kwargs,
            )
        )<|MERGE_RESOLUTION|>--- conflicted
+++ resolved
@@ -45,23 +45,8 @@
                 description="End date of the data, in YYYY-MM-DD format."
             ),
         ] = None,
-<<<<<<< HEAD
-        chart: bool = False,
-        provider: Optional[
-            Literal[
-                "alpha_vantage",
-                "cboe",
-                "fmp",
-                "intrinio",
-                "polygon",
-                "tiingo",
-                "tmx",
-                "yfinance",
-            ]
-=======
         provider: Optional[
             Literal["fmp", "intrinio", "polygon", "tiingo", "yfinance"]
->>>>>>> 237defad
         ] = None,
         **kwargs
     ) -> OBBject:
@@ -77,13 +62,7 @@
             Start date of the data, in YYYY-MM-DD format.
         end_date : Optional[datetime.date]
             End date of the data, in YYYY-MM-DD format.
-<<<<<<< HEAD
-        chart : bool
-            Whether to create a chart or not, by default False.
-        provider : Optional[Literal['alpha_vantage', 'cboe', 'fmp', 'intrinio', 'pol...
-=======
         provider : Optional[Literal['fmp', 'intrinio', 'polygon', 'tiingo', 'yfinanc...
->>>>>>> 237defad
             The provider to use for the query, by default None.
             If None, the provider specified in defaults is selected or 'alpha_vantage' if there is
             no default.
@@ -109,14 +88,9 @@
             The source of the data. (provider: intrinio)
         sort : Literal['asc', 'desc']
             Sort order of the data. (provider: polygon)
-<<<<<<< HEAD
-        adjustment : Literal['splits_only', 'splits_and_dividends', 'unadjusted']
-            The adjustment factor to apply. Only valid for daily data. (provider: tmx)
-=======
         adjusted : bool
             Output time series is adjusted by historical split and dividend events. (provider: polygon);
             Adjust all OHLC data automatically. (provider: yfinance)
->>>>>>> 237defad
         prepost : bool
             Include Pre and Post market data. (provider: yfinance)
         include : bool
@@ -129,11 +103,7 @@
         OBBject
             results : List[EquityHistorical]
                 Serializable results.
-<<<<<<< HEAD
-            provider : Optional[Literal['alpha_vantage', 'cboe', 'fmp', 'intrinio', 'polygon', 'tiingo', 'tmx', 'yfinance']]
-=======
             provider : Optional[Literal['fmp', 'intrinio', 'polygon', 'tiingo', 'yfinance']]
->>>>>>> 237defad
                 Provider name.
             warnings : Optional[List[Warning_]]
                 List of warnings.
