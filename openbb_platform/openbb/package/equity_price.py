--- conflicted
+++ resolved
@@ -175,7 +175,6 @@
                 extra_params=kwargs,
                 info={
                     "symbol": {
-<<<<<<< HEAD
                         "fmp": {"multiple_items_allowed": True, "choices": None},
                         "intrinio": {
                             "multiple_items_allowed": False,
@@ -226,13 +225,6 @@
                             ],
                         },
                     },
-=======
-                        "fmp": {"multiple_items_allowed": True},
-                        "polygon": {"multiple_items_allowed": True},
-                        "tiingo": {"multiple_items_allowed": True},
-                        "yfinance": {"multiple_items_allowed": True},
-                    }
->>>>>>> eaeadbce
                 },
             )
         )
