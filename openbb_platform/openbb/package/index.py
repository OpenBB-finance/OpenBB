### THIS FILE IS AUTO-GENERATED. DO NOT EDIT. ###

import datetime
from typing import List, Literal, Optional, Union

from openbb_core.app.model.custom_parameter import OpenBBCustomParameter
from openbb_core.app.model.obbject import OBBject
from openbb_core.app.static.container import Container
from openbb_core.app.static.utils.decorators import validate
from openbb_core.app.static.utils.filters import filter_inputs
from typing_extensions import Annotated


class ROUTER_index(Container):
    """/index
    available
    constituents
    european
    european_constituents
    market
<<<<<<< HEAD
    search
    sectors
    snapshots
    sp500_multiples
=======
    /price
>>>>>>> 237defad
    """

    def __repr__(self) -> str:
        return self.__doc__ or ""

    @validate
    def available(
<<<<<<< HEAD
        self,
        provider: Optional[Literal["cboe", "fmp", "tmx", "yfinance"]] = None,
        **kwargs
=======
        self, provider: Optional[Literal["fmp", "yfinance"]] = None, **kwargs
>>>>>>> 237defad
    ) -> OBBject:
        """Available Indices. Available indices for a given provider.

        Parameters
        ----------
<<<<<<< HEAD
        provider : Optional[Literal['cboe', 'fmp', 'tmx', 'yfinance']]
=======
        provider : Optional[Literal['fmp', 'yfinance']]
>>>>>>> 237defad
            The provider to use for the query, by default None.
            If None, the provider specified in defaults is selected or 'cboe' if there is
            no default.
        europe : bool
            Filter for European indices. False for US indices. (provider: cboe)
        use_cache : bool
            Whether to use a cached request. Index data is from a single JSON file, updated each day after close. It is cached for one day. To bypass, set to False. (provider: tmx)

        Returns
        -------
        OBBject
            results : List[AvailableIndices]
                Serializable results.
<<<<<<< HEAD
            provider : Optional[Literal['cboe', 'fmp', 'tmx', 'yfinance']]
=======
            provider : Optional[Literal['fmp', 'yfinance']]
>>>>>>> 237defad
                Provider name.
            warnings : Optional[List[Warning_]]
                List of warnings.
            chart : Optional[Chart]
                Chart object.
            extra: Dict[str, Any]
                Extra info.

        AvailableIndices
        ----------------
        name : Optional[str]
            Name of the index.
        currency : Optional[str]
            Currency the index is traded in.
        isin : Optional[str]
            ISIN code for the index. Valid only for European indices. (provider: cboe)
        region : Optional[str]
            Region for the index. Valid only for European indices (provider: cboe)
        symbol : Optional[str]
            Symbol for the index. (provider: cboe, tmx, yfinance)
        description : Optional[str]
            Description for the index. Valid only for US indices. (provider: cboe)
        data_delay : Optional[int]
            Data delay for the index. Valid only for US indices. (provider: cboe)
        open_time : Optional[datetime.time]
            Opening time for the index. Valid only for US indices. (provider: cboe)
        close_time : Optional[datetime.time]
            Closing time for the index. Valid only for US indices. (provider: cboe)
        time_zone : Optional[str]
            Time zone for the index. Valid only for US indices. (provider: cboe)
        tick_days : Optional[str]
            The trading days for the index. Valid only for US indices. (provider: cboe)
        tick_frequency : Optional[str]
            The frequency of the index ticks. Valid only for US indices. (provider: cboe)
        tick_period : Optional[str]
            The period of the index ticks. Valid only for US indices. (provider: cboe)
        stock_exchange : Optional[str]
            Stock exchange where the index is listed. (provider: fmp)
        exchange_short_name : Optional[str]
            Short name of the stock exchange where the index is listed. (provider: fmp)
        code : Optional[str]
            ID code for keying the index in the OpenBB Terminal. (provider: yfinance)
<<<<<<< HEAD
=======
        symbol : Optional[str]
            Symbol for the index. (provider: yfinance)
>>>>>>> 237defad

        Example
        -------
        >>> from openbb import obb
        >>> obb.index.available()
        """  # noqa: E501

        return self._run(
            "/index/available",
            **filter_inputs(
                provider_choices={
                    "provider": provider,
                },
                standard_params={},
                extra_params=kwargs,
            )
        )

    @validate
    def constituents(
        self,
        symbol: Annotated[
            Union[str, List[str]],
            OpenBBCustomParameter(description="Symbol to get data for."),
        ],
        provider: Optional[Literal["fmp", "tmx"]] = None,
        **kwargs
    ) -> OBBject:
        """Index Constituents. Constituents of an index.

        Parameters
        ----------
        symbol : str
            Symbol to get data for.
        provider : Optional[Literal['fmp', 'tmx']]
            The provider to use for the query, by default None.
            If None, the provider specified in defaults is selected or 'fmp' if there is
            no default.
        use_cache : bool
            Whether to use a cached request. Index data is from a single JSON file, updated each day after close. It is cached for one day. To bypass, set to False. (provider: tmx)

        Returns
        -------
        OBBject
            results : List[IndexConstituents]
                Serializable results.
            provider : Optional[Literal['fmp', 'tmx']]
                Provider name.
            warnings : Optional[List[Warning_]]
                List of warnings.
            chart : Optional[Chart]
                Chart object.
            extra: Dict[str, Any]
                Extra info.

        IndexConstituents
        -----------------
        symbol : str
            Symbol representing the entity requested in the data.
        name : Optional[str]
            Name of the constituent company in the index.
        sector : Optional[str]
            Sector the constituent company in the index belongs to.
        weight : Optional[float]
            The weight of the asset in the index, as a normalized percentage.
        sub_sector : Optional[str]
            Sub-sector the constituent company in the index belongs to. (provider: fmp)
        headquarter : Optional[str]
            Location of the headquarter of the constituent company in the index. (provider: fmp)
        date_first_added : Optional[Union[str, date]]
            Date the constituent company was added to the index. (provider: fmp)
        cik : Optional[int]
            Central Index Key (CIK) for the requested entity. (provider: fmp)
        founded : Optional[Union[str, date]]
            Founding year of the constituent company in the index. (provider: fmp)
        market_value : Optional[float]
            The quoted market value of the asset. (provider: tmx)

        Example
        -------
        >>> from openbb import obb
        >>> obb.index.constituents(symbol="SPX")
        """  # noqa: E501

        return self._run(
            "/index/constituents",
            **filter_inputs(
                provider_choices={
                    "provider": provider,
                },
                standard_params={
                    "symbol": ",".join(symbol) if isinstance(symbol, list) else symbol,
                },
                extra_params=kwargs,
            )
        )

    @validate
    def european(
        self,
        symbol: Annotated[
            Union[str, List[str]],
            OpenBBCustomParameter(description="Symbol to get data for."),
        ],
        start_date: Annotated[
            Union[datetime.date, None, str],
            OpenBBCustomParameter(
                description="Start date of the data, in YYYY-MM-DD format."
            ),
        ] = None,
        end_date: Annotated[
            Union[datetime.date, None, str],
            OpenBBCustomParameter(
                description="End date of the data, in YYYY-MM-DD format."
            ),
        ] = None,
        provider: Optional[Literal["cboe"]] = None,
        **kwargs
    ) -> OBBject:
        """Historical European Indices.

        Parameters
        ----------
        symbol : str
            Symbol to get data for.
        start_date : Optional[datetime.date]
            Start date of the data, in YYYY-MM-DD format.
        end_date : Optional[datetime.date]
            End date of the data, in YYYY-MM-DD format.
        provider : Optional[Literal['cboe']]
            The provider to use for the query, by default None.
            If None, the provider specified in defaults is selected or 'cboe' if there is
            no default.
        interval : Literal['1d', '1m']
            Data granularity. (provider: cboe)

        Returns
        -------
        OBBject
            results : List[EuropeanIndices]
                Serializable results.
            provider : Optional[Literal['cboe']]
                Provider name.
            warnings : Optional[List[Warning_]]
                List of warnings.
            chart : Optional[Chart]
                Chart object.
            extra: Dict[str, Any]
                Extra info.

        EuropeanIndices
        ---------------
        date : datetime
            The date of the data.
        close : float
            The close price.
        open : Optional[float]
            Opening price for the interval. Only valid when interval is 1m. (provider: cboe)
        high : Optional[float]
            High price for the interval. Only valid when interval is 1m. (provider: cboe)
        low : Optional[float]
            Low price for the interval. Only valid when interval is 1m. (provider: cboe)
        utc_datetime : Optional[datetime]
            UTC datetime. Only valid when interval is 1m. (provider: cboe)

        Example
        -------
        >>> from openbb import obb
        >>> obb.index.european(symbol="BUKBUS")
        """  # noqa: E501

        return self._run(
            "/index/european",
            **filter_inputs(
                provider_choices={
                    "provider": provider,
                },
                standard_params={
                    "symbol": ",".join(symbol) if isinstance(symbol, list) else symbol,
                    "start_date": start_date,
                    "end_date": end_date,
                },
                extra_params=kwargs,
            )
        )

    @validate
    def european_constituents(
        self,
        symbol: Annotated[
            Union[str, List[str]],
            OpenBBCustomParameter(description="Symbol to get data for."),
        ],
        provider: Optional[Literal["cboe"]] = None,
        **kwargs
    ) -> OBBject:
        """European Index Constituents. Constituents of select european indices.

        Parameters
        ----------
        symbol : str
            Symbol to get data for.
        provider : Optional[Literal['cboe']]
            The provider to use for the query, by default None.
            If None, the provider specified in defaults is selected or 'cboe' if there is
            no default.

        Returns
        -------
        OBBject
            results : List[EuropeanIndexConstituents]
                Serializable results.
            provider : Optional[Literal['cboe']]
                Provider name.
            warnings : Optional[List[Warning_]]
                List of warnings.
            chart : Optional[Chart]
                Chart object.
            extra: Dict[str, Any]
                Extra info.

        EuropeanIndexConstituents
        -------------------------
        symbol : str
            Symbol representing the entity requested in the data. The symbol is the constituent company in the index.
        price : float
            Current price of the constituent company in the index.
        open : float
            The open price.
        high : float
            The high price.
        low : float
            The low price.
        close : float
            The close price.
        volume : float
            The trading volume.
        prev_close : Optional[float]
            Previous closing  price. (provider: cboe)
        change : Optional[float]
            Change in price. (provider: cboe)
        change_percent : Optional[float]
            Change in price as a percentage. (provider: cboe)
        tick : Optional[str]
            Whether the last sale was an up or down tick. (provider: cboe)
        last_trade_timestamp : Optional[datetime]
            Last trade timestamp for the symbol. (provider: cboe)
        exchange_id : Optional[int]
            The Exchange ID number. (provider: cboe)
        seqno : Optional[int]
            Sequence number of the last trade on the tape. (provider: cboe)
        asset_type : Optional[str]
            Type of asset. (provider: cboe)

        Example
        -------
        >>> from openbb import obb
        >>> obb.index.european_constituents(symbol="BUKBUS")
        """  # noqa: E501

        return self._run(
            "/index/european_constituents",
            **filter_inputs(
                provider_choices={
                    "provider": provider,
                },
                standard_params={
                    "symbol": ",".join(symbol) if isinstance(symbol, list) else symbol,
                },
                extra_params=kwargs,
            )
        )

    @validate
    def market(
        self,
        symbol: Annotated[
            Union[str, List[str]],
            OpenBBCustomParameter(description="Symbol to get data for."),
        ],
        start_date: Annotated[
            Union[datetime.date, None, str],
            OpenBBCustomParameter(
                description="Start date of the data, in YYYY-MM-DD format."
            ),
        ] = None,
        end_date: Annotated[
            Union[datetime.date, None, str],
            OpenBBCustomParameter(
                description="End date of the data, in YYYY-MM-DD format."
            ),
        ] = None,
<<<<<<< HEAD
        provider: Optional[
            Literal["cboe", "fmp", "intrinio", "polygon", "yfinance"]
        ] = None,
=======
        provider: Optional[Literal["fmp", "intrinio", "polygon", "yfinance"]] = None,
>>>>>>> 237defad
        **kwargs
    ) -> OBBject:
        """Historical Market Indices.

        Parameters
        ----------
        symbol : str
            Symbol to get data for.
        start_date : Optional[datetime.date]
            Start date of the data, in YYYY-MM-DD format.
        end_date : Optional[datetime.date]
            End date of the data, in YYYY-MM-DD format.
<<<<<<< HEAD
        provider : Optional[Literal['cboe', 'fmp', 'intrinio', 'polygon', 'yfinance'...
=======
        provider : Optional[Literal['fmp', 'intrinio', 'polygon', 'yfinance']]
>>>>>>> 237defad
            The provider to use for the query, by default None.
            If None, the provider specified in defaults is selected or 'cboe' if there is
            no default.
        interval : Optional[Union[Literal['1d', '1m'], Literal['1min', '5min', '15min', '30min', '1hour', '4hour', '1day'], Literal['1m', '2m', '5m', '15m', '30m', '60m', '90m', '1h', '1d', '5d', '1wk', '1mo', '3mo']]]
            Use interval, 1m, for intraday prices during the most recent trading period. (provider: cboe);
            Data granularity. (provider: fmp);
            Data granularity. (provider: yfinance)
        timeseries : Optional[Annotated[int, Ge(ge=0)]]
            Number of days to look back. (provider: fmp)
<<<<<<< HEAD
=======
        interval : Optional[Union[Literal['1min', '5min', '15min', '30min', '1hour', '4hour', '1day'], Literal['1m', '2m', '5m', '15m', '30m', '60m', '90m', '1h', '1d', '5d', '1wk', '1mo', '3mo']]]
            Data granularity. (provider: fmp, yfinance)
>>>>>>> 237defad
        sort : Literal['asc', 'desc']
            Sort the data in ascending or descending order. (provider: fmp);
            Sort order. (provider: intrinio);
            Sort order of the data. (provider: polygon)
        tag : Optional[str]
            Index tag. (provider: intrinio)
        type : Optional[str]
            Index type. (provider: intrinio)
        limit : int
            The number of data entries to return. (provider: intrinio, polygon)
        timespan : Literal['minute', 'hour', 'day', 'week', 'month', 'quarter', 'year']
            Timespan of the data. (provider: polygon)
        adjusted : bool
            Whether the data is adjusted. (provider: polygon)
        multiplier : int
            Multiplier of the timespan. (provider: polygon)
        period : Optional[Literal['1d', '5d', '1mo', '3mo', '6mo', '1y', '2y', '5y', '10y', 'ytd', 'max']]
            Time period of the data to return. (provider: yfinance)
        prepost : bool
            Include Pre and Post market data. (provider: yfinance)
        rounding : bool
            Round prices to two decimals? (provider: yfinance)

        Returns
        -------
        OBBject
            results : List[MarketIndices]
                Serializable results.
<<<<<<< HEAD
            provider : Optional[Literal['cboe', 'fmp', 'intrinio', 'polygon', 'yfinance']]
=======
            provider : Optional[Literal['fmp', 'intrinio', 'polygon', 'yfinance']]
>>>>>>> 237defad
                Provider name.
            warnings : Optional[List[Warning_]]
                List of warnings.
            chart : Optional[Chart]
                Chart object.
            extra: Dict[str, Any]
                Extra info.

        MarketIndices
        -------------
        date : datetime
            The date of the data.
        open : Optional[Annotated[float, Strict(strict=True)]]
            The open price.
        high : Optional[Annotated[float, Strict(strict=True)]]
            The high price.
        low : Optional[Annotated[float, Strict(strict=True)]]
            The low price.
        close : Optional[Annotated[float, Strict(strict=True)]]
            The close price.
        volume : Optional[int]
            The trading volume.
        calls_volume : Optional[float]
            Number of calls traded during the most recent trading period. Only valid if interval is 1m. (provider: cboe)
        puts_volume : Optional[float]
            Number of puts traded during the most recent trading period. Only valid if interval is 1m. (provider: cboe)
        total_options_volume : Optional[float]
            Total number of options traded during the most recent trading period. Only valid if interval is 1m. (provider: cboe)
        adj_close : Optional[float]
            The adjusted close price. (provider: fmp)
        unadjusted_volume : Optional[float]
            Unadjusted volume of the symbol. (provider: fmp)
        change : Optional[float]
            Change in the price of the symbol from the previous day. (provider: fmp)
        change_percent : Optional[float]
            Change % in the price of the symbol. (provider: fmp)
        label : Optional[str]
            Human readable format of the date. (provider: fmp)
        change_over_time : Optional[float]
            Change % in the price of the symbol over a period of time. (provider: fmp)
        transactions : Optional[Annotated[int, Gt(gt=0)]]
            Number of transactions for the symbol in the time period. (provider: polygon)

        Example
        -------
        >>> from openbb import obb
        >>> obb.index.market(symbol="SPX")
        """  # noqa: E501

        from warnings import warn, simplefilter

        simplefilter("always", DeprecationWarning)
        warn(
            "This endpoint will be deprecated in the future releases. Use '/index/price/historical' instead.",
            category=DeprecationWarning,
            stacklevel=2,
        )

        return self._run(
            "/index/market",
            **filter_inputs(
                provider_choices={
                    "provider": provider,
                },
                standard_params={
                    "symbol": ",".join(symbol) if isinstance(symbol, list) else symbol,
                    "start_date": start_date,
                    "end_date": end_date,
                },
                extra_params=kwargs,
            )
        )

<<<<<<< HEAD
    @validate
    def search(
        self,
        query: Annotated[str, OpenBBCustomParameter(description="Search query.")] = "",
        is_symbol: Annotated[
            bool,
            OpenBBCustomParameter(description="Whether to search by ticker symbol."),
        ] = False,
        provider: Optional[Literal["cboe"]] = None,
        **kwargs
    ) -> OBBject:
        """Index Search. Search for indices.

        Parameters
        ----------
        query : str
            Search query.
        is_symbol : bool
            Whether to search by ticker symbol.
        provider : Optional[Literal['cboe']]
            The provider to use for the query, by default None.
            If None, the provider specified in defaults is selected or 'cboe' if there is
            no default.
        europe : bool
            Filter for European indices. False for US indices. (provider: cboe)

        Returns
        -------
        OBBject
            results : List[IndexSearch]
                Serializable results.
            provider : Optional[Literal['cboe']]
                Provider name.
            warnings : Optional[List[Warning_]]
                List of warnings.
            chart : Optional[Chart]
                Chart object.
            extra: Dict[str, Any]
                Extra info.

        IndexSearch
        -----------
        symbol : str
            Symbol representing the entity requested in the data.
        name : str
            Name of the index.
        isin : Optional[str]
            ISIN code for the index. Valid only for European indices. (provider: cboe)
        region : Optional[str]
            Region for the index. Valid only for European indices (provider: cboe)
        description : Optional[str]
            Description for the index. (provider: cboe)
        data_delay : Optional[int]
            Data delay for the index. Valid only for US indices. (provider: cboe)
        currency : Optional[str]
            Currency for the index. (provider: cboe)
        time_zone : Optional[str]
            Time zone for the index. Valid only for US indices. (provider: cboe)
        open_time : Optional[datetime.time]
            Opening time for the index. Valid only for US indices. (provider: cboe)
        close_time : Optional[datetime.time]
            Closing time for the index. Valid only for US indices. (provider: cboe)
        tick_days : Optional[str]
            The trading days for the index. Valid only for US indices. (provider: cboe)
        tick_frequency : Optional[str]
            Tick frequency for the index. Valid only for US indices. (provider: cboe)
        tick_period : Optional[str]
            Tick period for the index. Valid only for US indices. (provider: cboe)

        Example
        -------
        >>> from openbb import obb
        >>> obb.index.search()
        """  # noqa: E501

        return self._run(
            "/index/search",
            **filter_inputs(
                provider_choices={
                    "provider": provider,
                },
                standard_params={
                    "query": query,
                    "is_symbol": is_symbol,
                },
                extra_params=kwargs,
            )
        )

    @validate
    def sectors(
        self,
        symbol: Annotated[
            Union[str, List[str]],
            OpenBBCustomParameter(description="Symbol to get data for."),
        ],
        provider: Optional[Literal["tmx"]] = None,
        **kwargs
    ) -> OBBject:
        """Index Sectors. Sector weighting of an index.

        Parameters
        ----------
        symbol : str
            Symbol to get data for.
        provider : Optional[Literal['tmx']]
            The provider to use for the query, by default None.
            If None, the provider specified in defaults is selected or 'tmx' if there is
            no default.
        use_cache : bool
            Whether to use a cached request. All Index data comes from a single JSON file that is updated daily. To bypass, set to False. If True, the data will be cached for 1 day. (provider: tmx)

        Returns
        -------
        OBBject
            results : List[IndexSectors]
                Serializable results.
            provider : Optional[Literal['tmx']]
                Provider name.
            warnings : Optional[List[Warning_]]
                List of warnings.
            chart : Optional[Chart]
                Chart object.
            extra: Dict[str, Any]
                Extra info.

        IndexSectors
        ------------
        sector : str
            The sector name.
        weight : float
            The weight of the sector in the index.

        Example
        -------
        >>> from openbb import obb
        >>> obb.index.sectors(symbol="SPX")
        """  # noqa: E501

        return self._run(
            "/index/sectors",
            **filter_inputs(
                provider_choices={
                    "provider": provider,
                },
                standard_params={
                    "symbol": ",".join(symbol) if isinstance(symbol, list) else symbol,
                },
                extra_params=kwargs,
            )
        )

    @validate
    def snapshots(
        self,
        region: Annotated[
            str,
            OpenBBCustomParameter(
                description="The region of focus for the data - i.e., us, eu."
            ),
        ] = "us",
        provider: Optional[Literal["cboe", "tmx"]] = None,
        **kwargs
    ) -> OBBject:
        """Index Snapshots. Current levels for all indices from a provider.

        Parameters
        ----------
        region : str
            The region of focus for the data - i.e., us, eu.
        provider : Optional[Literal['cboe', 'tmx']]
            The provider to use for the query, by default None.
            If None, the provider specified in defaults is selected or 'cboe' if there is
            no default.
        use_cache : bool
            Whether to use a cached request. Index data is from a single JSON file, updated each day after close. It is cached for one day. To bypass, set to False. (provider: tmx)

        Returns
        -------
        OBBject
            results : List[IndexSnapshots]
                Serializable results.
            provider : Optional[Literal['cboe', 'tmx']]
                Provider name.
            warnings : Optional[List[Warning_]]
                List of warnings.
            chart : Optional[Chart]
                Chart object.
            extra: Dict[str, Any]
                Extra info.

        IndexSnapshots
        --------------
        symbol : str
            Symbol representing the entity requested in the data.
        name : Optional[str]
            Name of the index.
        currency : Optional[str]
            Currency of the index.
        price : Optional[float]
            Current price of the index.
        open : Optional[float]
            The open price.
        high : Optional[float]
            The high price.
        low : Optional[float]
            The low price.
        close : Optional[float]
            The close price.
        prev_close : Optional[float]
            Previous closing price of the index.
        change : Optional[float]
            Change of the index.
        change_percent : Optional[float]
            Change percent of the index.
        isin : Optional[str]
            ISIN code for the index. Valid only for European indices. (provider: cboe)
        last_trade_timestamp : Optional[datetime]
            Last trade timestamp for the index. (provider: cboe)
        year_high : Optional[float]
            The 52-week high of the index. (provider: tmx)
        year_low : Optional[float]
            The 52-week low of the index. (provider: tmx)
        return_mtd : Optional[float]
            The month-to-date return of the index as a normalized percentage. (provider: tmx)
        return_qtd : Optional[float]
            The quarter-to-date return of the index as a normalized percentage. (provider: tmx)
        return_ytd : Optional[float]
            The year-to-date return of the index as a normalized percentage. (provider: tmx)
        total_market_value : Optional[float]
            The total quoted market value of the index. (provider: tmx)
        number_of_constituents : Optional[int]
            The number of constituents in the index. (provider: tmx)
        constituent_average_market_value : Optional[float]
            The average quoted market value of the index constituents. (provider: tmx)
        constituent_median_market_value : Optional[float]
            The median quoted market value of the index constituents. (provider: tmx)
        constituent_top10_market_value : Optional[float]
            The sum of the top 10 quoted market values of the index constituents. (provider: tmx)
        constituent_largest_market_value : Optional[float]
            The largest quoted market value of the index constituents. (provider: tmx)
        constituent_largest_weight : Optional[float]
            The largest weight of the index constituents, as a normalized percentage. (provider: tmx)
        constituent_smallest_market_value : Optional[float]
            The smallest quoted market value of the index constituents. (provider: tmx)
        constituent_smallest_weight : Optional[float]
            The smallest weight of the index constituents, as a normalized percentage. (provider: tmx)

        Example
        -------
        >>> from openbb import obb
        >>> obb.index.snapshots(region="us")
        """  # noqa: E501

        return self._run(
            "/index/snapshots",
            **filter_inputs(
                provider_choices={
                    "provider": provider,
                },
                standard_params={
                    "region": region,
                },
                extra_params=kwargs,
            )
        )

    @validate
    def sp500_multiples(
        self,
        series_name: Annotated[
            Literal[
                "Shiller PE Ratio by Month",
                "Shiller PE Ratio by Year",
                "PE Ratio by Year",
                "PE Ratio by Month",
                "Dividend by Year",
                "Dividend by Month",
                "Dividend Growth by Quarter",
                "Dividend Growth by Year",
                "Dividend Yield by Year",
                "Dividend Yield by Month",
                "Earnings by Year",
                "Earnings by Month",
                "Earnings Growth by Year",
                "Earnings Growth by Quarter",
                "Real Earnings Growth by Year",
                "Real Earnings Growth by Quarter",
                "Earnings Yield by Year",
                "Earnings Yield by Month",
                "Real Price by Year",
                "Real Price by Month",
                "Inflation Adjusted Price by Year",
                "Inflation Adjusted Price by Month",
                "Sales by Year",
                "Sales by Quarter",
                "Sales Growth by Year",
                "Sales Growth by Quarter",
                "Real Sales by Year",
                "Real Sales by Quarter",
                "Real Sales Growth by Year",
                "Real Sales Growth by Quarter",
                "Price to Sales Ratio by Year",
                "Price to Sales Ratio by Quarter",
                "Price to Book Value Ratio by Year",
                "Price to Book Value Ratio by Quarter",
                "Book Value per Share by Year",
                "Book Value per Share by Quarter",
            ],
            OpenBBCustomParameter(
                description="The name of the series. Defaults to 'PE Ratio by Month'."
            ),
        ] = "PE Ratio by Month",
        start_date: Annotated[
            Optional[str],
            OpenBBCustomParameter(
                description="Start date of the data, in YYYY-MM-DD format."
            ),
        ] = "",
        end_date: Annotated[
            Optional[str],
            OpenBBCustomParameter(
                description="End date of the data, in YYYY-MM-DD format."
            ),
        ] = "",
        provider: Optional[Literal["nasdaq"]] = None,
        **kwargs
    ) -> OBBject:
        """S&P 500 Multiples. Historical S&P 500 multiples and Shiller PE ratios.

        Parameters
        ----------
        series_name : Literal['Shiller PE Ratio by Month', 'Shiller PE Ratio by Year', 'PE Rat...
            The name of the series. Defaults to 'PE Ratio by Month'.
        start_date : Optional[str]
            Start date of the data, in YYYY-MM-DD format.
        end_date : Optional[str]
            End date of the data, in YYYY-MM-DD format.
        provider : Optional[Literal['nasdaq']]
            The provider to use for the query, by default None.
            If None, the provider specified in defaults is selected or 'nasdaq' if there is
            no default.
        collapse : Optional[Literal['daily', 'weekly', 'monthly', 'quarterly', 'annual']]
            Collapse the frequency of the time series. (provider: nasdaq)
        transform : Optional[Literal['diff', 'rdiff', 'cumul', 'normalize']]
            The transformation of the time series. (provider: nasdaq)

        Returns
        -------
        OBBject
            results : List[SP500Multiples]
                Serializable results.
            provider : Optional[Literal['nasdaq']]
                Provider name.
            warnings : Optional[List[Warning_]]
                List of warnings.
            chart : Optional[Chart]
                Chart object.
            extra: Dict[str, Any]
                Extra info.

        SP500Multiples
        --------------
        date : date
            The date of the data.

        Example
        -------
        >>> from openbb import obb
        >>> obb.index.sp500_multiples(series_name="PE Ratio by Month")
        """  # noqa: E501

        return self._run(
            "/index/sp500_multiples",
            **filter_inputs(
                provider_choices={
                    "provider": provider,
                },
                standard_params={
                    "series_name": series_name,
                    "start_date": start_date,
                    "end_date": end_date,
                },
                extra_params=kwargs,
            )
        )
=======
    @property
    def price(self):
        # pylint: disable=import-outside-toplevel
        from . import index_price

        return index_price.ROUTER_index_price(command_runner=self._command_runner)
>>>>>>> 237defad
<|MERGE_RESOLUTION|>--- conflicted
+++ resolved
@@ -18,14 +18,7 @@
     european
     european_constituents
     market
-<<<<<<< HEAD
-    search
-    sectors
-    snapshots
-    sp500_multiples
-=======
     /price
->>>>>>> 237defad
     """
 
     def __repr__(self) -> str:
@@ -33,23 +26,13 @@
 
     @validate
     def available(
-<<<<<<< HEAD
-        self,
-        provider: Optional[Literal["cboe", "fmp", "tmx", "yfinance"]] = None,
-        **kwargs
-=======
         self, provider: Optional[Literal["fmp", "yfinance"]] = None, **kwargs
->>>>>>> 237defad
     ) -> OBBject:
         """Available Indices. Available indices for a given provider.
 
         Parameters
         ----------
-<<<<<<< HEAD
-        provider : Optional[Literal['cboe', 'fmp', 'tmx', 'yfinance']]
-=======
         provider : Optional[Literal['fmp', 'yfinance']]
->>>>>>> 237defad
             The provider to use for the query, by default None.
             If None, the provider specified in defaults is selected or 'cboe' if there is
             no default.
@@ -63,11 +46,7 @@
         OBBject
             results : List[AvailableIndices]
                 Serializable results.
-<<<<<<< HEAD
-            provider : Optional[Literal['cboe', 'fmp', 'tmx', 'yfinance']]
-=======
             provider : Optional[Literal['fmp', 'yfinance']]
->>>>>>> 237defad
                 Provider name.
             warnings : Optional[List[Warning_]]
                 List of warnings.
@@ -110,11 +89,8 @@
             Short name of the stock exchange where the index is listed. (provider: fmp)
         code : Optional[str]
             ID code for keying the index in the OpenBB Terminal. (provider: yfinance)
-<<<<<<< HEAD
-=======
         symbol : Optional[str]
             Symbol for the index. (provider: yfinance)
->>>>>>> 237defad
 
         Example
         -------
@@ -407,13 +383,7 @@
                 description="End date of the data, in YYYY-MM-DD format."
             ),
         ] = None,
-<<<<<<< HEAD
-        provider: Optional[
-            Literal["cboe", "fmp", "intrinio", "polygon", "yfinance"]
-        ] = None,
-=======
         provider: Optional[Literal["fmp", "intrinio", "polygon", "yfinance"]] = None,
->>>>>>> 237defad
         **kwargs
     ) -> OBBject:
         """Historical Market Indices.
@@ -426,11 +396,7 @@
             Start date of the data, in YYYY-MM-DD format.
         end_date : Optional[datetime.date]
             End date of the data, in YYYY-MM-DD format.
-<<<<<<< HEAD
-        provider : Optional[Literal['cboe', 'fmp', 'intrinio', 'polygon', 'yfinance'...
-=======
         provider : Optional[Literal['fmp', 'intrinio', 'polygon', 'yfinance']]
->>>>>>> 237defad
             The provider to use for the query, by default None.
             If None, the provider specified in defaults is selected or 'cboe' if there is
             no default.
@@ -440,11 +406,8 @@
             Data granularity. (provider: yfinance)
         timeseries : Optional[Annotated[int, Ge(ge=0)]]
             Number of days to look back. (provider: fmp)
-<<<<<<< HEAD
-=======
         interval : Optional[Union[Literal['1min', '5min', '15min', '30min', '1hour', '4hour', '1day'], Literal['1m', '2m', '5m', '15m', '30m', '60m', '90m', '1h', '1d', '5d', '1wk', '1mo', '3mo']]]
             Data granularity. (provider: fmp, yfinance)
->>>>>>> 237defad
         sort : Literal['asc', 'desc']
             Sort the data in ascending or descending order. (provider: fmp);
             Sort order. (provider: intrinio);
@@ -473,11 +436,7 @@
         OBBject
             results : List[MarketIndices]
                 Serializable results.
-<<<<<<< HEAD
-            provider : Optional[Literal['cboe', 'fmp', 'intrinio', 'polygon', 'yfinance']]
-=======
             provider : Optional[Literal['fmp', 'intrinio', 'polygon', 'yfinance']]
->>>>>>> 237defad
                 Provider name.
             warnings : Optional[List[Warning_]]
                 List of warnings.
@@ -551,398 +510,9 @@
             )
         )
 
-<<<<<<< HEAD
-    @validate
-    def search(
-        self,
-        query: Annotated[str, OpenBBCustomParameter(description="Search query.")] = "",
-        is_symbol: Annotated[
-            bool,
-            OpenBBCustomParameter(description="Whether to search by ticker symbol."),
-        ] = False,
-        provider: Optional[Literal["cboe"]] = None,
-        **kwargs
-    ) -> OBBject:
-        """Index Search. Search for indices.
-
-        Parameters
-        ----------
-        query : str
-            Search query.
-        is_symbol : bool
-            Whether to search by ticker symbol.
-        provider : Optional[Literal['cboe']]
-            The provider to use for the query, by default None.
-            If None, the provider specified in defaults is selected or 'cboe' if there is
-            no default.
-        europe : bool
-            Filter for European indices. False for US indices. (provider: cboe)
-
-        Returns
-        -------
-        OBBject
-            results : List[IndexSearch]
-                Serializable results.
-            provider : Optional[Literal['cboe']]
-                Provider name.
-            warnings : Optional[List[Warning_]]
-                List of warnings.
-            chart : Optional[Chart]
-                Chart object.
-            extra: Dict[str, Any]
-                Extra info.
-
-        IndexSearch
-        -----------
-        symbol : str
-            Symbol representing the entity requested in the data.
-        name : str
-            Name of the index.
-        isin : Optional[str]
-            ISIN code for the index. Valid only for European indices. (provider: cboe)
-        region : Optional[str]
-            Region for the index. Valid only for European indices (provider: cboe)
-        description : Optional[str]
-            Description for the index. (provider: cboe)
-        data_delay : Optional[int]
-            Data delay for the index. Valid only for US indices. (provider: cboe)
-        currency : Optional[str]
-            Currency for the index. (provider: cboe)
-        time_zone : Optional[str]
-            Time zone for the index. Valid only for US indices. (provider: cboe)
-        open_time : Optional[datetime.time]
-            Opening time for the index. Valid only for US indices. (provider: cboe)
-        close_time : Optional[datetime.time]
-            Closing time for the index. Valid only for US indices. (provider: cboe)
-        tick_days : Optional[str]
-            The trading days for the index. Valid only for US indices. (provider: cboe)
-        tick_frequency : Optional[str]
-            Tick frequency for the index. Valid only for US indices. (provider: cboe)
-        tick_period : Optional[str]
-            Tick period for the index. Valid only for US indices. (provider: cboe)
-
-        Example
-        -------
-        >>> from openbb import obb
-        >>> obb.index.search()
-        """  # noqa: E501
-
-        return self._run(
-            "/index/search",
-            **filter_inputs(
-                provider_choices={
-                    "provider": provider,
-                },
-                standard_params={
-                    "query": query,
-                    "is_symbol": is_symbol,
-                },
-                extra_params=kwargs,
-            )
-        )
-
-    @validate
-    def sectors(
-        self,
-        symbol: Annotated[
-            Union[str, List[str]],
-            OpenBBCustomParameter(description="Symbol to get data for."),
-        ],
-        provider: Optional[Literal["tmx"]] = None,
-        **kwargs
-    ) -> OBBject:
-        """Index Sectors. Sector weighting of an index.
-
-        Parameters
-        ----------
-        symbol : str
-            Symbol to get data for.
-        provider : Optional[Literal['tmx']]
-            The provider to use for the query, by default None.
-            If None, the provider specified in defaults is selected or 'tmx' if there is
-            no default.
-        use_cache : bool
-            Whether to use a cached request. All Index data comes from a single JSON file that is updated daily. To bypass, set to False. If True, the data will be cached for 1 day. (provider: tmx)
-
-        Returns
-        -------
-        OBBject
-            results : List[IndexSectors]
-                Serializable results.
-            provider : Optional[Literal['tmx']]
-                Provider name.
-            warnings : Optional[List[Warning_]]
-                List of warnings.
-            chart : Optional[Chart]
-                Chart object.
-            extra: Dict[str, Any]
-                Extra info.
-
-        IndexSectors
-        ------------
-        sector : str
-            The sector name.
-        weight : float
-            The weight of the sector in the index.
-
-        Example
-        -------
-        >>> from openbb import obb
-        >>> obb.index.sectors(symbol="SPX")
-        """  # noqa: E501
-
-        return self._run(
-            "/index/sectors",
-            **filter_inputs(
-                provider_choices={
-                    "provider": provider,
-                },
-                standard_params={
-                    "symbol": ",".join(symbol) if isinstance(symbol, list) else symbol,
-                },
-                extra_params=kwargs,
-            )
-        )
-
-    @validate
-    def snapshots(
-        self,
-        region: Annotated[
-            str,
-            OpenBBCustomParameter(
-                description="The region of focus for the data - i.e., us, eu."
-            ),
-        ] = "us",
-        provider: Optional[Literal["cboe", "tmx"]] = None,
-        **kwargs
-    ) -> OBBject:
-        """Index Snapshots. Current levels for all indices from a provider.
-
-        Parameters
-        ----------
-        region : str
-            The region of focus for the data - i.e., us, eu.
-        provider : Optional[Literal['cboe', 'tmx']]
-            The provider to use for the query, by default None.
-            If None, the provider specified in defaults is selected or 'cboe' if there is
-            no default.
-        use_cache : bool
-            Whether to use a cached request. Index data is from a single JSON file, updated each day after close. It is cached for one day. To bypass, set to False. (provider: tmx)
-
-        Returns
-        -------
-        OBBject
-            results : List[IndexSnapshots]
-                Serializable results.
-            provider : Optional[Literal['cboe', 'tmx']]
-                Provider name.
-            warnings : Optional[List[Warning_]]
-                List of warnings.
-            chart : Optional[Chart]
-                Chart object.
-            extra: Dict[str, Any]
-                Extra info.
-
-        IndexSnapshots
-        --------------
-        symbol : str
-            Symbol representing the entity requested in the data.
-        name : Optional[str]
-            Name of the index.
-        currency : Optional[str]
-            Currency of the index.
-        price : Optional[float]
-            Current price of the index.
-        open : Optional[float]
-            The open price.
-        high : Optional[float]
-            The high price.
-        low : Optional[float]
-            The low price.
-        close : Optional[float]
-            The close price.
-        prev_close : Optional[float]
-            Previous closing price of the index.
-        change : Optional[float]
-            Change of the index.
-        change_percent : Optional[float]
-            Change percent of the index.
-        isin : Optional[str]
-            ISIN code for the index. Valid only for European indices. (provider: cboe)
-        last_trade_timestamp : Optional[datetime]
-            Last trade timestamp for the index. (provider: cboe)
-        year_high : Optional[float]
-            The 52-week high of the index. (provider: tmx)
-        year_low : Optional[float]
-            The 52-week low of the index. (provider: tmx)
-        return_mtd : Optional[float]
-            The month-to-date return of the index as a normalized percentage. (provider: tmx)
-        return_qtd : Optional[float]
-            The quarter-to-date return of the index as a normalized percentage. (provider: tmx)
-        return_ytd : Optional[float]
-            The year-to-date return of the index as a normalized percentage. (provider: tmx)
-        total_market_value : Optional[float]
-            The total quoted market value of the index. (provider: tmx)
-        number_of_constituents : Optional[int]
-            The number of constituents in the index. (provider: tmx)
-        constituent_average_market_value : Optional[float]
-            The average quoted market value of the index constituents. (provider: tmx)
-        constituent_median_market_value : Optional[float]
-            The median quoted market value of the index constituents. (provider: tmx)
-        constituent_top10_market_value : Optional[float]
-            The sum of the top 10 quoted market values of the index constituents. (provider: tmx)
-        constituent_largest_market_value : Optional[float]
-            The largest quoted market value of the index constituents. (provider: tmx)
-        constituent_largest_weight : Optional[float]
-            The largest weight of the index constituents, as a normalized percentage. (provider: tmx)
-        constituent_smallest_market_value : Optional[float]
-            The smallest quoted market value of the index constituents. (provider: tmx)
-        constituent_smallest_weight : Optional[float]
-            The smallest weight of the index constituents, as a normalized percentage. (provider: tmx)
-
-        Example
-        -------
-        >>> from openbb import obb
-        >>> obb.index.snapshots(region="us")
-        """  # noqa: E501
-
-        return self._run(
-            "/index/snapshots",
-            **filter_inputs(
-                provider_choices={
-                    "provider": provider,
-                },
-                standard_params={
-                    "region": region,
-                },
-                extra_params=kwargs,
-            )
-        )
-
-    @validate
-    def sp500_multiples(
-        self,
-        series_name: Annotated[
-            Literal[
-                "Shiller PE Ratio by Month",
-                "Shiller PE Ratio by Year",
-                "PE Ratio by Year",
-                "PE Ratio by Month",
-                "Dividend by Year",
-                "Dividend by Month",
-                "Dividend Growth by Quarter",
-                "Dividend Growth by Year",
-                "Dividend Yield by Year",
-                "Dividend Yield by Month",
-                "Earnings by Year",
-                "Earnings by Month",
-                "Earnings Growth by Year",
-                "Earnings Growth by Quarter",
-                "Real Earnings Growth by Year",
-                "Real Earnings Growth by Quarter",
-                "Earnings Yield by Year",
-                "Earnings Yield by Month",
-                "Real Price by Year",
-                "Real Price by Month",
-                "Inflation Adjusted Price by Year",
-                "Inflation Adjusted Price by Month",
-                "Sales by Year",
-                "Sales by Quarter",
-                "Sales Growth by Year",
-                "Sales Growth by Quarter",
-                "Real Sales by Year",
-                "Real Sales by Quarter",
-                "Real Sales Growth by Year",
-                "Real Sales Growth by Quarter",
-                "Price to Sales Ratio by Year",
-                "Price to Sales Ratio by Quarter",
-                "Price to Book Value Ratio by Year",
-                "Price to Book Value Ratio by Quarter",
-                "Book Value per Share by Year",
-                "Book Value per Share by Quarter",
-            ],
-            OpenBBCustomParameter(
-                description="The name of the series. Defaults to 'PE Ratio by Month'."
-            ),
-        ] = "PE Ratio by Month",
-        start_date: Annotated[
-            Optional[str],
-            OpenBBCustomParameter(
-                description="Start date of the data, in YYYY-MM-DD format."
-            ),
-        ] = "",
-        end_date: Annotated[
-            Optional[str],
-            OpenBBCustomParameter(
-                description="End date of the data, in YYYY-MM-DD format."
-            ),
-        ] = "",
-        provider: Optional[Literal["nasdaq"]] = None,
-        **kwargs
-    ) -> OBBject:
-        """S&P 500 Multiples. Historical S&P 500 multiples and Shiller PE ratios.
-
-        Parameters
-        ----------
-        series_name : Literal['Shiller PE Ratio by Month', 'Shiller PE Ratio by Year', 'PE Rat...
-            The name of the series. Defaults to 'PE Ratio by Month'.
-        start_date : Optional[str]
-            Start date of the data, in YYYY-MM-DD format.
-        end_date : Optional[str]
-            End date of the data, in YYYY-MM-DD format.
-        provider : Optional[Literal['nasdaq']]
-            The provider to use for the query, by default None.
-            If None, the provider specified in defaults is selected or 'nasdaq' if there is
-            no default.
-        collapse : Optional[Literal['daily', 'weekly', 'monthly', 'quarterly', 'annual']]
-            Collapse the frequency of the time series. (provider: nasdaq)
-        transform : Optional[Literal['diff', 'rdiff', 'cumul', 'normalize']]
-            The transformation of the time series. (provider: nasdaq)
-
-        Returns
-        -------
-        OBBject
-            results : List[SP500Multiples]
-                Serializable results.
-            provider : Optional[Literal['nasdaq']]
-                Provider name.
-            warnings : Optional[List[Warning_]]
-                List of warnings.
-            chart : Optional[Chart]
-                Chart object.
-            extra: Dict[str, Any]
-                Extra info.
-
-        SP500Multiples
-        --------------
-        date : date
-            The date of the data.
-
-        Example
-        -------
-        >>> from openbb import obb
-        >>> obb.index.sp500_multiples(series_name="PE Ratio by Month")
-        """  # noqa: E501
-
-        return self._run(
-            "/index/sp500_multiples",
-            **filter_inputs(
-                provider_choices={
-                    "provider": provider,
-                },
-                standard_params={
-                    "series_name": series_name,
-                    "start_date": start_date,
-                    "end_date": end_date,
-                },
-                extra_params=kwargs,
-            )
-        )
-=======
     @property
     def price(self):
         # pylint: disable=import-outside-toplevel
         from . import index_price
 
-        return index_price.ROUTER_index_price(command_runner=self._command_runner)
->>>>>>> 237defad
+        return index_price.ROUTER_index_price(command_runner=self._command_runner)