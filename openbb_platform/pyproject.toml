--- conflicted
+++ resolved
@@ -58,18 +58,10 @@
 openbb-tradier = { version = "^1.3.0", optional = true }
 openbb-wsj = { version = "^1.4.0", optional = true }
 
-<<<<<<< HEAD
-openbb-charting = { version = "^2.2.5", optional = true }
-openbb-econometrics = { version = "^1.4.5", optional = true }
-openbb-quantitative = { version = "^1.3.5", optional = true }
-openbb-technical = { version = "^1.3.5", optional = true }
-openbb-websockets = { version = "^1.0.0b", optional = true }
-=======
 openbb-charting = { version = "^2.3.0", optional = true }
 openbb-econometrics = { version = "^1.5.0", optional = true }
 openbb-quantitative = { version = "^1.4.0", optional = true }
 openbb-technical = { version = "^1.4.0", optional = true }
->>>>>>> 960e12f5
 
 [tool.poetry.extras]
 alpha_vantage = ["openbb-alpha-vantage"]
