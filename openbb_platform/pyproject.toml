[tool.poetry]
name = "openbb"
version = "4.0.0b2"
description = "OpenBB"
authors = ["OpenBB Team <hello@openbb.co>"]
readme = "README.md"
packages = [{ include = "openbb" }]

[tool.poetry.dependencies]
python = ">=3.8,<3.12"
openbb-core = "^1.0.0b2"

openbb-benzinga = "^1.0.0b2"
openbb-fmp = "^1.0.0b2"
openbb-fred = "^1.0.0b2"
openbb-government-us = "^1.0.0b2"
openbb-intrinio = "^1.0.0b2"
openbb-oecd = "^1.0.0b2"
openbb-polygon = "^1.0.0b2"
openbb-sec = "^1.0.0b2"
openbb-tiingo = "^1.0.0b2"
openbb-tradingeconomics = "^1.0.0b2"

<<<<<<< HEAD
openbb-commodity = "^1.0.0b1"
openbb-crypto = "^1.0.0b1"
openbb-currency = "^1.0.0b1"
openbb-derivatives = "^1.0.0b1"
openbb-economy = "^1.0.0b1"
openbb-equity = "^1.0.0b1"
openbb-etf = "^1.0.0b1"
openbb-fixedincome = "^1.0.0b1"
openbb-index = "^1.0.0b1"
openbb-news = "^1.0.0b1"
openbb-regulators = "^1.0.0b1"
=======
openbb-crypto = "^1.0.0b2"
openbb-currency = "^1.0.0b2"
openbb-derivatives = "^1.0.0b2"
openbb-economy = "^1.0.0b2"
openbb-equity = "^1.0.0b2"
openbb-etf = "^1.0.0b2"
openbb-fixedincome = "^1.0.0b2"
openbb-index = "^1.0.0b2"
openbb-news = "^1.0.0b2"
openbb-regulators = "^1.0.0b2"
>>>>>>> c8824a40

# Community dependencies
openbb-alpha-vantage = { version = "^1.0.0b2", optional = true }
openbb-biztoc = { version = "^1.0.0b2", optional = true }
openbb-cboe = { version = "^1.0.0b2", optional = true }
openbb-ecb = { version = "^1.0.0b2", optional = true }
openbb-finra = { version = "^1.0.0b2", optional = true }
openbb-nasdaq = { version = "^1.0.0b2", optional = true }
openbb-seeking-alpha = { version = "^1.0.0b2", optional = true }
openbb-stockgrid = { version = "^1.0.0b2", optional = true }
openbb-wsj = { version = "^1.0.0b2", optional = true }
openbb-yfinance = { version = "^1.0.0b2", optional = true }

openbb-charting = { version = "^1.0.0b2", optional = true }
openbb-econometrics = { version = "^1.0.0b2", optional = true }
openbb-quantitative = { version = "^1.0.0b2", optional = true }
openbb-technical = { version = "^1.0.0b2", optional = true }

[tool.poetry.extras]
alpha_vantage = ["openbb-alpha-vantage"]
biztoc = ["openbb-biztoc"]
cboe = ["openbb-cboe"]
charting = ["openbb-charting"]
ecb = ["openbb-ecb"]
econometrics = ["openbb-econometrics"]
nasdaq = ["openbb-nasdaq"]
quantitative = ["openbb-quantitative"]
seeking_alpha = ["openbb-seeking-alpha"]
stockgrid = ["openbb-stockgrid"]
technical = ["openbb-technical"]
yfinance = ["openbb-yfinance"]

all = [
    "openbb-alpha-vantage",
    "openbb-biztoc",
    "openbb-cboe",
    "openbb-charting",
    "openbb-ecb",
    "openbb-econometrics",
    "openbb-nasdaq",
    "openbb-quantitative",
    "openbb-seeking-alpha",
    "openbb-stockgrid",
    "openbb-technical",
    "openbb-yfinance",
]

[tool.poetry.group.dev.dependencies]
pytest = "^7.0.0"
pytest-subtests = "^0.11.0"
pytest-recorder = "^0.2.4"
toml = "^0.10.2"

[build-system]
requires = ["poetry-core"]
build-backend = "poetry.core.masonry.api"<|MERGE_RESOLUTION|>--- conflicted
+++ resolved
@@ -21,19 +21,6 @@
 openbb-tiingo = "^1.0.0b2"
 openbb-tradingeconomics = "^1.0.0b2"
 
-<<<<<<< HEAD
-openbb-commodity = "^1.0.0b1"
-openbb-crypto = "^1.0.0b1"
-openbb-currency = "^1.0.0b1"
-openbb-derivatives = "^1.0.0b1"
-openbb-economy = "^1.0.0b1"
-openbb-equity = "^1.0.0b1"
-openbb-etf = "^1.0.0b1"
-openbb-fixedincome = "^1.0.0b1"
-openbb-index = "^1.0.0b1"
-openbb-news = "^1.0.0b1"
-openbb-regulators = "^1.0.0b1"
-=======
 openbb-crypto = "^1.0.0b2"
 openbb-currency = "^1.0.0b2"
 openbb-derivatives = "^1.0.0b2"
@@ -44,7 +31,6 @@
 openbb-index = "^1.0.0b2"
 openbb-news = "^1.0.0b2"
 openbb-regulators = "^1.0.0b2"
->>>>>>> c8824a40
 
 # Community dependencies
 openbb-alpha-vantage = { version = "^1.0.0b2", optional = true }
