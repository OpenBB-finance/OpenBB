[tool.poetry]
name = "openbb"
version = "4.1.4"
description = "OpenBB"
authors = ["OpenBB Team <hello@openbb.co>"]
readme = "README.md"
packages = [{ include = "openbb" }]

[tool.poetry.dependencies]
python = ">=3.8,<3.12"
openbb-core = "^1.1.2"

openbb-benzinga = "^1.1.2"
openbb-federal-reserve = "^1.1.2"
openbb-fmp = "^1.1.2"
openbb-fred = "^1.1.2"
openbb-intrinio = "^1.1.2"
openbb-oecd = "^1.1.2"
openbb-polygon = "^1.1.2"
openbb-sec = "^1.1.2"
openbb-tiingo = "^1.1.2"
openbb-tradingeconomics = "^1.1.2"
openbb-yfinance = "^1.1.2"

openbb-commodity = "^1.0.0"
openbb-crypto = "^1.1.2"
openbb-currency = "^1.1.2"
openbb-derivatives = "^1.1.2"
openbb-economy = "^1.1.2"
openbb-equity = "^1.1.2"
openbb-etf = "^1.1.2"
openbb-fixedincome = "^1.1.2"
openbb-index = "^1.1.2"
openbb-news = "^1.1.2"
openbb-regulators = "^1.1.2"

# Community dependencies
<<<<<<< HEAD
openbb-alpha-vantage = { version = "^1.1.1", optional = true }
openbb-biztoc = { version = "^1.1.1", optional = true }
openbb-cboe = { version = "^1.1.1", optional = true }
openbb-ecb = { version = "^1.1.1", optional = true }
openbb-finra = { version = "^1.1.1", optional = true }
openbb-finviz = { version = "^1.0.0", optional = true }
openbb-government-us = { version = "^1.1.1", optional = true }
openbb-nasdaq = { version = "^1.1.2", optional = true }
openbb-seeking-alpha = { version = "^1.1.1", optional = true }
openbb-stockgrid = { version = "^1.1.1", optional = true }
openbb-tmx = { version = "^1.1.1", optional = true }
openbb-wsj = { version = "^1.1.1", optional = true }
=======
openbb-alpha-vantage = { version = "^1.1.2", optional = true }
openbb-biztoc = { version = "^1.1.2", optional = true }
openbb-cboe = { version = "^1.1.2", optional = true }
openbb-ecb = { version = "^1.1.2", optional = true }
openbb-finra = { version = "^1.1.2", optional = true }
openbb-finviz = { version = "^1.0.1", optional = true }
openbb-government-us = { version = "^1.1.2", optional = true }
openbb-nasdaq = { version = "^1.1.3", optional = true }
openbb-seeking-alpha = { version = "^1.1.2", optional = true }
openbb-stockgrid = { version = "^1.1.2", optional = true }
openbb-wsj = { version = "^1.1.2", optional = true }
>>>>>>> ccf46aad

openbb-charting = { version = "^2.0.0", optional = true }
openbb-econometrics = { version = "^1.1.2", optional = true }
openbb-quantitative = { version = "^1.1.2", optional = true }
openbb-technical = { version = "^1.1.3", optional = true }

[tool.poetry.extras]
alpha_vantage = ["openbb-alpha-vantage"]
biztoc = ["openbb-biztoc"]
cboe = ["openbb-cboe"]
charting = ["openbb-charting"]
ecb = ["openbb-ecb"]
econometrics = ["openbb-econometrics"]
finra = ["openbb-finra"]
finviz = ["openbb-finviz"]
government_us = ["openbb-government-us"]
nasdaq = ["openbb-nasdaq"]
quantitative = ["openbb-quantitative"]
seeking_alpha = ["openbb-seeking-alpha"]
stockgrid = ["openbb-stockgrid"]
technical = ["openbb-technical"]
tmx = ["openbb-tmx"]
wsj = ["openbb-wsj"]


all = [
    "openbb-alpha-vantage",
    "openbb-biztoc",
    "openbb-cboe",
    "openbb-charting",
    "openbb-ecb",
    "openbb-econometrics",
    "openbb-finra",
    "openbb-finviz",
    "openbb-government-us",
    "openbb-nasdaq",
    "openbb-quantitative",
    "openbb-seeking-alpha",
    "openbb-stockgrid",
    "openbb-technical",
    "openbb-tmx",
    "openbb-wsj",
]

[build-system]
requires = ["poetry-core"]
build-backend = "poetry.core.masonry.api"<|MERGE_RESOLUTION|>--- conflicted
+++ resolved
@@ -35,20 +35,6 @@
 openbb-regulators = "^1.1.2"
 
 # Community dependencies
-<<<<<<< HEAD
-openbb-alpha-vantage = { version = "^1.1.1", optional = true }
-openbb-biztoc = { version = "^1.1.1", optional = true }
-openbb-cboe = { version = "^1.1.1", optional = true }
-openbb-ecb = { version = "^1.1.1", optional = true }
-openbb-finra = { version = "^1.1.1", optional = true }
-openbb-finviz = { version = "^1.0.0", optional = true }
-openbb-government-us = { version = "^1.1.1", optional = true }
-openbb-nasdaq = { version = "^1.1.2", optional = true }
-openbb-seeking-alpha = { version = "^1.1.1", optional = true }
-openbb-stockgrid = { version = "^1.1.1", optional = true }
-openbb-tmx = { version = "^1.1.1", optional = true }
-openbb-wsj = { version = "^1.1.1", optional = true }
-=======
 openbb-alpha-vantage = { version = "^1.1.2", optional = true }
 openbb-biztoc = { version = "^1.1.2", optional = true }
 openbb-cboe = { version = "^1.1.2", optional = true }
@@ -59,8 +45,8 @@
 openbb-nasdaq = { version = "^1.1.3", optional = true }
 openbb-seeking-alpha = { version = "^1.1.2", optional = true }
 openbb-stockgrid = { version = "^1.1.2", optional = true }
+openbb-tmx = { version = "^1.1.0", optional = true }
 openbb-wsj = { version = "^1.1.2", optional = true }
->>>>>>> ccf46aad
 
 openbb-charting = { version = "^2.0.0", optional = true }
 openbb-econometrics = { version = "^1.1.2", optional = true }
