--- conflicted
+++ resolved
@@ -11,13 +11,8 @@
     EtfInfoData,
     EtfInfoQueryParams,
 )
-<<<<<<< HEAD
-from openbb_fmp.utils.helpers import create_url, get_data_many
-from pydantic import Field, field_validator
-=======
 from openbb_core.provider.utils.helpers import amake_request
 from pydantic import Field
->>>>>>> 339f9791
 
 _warn = warnings.warn
 
@@ -31,26 +26,6 @@
 class FMPEtfInfoData(EtfInfoData):
     """FMP ETF Info Data."""
 
-<<<<<<< HEAD
-    cusip: Optional[str] = Field(description="CUSIP of the ETF.", default=None)
-    isin: Optional[str] = Field(description="ISIN of the ETF.", default=None)
-    issuer: Optional[str] = Field(
-        alias="etfCompany", description="Company of the ETF.", default=None
-    )
-    domicile: Optional[str] = Field(description="Domicile of the ETF.", default=None)
-    asset_class: Optional[str] = Field(
-        alias="assetClass", description="Asset class of the ETF.", default=None
-    )
-    holdings_count: Optional[int] = Field(
-        alias="holdingsCount",
-        description="Number of holdings in the ETF.",
-        default=None,
-    )
-    aum: Optional[float] = Field(description="Assets under management.", default=None)
-    expense_ratio: Optional[float] = Field(
-        alias="expenseRatio", description="Expense ratio of the ETF.", default=None
-    )
-=======
     issuer: Optional[str] = Field(
         default=None, description="Company of the ETF.", alias="etfCompany"
     )
@@ -61,7 +36,6 @@
         default=None, description="Asset class of the ETF."
     )
     aum: Optional[float] = Field(default=None, description="Assets under management.")
->>>>>>> 339f9791
     nav: Optional[float] = Field(
         description="Net asset value of the ETF.", default=None
     )
@@ -72,27 +46,6 @@
     )
     expense_ratio: Optional[float] = Field(
         default=None,
-<<<<<<< HEAD
-        alias="expenseRatio",
-        description="Expense ratio of the ETF.",
-        json_schema_extra={"unit_measurement": "percent", "frontend_multiply": 100},
-    )
-    volume_avg: Optional[float] = Field(
-        alias="avgVolume",
-        description="Average daily trading volume of the ETF.",
-        default=None,
-    )
-    website: Optional[str] = Field(description="Website link of the ETF.", default=None)
-    description: Optional[str] = Field(
-        description="Description of the ETF.", default=None
-    )
-
-    @field_validator("expense_ratio", mode="before", check_fields=False)
-    @classmethod
-    def normalize_percent(cls, v):  # pylint: disable=E0213
-        """Normalize percent."""
-        return float(v) / 100 if v else None
-=======
         description="The expense ratio, as a normalized percent.",
         json_schema_extra={"unit_measurement": "percent", "frontend_multiply": 100},
     )
@@ -103,7 +56,6 @@
         default=None, description="Average daily trading volume."
     )
     website: Optional[str] = Field(default=None, description="Website of the issuer.")
->>>>>>> 339f9791
 
 
 class FMPEtfInfoFetcher(
@@ -147,20 +99,10 @@
         query: FMPEtfInfoQueryParams, data: List[Dict], **kwargs: Any
     ) -> List[FMPEtfInfoData]:
         """Return the transformed data."""
-<<<<<<< HEAD
-        # remove "sectorList" key from data. it's handled by the sectors
-        results: List[FMPEtfInfoData] = []
-        for d in data:
-            d.pop("sectorsList", None)
-            d["website"] = None if d["website"] == "" else d["website"]
-            results.append(FMPEtfInfoData.model_validate(d))
-        return results
-=======
         # Pop the nested dictionaries from the data returned by other endpoints.
         transformed: List[FMPEtfInfoData] = []
         for d in data:
             if d.get("sectorsList"):
                 d.pop("sectorsList")
             transformed.append(FMPEtfInfoData.model_validate(d))
-        return transformed
->>>>>>> 339f9791
+        return transformed