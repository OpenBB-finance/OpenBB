--- conflicted
+++ resolved
@@ -8,8 +8,7 @@
     DiscoveryFilingsData,
     DiscoveryFilingsQueryParams,
 )
-from openbb_core.provider.utils.helpers import get_querystring
-from openbb_fmp.utils.helpers import get_data_many
+from openbb_core.provider.utils.helpers import async_requests, get_querystring
 from pydantic import Field
 
 
@@ -52,30 +51,13 @@
         return FMPDiscoveryFilingsQueryParams(**params)
 
     @staticmethod
-<<<<<<< HEAD
     async def extract_data(
-        query: FMPFilingsQueryParams,
-=======
-    def extract_data(
         query: FMPDiscoveryFilingsQueryParams,
->>>>>>> 1ae3d58f
         credentials: Optional[Dict[str, str]],
         **kwargs: Any,
     ) -> List[Dict]:
         """Return the raw data from the FMP endpoint."""
         api_key = credentials.get("fmp_api_key") if credentials else ""
-<<<<<<< HEAD
-        exclude = []
-        if query.form_type is None:
-            exclude.append("formType")
-        if not query.is_done:
-            exclude.append("isDone")
-        base_url = "https://financialmodelingprep.com/api/v4/rss_feed?"
-        query_string = get_querystring(query.model_dump(), exclude)
-        url = f"{base_url}{query_string}&apikey={api_key}"
-
-        return await get_data_many(url, **kwargs) or [{}]
-=======
         data: List[Dict] = []
 
         base_url = "https://financialmodelingprep.com/api/v4/rss_feed"
@@ -83,14 +65,15 @@
 
         # FMP only allows 1000 results per page
         pages = math.ceil(query.limit / 1000)
-        for page in range(pages):
-            query_str += f"&page={page}"
-            url = f"{base_url}?{query_str}&apikey={api_key}"
-            response = get_data_many(url, **kwargs)
-            data.extend(response)
+
+        urls = [
+            f"{base_url}/{query.symbol}?{query_str}&page={page}&apikey={api_key}"
+            for page in range(pages)
+        ]
+
+        data = await async_requests(urls, **kwargs)
 
         return data[: query.limit]
->>>>>>> 1ae3d58f
 
     @staticmethod
     def transform_data(
