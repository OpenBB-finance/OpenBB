"""FMP Equity Valuation Multiples Model."""

from typing import Any, Dict, List, Optional

from openbb_core.provider.abstract.fetcher import Fetcher
from openbb_core.provider.standard_models.equity_valuation_multiples import (
    EquityValuationMultiplesData,
    EquityValuationMultiplesQueryParams,
)
from openbb_core.provider.utils.helpers import async_requests
from openbb_fmp.utils.helpers import create_url


class FMPEquityValuationMultiplesQueryParams(EquityValuationMultiplesQueryParams):
    """FMP Equity Valuation Multiples Query.

    Source: https://site.financialmodelingprep.com/developer/docs/#Company-Key-Metrics
    """


class FMPEquityValuationMultiplesData(EquityValuationMultiplesData):
    """FMP Equity Valuation Multiples Data."""

    __alias_dict__ = {
        "revenue_per_share_ttm": "revenuePerShareTTM",
        "net_income_per_share_ttm": "netIncomePerShareTTM",
        "operating_cash_flow_per_share_ttm": "operatingCashFlowPerShareTTM",
        "free_cash_flow_per_share_ttm": "freeCashFlowPerShareTTM",
        "cash_per_share_ttm": "cashPerShareTTM",
        "book_value_per_share_ttm": "bookValuePerShareTTM",
        "tangible_book_value_per_share_ttm": "tangibleBookValuePerShareTTM",
        "shareholders_equity_per_share_ttm": "shareholdersEquityPerShareTTM",
        "interest_debt_per_share_ttm": "interestDebtPerShareTTM",
        "market_cap_ttm": "marketCapTTM",
        "enterprise_value_ttm": "enterpriseValueTTM",
        "pe_ratio_ttm": "peRatioTTM",
        "price_to_sales_ratio_ttm": "priceToSalesRatioTTM",
        "pocf_ratio_ttm": "pocfratioTTM",
        "pfcf_ratio_ttm": "pfcfRatioTTM",
        "pb_ratio_ttm": "pbRatioTTM",
        "ptb_ratio_ttm": "ptbRatioTTM",
        "ev_to_sales_ttm": "evToSalesTTM",
        "enterprise_value_over_ebitda_ttm": "enterpriseValueOverEBITDATTM",
        "ev_to_operating_cash_flow_ttm": "evToOperatingCashFlowTTM",
        "ev_to_free_cash_flow_ttm": "evToFreeCashFlowTTM",
        "earnings_yield_ttm": "earningsYieldTTM",
        "free_cash_flow_yield_ttm": "freeCashFlowYieldTTM",
        "debt_to_equity_ttm": "debtToEquityTTM",
        "debt_to_assets_ttm": "debtToAssetsTTM",
        "debt_to_market_cap_ttm": "debtToMarketCapTTM",
        "net_debt_to_ebitda_ttm": "netDebtToEBITDATTM",
        "current_ratio_ttm": "currentRatioTTM",
        "interest_coverage_ttm": "interestCoverageTTM",
        "income_quality_ttm": "incomeQualityTTM",
        "dividend_yield_ttm": "dividendYieldTTM",
        "payout_ratio_ttm": "payoutRatioTTM",
        "sales_general_and_administrative_to_revenue_ttm": "salesGeneralAndAdministrativeToRevenueTTM",
        "research_and_development_to_revenue_ttm": "researchAndDevelopementToRevenueTTM",
        "intangibles_to_total_assets_ttm": "intangiblesToTotalAssetsTTM",
        "capex_to_operating_cash_flow_ttm": "capexToOperatingCashFlowTTM",
        "capex_to_revenue_ttm": "capexToRevenueTTM",
        "capex_to_depreciation_ttm": "capexToDepreciationTTM",
        "stock_based_compensation_to_revenue_ttm": "stockBasedCompensationToRevenueTTM",
        "graham_number_ttm": "grahamNumberTTM",
        "roic_ttm": "roicTTM",
        "return_on_tangible_assets_ttm": "returnOnTangibleAssetsTTM",
        "graham_net_net_ttm": "grahamNetNetTTM",
        "working_capital_ttm": "workingCapitalTTM",
        "tangible_asset_value_ttm": "tangibleAssetValueTTM",
        "net_current_asset_value_ttm": "netCurrentAssetValueTTM",
        "invested_capital_ttm": "investedCapitalTTM",
        "average_receivables_ttm": "averageReceivablesTTM",
        "average_payables_ttm": "averagePayablesTTM",
        "average_inventory_ttm": "averageInventoryTTM",
        "days_sales_outstanding_ttm": "daysSalesOutstandingTTM",
        "days_payables_outstanding_ttm": "daysPayablesOutstandingTTM",
        "days_of_inventory_on_hand_ttm": "daysOfInventoryOnHandTTM",
        "receivables_turnover_ttm": "receivablesTurnoverTTM",
        "payables_turnover_ttm": "payablesTurnoverTTM",
        "inventory_turnover_ttm": "inventoryTurnoverTTM",
        "roe_ttm": "roeTTM",
        "capex_per_share_ttm": "capexPerShareTTM",
        "dividend_yield_percentage_ttm": "dividendYieldPercentageTTM",
        "dividend_to_market_cap_ttm": "debtToMarketCapTTM",
        "dividend_per_share_ttm": "dividendPerShareTTM",
    }


class FMPEquityValuationMultiplesFetcher(
    Fetcher[
        FMPEquityValuationMultiplesQueryParams,
        List[FMPEquityValuationMultiplesData],
    ]
):
    """Transform the query, extract and transform the data from the FMP endpoints."""

    @staticmethod
    def transform_query(
        params: Dict[str, Any]
    ) -> FMPEquityValuationMultiplesQueryParams:
        """Transform the query params."""
        return FMPEquityValuationMultiplesQueryParams(**params)

    @staticmethod
    async def extract_data(
        query: FMPEquityValuationMultiplesQueryParams,
        credentials: Optional[Dict[str, str]],
        **kwargs: Any,
    ) -> List[Dict]:
        """Return the raw data from the FMP endpoint."""
        api_key = credentials.get("fmp_api_key") if credentials else ""
        urls = [
            create_url(
                3, f"key-metrics-ttm/{symbol}", api_key, query, exclude=["symbol"]
            )
<<<<<<< HEAD
            for symbol in query.symbol.split(",")
        ]
        return await async_requests(urls, **kwargs)
=======
            response = get_data_many(url, **kwargs)
            response[0]["symbol"] = symbol
            return data.extend(response)

        with ThreadPoolExecutor() as executor:
            executor.map(multiple_symbols, query.symbol.split(","), repeat(data))

        return data
>>>>>>> e0b49117

    @staticmethod
    def transform_data(
        query: FMPEquityValuationMultiplesQueryParams, data: List[Dict], **kwargs: Any
    ) -> List[FMPEquityValuationMultiplesData]:
        """Return the transformed data."""
        return [FMPEquityValuationMultiplesData.model_validate(d) for d in data]<|MERGE_RESOLUTION|>--- conflicted
+++ resolved
@@ -7,6 +7,7 @@
     EquityValuationMultiplesData,
     EquityValuationMultiplesQueryParams,
 )
+from openbb_core.provider.utils.client import ClientResponse
 from openbb_core.provider.utils.helpers import async_requests
 from openbb_fmp.utils.helpers import create_url
 
@@ -113,20 +114,16 @@
             create_url(
                 3, f"key-metrics-ttm/{symbol}", api_key, query, exclude=["symbol"]
             )
-<<<<<<< HEAD
             for symbol in query.symbol.split(",")
         ]
-        return await async_requests(urls, **kwargs)
-=======
-            response = get_data_many(url, **kwargs)
-            response[0]["symbol"] = symbol
-            return data.extend(response)
 
-        with ThreadPoolExecutor() as executor:
-            executor.map(multiple_symbols, query.symbol.split(","), repeat(data))
+        async def callback(response: ClientResponse, _: Any) -> List[Dict]:
+            data = await response.json()
+            symbol = response.url.parts[-1]
 
-        return data
->>>>>>> e0b49117
+            return [{**d, "symbol": symbol} for d in data]
+
+        return await async_requests(urls, callback, **kwargs)
 
     @staticmethod
     def transform_data(
