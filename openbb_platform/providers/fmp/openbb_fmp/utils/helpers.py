"""FMP Helpers Module."""

import json
from datetime import date as dateType
from io import StringIO
from typing import Any, Dict, List, Literal, Optional, TypeVar, Union

import requests
<<<<<<< HEAD
from openbb_provider import helpers
from openbb_provider.utils.errors import EmptyDataError
from openbb_provider.utils.helpers import (
    async_make_request,
    get_querystring,
)
=======
from openbb_core.provider import helpers
from openbb_core.provider.utils.errors import EmptyDataError
from openbb_core.provider.utils.helpers import get_querystring
>>>>>>> 4400cd9a
from pydantic import BaseModel
from requests.exceptions import SSLError

T = TypeVar("T", bound=BaseModel)


class BasicResponse:
    """Basic Response class."""

    def __init__(self, response: StringIO):
        """Initialize the BasicResponse class."""
        # Find a way to get the status code
        self.status_code = 200
        response.seek(0)
        self.text = response.read()

    def json(self) -> dict:
        """Return the response as a dictionary."""
        return json.loads(self.text)


def request(url: str) -> BasicResponse:
    """Request function for PyScript.

    Pass in Method and make sure to await!

    Parameters
    ----------
    url: str
        URL to make request to

    Return
    ------
    response: BasicRequest
        BasicRequest object with status_code and text attributes
    """
    # pylint: disable=import-outside-toplevel
    from pyodide.http import open_url  # type: ignore

    response = open_url(url)
    return BasicResponse(response)


def get_data(url: str, **kwargs: Any) -> Union[list, dict]:
    """Get data from FMP endpoint."""
    try:
        r: Union[requests.Response, BasicResponse] = helpers.make_request(url, **kwargs)
    except SSLError:
        r = request(url)
    if r.status_code == 404:
        raise RuntimeError("FMP endpoint doesn't exist")

    data = r.json()
    if r.status_code != 200:
        message = data.get("message", "unknown error")
        raise RuntimeError(f"Error in FMP request -> {message}")

    if "Error Message" in data:
        raise RuntimeError("FMP Error Message -> " + data["Error Message"])

    if len(data) == 0:
        raise EmptyDataError()

    return data


def create_url(
    version: int,
    endpoint: str,
    api_key: Optional[str],
    query: Optional[Union[BaseModel, Dict]] = None,
    exclude: Optional[List[str]] = None,
) -> str:
    """Return a URL for the FMP API.

    Parameters
    ----------
    version: int
        The version of the API to use.
    endpoint: str
        The endpoint to use.
    api_key: str
        The API key to use.
    query: Optional[BaseModel]
        The dictionary to be turned into a querystring.
    exclude: List[str]
        The keys to be excluded from the querystring.

    Returns
    -------
    str
        The querystring.
    """
    the_dict = {}
    if query:
        the_dict = query.model_dump() if isinstance(query, BaseModel) else query
    query_string = get_querystring(the_dict, exclude or [])
    base_url = f"https://financialmodelingprep.com/api/v{version}/"
    return f"{base_url}{endpoint}?{query_string}&apikey={api_key}"


async def async_get_data_many(
    url: str, sub_dict: Optional[str] = None, **kwargs: Any
) -> List[dict]:
    """Get data from FMP endpoint and convert to list of schemas.

    Parameters
    ----------
    url: str
        The URL to get the data from.
    sub_dict: Optional[str]
        The sub-dictionary to use.

    Returns
    -------
    List[dict]
        Dictionary of data.
    """
    data = await async_make_request(url, **kwargs)

    if sub_dict and isinstance(data, dict):
        data = data.get(sub_dict, [])
    if isinstance(data, dict):
        raise ValueError("Expected list of dicts, got dict")
    if len(data) == 0:
        raise EmptyDataError()

    return data


def get_data_many(
    url: str, sub_dict: Optional[str] = None, **kwargs: Any
) -> List[dict]:
    """Get data from FMP endpoint and convert to list of schemas.

    Parameters
    ----------
    url: str
        The URL to get the data from.
    sub_dict: Optional[str]
        The sub-dictionary to use.

    Returns
    -------
    List[dict]
        Dictionary of data.
    """
    data = get_data(url, **kwargs)
    if sub_dict and isinstance(data, dict):
        data = data.get(sub_dict, [])
    if isinstance(data, dict):
        raise ValueError("Expected list of dicts, got dict")
    if len(data) == 0:
        raise EmptyDataError()

    return data


def get_data_one(url: str, **kwargs: Any) -> dict:
    """Get data from FMP endpoint and convert to schema."""
    data = get_data(url, **kwargs)
    if isinstance(data, list):
        if len(data) == 0:
            raise ValueError("Expected dict, got empty list")

        try:
            data = {i: data[i] for i in range(len(data))} if len(data) > 1 else data[0]
        except TypeError as e:
            raise ValueError("Expected dict, got list of dicts") from e

    return data


def most_recent_quarter(base: dateType = dateType.today()) -> dateType:
    """Get the most recent quarter date."""
    base = min(base, dateType.today())  # This prevents dates from being in the future
    exacts = [(3, 31), (6, 30), (9, 30), (12, 31)]
    for exact in exacts:
        if base.month == exact[0] and base.day == exact[1]:
            return base
    if base.month < 4:
        return dateType(base.year - 1, 12, 31)
    if base.month < 7:
        return dateType(base.year, 3, 31)
    if base.month < 10:
        return dateType(base.year, 6, 30)
    return dateType(base.year, 9, 30)


MARKETS = Literal[
    "AMEX",
    "AMS",
    "ASE",
    "ASX",
    "ATH",
    "BME",
    "BRU",
    "BUD",
    "BUE",
    "CAI",
    "CNQ",
    "CPH",
    "DFM",
    "DOH",
    "DUS",
    "ETF",
    "EURONEXT",
    "HEL",
    "HKSE",
    "ICE",
    "IOB",
    "IST",
    "JKT",
    "JNB",
    "JPX",
    "KLS",
    "KOE",
    "KSC",
    "KUW",
    "LSE",
    "MEX",
    "MIL",
    "NASDAQ",
    "NEO",
    "NSE",
    "NYSE",
    "NZE",
    "OSL",
    "OTC",
    "PNK",
    "PRA",
    "RIS",
    "SAO",
    "SAU",
    "SES",
    "SET",
    "SGO",
    "SHH",
    "SHZ",
    "SIX",
    "STO",
    "TAI",
    "TLV",
    "TSX",
    "TWO",
    "VIE",
    "WSE",
    "XETRA",
]


def get_interval(value: str) -> str:
    """Get the intervals for the FMP API."""
    intervals = {
        "m": "min",
        "h": "hour",
        "d": "day",
    }

    return f"{value[:-1]}{intervals[value[-1]]}"<|MERGE_RESOLUTION|>--- conflicted
+++ resolved
@@ -6,18 +6,12 @@
 from typing import Any, Dict, List, Literal, Optional, TypeVar, Union
 
 import requests
-<<<<<<< HEAD
-from openbb_provider import helpers
-from openbb_provider.utils.errors import EmptyDataError
-from openbb_provider.utils.helpers import (
+from openbb_core.provider import helpers
+from openbb_core.provider.utils.errors import EmptyDataError
+from openbb_core.provider.utils.helpers import (
     async_make_request,
     get_querystring,
 )
-=======
-from openbb_core.provider import helpers
-from openbb_core.provider.utils.errors import EmptyDataError
-from openbb_core.provider.utils.helpers import get_querystring
->>>>>>> 4400cd9a
 from pydantic import BaseModel
 from requests.exceptions import SSLError
 
