--- conflicted
+++ resolved
@@ -171,7 +171,6 @@
     return dateType(base.year, 9, 30)
 
 
-<<<<<<< HEAD
 # Caches the data for one hour to make subsequent requests faster
 fmp_etfs = requests_cache.CachedSession(
     "OpenBB_FMP_ETFs",
@@ -191,7 +190,8 @@
         raise RuntimeError(f"Error in FMP request -> {r.text}")
 
     return r.json()
-=======
+
+
 def get_interval(value: str) -> str:
     """Get the intervals for the FMP API."""
 
@@ -201,5 +201,4 @@
         "d": "day",
     }
 
-    return f"{value[:-1]}{intervals[value[-1]]}"
->>>>>>> aafa1b39
+    return f"{value[:-1]}{intervals[value[-1]]}"