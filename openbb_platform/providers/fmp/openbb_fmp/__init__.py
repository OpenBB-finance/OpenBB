"""FMP Provider Modules."""

from openbb_core.provider.abstract.provider import Provider
from openbb_fmp.models.analyst_estimates import FMPAnalystEstimatesFetcher
from openbb_fmp.models.available_indices import FMPAvailableIndicesFetcher
from openbb_fmp.models.balance_sheet import FMPBalanceSheetFetcher
from openbb_fmp.models.balance_sheet_growth import FMPBalanceSheetGrowthFetcher
from openbb_fmp.models.calendar_dividend import FMPCalendarDividendFetcher
from openbb_fmp.models.calendar_earnings import FMPCalendarEarningsFetcher
from openbb_fmp.models.calendar_splits import FMPCalendarSplitsFetcher
from openbb_fmp.models.cash_flow import FMPCashFlowStatementFetcher
from openbb_fmp.models.cash_flow_growth import FMPCashFlowStatementGrowthFetcher
from openbb_fmp.models.company_filings import FMPCompanyFilingsFetcher
from openbb_fmp.models.company_news import FMPCompanyNewsFetcher
from openbb_fmp.models.company_overview import FMPCompanyOverviewFetcher
from openbb_fmp.models.crypto_historical import FMPCryptoHistoricalFetcher
from openbb_fmp.models.crypto_search import FMPCryptoSearchFetcher
from openbb_fmp.models.currency_historical import FMPCurrencyHistoricalFetcher
from openbb_fmp.models.currency_pairs import FMPCurrencyPairsFetcher
from openbb_fmp.models.currency_snapshots import FMPCurrencySnapshotsFetcher
from openbb_fmp.models.discovery_filings import FMPDiscoveryFilingsFetcher
from openbb_fmp.models.earnings_call_transcript import FMPEarningsCallTranscriptFetcher
from openbb_fmp.models.economic_calendar import FMPEconomicCalendarFetcher
from openbb_fmp.models.equity_historical import FMPEquityHistoricalFetcher
from openbb_fmp.models.equity_ownership import FMPEquityOwnershipFetcher
from openbb_fmp.models.equity_peers import FMPEquityPeersFetcher
from openbb_fmp.models.equity_profile import FMPEquityProfileFetcher
from openbb_fmp.models.equity_quote import FMPEquityQuoteFetcher
from openbb_fmp.models.equity_screener import FMPEquityScreenerFetcher
from openbb_fmp.models.equity_valuation_multiples import (
    FMPEquityValuationMultiplesFetcher,
)
from openbb_fmp.models.etf_countries import FMPEtfCountriesFetcher
from openbb_fmp.models.etf_equity_exposure import FMPEtfEquityExposureFetcher
from openbb_fmp.models.etf_holdings import FMPEtfHoldingsFetcher
from openbb_fmp.models.etf_holdings_date import FMPEtfHoldingsDateFetcher
from openbb_fmp.models.etf_info import FMPEtfInfoFetcher
from openbb_fmp.models.etf_search import FMPEtfSearchFetcher
from openbb_fmp.models.etf_sectors import FMPEtfSectorsFetcher
from openbb_fmp.models.executive_compensation import FMPExecutiveCompensationFetcher
from openbb_fmp.models.financial_ratios import FMPFinancialRatiosFetcher
from openbb_fmp.models.forward_ebitda_estimates import FMPForwardEbitdaEstimatesFetcher
from openbb_fmp.models.forward_eps_estimates import FMPForwardEpsEstimatesFetcher
from openbb_fmp.models.historical_dividends import FMPHistoricalDividendsFetcher
from openbb_fmp.models.historical_employees import FMPHistoricalEmployeesFetcher
from openbb_fmp.models.historical_eps import FMPHistoricalEpsFetcher
from openbb_fmp.models.historical_market_cap import FmpHistoricalMarketCapFetcher
from openbb_fmp.models.historical_splits import FMPHistoricalSplitsFetcher
from openbb_fmp.models.income_statement import FMPIncomeStatementFetcher
from openbb_fmp.models.income_statement_growth import FMPIncomeStatementGrowthFetcher
from openbb_fmp.models.index_constituents import FMPIndexConstituentsFetcher
from openbb_fmp.models.index_historical import FMPIndexHistoricalFetcher
from openbb_fmp.models.insider_trading import FMPInsiderTradingFetcher
from openbb_fmp.models.institutional_ownership import FMPInstitutionalOwnershipFetcher
from openbb_fmp.models.key_executives import FMPKeyExecutivesFetcher
from openbb_fmp.models.key_metrics import FMPKeyMetricsFetcher
from openbb_fmp.models.market_snapshots import FMPMarketSnapshotsFetcher
from openbb_fmp.models.price_performance import FMPPricePerformanceFetcher
from openbb_fmp.models.price_target import FMPPriceTargetFetcher
from openbb_fmp.models.price_target_consensus import FMPPriceTargetConsensusFetcher
from openbb_fmp.models.revenue_business_line import FMPRevenueBusinessLineFetcher
from openbb_fmp.models.revenue_geographic import FMPRevenueGeographicFetcher
from openbb_fmp.models.risk_premium import FMPRiskPremiumFetcher
from openbb_fmp.models.share_statistics import FMPShareStatisticsFetcher
from openbb_fmp.models.treasury_rates import FMPTreasuryRatesFetcher
from openbb_fmp.models.world_news import FMPWorldNewsFetcher
from openbb_fmp.models.yield_curve import FMPYieldCurveFetcher
<<<<<<< HEAD
from openbb_fmp.models.senate_trading_rss_feed import FMPSenateTradingRSSFeedFetcher
from openbb_fmp.models.senate_trading import FMPSenateTradingFetcher
from openbb_fmp.models.house_disclosure_rss_feed import FMPHouseDisclosureRSSFeedFetcher
from openbb_fmp.models.house_disclosure import FMPHouseDisclosureFetcher
=======
from openbb_fmp.models.dcf import FMPDcfFetcher
from openbb_fmp.models.advanced_dcf import FMPAdvancedDcfFetcher
from openbb_fmp.models.form_13f import FMPForm13FHRFetcher
from openbb_fmp.models.government_trades import FMPGovernmentTradesFetcher
from openbb_fmp.models.rating import FMPRatingFetcher
from openbb_fmp.models.historical_rating import FMPHistoricalRatingFetcher

>>>>>>> 91b6b992

fmp_provider = Provider(
    name="fmp",
    website="https://financialmodelingprep.com",
    description="""Financial Modeling Prep is a new concept that informs you about
stock market information (news, currencies, and stock prices).""",
    credentials=["api_key"],
    fetcher_dict={
        "AnalystEstimates": FMPAnalystEstimatesFetcher,
        "AvailableIndices": FMPAvailableIndicesFetcher,
        "BalanceSheet": FMPBalanceSheetFetcher,
        "BalanceSheetGrowth": FMPBalanceSheetGrowthFetcher,
        "CalendarDividend": FMPCalendarDividendFetcher,
        "CalendarEarnings": FMPCalendarEarningsFetcher,
        "CalendarSplits": FMPCalendarSplitsFetcher,
        "CashFlowStatement": FMPCashFlowStatementFetcher,
        "CashFlowStatementGrowth": FMPCashFlowStatementGrowthFetcher,
        "CompanyFilings": FMPCompanyFilingsFetcher,
        "CompanyNews": FMPCompanyNewsFetcher,
        "CompanyOverview": FMPCompanyOverviewFetcher,
        "CryptoHistorical": FMPCryptoHistoricalFetcher,
        "CryptoSearch": FMPCryptoSearchFetcher,
        "CurrencyHistorical": FMPCurrencyHistoricalFetcher,
        "CurrencyPairs": FMPCurrencyPairsFetcher,
        "CurrencySnapshots": FMPCurrencySnapshotsFetcher,
        "DiscoveryFilings": FMPDiscoveryFilingsFetcher,
        "EarningsCallTranscript": FMPEarningsCallTranscriptFetcher,
        "EconomicCalendar": FMPEconomicCalendarFetcher,
        "EquityHistorical": FMPEquityHistoricalFetcher,
        "EquityOwnership": FMPEquityOwnershipFetcher,
        "EquityPeers": FMPEquityPeersFetcher,
        "EquityInfo": FMPEquityProfileFetcher,
        "EquityQuote": FMPEquityQuoteFetcher,
        "EquityScreener": FMPEquityScreenerFetcher,
        "EquityValuationMultiples": FMPEquityValuationMultiplesFetcher,
        "EtfCountries": FMPEtfCountriesFetcher,
        "EtfEquityExposure": FMPEtfEquityExposureFetcher,
        "EtfHoldings": FMPEtfHoldingsFetcher,
        "EtfHoldingsDate": FMPEtfHoldingsDateFetcher,
        "EtfInfo": FMPEtfInfoFetcher,
        "EtfPricePerformance": FMPPricePerformanceFetcher,
        "EtfSearch": FMPEtfSearchFetcher,
        "EtfSectors": FMPEtfSectorsFetcher,
        "ExecutiveCompensation": FMPExecutiveCompensationFetcher,
        "EtfHistorical": FMPEquityHistoricalFetcher,
        "FinancialRatios": FMPFinancialRatiosFetcher,
        "ForwardEbitdaEstimates": FMPForwardEbitdaEstimatesFetcher,
        "ForwardEpsEstimates": FMPForwardEpsEstimatesFetcher,
        "HistoricalDividends": FMPHistoricalDividendsFetcher,
        "HistoricalEmployees": FMPHistoricalEmployeesFetcher,
        "HistoricalEps": FMPHistoricalEpsFetcher,
        "HistoricalMarketCap": FmpHistoricalMarketCapFetcher,
        "HistoricalSplits": FMPHistoricalSplitsFetcher,
        "HouseDisclosureRSSFeed": FMPHouseDisclosureRSSFeedFetcher,
        "HouseDisclosure": FMPHouseDisclosureFetcher,
        "IncomeStatement": FMPIncomeStatementFetcher,
        "IncomeStatementGrowth": FMPIncomeStatementGrowthFetcher,
        "IndexConstituents": FMPIndexConstituentsFetcher,
        "IndexHistorical": FMPIndexHistoricalFetcher,
        "InsiderTrading": FMPInsiderTradingFetcher,
        "InstitutionalOwnership": FMPInstitutionalOwnershipFetcher,
        "KeyExecutives": FMPKeyExecutivesFetcher,
        "KeyMetrics": FMPKeyMetricsFetcher,
        "MarketIndices": FMPIndexHistoricalFetcher,
        "MarketSnapshots": FMPMarketSnapshotsFetcher,
        "PricePerformance": FMPPricePerformanceFetcher,
        "PriceTarget": FMPPriceTargetFetcher,
        "PriceTargetConsensus": FMPPriceTargetConsensusFetcher,
        "RevenueBusinessLine": FMPRevenueBusinessLineFetcher,
        "RevenueGeographic": FMPRevenueGeographicFetcher,
        "RiskPremium": FMPRiskPremiumFetcher,
        "ShareStatistics": FMPShareStatisticsFetcher,
        "SenateTradingRSSFeed": FMPSenateTradingRSSFeedFetcher,
        "SenateTrading": FMPSenateTradingFetcher,
        "TreasuryRates": FMPTreasuryRatesFetcher,
        "WorldNews": FMPWorldNewsFetcher,
        "YieldCurve": FMPYieldCurveFetcher,
        "Form13FHR": FMPForm13FHRFetcher,
        "GovernmentTrades": FMPGovernmentTradesFetcher,
        "Dcf": FMPDcfFetcher,
        "AdvancedDcf": FMPAdvancedDcfFetcher,
        "Rating": FMPRatingFetcher,
        "HistoricalRating": FMPHistoricalRatingFetcher,
    },
    repr_name="Financial Modeling Prep (FMP)",
    deprecated_credentials={"API_KEY_FINANCIALMODELINGPREP": "fmp_api_key"},
    instructions='Go to: https://site.financialmodelingprep.com/developer/docs\n\n![FinancialModelingPrep](https://user-images.githubusercontent.com/46355364/207821920-64553d05-d461-4984-b0fe-be0368c71186.png)\n\nClick on, "Get my API KEY here", and sign up for a free account.\n\n![FinancialModelingPrep](https://user-images.githubusercontent.com/46355364/207822184-a723092e-ef42-4f87-8c55-db150f09741b.png)\n\nWith an account created, sign in and navigate to the Dashboard, which shows the assigned token. by pressing the "Dashboard" button which will show the API key.\n\n![FinancialModelingPrep](https://user-images.githubusercontent.com/46355364/207823170-dd8191db-e125-44e5-b4f3-2df0e115c91d.png)',  # noqa: E501  pylint: disable=line-too-long
)<|MERGE_RESOLUTION|>--- conflicted
+++ resolved
@@ -65,12 +65,6 @@
 from openbb_fmp.models.treasury_rates import FMPTreasuryRatesFetcher
 from openbb_fmp.models.world_news import FMPWorldNewsFetcher
 from openbb_fmp.models.yield_curve import FMPYieldCurveFetcher
-<<<<<<< HEAD
-from openbb_fmp.models.senate_trading_rss_feed import FMPSenateTradingRSSFeedFetcher
-from openbb_fmp.models.senate_trading import FMPSenateTradingFetcher
-from openbb_fmp.models.house_disclosure_rss_feed import FMPHouseDisclosureRSSFeedFetcher
-from openbb_fmp.models.house_disclosure import FMPHouseDisclosureFetcher
-=======
 from openbb_fmp.models.dcf import FMPDcfFetcher
 from openbb_fmp.models.advanced_dcf import FMPAdvancedDcfFetcher
 from openbb_fmp.models.form_13f import FMPForm13FHRFetcher
@@ -78,7 +72,6 @@
 from openbb_fmp.models.rating import FMPRatingFetcher
 from openbb_fmp.models.historical_rating import FMPHistoricalRatingFetcher
 
->>>>>>> 91b6b992
 
 fmp_provider = Provider(
     name="fmp",
@@ -123,7 +116,6 @@
         "EtfSearch": FMPEtfSearchFetcher,
         "EtfSectors": FMPEtfSectorsFetcher,
         "ExecutiveCompensation": FMPExecutiveCompensationFetcher,
-        "EtfHistorical": FMPEquityHistoricalFetcher,
         "FinancialRatios": FMPFinancialRatiosFetcher,
         "ForwardEbitdaEstimates": FMPForwardEbitdaEstimatesFetcher,
         "ForwardEpsEstimates": FMPForwardEpsEstimatesFetcher,
@@ -132,8 +124,6 @@
         "HistoricalEps": FMPHistoricalEpsFetcher,
         "HistoricalMarketCap": FmpHistoricalMarketCapFetcher,
         "HistoricalSplits": FMPHistoricalSplitsFetcher,
-        "HouseDisclosureRSSFeed": FMPHouseDisclosureRSSFeedFetcher,
-        "HouseDisclosure": FMPHouseDisclosureFetcher,
         "IncomeStatement": FMPIncomeStatementFetcher,
         "IncomeStatementGrowth": FMPIncomeStatementGrowthFetcher,
         "IndexConstituents": FMPIndexConstituentsFetcher,
@@ -151,10 +141,9 @@
         "RevenueGeographic": FMPRevenueGeographicFetcher,
         "RiskPremium": FMPRiskPremiumFetcher,
         "ShareStatistics": FMPShareStatisticsFetcher,
-        "SenateTradingRSSFeed": FMPSenateTradingRSSFeedFetcher,
-        "SenateTrading": FMPSenateTradingFetcher,
         "TreasuryRates": FMPTreasuryRatesFetcher,
         "WorldNews": FMPWorldNewsFetcher,
+        "EtfHistorical": FMPEquityHistoricalFetcher,
         "YieldCurve": FMPYieldCurveFetcher,
         "Form13FHR": FMPForm13FHRFetcher,
         "GovernmentTrades": FMPGovernmentTradesFetcher,
