--- conflicted
+++ resolved
@@ -52,8 +52,6 @@
 from openbb_fmp.models.historical_market_cap import FmpHistoricalMarketCapFetcher
 from openbb_fmp.models.historical_rating import FMPHistoricalRatingFetcher
 from openbb_fmp.models.historical_splits import FMPHistoricalSplitsFetcher
-from openbb_fmp.models.house_disclosure import FMPHouseDisclosureFetcher
-from openbb_fmp.models.house_disclosure_rss_feed import FMPHouseDisclosureRSSFeedFetcher
 from openbb_fmp.models.income_statement import FMPIncomeStatementFetcher
 from openbb_fmp.models.income_statement_growth import FMPIncomeStatementGrowthFetcher
 from openbb_fmp.models.index_constituents import (
@@ -73,8 +71,6 @@
 from openbb_fmp.models.revenue_business_line import FMPRevenueBusinessLineFetcher
 from openbb_fmp.models.revenue_geographic import FMPRevenueGeographicFetcher
 from openbb_fmp.models.risk_premium import FMPRiskPremiumFetcher
-from openbb_fmp.models.senate_trading import FMPSenateTradingFetcher
-from openbb_fmp.models.senate_trading_rss_feed import FMPSenateTradingRSSFeedFetcher
 from openbb_fmp.models.share_statistics import FMPShareStatisticsFetcher
 from openbb_fmp.models.treasury_rates import FMPTreasuryRatesFetcher
 from openbb_fmp.models.world_news import FMPWorldNewsFetcher
@@ -788,49 +784,6 @@
     result = fetcher.test(params, credentials)
     assert result is None
 
-<<<<<<< HEAD
-@pytest.mark.record_http
-def test_fmp_senate_trading_fetcher(credentials=test_credentials):
-    """Test FMP senate trading fetcher."""
-    params = {
-        "symbol": "AAPL,MSFT",
-    }
-
-    fetcher = FMPSenateTradingFetcher()
-    result = fetcher.test(params, credentials)
-    assert result is None
-
-@pytest.mark.record_http
-def test_fmp_senate_trading_rss_feed_fetcher(credentials=test_credentials):
-    """Test FMP senate trading rss feed fetcher."""
-    params = {
-        "page": 0,
-    }
-
-    fetcher = FMPSenateTradingRSSFeedFetcher()
-    result = fetcher.test(params, credentials)
-    assert result is None
-
-@pytest.mark.record_http
-def test_fmp_house_disclosure_fetcher(credentials=test_credentials):
-    """Test FMP House Disclosure fetcher."""
-    params = {
-        "symbol": "AAPL,MSFT",
-    }
-
-    fetcher = FMPHouseDisclosureFetcher()
-    result = fetcher.test(params, credentials)
-    assert result is None
-
-@pytest.mark.record_http
-def test_fmp_house_disclosure_fetcher(credentials=test_credentials):
-    """Test FMP House Disclosure rss feed fetcher."""
-    params = {
-        "page": 0,
-    }
-
-    fetcher = FMPHouseDisclosureRSSFeedFetcher()
-=======
 
 @pytest.mark.record_http
 def test_fmp_form_13f_fetcher(credentials=test_credentials):
@@ -910,6 +863,5 @@
         "symbol": "AAPL",
     }
     fetcher = FMPHistoricalRatingFetcher()
->>>>>>> 91b6b992
     result = fetcher.test(params, credentials)
     assert result is None