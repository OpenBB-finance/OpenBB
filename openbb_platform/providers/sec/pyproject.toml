--- conflicted
+++ resolved
@@ -8,14 +8,8 @@
 
 [tool.poetry.dependencies]
 python = ">=3.8,<3.12"
-<<<<<<< HEAD
-openbb-core = "^1.1.5"
-aiohttp-client-cache = "^0.10.0"
-aiosqlite = "^0.19.0"
-=======
 openbb-core = "^1.1.6"
 requests-cache = "^1.1.0"
->>>>>>> 2ccf39d8
 xmltodict = "^0.13.0"
 
 [build-system]
