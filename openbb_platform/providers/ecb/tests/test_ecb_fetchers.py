--- conflicted
+++ resolved
@@ -4,11 +4,8 @@
 
 import pytest
 from openbb_core.app.service.user_service import UserService
-<<<<<<< HEAD
 from openbb_ecb.models.balance_of_payments import ECBBalanceOfPaymentsFetcher
-=======
 from openbb_ecb.models.currency_reference_rates import ECBCurrencyReferenceRatesFetcher
->>>>>>> 3ce696fe
 from openbb_ecb.models.eu_yield_curve import ECBEUYieldCurveFetcher
 
 test_credentials = UserService().default_user_settings.credentials.model_dump(
@@ -38,18 +35,20 @@
 
 
 @pytest.mark.record_http
-<<<<<<< HEAD
+def test_ecb_currency_reference_rates_fetcher(credentials=test_credentials):
+    """Test ECB Currency Reference Rates Fecher."""
+    params = {}
+
+    fetcher = ECBCurrencyReferenceRatesFetcher()
+    result = fetcher.test(params, credentials)
+    assert result is None
+
+
+@pytest.mark.record_http
 def test_ecb_balance_of_payments_fetcher(credentials=test_credentials):
     """Test ECB Balance Of Payments Fetcher."""
     params = {"date": datetime.date(2023, 1, 1)}
 
     fetcher = ECBBalanceOfPaymentsFetcher()
-=======
-def test_ecb_currency_reference_rates_fetcher(credentials=test_credentials):
-    """Test ECB Currency Reference Rates Fecher."""
-    params = {}
-
-    fetcher = ECBCurrencyReferenceRatesFetcher()
->>>>>>> 3ce696fe
     result = fetcher.test(params, credentials)
     assert result is None