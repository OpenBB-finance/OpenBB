--- conflicted
+++ resolved
@@ -28,14 +28,10 @@
     Source: https://www.alphavantage.co/documentation/#time-series-data
     """
 
-<<<<<<< HEAD
-    __json_schema_extra__ = {"symbol": {"multiple_items_allowed": True}}
-=======
     __json_schema_extra__ = {
         "symbol": {"multiple_items_allowed": True},
         "interval": {"choices": ["1m", "5m", "15m", "30m", "60m", "1d", "1W", "1M"]},
     }
->>>>>>> 3e24fd6b
 
     interval: Literal["1m", "5m", "15m", "30m", "60m", "1d", "1W", "1M"] = Field(
         default="1d",
