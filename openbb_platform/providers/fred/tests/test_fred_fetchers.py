--- conflicted
+++ resolved
@@ -309,22 +309,24 @@
 
 
 @pytest.mark.record_http
-<<<<<<< HEAD
+def test_fred_balance_of_payments_fetcher(credentials=test_credentials):
+    """Test FredBalanceOfPaymentsFetcher."""
+    params = {
+        "country": "united_states",
+        "start_date": datetime.date(2020, 1, 1),
+        "end_date": datetime.date(2024, 3, 31),
+    }
+
+    fetcher = FredBalanceOfPaymentsFetcher()
+    result = fetcher.test(params, credentials)
+    assert result is None
+
+
+@pytest.mark.record_http
 def test_fred_yield_curve_fetcher(credentials=test_credentials):
     """Test FREDYieldCurveFetcher."""
     params = {"date": "2024-05-14,2023-05-14,2022-03-16,2021-05-14,2020-05-14"}
 
     fetcher = FREDYieldCurveFetcher()
-=======
-def test_fred_balance_of_payments_fetcher(credentials=test_credentials):
-    """Test FredBalanceOfPaymentsFetcher."""
-    params = {
-        "country": "united_states",
-        "start_date": datetime.date(2020, 1, 1),
-        "end_date": datetime.date(2024, 3, 31),
-    }
-
-    fetcher = FredBalanceOfPaymentsFetcher()
->>>>>>> 6fd00e78
     result = fetcher.test(params, credentials)
     assert result is None