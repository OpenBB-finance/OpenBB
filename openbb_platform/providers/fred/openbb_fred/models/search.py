"""FRED Search Model."""

# pylint: disable=unused-argument

from typing import Any, Dict, List, Literal, Optional, Union

from openbb_core.provider.abstract.fetcher import Fetcher
from openbb_core.provider.standard_models.fred_search import (
    SearchData,
    SearchQueryParams,
)
from openbb_core.provider.utils.descriptions import QUERY_DESCRIPTIONS
<<<<<<< HEAD
=======
from openbb_core.provider.utils.errors import EmptyDataError
>>>>>>> 3e24fd6b
from pydantic import Field, NonNegativeInt


class FredSearchQueryParams(SearchQueryParams):
    """FRED Search Query Params."""

    __alias_dict__ = {
        "query": "search_text",
    }
    __json_schema_extra__ = {
        "tag_names": {"multiple_items_allowed": True},
        "exclude_tag_names": {"multiple_items_allowed": True},
    }

    is_release: Optional[bool] = Field(
        default=False,
        description="Is release?  If True, other search filter variables are ignored."
        + " If no query text or release_id is supplied, this defaults to True.",
    )
    release_id: Optional[Union[str, int]] = Field(
        default=None,
        description="A specific release ID to target.",
    )
    limit: Optional[int] = Field(
        default=None,
        description=QUERY_DESCRIPTIONS.get("limit", "") + " (1-1000)",
    )
    offset: Optional[NonNegativeInt] = Field(
        default=0,
        description="Offset the results in conjunction with limit.",
    )
    filter_variable: Optional[Literal["frequency", "units", "seasonal_adjustment"]] = (
        Field(default=None, description="Filter by an attribute.")
    )
    filter_value: Optional[str] = Field(
        default=None,
        description="String value to filter the variable by.  Used in conjunction with filter_variable.",
    )
    tag_names: Optional[str] = Field(
        default=None,
        description="A semicolon delimited list of tag names that series match all of.  Example: 'japan;imports'",
    )
    exclude_tag_names: Optional[str] = Field(
        default=None,
        description="A semicolon delimited list of tag names that series match none of.  Example: 'imports;services'."
        + " Requires that variable tag_names also be set to limit the number of matching series.",
    )
    series_id: Optional[str] = Field(
        default=None,
        description="A FRED Series ID to return series group information for."
        + " This returns the required information to query for regional data."
        + " Not all series that are in FRED have geographical data."
        + " Entering a value for series_id will override all other parameters."
        + " Multiple series_ids can be separated by commas.",
    )


class FredSearchData(SearchData):
    """FRED Search Data."""

    __alias_dict__ = {
        "url": "link",
        "observation_start": "min_date",
        "observation_end": "max_date",
        "seasonal_adjustment": "season",
    }
    popularity: Optional[int] = Field(
        default=None,
        description="Popularity of the series",
    )
    group_popularity: Optional[int] = Field(
        default=None,
        description="Group popularity of the release",
    )
    region_type: Optional[str] = Field(
        default=None,
        description="The region type of the series.",
    )
    series_group: Optional[Union[str, int]] = Field(
        default=None,
        description="The series group ID of the series. This value is used to query for regional data.",
    )


class FredSearchFetcher(
    Fetcher[
        FredSearchQueryParams,
        List[FredSearchData],
    ]
):
    """FRED Search Fetcher."""

    @staticmethod
    def transform_query(params: Dict[str, Any]) -> FredSearchQueryParams:
        """Transform query."""
        transformed_params = FredSearchQueryParams(**params)
        if transformed_params.query is None and transformed_params.release_id is None:
            transformed_params.is_release = True

        return transformed_params

    @staticmethod
    async def aextract_data(
        query: FredSearchQueryParams,
        credentials: Optional[Dict[str, str]],
        **kwargs: Any,
    ) -> List[Dict]:
        """Extract the raw data."""
        # pylint: disable=import-outside-toplevel
        import asyncio  # noqa
        from openbb_core.provider.utils.helpers import (
            amake_request,
            get_querystring,
        )  # noqa

        api_key = credentials.get("fred_api_key") if credentials else ""

        if query.series_id is not None:
            results: List = []

            async def get_one(_id: str):
                """Get data for one series."""
                data: Dict = {}
                url = f"https://api.stlouisfed.org/geofred/series/group?series_id={_id}&api_key={api_key}&file_type=json"
                response = await amake_request(url)
                data = response.get("series_group")  # type: ignore
                if data:
                    data.update({"series_id": _id})
                    results.append(data)

            await asyncio.gather(*[get_one(_id) for _id in query.series_id.split(",")])

            if results:
                return results

        if query.is_release is True:
            url = f"https://api.stlouisfed.org/fred/releases?api_key={api_key}&file_type=json"

            response = await amake_request(url, timeout=5, **kwargs)

            return response.get("releases")  #  type: ignore[return-value, union-attr]

        url = (
            "https://api.stlouisfed.org/fred/release/series?"
            if query.release_id is not None
            else "https://api.stlouisfed.org/fred/series/search?"
        )

        exclude = (
            ["is_release", "search_text"]
            if query.release_id is not None
            else ["is_release"]
        )

        querystring = get_querystring(query.model_dump(), exclude).replace(" ", "+")

        url = url + querystring + f"&file_type=json&api_key={api_key}"
        response = await amake_request(url, timeout=5, **kwargs)

        return response.get("seriess")  #  type: ignore[return-value, union-attr]

    @staticmethod
    def transform_data(
        query: FredSearchQueryParams, data: List[Dict], **kwargs: Any
    ) -> List[FredSearchData]:
        """Transform data."""
        if not data:
            raise EmptyDataError("No results were found with the supplied parameters.")
        if query.series_id is None:
            for observation in data:
                id_column_name = (
                    "release_id" if query.is_release is True else "series_id"
                )
                observation[id_column_name] = observation.pop("id")
                observation.pop("realtime_start", None)
                observation.pop("realtime_end", None)
        return [FredSearchData.model_validate(d) for d in data]<|MERGE_RESOLUTION|>--- conflicted
+++ resolved
@@ -10,10 +10,7 @@
     SearchQueryParams,
 )
 from openbb_core.provider.utils.descriptions import QUERY_DESCRIPTIONS
-<<<<<<< HEAD
-=======
 from openbb_core.provider.utils.errors import EmptyDataError
->>>>>>> 3e24fd6b
 from pydantic import Field, NonNegativeInt
 
 
