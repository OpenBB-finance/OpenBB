"""OECD provider module."""

from openbb_core.provider.abstract.provider import Provider
<<<<<<< HEAD
from openbb_oecd.models.composite_leading_indicator import OECDCLIFetcher
from openbb_oecd.models.consumer_price_index import OECDCPIFetcher
=======
from openbb_oecd.models.composite_leading_indicator import (
    OECDCompositeLeadingIndicatorFetcher,
)
from openbb_oecd.models.consumer_price_index import OECDCPIFetcher
from openbb_oecd.models.country_interest_rates import OecdCountryInterestRatesFetcher
>>>>>>> 3e24fd6b
from openbb_oecd.models.gdp_forecast import OECDGdpForecastFetcher
from openbb_oecd.models.gdp_nominal import OECDGdpNominalFetcher
from openbb_oecd.models.gdp_real import OECDGdpRealFetcher
from openbb_oecd.models.house_price_index import OECDHousePriceIndexFetcher
from openbb_oecd.models.immediate_interest_rate import OECDImmediateInterestRateFetcher
from openbb_oecd.models.long_term_interest_rate import OECDLTIRFetcher
from openbb_oecd.models.share_price_index import OECDSharePriceIndexFetcher
from openbb_oecd.models.short_term_interest_rate import OECDSTIRFetcher
from openbb_oecd.models.unemployment import OECDUnemploymentFetcher

oecd_provider = Provider(
    name="oecd",
    website="https://data-explorer.oecd.org/",
    description="""OECD Data Explorer includes data and metadata for OECD countries and selected
non-member economies.""",
    fetcher_dict={
        "CompositeLeadingIndicator": OECDCompositeLeadingIndicatorFetcher,
        "ConsumerPriceIndex": OECDCPIFetcher,
        "CountryInterestRates": OecdCountryInterestRatesFetcher,
        "GdpNominal": OECDGdpNominalFetcher,
        "GdpReal": OECDGdpRealFetcher,
        "GdpForecast": OECDGdpForecastFetcher,
        "HousePriceIndex": OECDHousePriceIndexFetcher,
<<<<<<< HEAD
        "ImmediateInterestRate": OECDImmediateInterestRateFetcher,
        "Unemployment": OECDUnemploymentFetcher,
        "CLI": OECDCLIFetcher,
        "SharePriceIndex": OECDSharePriceIndexFetcher,
        "STIR": OECDSTIRFetcher,
        "LTIR": OECDLTIRFetcher,
        "ConsumerPriceIndex": OECDCPIFetcher,
=======
        "SharePriceIndex": OECDSharePriceIndexFetcher,
        "Unemployment": OECDUnemploymentFetcher,
        "ImmediateInterestRate": OECDImmediateInterestRateFetcher,  # TODO: deprecated
        "STIR": OECDSTIRFetcher,  # TODO: deprecated
        "LTIR": OECDLTIRFetcher,  # TODO: deprecated
>>>>>>> 3e24fd6b
    },
    repr_name="Organization for Economic Co-operation and Development (OECD)",
)<|MERGE_RESOLUTION|>--- conflicted
+++ resolved
@@ -1,16 +1,11 @@
 """OECD provider module."""
 
 from openbb_core.provider.abstract.provider import Provider
-<<<<<<< HEAD
-from openbb_oecd.models.composite_leading_indicator import OECDCLIFetcher
-from openbb_oecd.models.consumer_price_index import OECDCPIFetcher
-=======
 from openbb_oecd.models.composite_leading_indicator import (
     OECDCompositeLeadingIndicatorFetcher,
 )
 from openbb_oecd.models.consumer_price_index import OECDCPIFetcher
 from openbb_oecd.models.country_interest_rates import OecdCountryInterestRatesFetcher
->>>>>>> 3e24fd6b
 from openbb_oecd.models.gdp_forecast import OECDGdpForecastFetcher
 from openbb_oecd.models.gdp_nominal import OECDGdpNominalFetcher
 from openbb_oecd.models.gdp_real import OECDGdpRealFetcher
@@ -34,21 +29,11 @@
         "GdpReal": OECDGdpRealFetcher,
         "GdpForecast": OECDGdpForecastFetcher,
         "HousePriceIndex": OECDHousePriceIndexFetcher,
-<<<<<<< HEAD
-        "ImmediateInterestRate": OECDImmediateInterestRateFetcher,
-        "Unemployment": OECDUnemploymentFetcher,
-        "CLI": OECDCLIFetcher,
-        "SharePriceIndex": OECDSharePriceIndexFetcher,
-        "STIR": OECDSTIRFetcher,
-        "LTIR": OECDLTIRFetcher,
-        "ConsumerPriceIndex": OECDCPIFetcher,
-=======
         "SharePriceIndex": OECDSharePriceIndexFetcher,
         "Unemployment": OECDUnemploymentFetcher,
         "ImmediateInterestRate": OECDImmediateInterestRateFetcher,  # TODO: deprecated
         "STIR": OECDSTIRFetcher,  # TODO: deprecated
         "LTIR": OECDLTIRFetcher,  # TODO: deprecated
->>>>>>> 3e24fd6b
     },
     repr_name="Organization for Economic Co-operation and Development (OECD)",
 )