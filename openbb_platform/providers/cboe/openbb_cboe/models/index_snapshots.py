--- conflicted
+++ resolved
@@ -3,18 +3,8 @@
 
 from datetime import datetime
 from typing import Any, Dict, List, Literal, Optional
-
-<<<<<<< HEAD
-import pandas as pd
-from openbb_cboe.utils.helpers import (
-    EUR_INDEX_COLUMNS,
-    US_INDEX_COLUMNS,
-    Europe,
-    get_cboe_directory,
-    get_cboe_index_directory,
-)
-=======
->>>>>>> e7798c21
+from typing import Any, Dict, List, Literal, Optional
+
 from openbb_core.provider.abstract.fetcher import Fetcher
 from openbb_core.provider.standard_models.index_snapshots import (
     IndexSnapshotsData,
@@ -33,23 +23,10 @@
     Source: https://www.cboe.com/
     """
 
-<<<<<<< HEAD
     region: Optional[Literal["us", "eu"]] = Field(
         description="The region to return. Choices are ['us', 'eu'].", default="us"
     )
 
-=======
-    region: Literal[None, "us", "eu"] = Field(
-        default="us",
-    )
-
-    @field_validator("region", mode="after", check_fields=False)
-    @classmethod
-    def validate_region(cls, v: str):
-        """Validate region."""
-        return "us" if v is None else v
-
->>>>>>> e7798c21
 
 class CboeIndexSnapshotsData(IndexSnapshotsData):
     """CBOE Index Snapshots Data."""
@@ -111,9 +88,7 @@
         credentials: Optional[Dict[str, str]],
         **kwargs: Any,
     ) -> List[Dict]:
-<<<<<<< HEAD
-        """Return the raw data from the CBOE endpoint"""
-        data = pd.DataFrame()
+        """Return the raw data from the Cboe endpoint"""
 
         if query.region == "us":
             r = make_request(
@@ -183,17 +158,6 @@
         data["change_percent"] = data["change_percent"].fillna(0.0)
 
         return data.reset_index().to_dict("records")
-=======
-        """Return the raw data from the Cboe endpoint"""
-
-        if query.region == "us":
-            url = "https://cdn.cboe.com/api/global/delayed_quotes/quotes/all_us_indices.json"
-        if query.region == "eu":
-            url = "https://cdn.cboe.com/api/global/european_indices/index_quotes/all-indices.json"
-
-        data = await amake_request(url, **kwargs)
-        return data.get("data")
->>>>>>> e7798c21
 
     @staticmethod
     def transform_data(
