--- conflicted
+++ resolved
@@ -94,14 +94,8 @@
             raise RuntimeError(
                 "No url generated. Check combination of input parameters."
             )
-<<<<<<< HEAD
-        response = make_request(
-            url.replace("api_key", api_key if api_key else ""), **kwargs
-        )
-=======
         url = f"{url}{api_key}"
         response = make_request(url, **kwargs)
->>>>>>> 561018da
         if response.status_code != 200:
             raise RuntimeError(f"Error in TE request -> {response.text}")
         return response.json()
