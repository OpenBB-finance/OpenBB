--- conflicted
+++ resolved
@@ -12,16 +12,13 @@
 from openbb_intrinio.models.equity_historical import IntrinioEquityHistoricalFetcher
 from openbb_intrinio.models.equity_info import IntrinioEquityInfoFetcher
 from openbb_intrinio.models.equity_quote import IntrinioEquityQuoteFetcher
-<<<<<<< HEAD
+from openbb_intrinio.models.equity_search import IntrinioEquitySearchFetcher
 from openbb_intrinio.models.financial_statements_notes import (
     IntrinioFinancialStatementsNotesFetcher,
 )
 from openbb_intrinio.models.financial_statements_notes_tags import (
     IntrinioFinancialStatementsNotesTagsFetcher,
 )
-=======
-from openbb_intrinio.models.equity_search import IntrinioEquitySearchFetcher
->>>>>>> fdd9be6a
 from openbb_intrinio.models.fred_series import IntrinioFredSeriesFetcher
 from openbb_intrinio.models.historical_attributes import (
     IntrinioHistoricalAttributesFetcher,
@@ -318,7 +315,15 @@
 
 
 @pytest.mark.record_http
-<<<<<<< HEAD
+def test_intrinio_equity_search_fetcher(credentials=test_credentials):
+    params = {"query": "gold", "limit": 100}
+
+    fetcher = IntrinioEquitySearchFetcher()
+    result = fetcher.test(params, credentials)
+    assert result is None
+
+
+@pytest.mark.record_http
 def test_intrinio_financial_statements_notes_tags_fetcher(credentials=test_credentials):
     params = {
         "symbol": "AAPL",
@@ -346,11 +351,5 @@
     tag = tags_fetcher.extract_data(tags_params, credentials)[0]["id"]
     params = {"tag": tag, "content_format": "text"}
     fetcher = IntrinioFinancialStatementsNotesFetcher()
-=======
-def test_intrinio_equity_search_fetcher(credentials=test_credentials):
-    params = {"query": "gold", "limit": 100}
-
-    fetcher = IntrinioEquitySearchFetcher()
->>>>>>> fdd9be6a
     result = fetcher.test(params, credentials)
     assert result is None