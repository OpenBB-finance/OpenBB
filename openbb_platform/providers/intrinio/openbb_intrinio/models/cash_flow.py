--- conflicted
+++ resolved
@@ -24,11 +24,6 @@
     Source: https://docs.intrinio.com/documentation/web_api/get_fundamental_standardized_financials_v2
     """
 
-<<<<<<< HEAD
-    period: Literal["annual", "quarter", "ttm", "ytd"] = Field(
-        default="annual",
-        json_schema_extra={"choices": ["annual", "quarter", "ttm", "ytd"]},
-=======
     __json_schema_extra__ = {
         "period": {
             "choices": ["annual", "quarter", "ttm", "ytd"],
@@ -38,7 +33,6 @@
     period: Literal["annual", "quarter", "ttm", "ytd"] = Field(
         default="annual",
         description=QUERY_DESCRIPTIONS.get("period", ""),
->>>>>>> 3e24fd6b
     )
     fiscal_year: Optional[int] = Field(
         default=None,
