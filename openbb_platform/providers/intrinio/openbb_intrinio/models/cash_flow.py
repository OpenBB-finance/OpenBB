"""Intrinio Cash Flow Statement Model."""

<<<<<<< HEAD
from concurrent.futures import ThreadPoolExecutor
from itertools import repeat
from typing import Any, Dict, List, Literal, Optional
=======

from typing import Any, Dict, List, Optional
>>>>>>> da7886d0

from openbb_core.provider.abstract.fetcher import Fetcher
from openbb_core.provider.standard_models.cash_flow import (
    CashFlowStatementData,
    CashFlowStatementQueryParams,
)
<<<<<<< HEAD
from openbb_intrinio.utils.helpers import (
    get_data_one,
    intrinio_fundamentals_session,
)
from pydantic import Field, field_validator, model_validator
=======
from openbb_core.provider.utils.helpers import ClientResponse, amake_requests
from openbb_intrinio.utils.helpers import get_data_one
from pydantic import Field
>>>>>>> da7886d0


class IntrinioCashFlowStatementQueryParams(CashFlowStatementQueryParams):
    """Intrinio Cash Flow Statement Query.

    Source: https://docs.intrinio.com/documentation/web_api/get_company_fundamentals_v2
    Source: https://docs.intrinio.com/documentation/web_api/get_fundamental_standardized_financials_v2
    """

    period: Literal["annual", "quarter", "ttm", "ytd"] = Field(default="annual")
    use_cache: Optional[bool] = Field(
        default=True,
        description="If true, use cached data. Cache expires after one day.",
    )

    @field_validator("symbol", mode="after", check_fields=False)
    @classmethod
    def handle_symbol(cls, v) -> str:
        """Handle symbols with a dash and replace it with a dot for Intrinio."""
        return v.replace("-", ".")


class IntrinioCashFlowStatementData(CashFlowStatementData):
    """Intrinio Cash Flow Statement Data."""

    __alias_dict__ = {
        "cash_and_equivalents": "cashandequivalents",
        "acquisitions": "acquisitions",
        "amortization_expense": "amortizationexpense",
        "cash_income_taxes_paid": "cashincometaxespaid",
        "cash_interest_paid": "cashinterestpaid",
        "cash_interest_received": "cashinterestreceived",
        "depreciation_expense": "depreciationexpense",
        "divestitures": "divestitures",
        "effect_of_exchange_rate_changes": "effectofexchangeratechanges",
        "changes_in_operating_assets_and_liabilities": "increasedecreaseinoperatingcapital",
        "issuance_of_common_equity": "issuanceofcommonequity",
        "issuance_of_debt": "issuanceofdebt",
        "issuance_of_preferred_equity": "issuanceofpreferredequity",
        "loans_held_for_sale": "loansheldforsalenet",
        "net_cash_from_continuing_financing_activities": "netcashfromcontinuingfinancingactivities",
        "net_cash_from_continuing_investing_activities": "netcashfromcontinuinginvestingactivities",
        "net_cash_from_continuing_operating_activities": "netcashfromcontinuingoperatingactivities",
        "net_cash_from_discontinued_financing_activities": "netcashfromdiscontinuedfinancingactivities",
        "net_cash_from_discontinued_investing_activities": "netcashfromdiscontinuedinvestingactivities",
        "net_cash_from_discontinued_operating_activities": "netcashfromdiscontinuedoperatingactivities",
        "net_cash_from_financing_activities": "netcashfromfinancingactivities",
        "net_cash_from_investing_activities": "netcashfrominvestingactivities",
        "net_cash_from_operating_activities": "netcashfromoperatingactivities",
        "net_change_in_cash_and_equivalents": "netchangeincash",
        "net_change_in_deposits": "netchangeindeposits",
        "net_income": "netincome",
        "net_income_continuing_operations": "netincomecontinuing",
        "net_income_discontinued_operations": "netincomediscontinued",
        "net_increase_in_fed_funds_sold": "netincreaseinfedfundssold",
        "non_cash_adjustments_to_reconcile_net_income": "noncashadjustmentstonetincome",
        "other_financing_activities": "otherfinancingactivitiesnet",
        "other_investing_activities": "otherinvestingactivitiesnet",
        "other_net_changes_in_cash": "othernetchangesincash",
        "payment_of_dividends": "paymentofdividends",
        "provision_for_loan_losses": "provisionforloanlosses",
        "purchase_of_investments": "purchaseofinvestments",
        "purchase_of_investment_securities": "purchaseofinvestments",
        "purchase_of_property_plant_and_equipment": "purchaseofplantpropertyandequipment",
        "repayment_of_debt": "repaymentofdebt",
        "repurchase_of_common_equity": "repurchaseofcommonequity",
        "repurchase_of_preferred_equity": "repurchaseofpreferredequity",
        "sale_and_maturity_of_investments": "saleofinvestments",
        "sale_of_property_plant_and_equipment": "saleofplantpropertyandequipment",
    }

    fiscal_year: Optional[int] = Field(
        description="Fiscal year of the report.", default=None
    )
    fiscal_period: Optional[str] = Field(
        description="Fiscal period of the report.", default=None
    )
    net_income: Optional[float] = Field(
        default=None, description="Consolidated Net Income."
    )
    provision_for_loan_losses: Optional[float] = Field(
        default=None, description="Provision for Loan Losses"
    )
    provision_for_credit_losses: Optional[float] = Field(
        default=None, description="Provision for credit losses"
    )
    depreciation_expense: Optional[float] = Field(
        default=None, description="Depreciation Expense."
    )
    amortization_expense: Optional[float] = Field(
        default=None, description="Amortization Expense."
    )
    share_based_compensation: Optional[float] = Field(
        default=None, description="Share-based compensation."
    )
    non_cash_adjustments_to_reconcile_net_income: Optional[float] = Field(
        default=None, description="Non-Cash Adjustments to Reconcile Net Income."
    )
    changes_in_operating_assets_and_liabilities: Optional[float] = Field(
        default=None, description="Changes in Operating Assets and Liabilities (Net)"
    )
    net_cash_from_continuing_operating_activities: Optional[float] = Field(
        default=None, description="Net Cash from Continuing Operating Activities"
    )
    net_cash_from_discontinued_operating_activities: Optional[float] = Field(
        default=None, description="Net Cash from Discontinued Operating Activities"
    )
    net_income_continuing_operations: Optional[float] = Field(
        default=None, description="Net Income (Continuing Operations)"
    )
    net_income_discontinued_operations: Optional[float] = Field(
        default=None, description="Net Income (Discontinued Operations)"
    )
    net_cash_from_operating_activities: Optional[float] = Field(
        default=None, description="Net Cash from Operating Activities"
    )
    divestitures: Optional[float] = Field(default=None, description="Divestitures")
    sale_of_property_plant_and_equipment: Optional[float] = Field(
        default=None, description="Sale of Property, Plant, and Equipment"
    )
    acquisitions: Optional[float] = Field(default=None, description="Acquisitions")
    purchase_of_investments: Optional[float] = Field(
        default=None, description="Purchase of Investments"
    )
    purchase_of_investment_securities: Optional[float] = Field(
        default=None, description="Purchase of Investment Securities"
    )
    sale_and_maturity_of_investments: Optional[float] = Field(
        default=None, description="Sale and Maturity of Investments"
    )
    loans_held_for_sale: Optional[float] = Field(
        default=None, description="Loans Held for Sale (Net)"
    )
    purchase_of_property_plant_and_equipment: Optional[float] = Field(
        default=None, description="Purchase of Property, Plant, and Equipment"
    )
    other_investing_activities: Optional[float] = Field(
        default=None, description="Other Investing Activities (Net)"
    )
    net_cash_from_continuing_investing_activities: Optional[float] = Field(
        default=None, description="Net Cash from Continuing Investing Activities"
    )
    net_cash_from_discontinued_investing_activities: Optional[float] = Field(
        default=None, description="Net Cash from Discontinued Investing Activities"
    )
    net_cash_from_investing_activities: Optional[float] = Field(
        default=None, description="Net Cash from Investing Activities"
    )
    payment_of_dividends: Optional[float] = Field(
        default=None, description="Payment of Dividends"
    )
    repurchase_of_common_equity: Optional[float] = Field(
        default=None, description="Repurchase of Common Equity"
    )
    repurchase_of_preferred_equity: Optional[float] = Field(
        default=None, description="Repurchase of Preferred Equity"
    )
    issuance_of_common_equity: Optional[float] = Field(
        default=None, description="Issuance of Common Equity"
    )
    issuance_of_preferred_equity: Optional[float] = Field(
        default=None, description="Issuance of Preferred Equity"
    )
    issuance_of_debt: Optional[float] = Field(
        default=None, description="Issuance of Debt"
    )
    repayment_of_debt: Optional[float] = Field(
        default=None, description="Repayment of Debt"
    )
    other_financing_activities: Optional[float] = Field(
        default=None, description="Other Financing Activities (Net)"
    )
    cash_interest_received: Optional[float] = Field(
        default=None, description="Cash Interest Received"
    )
    net_change_in_deposits: Optional[float] = Field(
        default=None, description="Net Change in Deposits"
    )
    net_increase_in_fed_funds_sold: Optional[float] = Field(
        default=None, description="Net Increase in Fed Funds Sold"
    )
    net_cash_from_continuing_financing_activities: Optional[float] = Field(
        default=None, description="Net Cash from Continuing Financing Activities"
    )
    net_cash_from_discontinued_financing_activities: Optional[float] = Field(
        default=None, description="Net Cash from Discontinued Financing Activities"
    )
    net_cash_from_financing_activities: Optional[float] = Field(
        default=None, description="Net Cash from Financing Activities"
    )
    effect_of_exchange_rate_changes: Optional[float] = Field(
        default=None, description="Effect of Exchange Rate Changes"
    )
    other_net_changes_in_cash: Optional[float] = Field(
        default=None, description="Other Net Changes in Cash"
    )
    net_change_in_cash_and_equivalents: Optional[float] = Field(
        default=None, description="Net Change in Cash and Equivalents"
    )
    cash_income_taxes_paid: Optional[float] = Field(
        default=None, description="Cash Income Taxes Paid"
    )
    cash_interest_paid: Optional[float] = Field(
        default=None, description="Cash Interest Paid"
    )

    @model_validator(mode="before")
    @classmethod
    def replace_zero(cls, values):  # pylint: disable=no-self-argument
        """Check for zero values and replace with None."""
        return {k: None if v == 0 else v for k, v in values.items()}


class IntrinioCashFlowStatementFetcher(
    Fetcher[
        IntrinioCashFlowStatementQueryParams,
        List[IntrinioCashFlowStatementData],
    ]
):
    """Transform the query, extract and transform the data from the Intrinio endpoints."""

    @staticmethod
    def transform_query(params: Dict[str, Any]) -> IntrinioCashFlowStatementQueryParams:
        """Transform the query params."""
        return IntrinioCashFlowStatementQueryParams(**params)

    @staticmethod
<<<<<<< HEAD
    async def extract_data(
=======
    async def aextract_data(
>>>>>>> da7886d0
        query: IntrinioCashFlowStatementQueryParams,
        credentials: Optional[Dict[str, str]],
        **kwargs: Any,
    ) -> List[Dict]:
        """Return the raw data from the Intrinio endpoint."""

        api_key = credentials.get("intrinio_api_key") if credentials else ""
        statement_code = "cash_flow_statement"
        if query.period in ["quarter", "annual"]:
            period_type = "FY" if query.period == "annual" else "QTR"
        if query.period in ["ttm", "ytd"]:
            period_type = query.period.upper()

        base_url = "https://api-v2.intrinio.com"
<<<<<<< HEAD
        fundamentals_data: Dict = {}
        data: List[Dict] = []

        fundamentals_url_params = f"statement_code={statement_code}&type={period_type}"
=======

>>>>>>> da7886d0
        fundamentals_url = (
            f"{base_url}/companies/{query.symbol}/fundamentals?"
            f"statement_code={statement_code}&type={period_type}&api_key={api_key}"
        )
<<<<<<< HEAD

        fundamentals_data_request = (
            get_data_one(fundamentals_url, **kwargs)
            if query.use_cache is False
            else intrinio_fundamentals_session.get(fundamentals_url, timeout=5).json()
        )
        fundamentals_data = fundamentals_data_request.get("fundamentals", [])
=======
        fundamentals_data = (await get_data_one(fundamentals_url, **kwargs)).get(
            "fundamentals", []
        )

>>>>>>> da7886d0
        fiscal_periods = [
            f"{item['fiscal_year']}-{item['fiscal_period']}"
            for item in fundamentals_data
        ]
        fiscal_periods = fiscal_periods[: query.limit]

<<<<<<< HEAD
        def get_financial_statement_data(period: str, data: List[Dict]) -> None:
            statement_data: Dict = {}
            intrinio_id = f"{query.symbol}-{statement_code}-{period}"
            statement_url = f"{base_url}/fundamentals/{intrinio_id}/standardized_financials?api_key={api_key}"
            statement_data = (
                get_data_one(statement_url, **kwargs)
                if query.use_cache is False
                else intrinio_fundamentals_session.get(statement_url, timeout=5).json()
            )

            data.append(
                {
                    "period_ending": statement_data["fundamental"]["end_date"],
                    "fiscal_year": statement_data["fundamental"]["fiscal_year"],
                    "fiscal_period": statement_data["fundamental"]["fiscal_period"],
                    "financials": statement_data["standardized_financials"],
                }
            )

        with ThreadPoolExecutor() as executor:
            executor.map(get_financial_statement_data, fiscal_periods, repeat(data))

        return sorted(data, key=lambda x: x["period_ending"], reverse=True)
=======
        async def callback(response: ClientResponse, _: Any) -> Dict:
            """Return the response."""
            statement_data = await response.json()
            return {
                "date": statement_data["fundamental"]["end_date"],
                "period": statement_data["fundamental"]["fiscal_period"],
                "financials": statement_data["standardized_financials"],
            }

        intrinio_id = f"{query.symbol}-{statement_code}"
        urls = [
            f"{base_url}/fundamentals/{intrinio_id}-{period}/standardized_financials?api_key={api_key}"
            for period in fiscal_periods
        ]

        return await amake_requests(urls, callback, **kwargs)
>>>>>>> da7886d0

    @staticmethod
    def transform_data(
        query: IntrinioCashFlowStatementQueryParams, data: List[Dict], **kwargs: Any
    ) -> List[IntrinioCashFlowStatementData]:
        """Return the transformed data."""
        transformed_data: List[IntrinioCashFlowStatementData] = []
        for item in data:
            sub_dict: Dict[str, Any] = {}

            for sub_item in item["financials"]:
                field_name = sub_item["data_tag"]["tag"]
                sub_dict[field_name] = (
                    float(sub_item["value"])
                    if sub_item["value"] and sub_item["value"] != 0
                    else None
                )

            sub_dict["period_ending"] = item["period_ending"]
            sub_dict["fiscal_year"] = item["fiscal_year"]
            sub_dict["fiscal_period"] = item["fiscal_period"]

            transformed_data.append(IntrinioCashFlowStatementData(**sub_dict))

        return transformed_data<|MERGE_RESOLUTION|>--- conflicted
+++ resolved
@@ -1,30 +1,18 @@
 """Intrinio Cash Flow Statement Model."""
 
-<<<<<<< HEAD
-from concurrent.futures import ThreadPoolExecutor
-from itertools import repeat
 from typing import Any, Dict, List, Literal, Optional
-=======
-
-from typing import Any, Dict, List, Optional
->>>>>>> da7886d0
 
 from openbb_core.provider.abstract.fetcher import Fetcher
 from openbb_core.provider.standard_models.cash_flow import (
     CashFlowStatementData,
     CashFlowStatementQueryParams,
 )
-<<<<<<< HEAD
+from openbb_core.provider.utils.helpers import ClientResponse, amake_requests
 from openbb_intrinio.utils.helpers import (
     get_data_one,
     intrinio_fundamentals_session,
 )
 from pydantic import Field, field_validator, model_validator
-=======
-from openbb_core.provider.utils.helpers import ClientResponse, amake_requests
-from openbb_intrinio.utils.helpers import get_data_one
-from pydantic import Field
->>>>>>> da7886d0
 
 
 class IntrinioCashFlowStatementQueryParams(CashFlowStatementQueryParams):
@@ -252,11 +240,7 @@
         return IntrinioCashFlowStatementQueryParams(**params)
 
     @staticmethod
-<<<<<<< HEAD
-    async def extract_data(
-=======
     async def aextract_data(
->>>>>>> da7886d0
         query: IntrinioCashFlowStatementQueryParams,
         credentials: Optional[Dict[str, str]],
         **kwargs: Any,
@@ -271,63 +255,24 @@
             period_type = query.period.upper()
 
         base_url = "https://api-v2.intrinio.com"
-<<<<<<< HEAD
         fundamentals_data: Dict = {}
         data: List[Dict] = []
 
         fundamentals_url_params = f"statement_code={statement_code}&type={period_type}"
-=======
-
->>>>>>> da7886d0
         fundamentals_url = (
             f"{base_url}/companies/{query.symbol}/fundamentals?"
             f"statement_code={statement_code}&type={period_type}&api_key={api_key}"
         )
-<<<<<<< HEAD
-
-        fundamentals_data_request = (
-            get_data_one(fundamentals_url, **kwargs)
-            if query.use_cache is False
-            else intrinio_fundamentals_session.get(fundamentals_url, timeout=5).json()
-        )
-        fundamentals_data = fundamentals_data_request.get("fundamentals", [])
-=======
         fundamentals_data = (await get_data_one(fundamentals_url, **kwargs)).get(
             "fundamentals", []
         )
 
->>>>>>> da7886d0
         fiscal_periods = [
             f"{item['fiscal_year']}-{item['fiscal_period']}"
             for item in fundamentals_data
         ]
         fiscal_periods = fiscal_periods[: query.limit]
 
-<<<<<<< HEAD
-        def get_financial_statement_data(period: str, data: List[Dict]) -> None:
-            statement_data: Dict = {}
-            intrinio_id = f"{query.symbol}-{statement_code}-{period}"
-            statement_url = f"{base_url}/fundamentals/{intrinio_id}/standardized_financials?api_key={api_key}"
-            statement_data = (
-                get_data_one(statement_url, **kwargs)
-                if query.use_cache is False
-                else intrinio_fundamentals_session.get(statement_url, timeout=5).json()
-            )
-
-            data.append(
-                {
-                    "period_ending": statement_data["fundamental"]["end_date"],
-                    "fiscal_year": statement_data["fundamental"]["fiscal_year"],
-                    "fiscal_period": statement_data["fundamental"]["fiscal_period"],
-                    "financials": statement_data["standardized_financials"],
-                }
-            )
-
-        with ThreadPoolExecutor() as executor:
-            executor.map(get_financial_statement_data, fiscal_periods, repeat(data))
-
-        return sorted(data, key=lambda x: x["period_ending"], reverse=True)
-=======
         async def callback(response: ClientResponse, _: Any) -> Dict:
             """Return the response."""
             statement_data = await response.json()
@@ -344,7 +289,6 @@
         ]
 
         return await amake_requests(urls, callback, **kwargs)
->>>>>>> da7886d0
 
     @staticmethod
     def transform_data(
