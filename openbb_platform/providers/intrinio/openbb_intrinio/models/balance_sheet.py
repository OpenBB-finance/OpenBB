"""Intrinio Balance Sheet Model."""

<<<<<<< HEAD
from concurrent.futures import ThreadPoolExecutor
from itertools import repeat
from typing import Any, Dict, List, Literal, Optional
=======

from typing import Any, Dict, List, Optional
>>>>>>> da7886d0

from openbb_core.provider.abstract.fetcher import Fetcher
from openbb_core.provider.standard_models.financial_statements import (
    BalanceSheetData,
    FinancialStatementsQueryParams,
)
<<<<<<< HEAD
from openbb_intrinio.utils.helpers import get_data_one, intrinio_fundamentals_session
from pydantic import Field, field_validator
=======
from openbb_core.provider.utils.helpers import ClientResponse, amake_requests
from openbb_intrinio.utils.helpers import get_data_one
from pydantic import Field
>>>>>>> da7886d0


class IntrinioBalanceSheetQueryParams(FinancialStatementsQueryParams):
    """Intrinio Balance Sheet Query.

    Source: https://docs.intrinio.com/documentation/web_api/get_company_fundamentals_v2
    Source: https://docs.intrinio.com/documentation/web_api/get_fundamental_standardized_financials_v2
    """

    period: Literal["annual", "quarter"] = Field(default="annual")
    use_cache: Optional[bool] = Field(
        default=True,
        description="If true, use cached data. Cache expires after one day.",
    )

    @field_validator("period", mode="after", check_fields=False)
    @classmethod
    def validate_period(cls, v):
        """Validate period."""
        v = "FY" if v == "annual" else "QTR"
        return v

    @field_validator("symbol", mode="after", check_fields=False)
    @classmethod
    def handle_symbol(cls, v) -> str:
        """Handle symbols with a dash and replace it with a dot for Intrinio."""
        return v.replace("-", ".")


class IntrinioBalanceSheetData(BalanceSheetData):
    """Intrinio Balance Sheet Data."""

    __alias_dict__ = {
        "cash_and_equivalents": "cashandequivalents",
        "restricted_cash": "restrictedcash",
        "short_term_investments": "shortterminvestments",
        "federal_funds_sold": "fedfundssold",
        "note_and_lease_receivable": "notereceivable",
        "interest_bearing_deposits_at_other_banks": "interestbearingdepositsatotherbanks",
        "accounts_receivable": "accountsreceivable",
        "time_deposits_placed_and_other_short_term_investments": "timedepositsplaced",
        "inventories": "netinventory",
        "trading_account_securities": "tradingaccountsecurities",
        "prepaid_expenses": "prepaidexpenses",
        "loans_and_leases": "loansandleases",
        "allowance_for_loan_and_lease_losses": "allowanceforloanandleaselosses",
        "current_deferred_refundable_income_taxes": "currentdeferredtaxassets",
        "other_current_assets": "othercurrentassets",
        "loans_and_leases_net_of_allowance": "netloansandleases",
        "other_current_nonoperating_assets": "othercurrentnonoperatingassets",
        "loans_held_for_sale": "loansheldforsale",
        "total_current_assets": "totalcurrentassets",
        "accrued_investment_income": "accruedinvestmentincome",
        "plant_property_equipment_gross": "grossppe",
        "customer_and_other_receivables": "customerandotherreceivables",
        "accumulated_depreciation": "accumulateddepreciation",
        "premises_and_equipment_net": "netpremisesandequipment",
        "plant_property_equipment_net": "netppe",
        "mortgage_servicing_rights": "mortgageservicingrights",
        "long_term_investments": "longterminvestments",
        "unearned_premiums_asset": "unearnedpremiumsdebit",
        "noncurrent_note_lease_receivables": "noncurrentnotereceivables",
        "deferred_acquisition_cost": "deferredacquisitioncost",
        "goodwill": "goodwill",
        "separate_account_business_assets": "separateaccountbusinessassets",
        "intangible_assets": "intangibleassets",
        "noncurrent_deferred_refundable_income_taxes": "noncurrentdeferredtaxassets",
        "employee_benefit_assets": "employeebenefitassets",
        "other_assets": "otherassets",
        "other_noncurrent_operating_assets": "othernoncurrentassets",
        "total_assets": "totalassets",
        "other_noncurrent_nonoperating_assets": "othernoncurrentnonoperatingassets",
        "non_interest_bearing_deposits": "noninterestbearingdeposits",
        "interest_bearing_deposits": "interestbearingdeposits",
        "total_noncurrent_assets": "totalnoncurrentassets",
        "federal_funds_purchased_and_securities_sold": "fedfundspurchased",
        "short_term_debt": "shorttermdebt",
        "bankers_acceptance_out_standing": "bankersacceptances",
        "accrued_interest_payable": "accruedinterestpayable",
        "accounts_payable": "accountspayable",
        "accrued_expenses": "accruedexpenses",
        "other_short_term_payables": "othershorttermpayables",
        "long_term_debt": "longtermdebt",
        "customer_deposits": "customerdeposits",
        "capital_lease_obligations": "capitalleaseobligations",
        "dividends_payable": "dividendspayable",
        "claims_and_claim_expense": "claimsandclaimexpenses",
        "current_deferred_revenue": "currentdeferredrevenue",
        "future_policy_benefits": "futurepolicybenefits",
        "current_deferred_payable_income_tax_liabilities": "currentdeferredtaxliabilities",
        "current_employee_benefit_liabilities": "currentemployeebenefitliabilities",
        "unearned_premiums_liability": "unearnedpremiumscredit",
        "other_taxes_payable": "othertaxespayable",
        "policy_holder_funds": "policyholderfunds",
        "other_current_liabilities": "othercurrentliabilities",
        "participating_policy_holder_equity": "participatingpolicyholderequity",
        "other_current_nonoperating_liabilities": "othercurrentnonoperatingliabilities",
        "separate_account_business_liabilities": "separateaccountbusinessliabilities",
        "total_current_liabilities": "totalcurrentliabilities",
        "other_long_term_liabilities": "otherlongtermliabilities",
        "total_liabilities": "totalliabilities",
        "commitments_contingencies": "commitmentsandcontingencies",
        "asset_retirement_reserve_litigation_obligation": "assetretirementandlitigationobligation",
        "redeemable_noncontrolling_interest": "redeemablenoncontrollinginterest",
        "noncurrent_deferred_revenue": "noncurrentdeferredrevenue",
        "preferred_stock": "totalpreferredequity",
        "common_stock": "commonequity",
        "noncurrent_deferred_payable_income_tax_liabilities": "noncurrentdeferredtaxliabilities",
        "noncurrent_employee_benefit_liabilities": "noncurrentemployeebenefitliabilities",
        "retained_earnings": "retainedearnings",
        "other_noncurrent_operating_liabilities": "othernoncurrentliabilities",
        "treasury_stock": "treasurystock",
        "accumulated_other_comprehensive_income": "aoci",
        "other_noncurrent_nonoperating_liabilities": "othernoncurrentnonoperatingliabilities",
        "other_equity_adjustments": "otherequity",
        "total_noncurrent_liabilities": "totalnoncurrentliabilities",
        "total_common_equity": "totalcommonequity",
        "total_preferred_common_equity": "totalequity",
        "noncontrolling_interest": "noncontrollinginterests",
        "total_equity_noncontrolling_interests": "totalequityandnoncontrollinginterests",
        "total_liabilities_shareholders_equity": "totalliabilitiesandequity",
    }


class IntrinioBalanceSheetFetcher(
    Fetcher[
        IntrinioBalanceSheetQueryParams,
        List[IntrinioBalanceSheetData],
    ]
):
    """Transform the query, extract and transform the data from the Intrinio endpoints."""

    @staticmethod
    def transform_query(params: Dict[str, Any]) -> IntrinioBalanceSheetQueryParams:
        """Transform the query params."""
        return IntrinioBalanceSheetQueryParams(**params)

    @staticmethod
<<<<<<< HEAD
    async def extract_data(
=======
    async def aextract_data(
>>>>>>> da7886d0
        query: IntrinioBalanceSheetQueryParams,
        credentials: Optional[Dict[str, str]],
        **kwargs: Any,
    ) -> List[Dict]:
        """Return the raw data from the Intrinio endpoint."""
        api_key = credentials.get("intrinio_api_key") if credentials else ""
        statement_code = "balance_sheet_statement"

        base_url = "https://api-v2.intrinio.com"
<<<<<<< HEAD
        fundamentals_url_params = f"statement_code={statement_code}&type={query.period}"
=======

>>>>>>> da7886d0
        fundamentals_url = (
            f"{base_url}/companies/{query.symbol}/fundamentals?"
            f"statement_code={statement_code}&type={period_type}&api_key={api_key}"
        )
<<<<<<< HEAD

        fundamentals_data_request = (
            get_data_one(fundamentals_url, **kwargs)
            if query.use_cache is False
            else intrinio_fundamentals_session.get(fundamentals_url, timeout=5).json()
        )
        fundamentals_data = fundamentals_data_request.get("fundamentals", [])
=======
        fundamentals_data = (await get_data_one(fundamentals_url, **kwargs)).get(
            "fundamentals", []
        )

>>>>>>> da7886d0
        fiscal_periods = [
            f"{item['fiscal_year']}-{item['fiscal_period']}"
            for item in fundamentals_data
        ]
        fiscal_periods = fiscal_periods[: query.limit]

<<<<<<< HEAD
        def get_financial_statement_data(period: str, data: List[Dict]) -> None:
            statement_data: Dict = {}
            intrinio_id = f"{query.symbol}-{statement_code}-{period}"
            statement_url = f"{base_url}/fundamentals/{intrinio_id}/standardized_financials?api_key={api_key}"
            statement_data = (
                get_data_one(statement_url, **kwargs)
                if query.use_cache is False
                else intrinio_fundamentals_session.get(statement_url, timeout=5).json()
            )

            data.append(
                {
                    "period_ending": statement_data["fundamental"]["end_date"],
                    "fiscal_year": statement_data["fundamental"]["fiscal_year"],
                    "fiscal_period": statement_data["fundamental"]["fiscal_period"],
                    "financials": statement_data["standardized_financials"],
                }
            )

        with ThreadPoolExecutor() as executor:
            executor.map(get_financial_statement_data, fiscal_periods, repeat(data))

        return sorted(data, key=lambda x: x["period_ending"], reverse=True)
=======
        async def callback(response: ClientResponse, _: Any) -> Dict:
            """Return the response."""
            statement_data = await response.json()
            return {
                "date": statement_data["fundamental"]["end_date"],
                "period": statement_data["fundamental"]["fiscal_period"],
                "financials": statement_data["standardized_financials"],
            }

        urls = [
            f"{base_url}/fundamentals/{query.symbol}-{statement_code}-{period}/standardized_financials?api_key={api_key}"
            for period in fiscal_periods
        ]

        return await amake_requests(urls, callback, **kwargs)
>>>>>>> da7886d0

    @staticmethod
    def transform_data(
        query: IntrinioBalanceSheetQueryParams, data: List[Dict], **kwargs: Any
    ) -> List[IntrinioBalanceSheetData]:
        """Return the transformed data."""
        transformed_data: List[IntrinioBalanceSheetData] = []

        for item in data:
            sub_dict: Dict[str, Any] = {}

            for sub_item in item["financials"]:
                field_name = sub_item["data_tag"]["tag"]
                sub_dict[field_name] = (
                    float(sub_item["value"])
                    if sub_item["value"] and sub_item["value"] != 0
                    else None
                )

            sub_dict["period_ending"] = item["period_ending"]
            sub_dict["fiscal_year"] = item["fiscal_year"]
            sub_dict["fiscal_period"] = item["fiscal_period"]

            # Intrinio does not return Q4 data but FY data instead
            if query.period == "QTR" and item["fiscal_period"] == "FY":
                sub_dict["fiscal_period"] = "Q4"

            transformed_data.append(IntrinioBalanceSheetData(**sub_dict))

        return transformed_data<|MERGE_RESOLUTION|>--- conflicted
+++ resolved
@@ -1,27 +1,15 @@
 """Intrinio Balance Sheet Model."""
 
-<<<<<<< HEAD
-from concurrent.futures import ThreadPoolExecutor
-from itertools import repeat
 from typing import Any, Dict, List, Literal, Optional
-=======
-
-from typing import Any, Dict, List, Optional
->>>>>>> da7886d0
 
 from openbb_core.provider.abstract.fetcher import Fetcher
 from openbb_core.provider.standard_models.financial_statements import (
     BalanceSheetData,
     FinancialStatementsQueryParams,
 )
-<<<<<<< HEAD
-from openbb_intrinio.utils.helpers import get_data_one, intrinio_fundamentals_session
-from pydantic import Field, field_validator
-=======
 from openbb_core.provider.utils.helpers import ClientResponse, amake_requests
 from openbb_intrinio.utils.helpers import get_data_one
-from pydantic import Field
->>>>>>> da7886d0
+from pydantic import Field, field_validator
 
 
 class IntrinioBalanceSheetQueryParams(FinancialStatementsQueryParams):
@@ -160,11 +148,7 @@
         return IntrinioBalanceSheetQueryParams(**params)
 
     @staticmethod
-<<<<<<< HEAD
-    async def extract_data(
-=======
     async def aextract_data(
->>>>>>> da7886d0
         query: IntrinioBalanceSheetQueryParams,
         credentials: Optional[Dict[str, str]],
         **kwargs: Any,
@@ -173,68 +157,33 @@
         api_key = credentials.get("intrinio_api_key") if credentials else ""
         statement_code = "balance_sheet_statement"
 
+        fundamentals_data: Dict = {}
+        data: List[Dict] = []
+
         base_url = "https://api-v2.intrinio.com"
-<<<<<<< HEAD
         fundamentals_url_params = f"statement_code={statement_code}&type={query.period}"
-=======
-
->>>>>>> da7886d0
         fundamentals_url = (
             f"{base_url}/companies/{query.symbol}/fundamentals?"
             f"statement_code={statement_code}&type={period_type}&api_key={api_key}"
         )
-<<<<<<< HEAD
-
-        fundamentals_data_request = (
-            get_data_one(fundamentals_url, **kwargs)
-            if query.use_cache is False
-            else intrinio_fundamentals_session.get(fundamentals_url, timeout=5).json()
-        )
-        fundamentals_data = fundamentals_data_request.get("fundamentals", [])
-=======
         fundamentals_data = (await get_data_one(fundamentals_url, **kwargs)).get(
             "fundamentals", []
         )
 
->>>>>>> da7886d0
         fiscal_periods = [
             f"{item['fiscal_year']}-{item['fiscal_period']}"
             for item in fundamentals_data
         ]
         fiscal_periods = fiscal_periods[: query.limit]
 
-<<<<<<< HEAD
-        def get_financial_statement_data(period: str, data: List[Dict]) -> None:
-            statement_data: Dict = {}
-            intrinio_id = f"{query.symbol}-{statement_code}-{period}"
-            statement_url = f"{base_url}/fundamentals/{intrinio_id}/standardized_financials?api_key={api_key}"
-            statement_data = (
-                get_data_one(statement_url, **kwargs)
-                if query.use_cache is False
-                else intrinio_fundamentals_session.get(statement_url, timeout=5).json()
-            )
-
-            data.append(
-                {
+        async def callback(response: ClientResponse, _: Any) -> Dict:
+            """Return the response."""
+            statement_data = await response.json()
+            return {
                     "period_ending": statement_data["fundamental"]["end_date"],
                     "fiscal_year": statement_data["fundamental"]["fiscal_year"],
                     "fiscal_period": statement_data["fundamental"]["fiscal_period"],
                     "financials": statement_data["standardized_financials"],
-                }
-            )
-
-        with ThreadPoolExecutor() as executor:
-            executor.map(get_financial_statement_data, fiscal_periods, repeat(data))
-
-        return sorted(data, key=lambda x: x["period_ending"], reverse=True)
-=======
-        async def callback(response: ClientResponse, _: Any) -> Dict:
-            """Return the response."""
-            statement_data = await response.json()
-            return {
-                "date": statement_data["fundamental"]["end_date"],
-                "period": statement_data["fundamental"]["fiscal_period"],
-                "financials": statement_data["standardized_financials"],
             }
 
         urls = [
@@ -243,7 +192,6 @@
         ]
 
         return await amake_requests(urls, callback, **kwargs)
->>>>>>> da7886d0
 
     @staticmethod
     def transform_data(
