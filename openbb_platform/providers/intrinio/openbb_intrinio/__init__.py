--- conflicted
+++ resolved
@@ -11,15 +11,11 @@
 from openbb_intrinio.models.equity_info import IntrinioEquityInfoFetcher
 from openbb_intrinio.models.equity_quote import IntrinioEquityQuoteFetcher
 from openbb_intrinio.models.equity_search import IntrinioEquitySearchFetcher
-<<<<<<< HEAD
-from openbb_intrinio.models.etf_info import IntrinioEtfInfoFetcher
-=======
 from openbb_intrinio.models.etf_holdings import IntrinioEtfHoldingsFetcher
 from openbb_intrinio.models.etf_info import IntrinioEtfInfoFetcher
 from openbb_intrinio.models.etf_price_performance import (
     IntrinioEtfPricePerformanceFetcher,
 )
->>>>>>> 655b1c86
 from openbb_intrinio.models.etf_search import IntrinioEtfSearchFetcher
 from openbb_intrinio.models.financial_ratios import IntrinioFinancialRatiosFetcher
 from openbb_intrinio.models.fred_series import IntrinioFredSeriesFetcher
@@ -65,13 +61,9 @@
         "EquityQuote": IntrinioEquityQuoteFetcher,
         "EquitySearch": IntrinioEquitySearchFetcher,
         "EtfHistorical": IntrinioEquityHistoricalFetcher,
-<<<<<<< HEAD
-        "EtfInfo": IntrinioEtfInfoFetcher,
-=======
         "EtfHoldings": IntrinioEtfHoldingsFetcher,
         "EtfInfo": IntrinioEtfInfoFetcher,
         "EtfPricePerformance": IntrinioEtfPricePerformanceFetcher,
->>>>>>> 655b1c86
         "EtfSearch": IntrinioEtfSearchFetcher,
         "FinancialRatios": IntrinioFinancialRatiosFetcher,
         "FredSeries": IntrinioFredSeriesFetcher,
