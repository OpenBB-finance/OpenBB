--- conflicted
+++ resolved
@@ -1,10 +1,6 @@
 [tool.poetry]
 name = "openbb-tmx"
-<<<<<<< HEAD
-version = "1.2.0"
-=======
 version = "1.2.1"
->>>>>>> 3e24fd6b
 description = "Unofficial TMX data provider extension for the OpenBB Platform - Public Canadian markets data for Python and Fast API."
 authors = ["OpenBB <hello@openbb.co>"]
 license = "AGPL-3.0-only"
@@ -17,11 +13,7 @@
 aiosqlite = "^0.20.0"
 random-user-agent = "^1.0.1"
 exchange-calendars = "^4.5.4"
-<<<<<<< HEAD
-openbb-core = "^1.3.0"
-=======
 openbb-core = "^1.3.1"
->>>>>>> 3e24fd6b
 
 [build-system]
 requires = ["poetry-core"]
