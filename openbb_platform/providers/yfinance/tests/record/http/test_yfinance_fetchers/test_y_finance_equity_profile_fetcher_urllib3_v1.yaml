--- conflicted
+++ resolved
@@ -15,7 +15,6 @@
   response:
     body:
       string: !!binary |
-<<<<<<< HEAD
         H4sIAAAAAAAAAM1ZW3PbNhb+Kxw+7GUqK7yKpPPkWHbjJo5dy00mu7PTgUhIwpgkVAC0omby3/c7
         ICmJstPp7sOu+9CYOAcH53znCuir+1sjDZ81VcXU1j396iqum9K4p//86jKtublVciFKTiRWFKBq
         3z11b2runK3XJXdumXpwPrGtO3JzYSDCPW/WXBlRSyxpwwyntTN8/C7W+DOLPT8ibtnUhs50f6mF
@@ -72,64 +71,6 @@
         aftcgIIJhfa0naxxOCFjl0pqbX9Rph1+GvkesjvMArqJKM4JB7RJTEDoX2GYJn5Ij3yyf/nc030v
         DbAxm8Q0HfYVcl8Yfc/f6X5QLqNOh4PuHE1iP/No4mkRPyCFUeJNLGmnwYAa0Uz73Xbfx/f5cPax
         Vyuu1K7sfPs3j9y+64UfAAA=
-=======
-        H4sIAAAAAAAAAM1ZWXMbNxL+K1N82KNCjec+lCdZR+zYshRRscu7tZUCZ0ASpZkBA2BEMy7/9/0a
-        c/CQ7Mruw67zEGvQjUb31yfAz5PfW2n4rK1rpraT088TxXVbmcnpPz9PmNbc3Cq5EBUnEitLULU/
-        OZ3cNNw5W68r7twy9eB8YNvJdFIIAxGT83bNlRGNxJI2zHBaO8PHH2KNP/PY8yPilm1j6MzJr40w
-        vHRmxKtBWa9kQ5v+FnnZ3508T058z/dA2PC5Flbeypi1Pn3xYrPZuIz0cAtZg0M0Zas7qeey0W3N
-        lXNZ8cIo2YhC73G84cRU9Ewn/FmmC6HXXxel8SEV6Pe8WDWyksvtuNqJN08JvciDLZVsli9bLRqg
-        O7pi0uH7uilcp+RaLBs9dWrWtAtWmBaOmDqsKbGiHrjRjsYfxiIHAhygZcMqB6isW4OvqWPYvALj
-        1NlwpujvXgArChwrleDa2UhVlRtRcte5X3G7mzVbRy4WEOGIWxKPXU4FVbG6f+iPzjUr9mlPdfgR
-        Eli5z1Mj1MTJulVrqfmg4Y9WrT0tV7LmT3UlsUoAtKVzJtStLMHZQXb/fvjrAzPFauq85AwIrZUs
-        28L0Zr+CUGxyndfGYZWWRH6E5brbes4Ud3S7XktlLH9RybZ0NFePouC9jhI2Usw6j0wJ2eKIipmF
-        VDXOEE1RtSVpZ1Y2VxDfEjLNitGBldw4BWIMWgBZI51S6EI+IsZIcCk3TSUZDIYuomBGIAI7ilgK
-        Y0FtDG/MFDoWK4dpZy7lAwUIwghuIEvk1FmyenDzWpYF09Z6+JlXFf3LykdKVQviYFqvOWkqVHmy
-        hoe3cFjBG8vGlGLNktc4vNNI4F+oeyBrxAHwEqUUZMHUQnEUVAN0up3rQok1MZ7MmeY7sHdGdl49
-        UwUrbRySfQc7hz0/9qxXwlBS/UDMQ0CKPyB70RGO+a87+DYrgQN7DVtN/2dwFzm7BBYa0JOZ/BNk
-        Ct4U3NkIgw3NSclrAkWxUkiHqh95bpD+jm86VQ5UbrDap/KS/UGZcaTU/fsfjlTin+AiLR6RRAoB
-        0ewCYtiD+LWZVsiTORxWQu9CcfjBKUDpwnco4FvLyPSqIkTWbEvOHZQ4iJcuDChGDMWJwTKKWovj
-        kT1U9beHhYNk2FTt6mcfiqgaJI4sFuWJtv6Y9+VvSC2KFI50ZV3gQCGuKN37QrCkVGmsnn0BtImM
-        JDJKzFvKyf3wPUgjBKbVf6gH4FSyXa4OE/XQEFshNMzVz2+lRcUNE51dsrEVTpOg3uhSKEDlaAaQ
-        SQVyb2foTs0CB7QVUwgJg1L8QL5CfBFum5XERmymj+6kEU+cQY5QwGCvZ2wYndNa14vG8fM06fJV
-        OyvOyt9bHMlVRxxb9hSBUwmo1wjmojMt2qq6FzW/rNeV3HK051M/9vAf9W8Lzc1igaBQ2k4MNft0
-        tkR/9qeTBqmJJnatAKSopVltnQvXOUeVglhGTEk4nRhhKjsfXN44f3EuLEZoqdPJFuX/JdSArDyB
-        uAXKI6s+YnVyGngBbZWogwheO7SwDRiTIMzjJABzjQFm4iduEF337fWqX5qCZwqmyZfphH/iqkBI
-        le9Z1fJRjtcLaGD7/maP9rTNf77ry/RryPzMFwvFt86l63wQVSVYrUd0vD10VoIvnBvbbaju9Jgf
-        wxT9KZiiJEzjLB5QitzkCKRoCo4pWL4DjBDSbxjyUlE6vUV8l1+BaIaKjLx+fzt1fuINgKoQay1q
-        VYW4mvGCUkZt/1vE/MyzvANiwRPE/GwKlu8DsQuOkoJRw7n560tqTwNecXocUrdcUr3o48ki1cNI
-        09mdLTPHmKV/FrMwTPI9zPynmIVTsHwHmCET3/BH1jh0m+EPqxGw4JkAA0rnVzdHqKTBc6j8/806
-        X6FnOs4b2ZR0HTsyZqi35OxziSGcBhznrLBXMxSayfdn1KxdMUwKwoFp6GaK1bKtxJ5p+za9bjB9
-        0N93vOqa/3doka1x8BIAd161y5Yb55eWbWHMzqj3SE/nFn0eYz1GHpj2YbipwXF13TbDdPM9Gog4
-        /EnxpeP8LPVGsIengfgt+67tfPd9RiOZdlYqYUsHmlTBxtLhfct7u2S74I+8kmuaZI9LyrPN6X9m
-        779gCO6v5k7oh8kpTp5LXBy6L7+b/nAVsEE3sugVyucrWZVc3YnlyuiRncZ1DP3jdze/M9ycLtey
-        WF3YVyI/DbMwycbpcpB/pm8WB2xemGdeRmxCfTh4Ezp98UL0Sb97F3oxsbgVrcGN6Z6zGrMqzBvc
-        mSWR5wEm3b28XHRd7/TA37h6FPwVbjzwA33xR7q0nldSgx5EaG+wEQrTR+jm2FGy7Vu5oW/fzSL7
-        /QqY0ELsYlqYICNo1u/C+/ZZiQcsNwfiD0gXR2cdEw8PLgW9DjTlXYem6+2WPgpelYgL1/Min0C7
-        6Amjg3I/ihNCHtdE2Zo7chBt8OPUTumPnKL17HF5cSwS9swBLZ1IbVUBZCT17SUiJ3PTKAzsZCHV
-        BmFGq0HuRn6WUmd9lFVL+RZlfpyFGBsOLXz/hMwo3JZ8IMRemqUJIXNA8D04BReXKIZZQe6N5Avo
-        th14Lmiq2bHMBawJQt+lWwmjcA7ixMXATJQZ7rIwkPABae+ru6SeszWsTVJ4IshyLwlsii/M9n4j
-        P3D+YJ3oJ5HrZYeE3oEJcO5j8V7O6CZ538PoB9e4/69gTO4GaR7lg2Rof9YZRQHgubGXwBG4Xb7C
-        zRC3vwN6ELh5Enjxzj1nTYPb/cVBxHhunn+NYz+AvCiNYClyuVWKN4V96p1dUBlXsj4fF7vqY+Tx
-        SsW06Rw8rBRSNNcDkm9F8zAQWLWUSphVPUpTrOT0fDg5XeDuzpHeJV+wtjJv+JYemqnfFvqbWb57
-        c+irZpj6Uernfhz5aXIcq0mUBr6VIReC9F4KdGMgEURBTretSjIzowJJd+goz9M0RCAEfdXUN63R
-        BhMNNTq6YwcBAifKvIE+W0kFvfwgyv00DsKD9VuFLmojgPamnpf5gXfE0RUYyzRmM1I5DCg+S6xY
-        vtdkNOpnV42DzLfJ3glChysAymzQt/NzBlVW8HpPfd1Qm1PWdBiRJcdUdMW2G1WoKAQpxbqmo/ta
-        Erh+0K/0m24WVwTe7ri9OiLqdSV4OXsOwzD38jyPaYrHdMQRImNs0Wtp79XIjcJszKqX9EBxGsdI
-        we4pAWlyxWrUgzEs+ZJV99s134/Tq7FRXzYlYRekUY8dmu9Tcpx7iCFbGaQ2d5zM/KV7kekcE0aR
-        7YPYQk+NuidW25+U3JCbgQVV3IYDU/Q4qE6DoESLyBP7RINo3auzl2vgjTrlj3FrVzK7QhbMgKO5
-        Yv0vGtGpP9lb7wMmzrOM4sXbT457eYcZpiEoczckf+/TLufClHBWkLoe1YI4oHpGs/vSlpIwglSq
-        8TP47faYGgToOGEad6oMRaZ3HMhHhKddqqLn+S5iz8Gpd05k5XA76NZQIexPYZ1nP6P3Fb0ak3fX
-        s8kBdXL5y6+v7z/Sbzrbei4r+rHm7PbthEatkpwEwGdHFBvQ77qxcfdK11+Jn1tfCKXNPdUxMsvO
-        P7+aAlUoiiNUeM8OmDX/h2z4FfQfRNR2DH3xjm9++yhVN2t3XLM9DS5n96RtS81sks19j0eMn+Sc
-        z08wgUUneeCzk5zNg5RHZZYymmtrrjX6xEuaA1/TvoVo6vlvKEhhCvKyRqIuZtxc00uW5gXunMD7
-        xKeBzuuaYF9pv5B1NP0JdA5Gufz5cBobegYVtqKfhyJ6vUBZ5Ya6YU8Ig5jml24d7bNfxvS8W77m
-        rBnkxAFiKqaAGmil2KOmbkyzBfIJA3lph0/aTUXJS+IgOCZ2v/LNW3pYatp6ztXN4qxh1VZjXMMt
-        1Va5yOvfR86ZRuLGYZpGQ10a11HqbJTCJDdGOeJ93vghigFSLoxpfLHsF3xuKMvTPMvzDJMExaYo
-        HsZZLKUa2QM4LubjM82YrmEeUw3y4OyE+uPcIF8hin7FRQIRgqrj3WkHvO3NRHHTquYGs7nmputz
-        QeyTQjvaKMsNEzJ2qaTW9vdk2uFnke8FeR7m1KoWinPCAW0SM1COi0CYpX5IT3xyePfc0X0vC7Ax
-        T+Io2tXIXWn0PX/Ufa9gRr0Oe905SmI/97xgQHyPFEapl1jSqMEBNYrzb7T7Ib7PD4cfe7HiSo1l
-        58u/AbnrSD6DHwAA
->>>>>>> 7053759d
     headers:
       Age:
       - '0'
@@ -150,37 +91,21 @@
       content-encoding:
       - gzip
       content-length:
-<<<<<<< HEAD
       - '3152'
       content-type:
       - application/json;charset=utf-8
       date:
       - Mon, 31 Mar 2025 22:18:56 GMT
-=======
-      - '3147'
-      content-type:
-      - application/json;charset=utf-8
-      date:
-      - Wed, 19 Feb 2025 05:08:31 GMT
->>>>>>> 7053759d
       server:
       - ATS
       vary:
       - Origin,Accept-Encoding
       x-envoy-decorator-operation:
-<<<<<<< HEAD
       - finance-company-fundamentals-api--mtls-production-gq1.finance-k8s:4080/*
       x-envoy-upstream-service-time:
       - '8'
       y-rid:
       - 7uedkp9jum56g
-=======
-      - finance-company-fundamentals-api--mtls-baseline-production-gq1.finance-k8s:4080/*
-      x-envoy-upstream-service-time:
-      - '8'
-      y-rid:
-      - 47e834ljrapqf
->>>>>>> 7053759d
     status:
       code: 200
       message: OK
@@ -200,7 +125,6 @@
   response:
     body:
       string: !!binary |
-<<<<<<< HEAD
         H4sIAAAAAAAAAH1W204jORD9FdTP0OtrX3gLJDsgDUOGZGaFRitk0k6wcOzGdpPJIP59y91JyI1F
         PCQ+x1Wu26m8JS+NDfJO+toaL5Pzt8RJ3+iQnP96S7Qws0bM4DiR5uzHKDkFdKasgYP2W3t5vKwj
         Y/D9x/X4Hg4DfO8rX8ezl0aF5Zo4so2byG9iHul9qcVSViffIxJvOTWbSSceNaDBNfI0mTQ+2PnQ
@@ -222,29 +146,6 @@
         xGUFOuOhYhcWWuIaZjFur/njA2Eljbt3zY+W/liz3na9uYTXi7++ycXDvXXPR5ijrRwO+jGY2Tzc
         TqcjGXbLdYbZulZdDuBC4x9Wn8Gwnw1tDUEFWW16o4JfS9B427UAql/OH62OB73h1+QdUiWds6AW
         Bhb2+/t/y1+kR7sJAAA=
-=======
-        H4sIAAAAAAAAAH1W23LiOBD9FcrPxCvL8kV5I8BOUjVJWGBmK7W1lVKwIKoIyZHkMEwq/74tXwi3
-        LMUDqI+7T5++yO/Ba6Udn3JbamV5cPkeGG4r6YLLf94DydSqYis4Dri6+DEL+mBdCa3goP5XPzzf
-        lh4x/uvHzfwBDh38Hwlb+rPXSrhtB5zpyiz4HVt7+B2zBXvtTTmTvblY897EiAX3jxuxWnHDniTA
-        nKl4P1hU1ul1DRhIbtxQq6UouFp4R9c3364DjzEGTrY1tREc8F+LZ+Bfx7r1ZNfcWkjmSjNT3BRw
-        vBRq/fSICY2zPbwn81urjudgzSEu++OObx4ftHk5g5w9a+Na+Hg296GYeeGgYVDZx/Y3MNSm1IY5
-        Plg40NCCxP/2g1Jbd1tDvLvgMspiSnGa0bwWu5LMnJgjTBDqoswcuIRQk+kYvhBHarXqyJel5L0b
-        tQjh3O7RPDCs1u5+uZxxdyukFJYvtCqA3UWUo/oDGdvVRJfAxXEQbsmk5UfshrUiEw4FVpD4BQpR
-        EkeEUnoEbMp8iQkJSdYPnpmdGD7ZiTBijnVlXwpj3dywgsMpPyQXk4RklLT8Su/0WvjIeF/SI1Yo
-        jHNEogPIjk8SktNH/TMUQxbx2XzrRKMYOJD8uF4jtr0Wq+fGdXTGOm27E5MozEnvotcAg1Pkd73x
-        bjzsyPhTy8oXlORRksfRMUuQ9k3oyg6ltq3oaT94ElBEHEdhGvUDZl/gT5KGcVZbZuK3b7PasPu9
-        rKQct11/ML/f/GDBHDG1EEwOj2fwgMx9yZXnEIfUu3+DGV9BZYXcNlnEt1o50CtBWZ6lPtVTTIRA
-        Dkg3iWEIKPKxl2473+i/OX8Bmbqy5FBq+oV1rx1ITimJKT5EdoWJUhKi3BcmhSoHhyBf210TREmY
-        +i5IvsIcDEaKEMX4lB5IXUc8dQKyeQqHhiPPMQmjhGaQSyHe/HYsRvVi8BuDQH/Wc8yMEmpl/S6x
-        jq3L2pzjDNyfM8NuMc5jSIoilJFzmLEqGgSB776XIZPy1JOPRr7Gtd4+UcKOW5xPZ2ydWNdpNSvC
-        GegNMA6UqpgctYlPawRMLv1ETMYgUR5mJIbl+qlRA41C9JWvB8Fl4Z3BjCOSERjSz6d3RgK14aWd
-        ty7mGy7feN3PsKtgthrzn9ps4PKB9uxOmolxD6BFcJmFsV/u7TobH1njOIxRShO/yBlc0veVA8VU
-        AeEggQRhHPk1BIk8af3yk8nK74WQxF0/weQMmoHyU4jCBKXpialraRjSFNgQ/AVib4gQdG1G4wSc
-        uY2+rlRheHEQDGPwhv10nAN0IXEElDL6v6j9sDSFhktxdw8OGXRznGZQIJxTlGJYIMtGcF97TKFI
-        eebno5Z3rq9AJtg2CUxc4t3Y+vXkRjlu3pj0mn5e9f5aGnHJtry4gv2DdrtpoJjcWgdtVNchwGEE
-        C+Oq2tZvMnB1Ne8x7ZW5MNvS6fnJeQGvS+B8/3L2F/Z2/aSlPxhMvgcf8LLAjdHQCgrW8cfHfw7c
-        bhK8CQAA
->>>>>>> 7053759d
     headers:
       Age:
       - '0'
@@ -265,19 +166,11 @@
       content-encoding:
       - gzip
       content-length:
-<<<<<<< HEAD
       - '1154'
       content-type:
       - application/json;charset=utf-8
       date:
       - Mon, 31 Mar 2025 22:18:56 GMT
-=======
-      - '1146'
-      content-type:
-      - application/json;charset=utf-8
-      date:
-      - Wed, 19 Feb 2025 05:08:31 GMT
->>>>>>> 7053759d
       server:
       - ATS
       vary:
@@ -287,11 +180,7 @@
       x-envoy-upstream-service-time:
       - '2'
       y-rid:
-<<<<<<< HEAD
       - 7a10ek5jum56g
-=======
-      - 7mmjqs1jrapqf
->>>>>>> 7053759d
     status:
       code: 200
       message: OK
@@ -310,11 +199,7 @@
     uri: https://query1.finance.yahoo.com/ws/fundamentals-timeseries/v1/finance/timeseries/AAPL?crumb=MOCK_CRUMB&period1=MOCK_PERIOD_1&period2=MOCK_PERIOD_2&symbol=AAPL&type=trailingPegRatio
   response:
     body:
-<<<<<<< HEAD
       string: '{"timeseries":{"result":[{"meta":{"symbol":["AAPL"],"type":["trailingPegRatio"]},"timestamp":[1743120000],"trailingPegRatio":[{"dataId":14021,"asOfDate":"2025-03-28","periodType":"TTM","reportedValue":{"raw":2.0223,"fmt":"2.02"}}]}],"error":null}}'
-=======
-      string: '{"timeseries":{"result":[{"meta":{"symbol":["AAPL"],"type":["trailingPegRatio"]},"timestamp":[1726704000,1739491200],"trailingPegRatio":[{"dataId":14021,"asOfDate":"2024-09-19","periodType":"TTM","reportedValue":{"raw":2.1968,"fmt":"2.20"}},{"dataId":14021,"asOfDate":"2025-02-14","periodType":"TTM","reportedValue":{"raw":2.2639,"fmt":"2.26"}}]}],"error":null}}'
->>>>>>> 7053759d
     headers:
       Age:
       - '0'
@@ -333,19 +218,11 @@
       cache-control:
       - public, max-age=60, stale-while-revalidate=30
       content-length:
-<<<<<<< HEAD
       - '247'
       content-type:
       - application/json;charset=utf-8
       date:
       - Mon, 31 Mar 2025 22:18:56 GMT
-=======
-      - '362'
-      content-type:
-      - application/json;charset=utf-8
-      date:
-      - Wed, 19 Feb 2025 05:08:31 GMT
->>>>>>> 7053759d
       server:
       - ATS
       vary:
@@ -355,11 +232,7 @@
       x-envoy-upstream-service-time:
       - '1'
       y-rid:
-<<<<<<< HEAD
       - 1g3hpfljum56g
-=======
-      - 5vp3l3djrapqf
->>>>>>> 7053759d
     status:
       code: 200
       message: OK
