[tool.poetry]
name = "openbb-yfinance"
<<<<<<< HEAD
version = "1.3.0"
=======
version = "1.3.1"
>>>>>>> 3e24fd6b
description = "yfinance extension for OpenBB"
authors = ["OpenBB Team <hello@openbb.co>"]
license = "AGPL-3.0-only"
readme = "README.md"
packages = [{ include = "openbb_yfinance" }]

[tool.poetry.dependencies]
python = "^3.9"
yfinance = "^0.2.40"
<<<<<<< HEAD
openbb-core = "^1.3.0"
=======
openbb-core = "^1.3.1"
>>>>>>> 3e24fd6b

[build-system]
requires = ["poetry-core"]
build-backend = "poetry.core.masonry.api"

[tool.poetry.plugins."openbb_provider_extension"]
yfinance = "openbb_yfinance:yfinance_provider"<|MERGE_RESOLUTION|>--- conflicted
+++ resolved
@@ -1,10 +1,6 @@
 [tool.poetry]
 name = "openbb-yfinance"
-<<<<<<< HEAD
-version = "1.3.0"
-=======
 version = "1.3.1"
->>>>>>> 3e24fd6b
 description = "yfinance extension for OpenBB"
 authors = ["OpenBB Team <hello@openbb.co>"]
 license = "AGPL-3.0-only"
@@ -14,11 +10,7 @@
 [tool.poetry.dependencies]
 python = "^3.9"
 yfinance = "^0.2.40"
-<<<<<<< HEAD
-openbb-core = "^1.3.0"
-=======
 openbb-core = "^1.3.1"
->>>>>>> 3e24fd6b
 
 [build-system]
 requires = ["poetry-core"]
