import datetime

import pytest
from openbb_core.app.service.user_service import UserService
from openbb_nasdaq.models.calendar_dividend import NasdaqDividendCalendarFetcher
from openbb_nasdaq.models.calendar_ipo import NasdaqCalendarIpoFetcher
from openbb_nasdaq.models.economic_calendar import NasdaqEconomicCalendarFetcher
from openbb_nasdaq.models.top_retail import NasdaqTopRetailFetcher

test_credentials = UserService().default_user_settings.credentials.model_dump(
    mode="json"
)


@pytest.fixture(scope="module")
def vcr_config():
    return {
        "filter_headers": [("User-Agent", None)],
        "filter_query_parameters": [("api_key", "MOCK_API_KEY")],
    }


@pytest.mark.record_http
def test_nasdaq_economic_calendar_fetcher(credentials=test_credentials):
    params = {
        "start_date": datetime.date(2023, 10, 23),
        "end_date": datetime.date(2023, 10, 26),
    }

    fetcher = NasdaqEconomicCalendarFetcher()
    result = fetcher.test(params, credentials)
    assert result is None


@pytest.mark.record_http
<<<<<<< HEAD
def test_nasdaq_top_retail_fetcher(credentials=test_credentials):
    params = {}

    fetcher = NasdaqTopRetailFetcher()
=======
def test_nasdaq_calendar_dividend_fetcher(credentials=test_credentials):
    params = {
        "start_date": datetime.date(2023, 11, 6),
        "end_date": datetime.date(2023, 11, 6),
    }

    fetcher = NasdaqDividendCalendarFetcher()
    result = fetcher.test(params, credentials)
    assert result is None


@pytest.mark.record_http
def test_nasdaq_calendar_ipo_fetcher(credentials=test_credentials):
    params = {
        "start_date": datetime.date(2023, 11, 1),
        "end_date": datetime.date(2023, 11, 30),
        "status": "upcoming",
    }

    fetcher = NasdaqCalendarIpoFetcher()
>>>>>>> b1c98f46
    result = fetcher.test(params, credentials)
    assert result is None<|MERGE_RESOLUTION|>--- conflicted
+++ resolved
@@ -33,12 +33,6 @@
 
 
 @pytest.mark.record_http
-<<<<<<< HEAD
-def test_nasdaq_top_retail_fetcher(credentials=test_credentials):
-    params = {}
-
-    fetcher = NasdaqTopRetailFetcher()
-=======
 def test_nasdaq_calendar_dividend_fetcher(credentials=test_credentials):
     params = {
         "start_date": datetime.date(2023, 11, 6),
@@ -59,6 +53,14 @@
     }
 
     fetcher = NasdaqCalendarIpoFetcher()
->>>>>>> b1c98f46
+    result = fetcher.test(params, credentials)
+    assert result is None
+
+
+@pytest.mark.record_http
+def test_nasdaq_top_retail_fetcher(credentials=test_credentials):
+    params = {}
+
+    fetcher = NasdaqTopRetailFetcher()
     result = fetcher.test(params, credentials)
     assert result is None