--- conflicted
+++ resolved
@@ -6,11 +6,8 @@
 from openbb_nasdaq.models.cot import NasdaqCotFetcher
 from openbb_nasdaq.models.cot_search import NasdaqCotSearchFetcher
 from openbb_nasdaq.models.economic_calendar import NasdaqEconomicCalendarFetcher
-<<<<<<< HEAD
+from openbb_nasdaq.models.equity_search import NasdaqEquitySearchFetcher
 from openbb_nasdaq.models.lbma_fixing import NasdaqLbmaFixingFetcher
-=======
-from openbb_nasdaq.models.equity_search import NasdaqEquitySearchFetcher
->>>>>>> 0fcc50ec
 from openbb_nasdaq.models.sp500_multiples import NasdaqSP500MultiplesFetcher
 from openbb_nasdaq.models.top_retail import NasdaqTopRetailFetcher
 
@@ -28,11 +25,8 @@
         "COT": NasdaqCotFetcher,
         "COTSearch": NasdaqCotSearchFetcher,
         "EconomicCalendar": NasdaqEconomicCalendarFetcher,
-<<<<<<< HEAD
+        "EquitySearch": NasdaqEquitySearchFetcher,
         "LbmaFixing": NasdaqLbmaFixingFetcher,
-=======
-        "EquitySearch": NasdaqEquitySearchFetcher,
->>>>>>> 0fcc50ec
         "SP500Multiples": NasdaqSP500MultiplesFetcher,
         "TopRetail": NasdaqTopRetailFetcher,
     },
