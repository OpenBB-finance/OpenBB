--- conflicted
+++ resolved
@@ -19,16 +19,12 @@
     Source: https://www.nasdaq.com/market-activity/economic-calendar
     """
 
-<<<<<<< HEAD
-    __json_schema_extra__ = {"country": {"multiple_items_allowed": True}}
-=======
     __json_schema_extra__ = {
         "country": {
             "multiple_items_allowed": True,
             "choices": None,
         }
     }
->>>>>>> 3e24fd6b
 
     country: Optional[str] = Field(
         default=None,
