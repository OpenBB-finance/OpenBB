--- conflicted
+++ resolved
@@ -51,15 +51,12 @@
         """Get the raw Nasdaq Data."""
         import nasdaqdatalink  # pylint: disable=import-outside-toplevel
 
-<<<<<<< HEAD
-=======
         # TODO: Remove this warning when removing from the fetcher_dict.
         warn(
             "This data set is no longer updated. Install `openbb-multpl` for replacement source of the same data."
             + " This provider fetcher will be removed in a future version.",
             category=FutureWarning,
         )
->>>>>>> 3e24fd6b
         api_key = credentials.get("nasdaq_api_key") if credentials else ""
 
         if "Year" in query.series_name:
