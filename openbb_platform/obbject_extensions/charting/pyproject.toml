--- conflicted
+++ resolved
@@ -1,10 +1,6 @@
 [tool.poetry]
 name = "openbb-charting"
-<<<<<<< HEAD
-version = "2.2.0"
-=======
 version = "2.2.1"
->>>>>>> 3e24fd6b
 description = "Charting extension for OpenBB"
 authors = ["OpenBB Team <hello@openbb.co>"]
 license = "AGPL-3.0-only"
@@ -16,13 +12,6 @@
 scipy = "^1.10.0"
 plotly = "^5.17.0"
 statsmodels = "^0.14.0"
-<<<<<<< HEAD
-pywry = "^0.6.1"
-nbformat = "^5.9.2"
-pandas-ta = "^0.3.14b"
-openbb-core = "^1.3.0"
-numpy = "^1"
-=======
 pywry = { version = "^0.6.1", optional = true }
 nbformat = "^5.9.2"
 pandas-ta = "^0.3.14b"
@@ -31,7 +20,6 @@
 
 [tool.poetry.extras]
 pywry = ["pywry"]
->>>>>>> 3e24fd6b
 
 [build-system]
 requires = ["poetry-core"]
