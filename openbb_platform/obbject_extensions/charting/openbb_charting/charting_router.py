--- conflicted
+++ resolved
@@ -1,11 +1,7 @@
 """Charting router."""
 
-<<<<<<< HEAD
-from typing import Any, Dict, Tuple, Union
-=======
 import json
 from typing import Any, Dict, Optional, Tuple, Union
->>>>>>> ce52ef33
 
 import pandas as pd
 from openbb_core.app.model.charts.chart import ChartFormat
@@ -874,11 +870,7 @@
 
 
 def economy_fred_series(
-<<<<<<< HEAD
-    **kwargs: "EconomyFredSeriesChartQueryParams",
-=======
     **kwargs: Union[Any, FredSeriesChartQueryParams],
->>>>>>> ce52ef33
 ) -> Tuple["OpenBBFigure", Dict[str, Any]]:
     """FRED Series Chart."""
     ytitle_dict = {
