"""Charting router."""

# pylint: disable=too-many-arguments, too-many-locals, too-many-branches, too-many-statements, unused-argument, too-many-lines

from typing import Any, Dict, Optional, Tuple, Union
from warnings import warn

import pandas as pd
from openbb_core.app.model.charts.chart import ChartFormat
from openbb_core.app.utils import basemodel_to_df
from plotly.graph_objs import Figure

from openbb_charting.core.chart_style import ChartStyle
from openbb_charting.core.openbb_figure import OpenBBFigure
from openbb_charting.core.plotly_ta.ta_class import PlotlyTA
from openbb_charting.core.to_chart import to_chart
from openbb_charting.styles.colors import LARGE_CYCLER
from openbb_charting.utils.generic_charts import bar_chart
from openbb_charting.utils.helpers import (
    calculate_returns,
    heikin_ashi,
    should_share_axis,
    z_score_standardization,
)
from openbb_charting.utils import relative_rotation

CHART_FORMAT = ChartFormat.plotly


def equity_price_performance(
    **kwargs,
) -> Tuple[Union[OpenBBFigure, Figure], Dict[str, Any]]:  # noqa: PLR0912
    """Equity Price Performance Chart."""

    if "data" in kwargs and isinstance(kwargs["data"], pd.DataFrame):
        data = kwargs["data"]
    elif "data" in kwargs and isinstance(kwargs["data"], list):
        data = basemodel_to_df(kwargs["data"], index=kwargs.get("index", "symbol"))  # type: ignore
    else:
        data = basemodel_to_df(
            kwargs["obbject_item"], index=kwargs.get("index", "symbol")  # type: ignore
        )

    cols = [
        "one_day",
        "one_week",
        "one_month",
        "three_month",
        "six_month",
        "ytd",
        "one_year",
        "two_year",
        "three_year",
        "four_year",
        "five_year",
    ]

    df = pd.DataFrame()
    chart_df = pd.DataFrame()

    if "symbol" in data.columns:
        data = data.set_index("symbol")
    chart_cols = []

<<<<<<< HEAD
    ta = PlotlyTA()
    fig = ta.plot(  # type: ignore
        data,
        indicators=dict(**handle_indicators(ma)),
        symbol=f"{symbol} historical data",
        prepost=prepost,
=======
    if len(data) == 0:
        raise ValueError("No data was found in the DataFrame.")

    data = data.drop_duplicates(keep="first")

    for col in cols:
        if col in data.columns and data[col].notnull().any():
            df[col.replace("_", " ").title() if col != "ytd" else col.upper()] = data[
                col
            ].apply(lambda x: round(x * 100, 4) if x is not None else None)

    if df.empty:
        raise ValueError(f"No columns matching, {cols}, were found in the data.")

    chart_df = df.T
    chart_cols = chart_df.columns.to_list()

    if "limit" in kwargs and isinstance(kwargs.get("limit"), int):
        limit = kwargs.pop("limit", 10)
        chart_df = chart_df.head(limit)  # type: ignore

    layout_kwargs: Dict[str, Any] = kwargs["layout_kwargs"] if "layout_kwargs" in kwargs else {}  # type: ignore

    title = (
        f"{kwargs.pop('title')}" if "title" in kwargs else "Equity Price Performance"
    )
    orientation = (
        kwargs.pop("orientation")
        if "orientation" in kwargs and kwargs.get("orientation") is not None
        else "v"
    )

    ytitle = "Performance (%)"
    xtitle = None

    if orientation == "h":
        xtitle = ytitle  # type: ignore
        ytitle = None  # type: ignore

    fig = bar_chart(
        chart_df.reset_index(),
        x="index",
        y=chart_cols,
        title=title,
        xtitle=xtitle,
        ytitle=ytitle,
        orientation=orientation,  # type: ignore
    )
    fig.update_traces(
        hovertemplate=(
            "%{fullData.name}:%{y:.2f}%<extra></extra>"
            if orientation == "v"
            else "%{fullData.name}:%{x:.2f}%<extra></extra>"
        )
    )

    fig.update_layout(**layout_kwargs)
    content = fig.show(external=True).to_plotly_json()  # type: ignore

    return fig, content


def etf_price_performance(
    **kwargs,
) -> Tuple[Union[OpenBBFigure, Figure], Dict[str, Any]]:
    """ETF Historical Chart."""
    fig, content = equity_price_performance(**kwargs)
    if "title" in kwargs and kwargs.get("title") is not None:
        fig.set_title(kwargs.get("title"))  # type: ignore
    else:
        fig.set_title("ETF Price Performance")  # type: ignore

    content = fig.show(external=True).to_plotly_json()  # type: ignore
    return fig, content


def etf_holdings(**kwargs) -> Tuple[Union[OpenBBFigure, Figure], Dict[str, Any]]:
    """Equity Compare Groups Chart."""

    if "data" in kwargs and isinstance(kwargs["data"], pd.DataFrame):
        data = kwargs["data"]
    elif "data" in kwargs and isinstance(kwargs["data"], list):
        data = basemodel_to_df(kwargs["data"], index=None)  # type: ignore
    else:
        data = basemodel_to_df(kwargs["obbject_item"], index=None)  # type: ignore

    if "weight" not in data.columns:
        raise ValueError("No 'weight' column found in the data.")

    orientation = kwargs.get("orientation", "h")
    limit = kwargs.get("limit", 20)
    symbol = kwargs["standard_params"].get("symbol")  # type: ignore
    title = kwargs.get("title", f"Top {limit} {symbol} Holdings")
    layout_kwargs = kwargs.get("layout_kwargs", {})

    data = data.sort_values("weight", ascending=False)
    limit = min(limit, len(data))  # type: ignore
    target = data.head(limit)[["symbol", "weight"]].set_index("symbol")
    target = target.multiply(100)
    axis_title = "Weight (%)"

    fig = bar_chart(
        target.reset_index(),
        "symbol",
        ["weight"],
        title=title,  # type: ignore
        xtitle=axis_title if orientation == "h" else None,
        ytitle=axis_title if orientation == "v" else None,
        orientation=orientation,  # type: ignore
    )

    fig.update_layout(
        hovermode="x" if orientation == "v" else "y",
        margin=dict(r=0, l=50) if orientation == "h" else None,
    )

    fig.update_traces(
        hovertemplate=(
            "%{y:.3f}%<extra></extra>"
            if orientation == "v"
            else "%{x:.3f}%<extra></extra>"
        )
>>>>>>> 1c26d24e
    )

    if layout_kwargs:
        fig.update_layout(**layout_kwargs)  # type: ignore

    content = fig.show(external=True).to_plotly_json()  # type: ignore

    return fig, content


def equity_price_historical(  # noqa: PLR0912
    **kwargs,
) -> Tuple[OpenBBFigure, Dict[str, Any]]:
    """Equity Price Historical Chart."""

    if "data" in kwargs and isinstance(kwargs["data"], pd.DataFrame):
        data = kwargs["data"]
    elif "data" in kwargs and isinstance(kwargs["data"], list):
        data = basemodel_to_df(kwargs["data"], index=kwargs.get("index", "date"))  # type: ignore
    else:
        data = basemodel_to_df(
            kwargs["obbject_item"], index=kwargs.get("index", "date")  # type: ignore
        )

    if "date" in data.columns:
        data = data.set_index("date")

    target = str(kwargs.get("target"))
    normalize = kwargs.get("normalize") is True
    returns = kwargs.get("returns") is True
    same_axis = kwargs.get("same_axis") is True
    text_color = "black" if ChartStyle().plt_style == "light" else "white"
    title = f"{kwargs.get('title')}" if "title" in kwargs else "Historical Prices"
    y1title = ""
    y2title = ""
    candles = True
    multi_symbol = (
        bool(kwargs.get("multi_symbol") is True)
        or (
            "symbol" in data.columns
            and target in data.columns
            and len(data.symbol.unique()) > 1
        )
        or ("target" in kwargs and kwargs.get("target") is not None)
        or "symbol" in data.columns
        or (
            "symbol" not in data.columns
            and bool(data.columns.isin(["open", "high", "low", "close"]).all())
        )
    )
    target = "close" if target is None or target == "None" or target == "" else target

    if multi_symbol is True:
        if "symbol" not in data.columns and target in data.columns:
            data = data[[target]]
            y1title = target.title()
        if "symbol" in data.columns and target in data.columns:
            data = data.pivot(columns="symbol", values=target)
            y1title = target
            title = f"Historical {target.title()}"

    indicators = kwargs.get("indicators", {})
    candles = bool(~data.columns.isin(["open", "high", "low", "close"]).all())
    candles = candles if kwargs.get("candles", True) else False
    volume = kwargs.get("volume", True) if "volume" in data.columns else False

    if normalize is True:
        if "symbol" not in data.columns and target in data.columns:
            data = data[[target]]
        multi_symbol = True
        candles = False
        volume = False

    if returns is True:
        if "symbol" not in data.columns and target in data.columns:
            data = data[[target]]
        multi_symbol = True
        candles = False
        volume = False
    if (  # pylint: disable = R0916
        multi_symbol is False
        and normalize is False
        and returns is False
        and candles is True
    ) or (indicators and multi_symbol is False):
        if (
            "heikin_ashi" in kwargs
            and kwargs["heikin_ashi"] is True
            and candles is True
        ):
            data = heikin_ashi(data)
            title = f"{title} - Heikin Ashi"
        _volume = False
        if "atr" in indicators:  # type: ignore
            _volume = volume
            volume = False
        ta = PlotlyTA()
        fig = ta.plot(  # type: ignore
            data,
            indicators=indicators if indicators else {},  # type: ignore
            symbol=target if candles is False else "",
            candles=candles,
            volume=volume,  # type: ignore
        )
        if _volume is True and "atr" in indicators:  # type: ignore
            fig.add_inchart_volume(data)
        fig.set_title(title)
        fig.update_layout(
            paper_bgcolor="rgba(0,0,0,0)",
            plot_bgcolor="rgba(0,0,0,0)",
            font=dict(color=text_color),
            showlegend=True,
            legend=dict(
                orientation="h",
                yanchor="bottom",
                xanchor="auto",
                y=1.02,
                x=0.95,
                xref="paper",
                bgcolor="rgba(0,0,0,0)",
                font=dict(size=12),
            ),
            xaxis=dict(
                ticklen=0,
                showgrid=True,
                gridcolor="rgba(128,128,128,0.3)",
                zeroline=True,
                mirror=True,
                showline=True,
            ),
            xaxis2=dict(
                ticklen=0,
                showgrid=True,
                gridcolor="rgba(128,128,128,0.3)",
                zeroline=True,
                mirror=True,
                showline=True,
            ),
            yaxis=dict(
                ticklen=0,
                showgrid=True,
                gridcolor="rgba(128,128,128,0.3)",
                zeroline=True,
                mirror=True,
                showline=True,
            ),
            yaxis2=dict(
                ticklen=0,
                gridcolor="rgba(128,128,128,0.3)",
            ),
            yaxis3=dict(
                ticklen=0,
                gridcolor="rgba(128,128,128,0.3)",
            ),
            dragmode="pan",
            hovermode="x",
        )

        content = fig.to_plotly_json()

        return fig, content

    if multi_symbol is True or candles is False:

        if "symbol" not in data.columns and target in data.columns:
            data = data[[target]]

        if "symbol" in data.columns:
            data = data.pivot(columns="symbol", values=target)

        title: str = kwargs.get("title") if "title" in kwargs else title if title else "Historical Prices"  # type: ignore

        y1title = data.iloc[:, 0].name
        y2title = ""

        if len(data.columns) > 2 or normalize is True or returns is True:
            if returns is True or (len(data.columns) > 2 and normalize is False):
                data = data.apply(calculate_returns)
                title = f"{title} - Cumulative Returns"
                y1title = "Percent"
            if normalize is True:
                if returns is True:
                    title = f"{title.replace(' - Cumulative Returns', '')} - Normalized Cumulative Returns"
                else:
                    title = title + " - Normalized"
                data = data.apply(z_score_standardization)
                y1title = None  # type: ignore
                y2title = None  # type: ignore

        fig = OpenBBFigure()

        fig.update_layout(ChartStyle().plotly_template.get("layout", {}))

        for i, col in enumerate(data.columns):

            hovertemplate = f"{data[col].name}: %{{y}}<extra></extra>"
            yaxis = "y1"
            if y1title and y1title != "Percent":
                yaxis = (
                    (
                        "y1"
                        if should_share_axis(data, col, y1title)  # type: ignore
                        or col == y1title
                        or normalize is True
                        or returns is True
                        else "y2"
                    )
                    if same_axis is False
                    else "y1"
                )

            if yaxis == "y2":
                y2title = data[col].name

            fig.add_scatter(
                x=data.index,
                y=data[col],
                name=data[col].name,
                mode="lines",
                hovertemplate=hovertemplate,
                line=dict(width=1, color=LARGE_CYCLER[i % len(LARGE_CYCLER)]),
                yaxis=yaxis,
            )

    if normalize is True or returns is True:
        y1title = "Percent" if returns is True else None  # type: ignore
        y2title = None  # type: ignore

    if same_axis is True:
        y1title = None  # type: ignore
        y2title = None  # type: ignore

    fig.update_layout(
        title=dict(text=title, x=0.5, font=dict(size=16)),
        paper_bgcolor="rgba(0,0,0,0)",
        plot_bgcolor="rgba(0,0,0,0)",
        font=dict(color=text_color),
        legend=dict(
            orientation="h",
            yanchor="bottom",
            xanchor="right",
            y=1.02,
            x=1,
            bgcolor="rgba(0,0,0,0)",
        ),
        yaxis1=(
            dict(
                side="right",
                ticklen=0,
                showgrid=True,
                title=dict(
                    text=y1title if y1title else None, standoff=20, font=dict(size=20)
                ),
                tickfont=dict(size=14),
                anchor="x",
            )
        ),
        yaxis2=(
            dict(
                overlaying="y",
                side="left",
                ticklen=0,
                showgrid=False,
                title=dict(
                    text=y2title if y2title else None, standoff=10, font=dict(size=20)
                ),
                tickfont=dict(size=14),
                anchor="x",
            )
            if y2title
            else None
        ),
        xaxis=dict(
            ticklen=0,
            showgrid=True,
        ),
        margin=dict(l=20, r=20, b=20),
        dragmode="pan",
        hovermode="x",
    )

    content = fig.show(external=True).to_plotly_json()

    return fig, content


def etf_historical(**kwargs) -> Tuple[OpenBBFigure, Dict[str, Any]]:
    """ETF Historical Chart."""
    return equity_price_historical(**kwargs)


def index_price_historical(**kwargs) -> Tuple[OpenBBFigure, Dict[str, Any]]:
    """Index Price Historical Chart."""
    return equity_price_historical(**kwargs)


def currency_price_historical(**kwargs) -> Tuple[OpenBBFigure, Dict[str, Any]]:
    """Currency Price Historical Chart."""
    return equity_price_historical(**kwargs)


def crypto_price_historical(**kwargs) -> Tuple[OpenBBFigure, Dict[str, Any]]:
    """Crypto Price Historical Chart."""
    return equity_price_historical(**kwargs)


def _ta_ma(**kwargs):
    """Plot moving average helper."""

    index = (
        kwargs.get("index")
        if "index" in kwargs and kwargs.get("index") is not None
        else "date"
    )
    data = kwargs.get("data")
    ma_type = (
        kwargs["ma_type"]
        if "ma_type" in kwargs and kwargs.get("ma_type") is not None
        else "sma"
    )
    ma_types = ma_type.split(",") if isinstance(ma_type, str) else ma_type

    if isinstance(data, pd.DataFrame) and not data.empty:
        data = data.set_index(index) if index in data.columns else data

    if data is None:
        data = basemodel_to_df(kwargs["obbject_item"], index=index)

    if isinstance(data, list):
        data = basemodel_to_df(data, index=index)

    window = (
        kwargs.get("length", [])
        if "length" in kwargs and kwargs.get("length") is not None
        else [50]
    )
    offset = kwargs.get("offset", 0)
    target = (
        kwargs.get("target")
        if "target" in kwargs and kwargs.get("target") is not None
        else "close"
    )

<<<<<<< HEAD
    ta = PlotlyTA()
    fig = ta.plot(  # type: ignore
        data,
        {f"{ma_type.lower()}": dict(length=window, offset=offset)},
        f"{symbol.upper()} {ma_type.upper()}",
        False,
        volume=False,
=======
    if target not in data.columns and "close" in data.columns:
        target = "close"

    if target not in data.columns and "close" not in data.columns:
        raise ValueError(f"Column '{target}', or 'close', not found in the data.")

    df = data.copy()
    if target in data.columns:
        df = df[[target]]
        df.columns = ["close"]
    title = (
        kwargs.get("title")
        if "title" in kwargs and kwargs.get("title") is not None
        else f"{ma_type.upper()}"
    )

    fig = OpenBBFigure()
    fig = fig.create_subplots(
        1,
        1,
        shared_xaxes=True,
        vertical_spacing=0.06,
        horizontal_spacing=0.01,
        row_width=[1],
        specs=[[{"secondary_y": True}]],
>>>>>>> 1c26d24e
    )
    fig.update_layout(ChartStyle().plotly_template.get("layout", {}))

    ma_df = pd.DataFrame()
    window = [window] if isinstance(window, int) else window
    for w in window:
        for ma_type in ma_types:
            ma_df[f"{ma_type.upper()} {w}"] = getattr(df.ta, ma_type)(
                length=w, offset=offset
            )

    if kwargs.get("dropnan") is True:
        ma_df = ma_df.dropna()
        data = data.iloc[-len(ma_df) :]

    color = 0

    if (
        "candles" in kwargs
        and kwargs.get("candles") is True
        and kwargs.get("target") is None
    ):
        volume = kwargs.get("volume") is True
        fig, _ = to_chart(data, candles=True, volume=volume)

    else:
        ma_df[f"{target}".title()] = data[target]

    for col in ma_df.columns:
        name = col.replace("_", " ")
        fig.add_scatter(
            x=ma_df.index,
            y=ma_df[col],
            name=name,
            mode="lines",
            hovertemplate=f"{name}: %{{y}}<extra></extra>",
            line=dict(width=1, color=LARGE_CYCLER[color]),
            showlegend=True,
        )
        color += 1

    fig.update_layout(
        title=dict(text=title, x=0.5, font=dict(size=16)),
        paper_bgcolor="rgba(0,0,0,0)",
        plot_bgcolor="rgba(0,0,0,0)",
        showlegend=True,
        legend=dict(
            orientation="h",
            yanchor="bottom",
            xanchor="right",
            y=1.02,
            x=0.95,
            bgcolor="rgba(0,0,0,0)",
        ),
        xaxis=dict(
            ticklen=0,
            showgrid=True,
            gridcolor="rgba(128,128,128,0.3)",
            zeroline=True,
            mirror=True,
        ),
        yaxis=dict(
            ticklen=0,
            showgrid=True,
            gridcolor="rgba(128,128,128,0.3)",
            zeroline=True,
            mirror=True,
            autorange=True,
        ),
    )

    content = fig.show(external=True).to_plotly_json()

    return fig, content


def technical_sma(**kwargs) -> Tuple[OpenBBFigure, Dict[str, Any]]:
    """Plot simple moving average chart."""
    if "ma_type" not in kwargs:
        kwargs["ma_type"] = "sma"
    return _ta_ma(**kwargs)


def technical_ema(**kwargs) -> Tuple[OpenBBFigure, Dict[str, Any]]:
    """Exponential moving average chart."""
    if "ma_type" not in kwargs:
        kwargs["ma_type"] = "ema"
    return _ta_ma(**kwargs)


def technical_hma(**kwargs) -> Tuple[OpenBBFigure, Dict[str, Any]]:
    """Hull moving average chart."""
    if "ma_type" not in kwargs:
        kwargs["ma_type"] = "hma"
    return _ta_ma(**kwargs)


def technical_wma(**kwargs) -> Tuple[OpenBBFigure, Dict[str, Any]]:
    """Weighted moving average chart."""
    if "ma_type" not in kwargs:
        kwargs["ma_type"] = "wma"
    return _ta_ma(**kwargs)


def technical_zlma(**kwargs) -> Tuple[OpenBBFigure, Dict[str, Any]]:
    """Zero lag moving average chart."""
    if "ma_type" not in kwargs:
        kwargs["ma_type"] = "zlma"
    return _ta_ma(**kwargs)


def technical_aroon(**kwargs) -> Tuple[OpenBBFigure, Dict[str, Any]]:
    """Technical Aroon Chart."""

    if "data" in kwargs and isinstance(kwargs["data"], pd.DataFrame):
        data = kwargs["data"]
    else:
        data = basemodel_to_df(
            kwargs["obbject_item"], index=kwargs.get("index", "date")
        )

    if "date" in data.columns:
        data = data.set_index("date")

    if "symbol" in data.columns and len(data.symbol.unique()) > 1:
        raise ValueError(
            "Please provide data with only one symbol and columns for OHLC."
        )

    symbol = kwargs.get("symbol", "")

    volume = kwargs.get("volume") is True
    title = f"Aroon Indicator & Oscillator {symbol}"

    length = kwargs.get("length", 25)
    scalar = kwargs.get("scalar", 100)
    symbol = kwargs.get("symbol", "")

    ta = PlotlyTA()
    fig = ta.plot(  # type: ignore
        data,
        dict(aroon=dict(length=length, scalar=scalar)),
        title,
        False,
        volume=volume,
    )

    content = fig.show(external=True).to_plotly_json()

    return fig, content


def technical_macd(**kwargs) -> Tuple[OpenBBFigure, Dict[str, Any]]:
    """Plot moving average convergence divergence chart."""

    if "data" in kwargs and isinstance(kwargs["data"], pd.DataFrame):
        data = kwargs["data"]
    else:
        data = basemodel_to_df(
            kwargs["obbject_item"], index=kwargs.get("index", "date")
        )

    if "date" in data.columns:
        data = data.set_index("date")

    if "symbol" in data.columns and len(data.symbol.unique()) > 1:
        raise ValueError(
            "Please provide data with only one symbol and columns for OHLC."
        )

    fast = kwargs.get("fast", 12)
    slow = kwargs.get("slow", 26)
    signal = kwargs.get("signal", 9)
    symbol = kwargs.get("symbol", "")

    title = f"{symbol.upper()} MACD"
    volume = kwargs.get("volume") is True

    ta = PlotlyTA()
    fig = ta.plot(  # type: ignore
        data,
        dict(macd=dict(fast=fast, slow=slow, signal=signal)),
        title,
        False,
        volume=volume,
    )
    content = fig.show(external=True).to_plotly_json()

    return fig, content


def technical_adx(**kwargs) -> Tuple[OpenBBFigure, Dict[str, Any]]:
    """Average directional movement index chart."""

    if "data" in kwargs and isinstance(kwargs["data"], pd.DataFrame):
        data = kwargs["data"]
    else:
        data = basemodel_to_df(
            kwargs["obbject_item"], index=kwargs.get("index", "date")
        )

    if "date" in data.columns:
        data = data.set_index("date")

    if "symbol" in data.columns and len(data.symbol.unique()) > 1:
        raise ValueError(
            "Please provide data with only one symbol and columns for OHLC."
        )

    length = kwargs.get("length", 14)
    scalar = kwargs.get("scalar", 100.0)
    drift = kwargs.get("drift", 1)
    symbol = kwargs.get("symbol", "")

    ta = PlotlyTA()
    fig = ta.plot(  # type: ignore
        data,
        dict(adx=dict(length=length, scalar=scalar, drift=drift)),
        f"Average Directional Movement Index (ADX) {symbol}",
        False,
        volume=False,
    )
    content = fig.show(external=True).to_plotly_json()

    return fig, content


def technical_rsi(**kwargs) -> Tuple[OpenBBFigure, Dict[str, Any]]:
    """Relative strength index chart."""

    if "data" in kwargs and isinstance(kwargs["data"], pd.DataFrame):
        data = kwargs["data"]
    else:
        data = basemodel_to_df(
            kwargs["obbject_item"], index=kwargs.get("index", "date")
        )

    if "date" in data.columns:
        data = data.set_index("date")

    if "symbol" in data.columns and len(data.symbol.unique()) > 1:
        raise ValueError(
            "Please provide data with only one symbol and columns for OHLC."
        )

    window = kwargs.get("window", 14)
    scalar = kwargs.get("scalar", 100.0)
    drift = kwargs.get("drift", 1)
    symbol = kwargs.get("symbol", "")

    ta = PlotlyTA()
    fig = ta.plot(  # type: ignore
        data,
        dict(rsi=dict(length=window, scalar=scalar, drift=drift)),
        f"{symbol.upper()} RSI {window}",
        False,
        volume=False,
    )
    content = fig.show(external=True).to_plotly_json()

    return fig, content


def technical_cones(**kwargs) -> Tuple[OpenBBFigure, Dict[str, Any]]:
    """Volatility Cones Chart."""
    data = kwargs.get("data")

    if isinstance(data, pd.DataFrame) and not data.empty and "window" in data.columns:
        df_ta = data.set_index("window")
    else:
        df_ta = basemodel_to_df(kwargs["obbject_item"], index="window")  # type: ignore

    df_ta.columns = [col.title().replace("_", " ") for col in df_ta.columns]

    # Check if the data is formatted as expected.
    if not all(col in df_ta.columns for col in ["Realized", "Min", "Median", "Max"]):
        raise ValueError("Data supplied does not match the expected format.")

    model = (
        str(kwargs.get("model"))
        .replace("std", "Standard Deviation")
        .replace("_", "-")
        .title()
        if kwargs.get("model")
        else "Standard Deviation"
    )

    symbol = str(kwargs.get("symbol")) + " - " if kwargs.get("symbol") else ""

    title = (
        str(kwargs.get("title"))
        if kwargs.get("title")
        else f"{symbol}Realized Volatility Cones - {model} Model"
    )

    colors = [
        "green",
        "red",
        "burlywood",
        "grey",
        "orange",
        "blue",
    ]
    color = 0

    fig = OpenBBFigure()

    fig.update_layout(ChartStyle().plotly_template.get("layout", {}))

    text_color = "black" if ChartStyle().plt_style == "light" else "white"

    for col in df_ta.columns:
        fig.add_scatter(
            x=df_ta.index,
            y=df_ta[col],
            name=col,
            mode="lines+markers",
            hovertemplate=f"{col}: %{{y}}<extra></extra>",
            marker=dict(
                color=colors[color],
                size=11,
            ),
        )
        color += 1

    fig.set_title(title)

    fig.update_layout(
        paper_bgcolor="rgba(0,0,0,0)",
        plot_bgcolor="rgba(0,0,0,0)",
        font=dict(color=text_color),
        legend=dict(
            orientation="h",
            yanchor="bottom",
            xanchor="right",
            y=1.02,
            x=1,
            bgcolor="rgba(0,0,0,0)",
        ),
        yaxis=dict(
            ticklen=0,
            showgrid=True,
            showline=True,
            mirror=True,
            zeroline=False,
            gridcolor="rgba(128,128,128,0.3)",
        ),
        xaxis=dict(
            type="category",
            tickmode="array",
            ticklen=0,
            tickvals=df_ta.index,
            ticktext=df_ta.index,
            title_text="Period",
            showgrid=False,
            showline=True,
            mirror=True,
            zeroline=False,
        ),
        margin=dict(l=20, r=20, b=20),
        dragmode="pan",
    )

    content = fig.to_plotly_json()

    return fig, content


def economy_fred_series(  # noqa: PLR0912
    **kwargs,
) -> Tuple[OpenBBFigure, Dict[str, Any]]:
    """FRED Series Chart."""
    ytitle_dict = {
        "chg": "Change",
        "ch1": "Change From Year Ago",
        "pch": "Percent Change",
        "pc1": "Percent Change From Year Ago",
        "pca": "Compounded Annual Rate Of Change",
        "cch": "Continuously Compounded Rate Of Change",
        "cca": "Continuously Compounded Annual Rate Of Change",
        "log": "Natural Log",
    }

    provider = kwargs.get("provider")

    if provider != "fred":
        raise RuntimeError(
            f"This charting method does not support {provider}. Supported providers: fred."
        )

    columns = basemodel_to_df(kwargs["obbject_item"], index=None).columns.to_list()  # type: ignore

    allow_unsafe = kwargs.get("allow_unsafe", False)
    dropnan = kwargs.get("dropna", True)
    normalize = kwargs.get("normalize", False)

    data_cols = []
    data = kwargs.get("data")

    if isinstance(data, pd.DataFrame) and not data.empty:
        data_cols = data.columns.to_list()
        df_ta = data

    else:
        df_ta = basemodel_to_df(kwargs["obbject_item"], index="date")  # type: ignore

    # Check for unsupported external data injection.
    if allow_unsafe is False and data_cols:
        for data_col in data_cols:
            if data_col not in columns:
                raise RuntimeError(
                    f"Column '{data_col}' was not found in the original data."
                    + " External data injection is not supported unless `allow_unsafe = True`."
                )

    # Align the data so each column has the same index and length.
    if dropnan:
        df_ta = df_ta.dropna(how="any")

    if df_ta.empty or len(df_ta) < 2:
        raise ValueError(
            "No data is left after dropping NaN values. Try setting `dropnan = False`,"
            + " or use the `frequency` parameter on request."
        )

    columns = df_ta.columns.to_list()

    metadata = kwargs["extra"].get("results_metadata", {})  # type: ignore

    # Check if the request was transformed by the FRED API.
    params = kwargs["extra_params"] if kwargs.get("extra_params") else {}
    has_params = hasattr(params, "transform") and params.transform is not None  # type: ignore

    # Get a unique list of all units of measurement in the DataFrame.
    y_units = list({metadata.get(col).get("units") for col in columns if col in metadata})  # type: ignore
    if has_params is True and not y_units:
        y_units = [ytitle_dict.get(params.transform)]  # type: ignore

    if normalize or (
        kwargs.get("bar") is True
        and len(y_units) > 1
        and (
            has_params is False
            or not any(
                i in params.transform for i in ["pc1", "pch", "pca", "cch", "cca", "log"]  # type: ignore
            )
        )
    ):
        normalize = True
        df_ta = df_ta.apply(z_score_standardization)

    if len(y_units) > 2 and has_params is False and allow_unsafe is False:
        raise RuntimeError(
            "This method supports up to 2 y-axis units."
            + " Please use the 'transform' parameter, in the data request,"
            + " to compare all series on the same scale, or set `normalize = True`."
            + " Override this error by setting `allow_unsafe = True`."
        )

    y1_units = y_units[0] if y_units else None
    y1title = y1_units
    y2title = y_units[1] if len(y_units) > 1 else None
    xtitle = str(kwargs.get("xtitle", ""))

    # If the request was transformed, the y-axis will be shared under these conditions.
    if has_params and any(
        i in params.transform for i in ["pc1", "pch", "pca", "cch", "cca", "log"]  # type: ignore
    ):
        y1title = "Log" if params.transform == "Log" else "Percent"  # type: ignore
        y2title = None

    # Set the title for the chart.
    title: str = ""
    if isinstance(kwargs, dict) and title in kwargs:
        title = kwargs["title"]  # type: ignore
    else:
        if metadata.get(columns[0]):  # type: ignore
            title = metadata.get(columns[0]).get("title") if len(columns) == 1 else "FRED Series"  # type: ignore
        else:
            title = "FRED Series"
        transform_title = ytitle_dict.get(params.transform) if has_params is True else ""  # type: ignore
        title = f"{title} - {transform_title}" if transform_title else title

    # Define this to use as a check.
    y3title: Optional[str] = ""

    if kwargs.get("plot_bar") is True or len(df_ta.index) < 100:
        margin = dict(l=10, r=5, b=75 if xtitle else 30)
        try:
            if normalize:
                y1title = None
                title = f"{title} - Normalized" if title else "Normalized"
            bar_mode = kwargs["barmode"] if "barmode" in kwargs else "group"
            fig = bar_chart(
                df_ta.reset_index(),
                "date",
                df_ta.columns.to_list(),
                title=title,
                xtitle=xtitle,
                ytitle=y1title,
                barmode=bar_mode,  # type: ignore
                layout_kwargs=dict(margin=margin),  # type: ignore
            )
            if kwargs.get("layout_kwargs"):
                fig.update_layout(kwargs.get("layout_kwargs"))

            if kwargs.get("title"):
                fig.set_title(str(kwargs.get("title")))  # type: ignore

            content = fig.to_plotly_json()

            return fig, content  # type: ignore
        except Exception as _:
            warn("Bar chart failed. Attempting line chart.")

    # Create the figure object with subplots.
    fig = OpenBBFigure().create_subplots(
        rows=1, cols=1, shared_xaxes=True, shared_yaxes=False
    )

    # For each series in the DataFrame, add a scatter plot.
    for i, col in enumerate(df_ta.columns):

        # Check if the y-axis should be shared for this series.
        on_y1 = (
            (
                metadata.get(col).get("units") == y1_units  # type: ignore
                or y2title is None  # type: ignore
                or kwargs.get("same_axis") is True
            )
            if metadata.get(col)  # type: ignore
            else False
        )
        if normalize:
            on_y1 = True

        yaxes = "y2" if not on_y1 else "y1"
        on_y3 = not metadata.get(col) and normalize is False  # type: ignore
        if on_y3:
            yaxes = "y3"
            y3title = df_ta[col].name  # type: ignore
        fig.add_scatter(
            x=df_ta.index,
            y=df_ta[col],
            name=df_ta[col].name,
            mode="lines",
            hovertemplate=f"{df_ta[col].name}: %{{y}}<extra></extra>",
            line=dict(width=1, color=LARGE_CYCLER[i % len(LARGE_CYCLER)]),
            yaxis="y1" if kwargs.get("same_axis") is True else yaxes,
        )

    # Set the y-axis titles, if supplied.
    if kwargs.get("y1title"):
        y1title = kwargs.get("y1title")
    if kwargs.get("y2title") and y2title is not None:
        y2title = kwargs.get("y2title")
    # Set the x-axis title, if suppiled.
    if isinstance(kwargs, dict) and "xtitle" in kwargs:
        xtitle = kwargs["xtitle"]
    # If the data was normalized, set the title to reflect this.
    if normalize:
        y1title = None
        y2title = None
        y3title = None
        title = f"{title} - Normalized" if title else "Normalized"

    # Now update the layout of the complete figure.
    fig.update_layout(
        title=dict(text=title, x=0.5, font=dict(size=16)),
        paper_bgcolor="rgba(0,0,0,0)",
        plot_bgcolor="rgba(0,0,0,0)",
        legend=dict(
            orientation="h",
            yanchor="bottom",
            xanchor="right",
            y=1.02,
            x=0.95,
            bgcolor="rgba(0,0,0,0)",
            font=dict(size=12),
        ),
        yaxis=(
            dict(
                ticklen=0,
                side="right",
                showline=True,
                mirror=True,
                title=dict(text=y1title, standoff=30, font=dict(size=16)),
                tickfont=dict(size=14),
                anchor="x",
                gridcolor="rgba(128,128,128,0.3)",
            )
            if y1title
            else None
        ),
        yaxis2=(
            dict(
                overlaying="y",
                side="left",
                ticklen=0,
                showgrid=False,
                title=dict(
                    text=y2title if y2title else None, standoff=10, font=dict(size=16)
                ),
                tickfont=dict(size=14),
                anchor="x",
            )
            if y2title
            else None
        ),
        yaxis3=(
            dict(
                overlaying="y",
                side="left",
                ticklen=0,
                position=0,
                showgrid=False,
                showticklabels=True,
                title=(
                    dict(text=y3title, standoff=10, font=dict(size=16))
                    if y3title
                    else None
                ),
                tickfont=dict(size=12, color="rgba(128,128,128,0.9)"),
                anchor="free",
            )
            if y3title
            else None
        ),
        xaxis=dict(
            ticklen=0,
            showgrid=True,
            showline=True,
            mirror=True,
            title=(
                dict(text=xtitle, standoff=30, font=dict(size=16)) if xtitle else None
            ),
            gridcolor="rgba(128,128,128,0.3)",
            domain=[0.095, 0.95] if y3title else None,
        ),
        margin=dict(r=25, l=25, b=75 if xtitle else 30) if normalize is False else None,
        autosize=True,
        dragmode="pan",
    )
    if kwargs.get("layout_kwargs"):
        fig.update_layout(kwargs.get("layout_kwargs"))
    if kwargs.get("title"):
        fig.set_title(str(kwargs.get("title")))
    content = fig.to_plotly_json()

    return fig, content


def technical_relative_rotation(
    **kwargs: Any,
) -> Tuple["OpenBBFigure", Dict[str, Any]]:
    """Relative Rotation Chart."""

    ratios_df = basemodel_to_df(kwargs["obbject_item"].rs_ratios, index="date")  # type: ignore
    momentum_df = basemodel_to_df(kwargs["obbject_item"].rs_momentum, index="date")  # type: ignore
    benchmark_symbol = kwargs["obbject_item"].benchmark  # type: ignore
    study = (
        str(kwargs.get("study"))
        if "study" in kwargs and kwargs.get("study") is not None
        else str(kwargs["obbject_item"].study)  # type: ignore
    )
    show_tails = True
    if kwargs.get("show_tails") is not None:
        show_tails = kwargs.get("show_tails") is True  # type: ignore
    tail_periods = int(kwargs.get("tail_periods")) if "tail_periods" in kwargs else 16  # type: ignore
    tail_interval = str(kwargs.get("tail_interval")) if "tail_interval" in kwargs else "week"  # type: ignore
    date = kwargs.get("date") if "date" in kwargs else None  # type: ignore

    if ratios_df.empty or momentum_df.empty:
        raise RuntimeError("Error: No data to plot.")

    if show_tails is True:
        fig = relative_rotation.create_rrg_with_tails(
            ratios_df, momentum_df, study, benchmark_symbol, tail_periods, tail_interval  # type: ignore
        )

    if show_tails is False:
        fig = relative_rotation.create_rrg_without_tails(
            ratios_df, momentum_df, benchmark_symbol, study, date  # type: ignore
        )

    figure = OpenBBFigure(fig)
    figure.update_layout(ChartStyle().plotly_template.get("layout", {}))
    figure.update_layout(
        font=dict(color="black" if ChartStyle().plt_style == "light" else "white"),
        paper_bgcolor="rgba(0,0,0,0)",
        plot_bgcolor="rgba(255,255,255,1)",
        yaxis=dict(
            showgrid=True,
            gridcolor="rgba(128,128,128,0.3)",
            side="left",
            showline=True,
            zeroline=True,
            mirror=True,
            ticklen=0,
            tickfont=dict(size=14),
            titlefont=dict(size=16),
        ),
        xaxis=dict(
            showgrid=True,
            gridcolor="rgba(128,128,128,0.3)",
            showline=True,
            zeroline=True,
            mirror=True,
            ticklen=0,
            tickfont=dict(size=14),
            titlefont=dict(size=16),
            hoverformat="",
        ),
        hoverlabel=dict(
            font_size=12,
        ),
        hovermode="x",
        hoverdistance=50,
    )
    if kwargs.get("title") is not None:
        figure.set_title(str(kwargs.get("title")))
    content = figure.to_plotly_json()

    return figure, content<|MERGE_RESOLUTION|>--- conflicted
+++ resolved
@@ -62,14 +62,6 @@
         data = data.set_index("symbol")
     chart_cols = []
 
-<<<<<<< HEAD
-    ta = PlotlyTA()
-    fig = ta.plot(  # type: ignore
-        data,
-        indicators=dict(**handle_indicators(ma)),
-        symbol=f"{symbol} historical data",
-        prepost=prepost,
-=======
     if len(data) == 0:
         raise ValueError("No data was found in the DataFrame.")
 
@@ -192,7 +184,6 @@
             if orientation == "v"
             else "%{x:.3f}%<extra></extra>"
         )
->>>>>>> 1c26d24e
     )
 
     if layout_kwargs:
@@ -536,15 +527,6 @@
         else "close"
     )
 
-<<<<<<< HEAD
-    ta = PlotlyTA()
-    fig = ta.plot(  # type: ignore
-        data,
-        {f"{ma_type.lower()}": dict(length=window, offset=offset)},
-        f"{symbol.upper()} {ma_type.upper()}",
-        False,
-        volume=False,
-=======
     if target not in data.columns and "close" in data.columns:
         target = "close"
 
@@ -570,7 +552,6 @@
         horizontal_spacing=0.01,
         row_width=[1],
         specs=[[{"secondary_y": True}]],
->>>>>>> 1c26d24e
     )
     fig.update_layout(ChartStyle().plotly_template.get("layout", {}))
 
