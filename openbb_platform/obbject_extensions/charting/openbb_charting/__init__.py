"""OpenBB OBBject extension for charting."""

# pylint: disable=too-many-arguments,unused-argument

import warnings
from typing import (
    Any,
    Callable,
    Dict,
    List,
    Literal,
    Optional,
    Tuple,
    Union,
)
from warnings import warn

import numpy as np
import pandas as pd
from openbb_core.app.model.charts.chart import Chart
from openbb_core.app.model.extension import Extension
from openbb_core.app.model.obbject import OBBject
from openbb_core.app.utils import basemodel_to_df, convert_to_basemodel
from openbb_core.provider.abstract.data import Data
from plotly.graph_objs import Figure

from openbb_charting import charting_router
<<<<<<< HEAD
from openbb_charting.core.openbb_figure import OpenBBFigure
from openbb_charting.core.to_chart import ChartIndicators
from openbb_charting.query_params import ChartParams, IndicatorsParams
from openbb_charting.utils.generic_charts import bar_chart, line_chart
=======
from openbb_charting.core.backend import Backend, create_backend, get_backend
from openbb_charting.core.to_chart import ChartIndicators, to_chart
>>>>>>> a255fa52
from openbb_charting.utils.helpers import get_charting_functions

warnings.filterwarnings(
    "ignore", category=UserWarning, module="openbb_core.app.model.extension", lineno=49
)

ext = Extension(name="charting")


@ext.obbject_accessor
class Charting:
    """
    Charting extension.

    Methods
    -------
    show
        Display chart and save it to the OBBject.
    to_chart
        Redraws the chart and saves it to the OBBject, with an optional entry point for Data.
    functions
        Returns a list of Platform commands with charting functions.
    indicators
        Returns a list of the available indicators to use with the `to_chart` method.
    """

    def __init__(self, obbject):
        """Initialize Charting extension."""
        # pylint: disable=import-outside-toplevel
        from openbb_core.app.model.charts.charting_settings import ChartingSettings

        self._obbject: OBBject = obbject
        self._charting_settings = ChartingSettings(
            user_settings=self._obbject._user_settings,  # type: ignore
            system_settings=self._obbject._system_settings,  # type: ignore
        )
<<<<<<< HEAD

    @classmethod
    def indicators(cls):
        """Returns an instance of the IndicatorsParams class, containing all available indicators and their parameters.
        Without assigning to a variable, it will print the the information to the console.
        """
        return IndicatorsParams()
=======
        self._backend: Backend = self._handle_backend()

    @classmethod
    def indicators(cls):
        """Return a list of the available indicators."""
        return ChartIndicators.get_available_indicators()
>>>>>>> a255fa52

    @classmethod
    def functions(cls):
        """Return a list of the available functions."""
        return get_charting_functions()

    def _handle_backend(self):
        """Create and start the backend."""
        # pylint: disable=import-outside-toplevel
        from openbb_charting.core.backend import (  # pylint: disable=W0621, W0404
            create_backend,  # noqa
            get_backend,  # noqa
        )

        create_backend(self._charting_settings)
        backend = get_backend()
        backend.start(debug=self._charting_settings.debug_mode)
        return backend

    @staticmethod
    def _get_chart_function(route: str) -> Callable:
        """Given a route, it returns the chart function. The module must contain the given route."""

        if route is None:
            raise ValueError("OBBject was initialized with no function route.")
        adjusted_route = route.replace("/", "_")[1:]
        return getattr(charting_router, adjusted_route)

    def get_params(self) -> ChartParams:
        """Returns the ChartQueryParams class for the function the OBBject was created from.
        Without assigning to a variable, it will print the docstring to the console.
        """

        if self._obbject._route is None:  # pylint: disable=protected-access
            raise ValueError("OBBject was initialized with no function route.")
        charting_function = (
            self._obbject._route  # pylint: disable=protected-access
        ).replace("/", "_")[1:]
        if hasattr(ChartParams, charting_function):
            return getattr(ChartParams, charting_function)()
        raise ValueError(
            f"Error: No chart parameters are defined for the route: {charting_function}"
        )

    # pylint: disable=too-many-locals
    def create_line_chart(
        self,
        data: Union[
            list,
            dict,
            pd.DataFrame,
            List[pd.DataFrame],
            pd.Series,
            List[pd.Series],
            np.ndarray,
            Data,
        ],
        index: Optional[str] = None,
        target: Optional[str] = None,
        title: Optional[str] = None,
        x: Optional[str] = None,
        xtitle: Optional[str] = None,
        y: Optional[Union[str, List[str]]] = None,
        ytitle: Optional[str] = None,
        y2: Optional[Union[str, List[str]]] = None,
        y2title: Optional[str] = None,
        layout_kwargs: Optional[dict] = None,
        scatter_kwargs: Optional[dict] = None,
        normalize: bool = False,
        returns: bool = False,
        same_axis: bool = False,
        render: bool = True,
        **kwargs,
    ) -> Union[OpenBBFigure, Figure, None]:
        """Create a line chart from external data and render a chart or return the OpenBBFigure.

        Parameters
        ----------
        data : Union[Data, pd.DataFrame, pd.Series]
            Data to be plotted (OHLCV data).
        index : Optional[str], optional
            Index column, by default None
        target : Optional[str], optional
            Target column to be plotted, by default None
        title : Optional[str], optional
            Chart title, by default None
        x : Optional[str], optional
            X-axis column, by default None
        xtitle : Optional[str], optional
            X-axis title, by default None
        y : Optional[Union[str, List[str]]], optional
            Y-axis column(s), by default None
            If None are supplied, the layout is optimized for the contents of data.
            Where many units/scales are present,
            it will attempt to divide based on the range of values.
        ytitle : Optional[str], optional
            Y-axis title, by default None
        y2 : Optional[Union[str, List[str]]], optional
            Y2-axis column(s), by default None
        y2title : Optional[str], optional
            Y2-axis title, by default None
        layout_kwargs : Optional[dict], optional
            Additional Plotly Layout parameters for `fig.update_layout`, by default None
        scatter_kwargs : Optional[dict], optional
            Additional Plotly parameters applied on creation of each scatter plot, by default None
        normalize : bool, optional
            Normalize the data with Z-Score Standardization, by default False
        returns : bool, optional
            Convert the data to cumulative returns, by default False
        same_axis: bool, optional
            If True, forces all data onto the same Y-axis, by default False
        render: bool, optional
            If True, the chart will be rendered, by default True
        **kwargs: Dict[str, Any]
            Extra parameters to be passed to `figure.show()`
        """
        self._handle_backend()
        fig = line_chart(
            data=data,
            index=index,
            target=target,
            title=title,
            x=x,
            xtitle=xtitle,
            y=y,
            ytitle=ytitle,
            y2=y2,
            y2title=y2title,
            layout_kwargs=layout_kwargs,
            scatter_kwargs=scatter_kwargs,
            normalize=normalize,
            returns=returns,
            same_axis=same_axis,
            **kwargs,
        )
        if render:
            return fig.show(**kwargs)

        return fig

    def create_bar_chart(
        self,
        data: Union[
            list,
            dict,
            pd.DataFrame,
            List[pd.DataFrame],
            pd.Series,
            List[pd.Series],
            np.ndarray,
            Data,
        ],
        x: str,
        y: Union[str, List[str]],
        barmode: Literal["group", "stack", "relative", "overlay"] = "group",
        xtype: Literal[
            "category", "multicategory", "date", "log", "linear"
        ] = "category",
        title: Optional[str] = None,
        xtitle: Optional[str] = None,
        ytitle: Optional[str] = None,
        orientation: Literal["h", "v"] = "v",
        colors: Optional[List[str]] = None,
        layout_kwargs: Optional[Dict[str, Any]] = None,
        render: bool = True,
        **kwargs,
    ) -> Union[OpenBBFigure, Figure, None]:
        """Create a vertical bar chart on a single x-axis with one or more values for the y-axis.

        Parameters
        ----------
        data : Union[list, dict, pd.DataFrame, List[pd.DataFrame], pd.Series, List[pd.Series], np.ndarray, Data]
            Data to plot.
        x : str
            The x-axis column name.
        y : Union[str, List[str]]
            The y-axis column name(s).
        barmode : Literal["group", "stack", "relative", "overlay"], optional
            The bar mode, by default "group".
        xtype : Literal["category", "multicategory", "date", "log", "linear"], optional
            The x-axis type, by default "category".
        title : Optional[str], optional
            The title of the chart, by default None.
        xtitle : Optional[str], optional
            The x-axis title, by default None.
        ytitle : Optional[str], optional
            The y-axis title, by default None.
        orientation : Literal["h", "v"], optional
            The orientation of the chart, by default "v".
        colors: Optional[List[str]], optional
            Manually set the colors to cycle through for each column in 'y', by default None.
        layout_kwargs : Optional[Dict[str, Any]], optional
            Additional keyword arguments to apply with figure.update_layout(), by default None.

        Returns
        -------
        OpenBBFigure
            The OpenBBFigure object.
        """

        self._handle_backend()
        fig = bar_chart(
            data=data,
            x=x,
            y=y,
            barmode=barmode,
            xtype=xtype,
            title=title,
            xtitle=xtitle,
            ytitle=ytitle,
            orientation=orientation,
            colors=colors,
            layout_kwargs=layout_kwargs,
        )

        if render:
            return fig.show(**kwargs)

        return fig

    # pylint: disable=inconsistent-return-statements
    def show(self, render: bool = True, **kwargs):
        """Display chart and save it to the OBBject."""

        try:
            charting_function = self._get_chart_function(
                self._obbject._route  # pylint: disable=protected-access
            )
            kwargs["obbject_item"] = self._obbject.results
            kwargs["charting_settings"] = self._charting_settings
            if (
                hasattr(self._obbject, "_standard_params")
                and self._obbject._standard_params  # pylint: disable=protected-access
            ):
                kwargs["standard_params"] = (
                    self._obbject._standard_params.__dict__  # pylint: disable=protected-access
                )
            kwargs["provider"] = (
                self._obbject.provider
            )  # pylint: disable=protected-access
            kwargs["extra"] = self._obbject.extra  # pylint: disable=protected-access

            if "kwargs" in kwargs:
                _kwargs = kwargs.pop("kwargs")
                kwargs.update(_kwargs.get("chart_params", {}))
            self._handle_backend()

            fig, content = charting_function(**kwargs)
            self._obbject.chart = Chart(
                fig=fig, content=content, format=charting_router.CHART_FORMAT
            )
            if render:
                fig.show(**kwargs)
        except Exception:
            try:
                fig = self.create_line_chart(data=self._obbject.results, render=False, **kwargs)  # type: ignore
                content = fig.show(external=True, **kwargs).to_plotly_json()  # type: ignore
                self._obbject.chart = Chart(
                    fig=fig, content=content, format=charting_router.CHART_FORMAT
                )
                if render:
                    return fig.show(**kwargs)  # type: ignore
            except Exception as e:
                raise RuntimeError(
                    "Failed to automatically create a generic chart with the data provided."
                ) from e

<<<<<<< HEAD
    # pylint: disable=too-many-locals,inconsistent-return-statements
=======
    def _prepare_data_as_df(
        self, data: Optional[Union[pd.DataFrame, pd.Series]]
    ) -> Tuple[pd.DataFrame, bool]:
        has_data = (isinstance(data, (pd.DataFrame, pd.Series)) and not data.empty) or (
            bool(data)
        )
        index = (
            data.index.name
            if has_data and isinstance(data, (pd.DataFrame, pd.Series))
            else None
        )
        data_as_df: pd.DataFrame = (
            basemodel_to_df(convert_to_basemodel(data), index=index)
            if has_data
            else self._obbject.to_dataframe()
        )
        if "date" in data_as_df.columns:
            data_as_df = data_as_df.set_index("date")
        if "provider" in data_as_df.columns:
            data_as_df.drop(columns="provider", inplace=True)
        return data_as_df, has_data

    # pylint: disable=too-many-arguments
>>>>>>> a255fa52
    def to_chart(
        self,
        data: Optional[
            Union[
                list,
                dict,
                pd.DataFrame,
                List[pd.DataFrame],
                pd.Series,
                List[pd.Series],
                np.ndarray,
                Data,
            ]
        ] = None,
        target: Optional[str] = None,
        index: Optional[str] = None,
        indicators: Optional[Dict[str, Dict[str, Any]]] = None,
        symbol: str = "",
        candles: bool = True,
        volume: bool = True,
        volume_ticks_x: int = 7,
        render: bool = True,
        **kwargs,
    ):
<<<<<<< HEAD
        """
        Creates an OpenBBFigure with user customizations (if any) and saves it to the OBBject.
=======
        """Create a OpenBBFigure with user customizations (if any) and saves it to the OBBject.
>>>>>>> a255fa52

        This function is used so it can be called at the module level and used out of the box,
        which allows some more flexibility, ease of use and doesn't require the user to know
        about the PlotlyTA class.

        Parameters
        ----------
        data : Union[Data, pd.DataFrame, pd.Series]
            Data to be plotted.
        indicators : Dict[str, Dict[str, Any]], optional
            Indicators to be plotted, by default None
        symbol : str, optional
            Symbol to be plotted. This is used for labels and titles, by default ""
        candles : bool, optional
            If True, candles will be plotted, by default True
        volume : bool, optional
            If True, volume will be plotted, by default True
        volume_ticks_x : int, optional
            Volume ticks, by default 7
        render : bool, optional
            If True, the chart will be rendered, by default True
        kwargs: Dict[str, Any]
            Extra parameters to be passed to the chart constructor.

        Examples
        --------
        Plotting a time series with TA indicators

        >>> from openbb import obb
        >>> res = obb.equity.price.historical("AAPL")
        >>> indicators = dict(
        >>>    sma=dict(length=[20,30,50]),
        >>>    adx=dict(length=14),
        >>>    rsi=dict(length=14),
        >>>    macd=dict(fast=12, slow=26, signal=9),
        >>>    bbands=dict(length=20, std=2),
        >>>    stoch=dict(length=14),
        >>>    ema=dict(length=[20,30,50]),
        >>> )
        >>> res.charting.to_chart(**{"indicators": indicators})

        Get all the available indicators

        >>> res = obb.equity.price.historical("AAPL")
        >>> indicators = res.charting.indicators()
        >>> indicators?
        """
<<<<<<< HEAD
        has_data = (isinstance(data, (pd.DataFrame, pd.Series)) and not data.empty) or (
            data
        )

        index = (
            data.index.name
            if has_data and isinstance(data, (pd.DataFrame, pd.Series))
            else index
        )
        data_as_df: pd.DataFrame = (
            basemodel_to_df(convert_to_basemodel(data), index=index)
            if has_data
            else self._obbject.to_dataframe()
        )
        if "date" in data_as_df.columns:
            data_as_df = data_as_df.set_index("date")

        if index is not None and index in data_as_df.columns:
            data_as_df = data_as_df.set_index(index)

        if target is not None:
            data_as_df = data_as_df[[target]]

        if (
            hasattr(self._obbject, "_standard_params")
            and self._obbject._standard_params  # pylint: disable=protected-access
        ):
            kwargs["standard_params"] = (
                self._obbject._standard_params.__dict__  # pylint: disable=protected-access
=======
        data_as_df, has_data = self._prepare_data_as_df(data)  # type: ignore
        try:
            fig, content = to_chart(
                data_as_df,
                indicators=indicators,
                symbol=symbol,
                candles=candles,
                volume=volume,
                prepost=prepost,
                volume_ticks_x=volume_ticks_x,
            )
            self._obbject.chart = Chart(
                fig=fig, content=content, format=charting_router.CHART_FORMAT
>>>>>>> a255fa52
            )

        kwargs["candles"] = candles
        kwargs["volume"] = volume
        kwargs["volume_ticks_x"] = volume_ticks_x
        kwargs["provider"] = self._obbject.provider  # pylint: disable=protected-access
        kwargs["extra"] = self._obbject.extra  # pylint: disable=protected-access
        kwargs["warnings"] = self._obbject.warnings  # pylint: disable=protected-access
        kwargs["indicators"] = indicators
        kwargs["symbol"] = symbol
        kwargs["target"] = target
        kwargs["index"] = index

        try:
            if has_data:
                self.show(data=data_as_df, render=render, **kwargs)
            else:
                self.show(**kwargs, render=render)
        except Exception:
            try:
                fig = self.create_line_chart(data=data_as_df, render=False, **kwargs)
                content = fig.show(external=True, **kwargs).to_plotly_json()  # type: ignore
                self._obbject.chart = Chart(
                    fig=fig, content=content, format=charting_router.CHART_FORMAT
                )
                if render:
                    return fig.show(**kwargs)  # type: ignore
            except Exception as e:
<<<<<<< HEAD
                raise RuntimeError(
                    "Failed to automatically create a generic chart with the data provided."
                ) from e
=======
                raise RuntimeError("Could not create chart from the OBBject.") from e

    def table(
        self,
        data: Optional[Union[pd.DataFrame, pd.Series]] = None,
        title: str = "",
    ):
        """
        Display an interactive table.

        Parameters
        ----------
        data : Optional[Union[pd.DataFrame, pd.Series]], optional
            Data to be plotted, by default None.
            If no data is provided the OBBject results will be used.
        """
        data_as_df, _ = self._prepare_data_as_df(data)
        if isinstance(data_as_df.index, pd.RangeIndex):
            data_as_df.reset_index(inplace=True, drop=True)
        else:
            data_as_df.reset_index(inplace=True)
        if self._backend.isatty:
            try:
                self._backend.send_table(
                    df_table=data_as_df,
                    title=title
                    or self._obbject._route,  # pylint: disable=protected-access
                    theme=self._charting_settings.table_style,
                )
            except Exception as e:
                warn(f"Failed to show figure with backend. {e}")

        else:
            from plotly import (  # pylint:disable=import-outside-toplevel
                optional_imports,
            )

            ipython_display = optional_imports.get_module("IPython.display")
            if ipython_display:
                ipython_display.display(ipython_display.HTML(data_as_df.to_html()))
            else:
                warn("IPython.display is not available.")
>>>>>>> a255fa52
<|MERGE_RESOLUTION|>--- conflicted
+++ resolved
@@ -25,15 +25,11 @@
 from plotly.graph_objs import Figure
 
 from openbb_charting import charting_router
-<<<<<<< HEAD
+from openbb_charting.core.backend import Backend, create_backend, get_backend
 from openbb_charting.core.openbb_figure import OpenBBFigure
 from openbb_charting.core.to_chart import ChartIndicators
 from openbb_charting.query_params import ChartParams, IndicatorsParams
 from openbb_charting.utils.generic_charts import bar_chart, line_chart
-=======
-from openbb_charting.core.backend import Backend, create_backend, get_backend
-from openbb_charting.core.to_chart import ChartIndicators, to_chart
->>>>>>> a255fa52
 from openbb_charting.utils.helpers import get_charting_functions
 
 warnings.filterwarnings(
@@ -70,7 +66,6 @@
             user_settings=self._obbject._user_settings,  # type: ignore
             system_settings=self._obbject._system_settings,  # type: ignore
         )
-<<<<<<< HEAD
 
     @classmethod
     def indicators(cls):
@@ -78,14 +73,6 @@
         Without assigning to a variable, it will print the the information to the console.
         """
         return IndicatorsParams()
-=======
-        self._backend: Backend = self._handle_backend()
-
-    @classmethod
-    def indicators(cls):
-        """Return a list of the available indicators."""
-        return ChartIndicators.get_available_indicators()
->>>>>>> a255fa52
 
     @classmethod
     def functions(cls):
@@ -118,7 +105,6 @@
         """Returns the ChartQueryParams class for the function the OBBject was created from.
         Without assigning to a variable, it will print the docstring to the console.
         """
-
         if self._obbject._route is None:  # pylint: disable=protected-access
             raise ValueError("OBBject was initialized with no function route.")
         charting_function = (
@@ -129,6 +115,29 @@
         raise ValueError(
             f"Error: No chart parameters are defined for the route: {charting_function}"
         )
+
+    def _prepare_data_as_df(
+        self, data: Optional[Union[pd.DataFrame, pd.Series]]
+    ) -> Tuple[pd.DataFrame, bool]:
+        """Convert supplied data to a DataFrame."""
+        has_data = (isinstance(data, (pd.DataFrame, pd.Series)) and not data.empty) or (
+            bool(data)
+        )
+        index = (
+            data.index.name
+            if has_data and isinstance(data, (pd.DataFrame, pd.Series))
+            else None
+        )
+        data_as_df: pd.DataFrame = (
+            basemodel_to_df(convert_to_basemodel(data), index=index)
+            if has_data
+            else self._obbject.to_dataframe(index=index)
+        )
+        if "date" in data_as_df.columns:
+            data_as_df = data_as_df.set_index("date")
+        if "provider" in data_as_df.columns:
+            data_as_df.drop(columns="provider", inplace=True)
+        return data_as_df, has_data
 
     # pylint: disable=too-many-locals
     def create_line_chart(
@@ -253,7 +262,7 @@
         render: bool = True,
         **kwargs,
     ) -> Union[OpenBBFigure, Figure, None]:
-        """Create a vertical bar chart on a single x-axis with one or more values for the y-axis.
+        """Create a bar chart on a single x-axis with one or more values for the y-axis.
 
         Parameters
         ----------
@@ -353,33 +362,7 @@
                     "Failed to automatically create a generic chart with the data provided."
                 ) from e
 
-<<<<<<< HEAD
     # pylint: disable=too-many-locals,inconsistent-return-statements
-=======
-    def _prepare_data_as_df(
-        self, data: Optional[Union[pd.DataFrame, pd.Series]]
-    ) -> Tuple[pd.DataFrame, bool]:
-        has_data = (isinstance(data, (pd.DataFrame, pd.Series)) and not data.empty) or (
-            bool(data)
-        )
-        index = (
-            data.index.name
-            if has_data and isinstance(data, (pd.DataFrame, pd.Series))
-            else None
-        )
-        data_as_df: pd.DataFrame = (
-            basemodel_to_df(convert_to_basemodel(data), index=index)
-            if has_data
-            else self._obbject.to_dataframe()
-        )
-        if "date" in data_as_df.columns:
-            data_as_df = data_as_df.set_index("date")
-        if "provider" in data_as_df.columns:
-            data_as_df.drop(columns="provider", inplace=True)
-        return data_as_df, has_data
-
-    # pylint: disable=too-many-arguments
->>>>>>> a255fa52
     def to_chart(
         self,
         data: Optional[
@@ -404,16 +387,11 @@
         render: bool = True,
         **kwargs,
     ):
-<<<<<<< HEAD
-        """
-        Creates an OpenBBFigure with user customizations (if any) and saves it to the OBBject.
-=======
-        """Create a OpenBBFigure with user customizations (if any) and saves it to the OBBject.
->>>>>>> a255fa52
-
-        This function is used so it can be called at the module level and used out of the box,
-        which allows some more flexibility, ease of use and doesn't require the user to know
-        about the PlotlyTA class.
+        """Creates an OpenBBFigure with user customizations (if any) and saves it to the OBBject.
+        This function is used to populate, or re-populate, the OBBject with a chart using the data within
+        the OBBject or external data supplied via the `data` parameter.
+
+        This function modifies the original OBBject by overwriting the existing chart.
 
         Parameters
         ----------
@@ -457,53 +435,16 @@
         >>> indicators = res.charting.indicators()
         >>> indicators?
         """
-<<<<<<< HEAD
-        has_data = (isinstance(data, (pd.DataFrame, pd.Series)) and not data.empty) or (
-            data
-        )
-
-        index = (
-            data.index.name
-            if has_data and isinstance(data, (pd.DataFrame, pd.Series))
-            else index
-        )
-        data_as_df: pd.DataFrame = (
-            basemodel_to_df(convert_to_basemodel(data), index=index)
-            if has_data
-            else self._obbject.to_dataframe()
-        )
-        if "date" in data_as_df.columns:
-            data_as_df = data_as_df.set_index("date")
-
-        if index is not None and index in data_as_df.columns:
-            data_as_df = data_as_df.set_index(index)
-
+        data_as_df, has_data = self._prepare_data_as_df(data)  # type: ignore
         if target is not None:
             data_as_df = data_as_df[[target]]
-
         if (
             hasattr(self._obbject, "_standard_params")
             and self._obbject._standard_params  # pylint: disable=protected-access
         ):
             kwargs["standard_params"] = (
                 self._obbject._standard_params.__dict__  # pylint: disable=protected-access
-=======
-        data_as_df, has_data = self._prepare_data_as_df(data)  # type: ignore
-        try:
-            fig, content = to_chart(
-                data_as_df,
-                indicators=indicators,
-                symbol=symbol,
-                candles=candles,
-                volume=volume,
-                prepost=prepost,
-                volume_ticks_x=volume_ticks_x,
             )
-            self._obbject.chart = Chart(
-                fig=fig, content=content, format=charting_router.CHART_FORMAT
->>>>>>> a255fa52
-            )
-
         kwargs["candles"] = candles
         kwargs["volume"] = volume
         kwargs["volume_ticks_x"] = volume_ticks_x
@@ -514,7 +455,6 @@
         kwargs["symbol"] = symbol
         kwargs["target"] = target
         kwargs["index"] = index
-
         try:
             if has_data:
                 self.show(data=data_as_df, render=render, **kwargs)
@@ -530,12 +470,9 @@
                 if render:
                     return fig.show(**kwargs)  # type: ignore
             except Exception as e:
-<<<<<<< HEAD
                 raise RuntimeError(
                     "Failed to automatically create a generic chart with the data provided."
                 ) from e
-=======
-                raise RuntimeError("Could not create chart from the OBBject.") from e
 
     def table(
         self,
@@ -550,6 +487,8 @@
         data : Optional[Union[pd.DataFrame, pd.Series]], optional
             Data to be plotted, by default None.
             If no data is provided the OBBject results will be used.
+        title : str, optional
+            Title of the table, by default "".
         """
         data_as_df, _ = self._prepare_data_as_df(data)
         if isinstance(data_as_df.index, pd.RangeIndex):
@@ -571,10 +510,8 @@
             from plotly import (  # pylint:disable=import-outside-toplevel
                 optional_imports,
             )
-
             ipython_display = optional_imports.get_module("IPython.display")
             if ipython_display:
                 ipython_display.display(ipython_display.HTML(data_as_df.to_html()))
             else:
-                warn("IPython.display is not available.")
->>>>>>> a255fa52
+                warn("IPython.display is not available.")