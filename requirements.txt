aiodns==3.0.0; python_version >= "3.5.2" and python_full_version >= "3.7.0"
aiohttp==3.8.3; python_version >= "3.6" and python_full_version >= "3.7.0"
aiosignal==1.2.0; python_version >= "3.6" and python_full_version >= "3.7.0"
alpha-vantage==2.3.1
<<<<<<< HEAD
altair==4.2.0; python_version >= "3.7" and python_full_version < "3.9.7" or python_full_version > "3.9.7" and python_version >= "3.7"
ansiwrap==0.8.4; python_version >= "3.7"
=======
>>>>>>> 98ab2820
anyio==3.6.1; python_full_version >= "3.6.2" and python_version >= "3.7"
appnope==0.1.3; platform_system == "Darwin" and python_version >= "3.8" and sys_platform == "darwin" and python_full_version >= "3.6.2"
arch==5.3.1; python_version >= "3.7"
argon2-cffi-bindings==21.2.0; python_version >= "3.7"
argon2-cffi==21.3.0; python_version >= "3.7"
ascii-magic==1.6; python_version >= "3.5"
astor==0.8.1; python_full_version >= "3.7.1" and python_full_version < "4.0.0" and python_version >= "3.8"
astropy==5.1; python_version >= "3.8"
asttokens==2.0.8; python_full_version >= "3.6.2" and python_version >= "3.8"
async-generator==1.10; python_version >= "3.7" and python_version < "4.0"
async-timeout==4.0.2; python_version >= "3.6" and python_full_version >= "3.7.0"
attrs==21.4.0; python_version >= "3.7" and python_full_version >= "3.7.0" and (python_version >= "3.7" and python_full_version < "3.0.0" and python_version < "4.0" or python_version >= "3.7" and python_version < "4.0" and python_full_version >= "3.5.0") and (python_version >= "3.7" and python_full_version < "3.9.7" or python_full_version > "3.9.7" and python_version >= "3.7")
babel==2.10.3; python_version >= "3.7"
backcall==0.2.0; python_full_version >= "3.6.2" and python_version >= "3.8"
backoff==2.1.2; python_version >= "3.7" and python_version < "4.0" and python_full_version >= "3.7.0"
backports.zoneinfo==0.2.1; python_version >= "3.7" and python_full_version < "3.9.7" and python_version < "3.9" and (python_version >= "3.7" and python_full_version < "3.0.0" or python_version >= "3.7" and python_full_version < "3.9.7" and python_full_version >= "3.6.0" or python_full_version > "3.9.7" and python_version >= "3.6") or python_full_version > "3.9.7" and python_version >= "3.6" and python_version < "3.9" and (python_version >= "3.7" and python_full_version < "3.0.0" or python_version >= "3.7" and python_full_version < "3.9.7" and python_full_version >= "3.6.0" or python_full_version > "3.9.7" and python_version >= "3.6")
base58==2.1.1; python_version >= "3.5" and python_full_version >= "3.7.0"
beartype==0.7.1; python_version >= "3.8" and python_version < "4.0" and python_full_version >= "3.6.0"
beautifulsoup4==4.11.1; python_full_version >= "3.6.0" and python_version >= "3.7"
black==22.8.0; python_full_version >= "3.6.2"
bleach==5.0.1; python_version >= "3.7"
blinker==1.5; python_version >= "3.7" and python_full_version < "3.0.0" or python_version >= "3.7" and python_full_version < "3.9.7" and python_full_version >= "3.5.0" or python_full_version > "3.9.7"
bs4==0.0.1
bt==0.2.9; (python_version >= "2.7" and python_full_version < "3.0.0") or (python_full_version >= "3.6.0")
<<<<<<< HEAD
cachetools==5.2.0; python_version >= "3.7" and python_version < "4.0" and (python_version >= "3.7" and python_full_version < "3.9.7" or python_full_version > "3.9.7")
ccxt==1.93.87
certifi==2022.9.14; python_version >= "3.8" and python_version < "4" and python_full_version >= "3.7.1" and python_full_version < "4.0.0" and (python_version >= "3.7" and python_full_version < "3.9.7" or python_full_version > "3.9.7")
cffi==1.15.1
charset-normalizer==2.1.0; python_full_version >= "3.6.0"
click==8.1.3; python_version >= "3.7" and python_full_version >= "3.6.2" and (python_version >= "3.7" and python_full_version < "3.9.7" or python_full_version > "3.9.7" and python_version >= "3.7")
colorama==0.4.5; python_full_version >= "3.7.0" and python_full_version < "4.0.0" and (python_version >= "3.5" and python_full_version < "3.0.0" or python_full_version >= "3.5.0" and python_version >= "3.5") and (python_version >= "3.7" and python_full_version < "3.0.0" and platform_system == "Windows" or python_full_version >= "3.5.0" and platform_system == "Windows" and python_version >= "3.7") and platform_system == "Windows" and python_version >= "3.8" and (python_version >= "3.7" and python_full_version < "3.9.7" or python_full_version > "3.9.7" and python_version >= "3.7") and sys_platform == "win32" and (python_version >= "3.7" and python_full_version < "3.9.7" or python_full_version > "3.9.7")
commonmark==0.9.1; python_full_version >= "3.6.2" and python_full_version < "4.0.0" and (python_version >= "3.7" and python_full_version < "3.9.7" or python_full_version > "3.9.7")
=======
ccxt==1.93.88
certifi==2022.9.14; python_version >= "3.8" and python_version < "4" and python_full_version >= "3.7.1" and python_full_version < "4.0.0"
cffi==1.15.1
charset-normalizer==2.1.0; python_full_version >= "3.6.0"
click==8.1.3; python_version >= "3.7" and python_full_version >= "3.6.2"
colorama==0.4.5; python_full_version >= "3.7.0" and python_full_version < "4.0.0" and (python_version >= "3.5" and python_full_version < "3.0.0" or python_full_version >= "3.5.0" and python_version >= "3.5") and (python_version >= "2.7" and python_full_version < "3.0.0" and platform_system == "Windows" or python_full_version >= "3.5.0" and platform_system == "Windows") and platform_system == "Windows" and python_version >= "3.8" and sys_platform == "win32"
commonmark==0.9.1; python_full_version >= "3.6.2" and python_full_version < "4.0.0"
>>>>>>> 98ab2820
convertdate==2.4.0; python_version >= "3.7" and python_version < "4"
cryptography==38.0.1; python_version >= "3.6"
cssselect==1.1.0; python_version >= "2.7" and python_full_version < "3.0.0" or python_full_version >= "3.4.0"
cvxpy==1.2.1; python_version >= "3.8" and python_version < "3.11"
cycler==0.11.0; python_version >= "3.7"
cython==0.29.32; python_version >= "3.8" and python_full_version < "3.0.0" and sys_platform == "darwin" or python_full_version >= "3.3.0" and sys_platform == "darwin" and python_version >= "3.8"
dateparser==1.1.1; python_version >= "3.5"
datetime==4.7; python_version >= "3.5"
debugpy==1.6.3; python_version >= "3.7"
decorator==5.1.1; python_full_version >= "3.6.2" and python_version >= "3.8" and (python_version >= "3.5" and python_full_version < "3.0.0" or python_full_version >= "3.6.0" and python_version >= "3.5") and (python_version >= "3.7" and python_full_version < "3.9.7" or python_full_version > "3.9.7" and python_version >= "3.5")
defusedxml==0.7.1; python_version >= "3.7" and python_full_version < "3.0.0" or python_full_version >= "3.5.0" and python_version >= "3.7"
degiro-connector==2.0.21; python_full_version >= "3.7.1" and python_full_version < "4.0.0"
deprecation==2.1.0
detecta==0.0.5; python_version >= "3.6"
dnspython==2.2.1; python_version >= "3.6" and python_version < "4.0"
ecos==2.0.10; python_version >= "3.8" and python_version < "3.11"
<<<<<<< HEAD
entrypoints==0.4; python_full_version >= "3.7.0" and python_version >= "3.7" and (python_version >= "3.7" and python_full_version < "3.9.7" or python_full_version > "3.9.7" and python_version >= "3.7")
=======
entrypoints==0.4; python_version >= "3.7"
>>>>>>> 98ab2820
et-xmlfile==1.1.0; python_version >= "3.6"
exchange-calendars==4.2.3; python_version >= "3.8" and python_version < "4.0" and python_full_version >= "3.7.0"
executing==1.0.0; python_full_version >= "3.6.2" and python_version >= "3.8"
fastjsonschema==2.16.2; python_full_version >= "3.7.0" and python_version >= "3.7"
feedparser==6.0.10; python_version >= "3.6"
ffn==0.3.6; python_version >= "2.7" and python_full_version < "3.0.0" or python_full_version >= "3.6.0"
financedatabase==1.0.2
finnhub-python==2.4.14
finviz==1.4.4
finvizfinance==0.14.3; python_version >= "3.5"
flake8==3.9.2; (python_version >= "2.7" and python_full_version < "3.0.0") or (python_full_version >= "3.5.0")
fonttools==4.37.3; python_version >= "3.7"
formulaic==0.3.4; python_full_version >= "3.7.1" and python_full_version < "4.0.0" and python_version >= "3.8"
fred==3.1
fredapi==0.4.3
frozendict==2.3.4; python_version >= "3.6"
frozenlist==1.3.1; python_version >= "3.7" and python_full_version >= "3.7.0"
fundamentalanalysis==0.2.14
future==0.18.2; python_version >= "2.7" and python_full_version < "3.0.0" or python_full_version >= "3.6.0"
gitdb==4.0.9; python_version >= "3.7" and python_full_version < "3.9.7" or python_full_version > "3.9.7" and python_version >= "3.7"
gitpython==3.1.27; python_version >= "3.7"
grpcio==1.49.1; python_full_version >= "3.7.1" and python_full_version < "4.0.0" and python_version >= "3.7"
h11==0.13.0; python_version >= "3.7" and python_version < "4.0" and python_full_version >= "3.7.0"
hijri-converter==2.2.4; python_version >= "3.7"
holidays==0.14.2; python_version >= "3.7"
html5lib==1.1; (python_version >= "2.7" and python_full_version < "3.0.0") or (python_full_version >= "3.5.0")
idna==3.4; python_version >= "3.8" and python_version < "4" and python_full_version >= "3.7.1" and python_full_version < "4.0.0" and (python_version >= "3.7" and python_full_version < "3.9.7" or python_full_version > "3.9.7")
importlib-metadata==4.12.0; python_version >= "3.7" and python_full_version < "3.9.7" and python_version < "3.10" or python_full_version > "3.9.7" and python_version >= "3.7" and python_version < "3.10"
inflection==0.5.1; python_version >= "3.6"
interface-meta==1.3.0; python_version >= "3.8" and python_version < "4.0" and python_full_version >= "3.7.1" and python_full_version < "4.0.0"
investpy==1.0.8; python_version >= "3.7"
ipyflex==0.2.4; python_version >= "3.6"
ipykernel==6.15.3; python_version >= "3.7"
ipympl==0.8.8
ipython-genutils==0.2.0; python_version >= "3.7"
ipython==8.5.0; python_full_version >= "3.6.2" and python_version >= "3.8"
ipywidgets==7.7.2
iso8601==0.1.16
jedi==0.18.1; python_full_version >= "3.6.2" and python_version >= "3.8"
jinja2==3.1.2; python_version >= "3.7"
joblib==1.2.0; python_version >= "3.8" and python_full_version < "3.0.0" or python_full_version >= "3.6.0" and python_version >= "3.8"
json5==0.9.10; python_version >= "3.7"
jsonschema==3.2.0
jupyter-client==7.3.5; python_full_version >= "3.7.0" and python_version >= "3.7"
jupyter-console==6.4.4; python_version >= "3.7"
jupyter-core==4.11.1; python_full_version >= "3.7.0" and python_version >= "3.7"
jupyter-server==1.18.1; python_version >= "3.7"
jupyter==1.0.0
jupyterlab-pygments==0.2.2; python_version >= "3.7"
jupyterlab-server==2.15.1; python_version >= "3.7"
jupyterlab-widgets==1.1.1; python_version >= "3.6"
jupyterlab==3.4.7; python_version >= "3.7"
kiwisolver==1.4.4; python_version >= "3.7"
korean-lunar-calendar==0.3.1; python_version >= "3.8" and python_version < "4.0" and python_full_version >= "3.7.0"
linearmodels==4.27; python_version >= "3.8"
loguru==0.6.0; python_version >= "3.5" and python_full_version >= "3.7.0"
lxml==4.9.1; python_version >= "3.7" and python_full_version < "3.0.0" or python_full_version >= "3.6.0" and python_version >= "3.7"
markupsafe==2.1.1; python_version >= "3.7"
matplotlib-inline==0.1.6; python_full_version >= "3.6.2" and python_version >= "3.8"
matplotlib==3.5.3; python_version >= "3.7"
mccabe==0.6.1; python_full_version >= "3.7.0"
mistune==0.8.4; python_version >= "3.7"
more-itertools==8.14.0; python_version >= "3.6"
mplfinance==0.12.9b1
multidict==6.0.2; python_version >= "3.7" and python_full_version >= "3.7.0"
multitasking==0.0.11
mypy-extensions==0.4.3; python_version >= "3.8" and python_full_version >= "3.6.2"
mypy==0.930; python_version >= "3.6"
nbclassic==0.4.3; python_version >= "3.7"
nbclient==0.5.13; python_full_version >= "3.7.0" and python_version >= "3.7"
nbconvert==6.5.3; python_version >= "3.7"
nbformat==5.6.0; python_full_version >= "3.7.0" and python_version >= "3.7"
nest-asyncio==1.5.5; python_full_version >= "3.7.0" and python_version >= "3.7"
networkx==2.8.6; python_version >= "3.8"
notebook-shim==0.1.0; python_version >= "3.7"
notebook==6.4.12; python_version >= "3.7"
numpy==1.23.3; python_version >= "3.8"
oandapyv20==0.6.3
oauthlib==3.2.1; python_version >= "3.6" and python_full_version < "3.0.0" or python_full_version >= "3.4.0" and python_version >= "3.6"
onetimepass==1.0.1; python_full_version >= "3.7.1" and python_full_version < "4.0.0"
openpyxl==3.0.10; python_version >= "3.6"
osqp==0.6.2.post5; python_version >= "3.8" and python_version < "3.11"
outcome==1.2.0; python_version >= "3.7" and python_version < "4.0"
packaging==21.3; python_version >= "3.8" and python_full_version < "3.9.7" or python_full_version > "3.9.7" and python_version >= "3.8"
pandas-datareader==0.10.0; python_version >= "3.6" and python_full_version < "3.0.0" or python_full_version >= "3.6.0" and python_version >= "3.6"
pandas-market-calendars==3.2; python_full_version >= "3.7.0"
pandas-ta==0.3.14b
pandas==1.5.0; python_version >= "3.8"
pandocfilters==1.5.0; python_version >= "3.7" and python_full_version < "3.0.0" or python_full_version >= "3.4.0" and python_version >= "3.7"
parso==0.8.3; python_full_version >= "3.6.2" and python_version >= "3.8"
pathspec==0.10.1; python_version >= "3.7" and python_full_version >= "3.6.2"
patsy==0.5.2; python_version >= "3.8"
pexpect==4.8.0; sys_platform != "win32" and python_version >= "3.8" and python_full_version >= "3.6.2"
pickleshare==0.7.5; python_full_version >= "3.6.2" and python_version >= "3.8"
pillow==9.2.0; python_version >= "3.7" and python_version < "4" and (python_version >= "3.7" and python_full_version < "3.9.7" or python_full_version > "3.9.7" and python_version >= "3.7")
platformdirs==2.5.2; python_version >= "3.7" and python_full_version >= "3.6.2"
plotly==5.10.0; python_version >= "3.6"
pmdarima==1.8.5; python_version >= "3.7"
praw==7.6.0; python_version >= "3.7" and python_version < "4.0"
prawcore==2.3.0; python_version >= "3.7" and python_version < "4.0"
prometheus-client==0.14.1; python_version >= "3.7"
prompt-toolkit==3.0.31; python_full_version >= "3.6.2"
property-cached==1.6.4; python_version >= "3.8"
protobuf==3.20.2; python_full_version >= "3.7.1" and python_full_version < "4.0.0" and python_version >= "3.7" and (python_version >= "3.7" and python_full_version < "3.9.7" or python_full_version > "3.9.7" and python_version >= "3.7")
psaw==0.0.12; python_version >= "3"
psutil==5.9.2; python_version >= "3.7" and python_full_version < "3.0.0" or python_full_version >= "3.4.0" and python_version >= "3.7"
ptyprocess==0.7.0; os_name != "nt" and python_version >= "3.8" and sys_platform != "win32" and python_full_version >= "3.6.2"
pure-eval==0.2.2; python_full_version >= "3.6.2" and python_version >= "3.8"
py==1.11.0; python_version >= "3.7" and python_full_version < "3.0.0" and implementation_name == "pypy" or implementation_name == "pypy" and python_version >= "3.7" and python_full_version >= "3.5.0"
pyally==1.1.2
pyarrow==9.0.0; python_version >= "3.7" and python_full_version < "3.9.7" or python_full_version > "3.9.7" and python_version >= "3.7"
pycares==4.2.2; python_version >= "3.5.2" and python_full_version >= "3.7.0"
pycodestyle==2.7.0; python_full_version >= "3.7.0"
pycoingecko==2.3.0
pycparser==2.21
pydeck==0.8.0b3; python_version >= "3.7" and python_full_version < "3.9.7" or python_full_version > "3.9.7" and python_version >= "3.7"
pyerfa==2.0.0.1; python_version >= "3.8"
pyex==0.5.0
pyflakes==2.3.1; python_full_version >= "3.7.0"
pygments==2.13.0; python_version >= "3.6"
pyhdfe==0.1.0; python_version >= "3.8"
pyluach==2.0.1; python_version >= "3.8" and python_version < "4.0" and python_full_version >= "3.7.0"
pymeeus==0.5.11; python_version >= "3.7" and python_version < "4"
pymongo==3.12.3
pympler==1.0.1; python_version >= "3.7" and python_full_version < "3.9.7" or python_full_version > "3.9.7" and python_version >= "3.6"
pyobjc-core==8.5.1; python_version >= "3.6" and sys_platform == "darwin"
pyobjc-framework-cocoa==8.5.1; python_version >= "3.6" and sys_platform == "darwin"
pyotp==2.7.0; python_version >= "3.6"
pyparsing==3.0.9; python_full_version >= "3.6.8" and python_version >= "3.7" and (python_version >= "3.7" and python_full_version < "3.9.7" and python_full_version >= "3.6.8" or python_full_version > "3.9.7" and python_version >= "3.7")
pyportfolioopt==1.5.3; python_version >= "3.8" and python_version < "3.11"
pyprind==2.11.3; python_version >= "2.7" and python_full_version < "3.0.0" or python_full_version >= "3.6.0"
pyrsistent==0.18.1; python_version >= "3.7"
pysocks==1.7.1; python_version >= "3.7" and python_full_version < "3.0.0" and python_version < "4" or python_full_version >= "3.6.0" and python_version < "4" and python_version >= "3.7"
pythclient==0.1.2; python_full_version >= "3.7.0"
python-binance==1.0.16
python-coinmarketcap==0.2
python-dateutil==2.8.2; python_full_version >= "3.7.1" and python_version >= "3.8" and python_version < "3.11" and python_full_version < "4.0.0" and (python_version >= "3.7" and python_full_version < "3.0.0" or python_version >= "3.7" and python_full_version < "3.9.7" and python_full_version >= "3.3.0" or python_full_version > "3.9.7") and (python_version >= "3.8" and python_full_version < "3.9.7" or python_full_version > "3.9.7" and python_version >= "3.8") and (python_version >= "3.7" and python_full_version < "3.0.0" or python_full_version >= "3.3.0" and python_version >= "3.7") and (python_version >= "3.5" and python_full_version < "3.0.0" or python_full_version >= "3.3.0" and python_version >= "3.5")
python-dotenv==0.19.2; python_version >= "3.5"
python-i18n==0.3.9
pytrends==4.8.0
<<<<<<< HEAD
pytz-deprecation-shim==0.1.0.post0; python_version >= "3.7" and python_full_version < "3.0.0" or python_version >= "3.7" and python_full_version < "3.9.7" and python_full_version >= "3.6.0" or python_full_version > "3.9.7" and python_version >= "3.6"
pytz==2022.2.1; python_version >= "3.8" and python_version < "3.11" and python_full_version >= "3.7.1" and python_full_version < "4.0.0" and (python_version >= "3.8" and python_full_version < "3.9.7" or python_full_version > "3.9.7" and python_version >= "3.8")
pywin32==304; sys_platform == "win32" and platform_python_implementation != "PyPy" and python_version >= "3.7" and python_full_version >= "3.7.0"
pywinpty==2.0.8; os_name == "nt" and python_version >= "3.7"
pyyaml==6.0; python_version >= "3.8"
pyzmq==24.0.1; python_full_version >= "3.7.0" and python_version >= "3.7"
=======
pytz-deprecation-shim==0.1.0.post0; python_version >= "3.6" and python_full_version < "3.0.0" or python_full_version >= "3.6.0" and python_version >= "3.6"
pytz==2022.2.1; python_version >= "3.8" and python_version < "3.11" and python_full_version >= "3.7.1" and python_full_version < "4.0.0"
pywin32==304; sys_platform == "win32" and platform_python_implementation != "PyPy" and python_version >= "3.7"
pywinpty==2.0.8; os_name == "nt" and python_version >= "3.7"
pyyaml==6.0; python_version >= "3.8"
pyzmq==24.0.1; python_version >= "3.7"
>>>>>>> 98ab2820
qdldl==0.1.5.post2; python_version >= "3.8" and python_version < "3.11"
qtconsole==5.3.2; python_version >= "3.7"
qtpy==2.2.0; python_version >= "3.7"
quandl==3.7.0; python_version >= "3.6"
rapidfuzz==1.9.1; python_version >= "2.7"
regex==2022.3.2; python_version >= "3.6"
reportlab==3.6.11; python_version >= "3.7" and python_version < "4"
requests-oauthlib==1.3.1; python_version >= "2.7" and python_full_version < "3.0.0" or python_full_version >= "3.4.0"
requests==2.28.1; python_version >= "3.7" and python_version < "4"
rich==10.16.2; python_full_version >= "3.6.2" and python_full_version < "4.0.0"
riskfolio-lib==3.3.0; python_version >= "3.7"
robin-stocks==2.1.0; python_version >= "3"
ruamel.yaml.clib==0.2.6; platform_python_implementation == "CPython" and python_version < "3.11" and python_version >= "3.5"
ruamel.yaml==0.17.21; python_version >= "3"
scikit-learn==1.1.2; python_version >= "3.8" and python_full_version < "3.0.0" or python_full_version >= "3.6.0" and python_version >= "3.8"
scipy==1.8.1; python_version >= "3.8" and python_version < "3.11"
screeninfo==0.6.7
scs==3.2.0; python_version >= "3.8" and python_version < "3.11"
seaborn==0.11.2; python_version >= "3.6"
selenium==4.4.3; python_version >= "3.7" and python_version < "4.0"
semver==2.13.0; python_version >= "3.7" and python_full_version < "3.0.0" or python_version >= "3.7" and python_full_version < "3.9.7" and python_full_version >= "3.4.0" or python_full_version > "3.9.7"
send2trash==1.8.0; python_version >= "3.7"
sentiment-investor==2.1.0; python_version >= "3.8" and python_version < "4.0"
setuptools-scm==6.4.2; python_version >= "3.8"
sgmllib3k==1.0.0; python_version >= "3.6"
six==1.16.0; python_full_version >= "3.7.1" and python_version >= "3.8" and python_version < "3.11" and python_full_version < "4.0.0" and (python_version >= "3.7" and python_full_version < "3.0.0" or python_version >= "3.7" and python_full_version < "3.9.7" and python_full_version >= "3.3.0" or python_full_version > "3.9.7") and (python_version >= "3.8" and python_full_version < "3.9.7" or python_full_version > "3.9.7" and python_version >= "3.8") and (python_version >= "3.7" and python_full_version < "3.0.0" or python_full_version >= "3.3.0" and python_version >= "3.7") and (python_version >= "2.7" and python_full_version < "3.0.0" or python_full_version >= "3.3.0") and (python_version >= "3.7" and python_full_version < "3.9.7" or python_full_version > "3.9.7" and python_version >= "3.7")
smmap==5.0.0; python_version >= "3.7"
sniffio==1.3.0; python_version >= "3.7" and python_version < "4.0" and python_full_version >= "3.6.2"
socketio-client-nexus==0.7.6
sortedcontainers==2.4.0; python_version >= "3.7" and python_version < "4.0"
soupsieve==2.3.2.post1; python_version >= "3.6" and python_full_version >= "3.6.0"
squarify==0.4.3
sseclient==0.0.27
stack-data==0.5.0; python_full_version >= "3.6.2" and python_version >= "3.8"
statsmodels==0.13.2; python_version >= "3.7"
streamlit==1.12.2; (python_version >= "3.7" and python_full_version < "3.9.7") or (python_full_version > "3.9.7")
tabulate==0.8.10; python_version >= "2.7" and python_full_version < "3.0.0" or python_full_version >= "3.6.0"
temporal-cache==0.1.4
<<<<<<< HEAD
tenacity==8.1.0; python_version >= "3.7"
=======
tenacity==8.1.0; python_version >= "3.6"
>>>>>>> 98ab2820
terminado==0.15.0; python_version >= "3.7"
thepassiveinvestor==1.0.10
threadpoolctl==3.1.0; python_version >= "3.8" and python_full_version < "3.0.0" or python_full_version >= "3.6.0" and python_version >= "3.8"
tinycss2==1.1.1; python_version >= "3.7"
toml==0.10.2; python_version >= "3.7" and python_full_version < "3.0.0" or python_version >= "3.7" and python_full_version < "3.9.7" and python_full_version >= "3.3.0" or python_full_version > "3.9.7"
tomli==2.0.1; python_full_version < "3.11.0a7" and python_full_version >= "3.6.2" and python_version >= "3.8"
<<<<<<< HEAD
toolz==0.12.0; python_version >= "3.8" and python_version < "4.0" and python_full_version >= "3.7.0" and (python_version >= "3.7" and python_full_version < "3.9.7" or python_full_version > "3.9.7" and python_version >= "3.7")
tornado==6.2; python_version >= "3.7" and python_full_version < "3.9.7" and python_full_version >= "3.7.0" or python_full_version > "3.9.7" and python_version >= "3.7"
tqdm==4.64.1; python_version >= "3.7" and python_full_version < "3.0.0" or python_full_version >= "3.4.0" and python_version >= "3.7"
=======
toolz==0.12.0; python_version >= "3.8" and python_version < "4.0" and python_full_version >= "3.7.0"
tornado==6.2; python_version >= "3.7"
tqdm==4.64.1; python_version >= "2.7" and python_full_version < "3.0.0" or python_full_version >= "3.4.0"
>>>>>>> 98ab2820
tradingview-ta==3.2.10; python_version >= "3.6"
traitlets==5.4.0; python_full_version >= "3.7.0" and python_version >= "3.8"
trio-websocket==0.9.2; python_version >= "3.7" and python_version < "4.0"
trio==0.21.0; python_version >= "3.7" and python_version < "4.0"
typing-extensions==4.3.0; python_version < "3.10" and python_full_version >= "3.7.0" and python_version >= "3.7" and (python_version >= "3.7" and python_full_version < "3.9.7" or python_full_version > "3.9.7" and python_version >= "3.7")
tzdata==2022.2; python_version >= "3.7" and python_full_version < "3.0.0" and platform_system == "Windows" or python_version >= "3.7" and python_full_version < "3.9.7" and platform_system == "Windows" and python_full_version >= "3.6.0" or python_full_version > "3.9.7" and python_version >= "3.6" and platform_system == "Windows"
tzlocal==4.2; python_version >= "3.7" and python_full_version < "3.9.7" or python_full_version > "3.9.7" and python_version >= "3.6"
ujson==5.5.0; python_version >= "3.7"
unidecode==1.3.4; python_version >= "3.7"
update-checker==0.18.0; python_version >= "3.7" and python_version < "4.0"
urllib3==1.26.12; python_full_version >= "3.7.1" and python_version < "4" and python_version >= "3.8" and python_full_version < "4.0.0" and (python_version >= "3.7" and python_full_version < "3.9.7" or python_full_version > "3.9.7")
user-agent==0.1.10
vadersentiment==3.3.2
validators==0.20.0; python_version >= "3.7" and python_full_version < "3.9.7" or python_full_version > "3.9.7" and python_version >= "3.4"
valinvest==0.0.2; python_version >= "3.6"
voila==0.3.6; python_version >= "3.7"
watchdog==2.1.9; python_version >= "3.6"
wcwidth==0.2.5; python_full_version >= "3.6.2" and python_version >= "3.8"
webencodings==0.5.1; python_version >= "3.7" and python_full_version < "3.0.0" or python_full_version >= "3.5.0" and python_version >= "3.7"
websocket-client==1.4.1; python_version >= "3.8" and python_version < "4.0"
websockets==10.3; python_version >= "3.7"
widgetsnbextension==3.6.1; python_version >= "3.6"
win32-setctime==1.1.0; python_version >= "3.5" and python_full_version >= "3.7.0" and sys_platform == "win32"
wrapt==1.14.1; python_full_version >= "3.7.1" and python_full_version < "4.0.0" and python_version >= "3.8"
wsproto==1.2.0; python_version >= "3.7" and python_version < "4.0" and python_full_version >= "3.7.0"
xlsxwriter==3.0.3; python_version >= "3.7"
yarl==1.7.2; python_version >= "3.6" and python_full_version >= "3.7.0"
yfinance==0.1.74
zipp==3.8.1; python_version >= "3.7" and python_full_version < "3.9.7" and python_version < "3.10" or python_full_version > "3.9.7" and python_version >= "3.7" and python_version < "3.10"
zope.interface==5.4.0; python_version >= "3.5" and python_full_version < "3.0.0" or python_full_version >= "3.5.0" and python_version >= "3.5"<|MERGE_RESOLUTION|>--- conflicted
+++ resolved
@@ -2,11 +2,7 @@
 aiohttp==3.8.3; python_version >= "3.6" and python_full_version >= "3.7.0"
 aiosignal==1.2.0; python_version >= "3.6" and python_full_version >= "3.7.0"
 alpha-vantage==2.3.1
-<<<<<<< HEAD
 altair==4.2.0; python_version >= "3.7" and python_full_version < "3.9.7" or python_full_version > "3.9.7" and python_version >= "3.7"
-ansiwrap==0.8.4; python_version >= "3.7"
-=======
->>>>>>> 98ab2820
 anyio==3.6.1; python_full_version >= "3.6.2" and python_version >= "3.7"
 appnope==0.1.3; platform_system == "Darwin" and python_version >= "3.8" and sys_platform == "darwin" and python_full_version >= "3.6.2"
 arch==5.3.1; python_version >= "3.7"
@@ -18,7 +14,7 @@
 asttokens==2.0.8; python_full_version >= "3.6.2" and python_version >= "3.8"
 async-generator==1.10; python_version >= "3.7" and python_version < "4.0"
 async-timeout==4.0.2; python_version >= "3.6" and python_full_version >= "3.7.0"
-attrs==21.4.0; python_version >= "3.7" and python_full_version >= "3.7.0" and (python_version >= "3.7" and python_full_version < "3.0.0" and python_version < "4.0" or python_version >= "3.7" and python_version < "4.0" and python_full_version >= "3.5.0") and (python_version >= "3.7" and python_full_version < "3.9.7" or python_full_version > "3.9.7" and python_version >= "3.7")
+attrs==21.4.0; python_version >= "3.6" and python_full_version >= "3.7.0" and (python_version >= "3.7" and python_full_version < "3.0.0" and python_version < "4.0" or python_version >= "3.7" and python_version < "4.0" and python_full_version >= "3.5.0") and (python_version >= "3.7" and python_full_version < "3.9.7" and python_full_version >= "3.7.0" or python_full_version > "3.9.7" and python_version >= "3.7")
 babel==2.10.3; python_version >= "3.7"
 backcall==0.2.0; python_full_version >= "3.6.2" and python_version >= "3.8"
 backoff==2.1.2; python_version >= "3.7" and python_version < "4.0" and python_full_version >= "3.7.0"
@@ -31,24 +27,14 @@
 blinker==1.5; python_version >= "3.7" and python_full_version < "3.0.0" or python_version >= "3.7" and python_full_version < "3.9.7" and python_full_version >= "3.5.0" or python_full_version > "3.9.7"
 bs4==0.0.1
 bt==0.2.9; (python_version >= "2.7" and python_full_version < "3.0.0") or (python_full_version >= "3.6.0")
-<<<<<<< HEAD
 cachetools==5.2.0; python_version >= "3.7" and python_version < "4.0" and (python_version >= "3.7" and python_full_version < "3.9.7" or python_full_version > "3.9.7")
-ccxt==1.93.87
-certifi==2022.9.14; python_version >= "3.8" and python_version < "4" and python_full_version >= "3.7.1" and python_full_version < "4.0.0" and (python_version >= "3.7" and python_full_version < "3.9.7" or python_full_version > "3.9.7")
+ccxt==1.93.98
+certifi==2022.9.24; python_version >= "3.8" and python_version < "4" and python_full_version >= "3.7.1" and python_full_version < "4.0.0" and (python_version >= "3.7" and python_full_version < "3.9.7" or python_full_version > "3.9.7")
 cffi==1.15.1
 charset-normalizer==2.1.0; python_full_version >= "3.6.0"
 click==8.1.3; python_version >= "3.7" and python_full_version >= "3.6.2" and (python_version >= "3.7" and python_full_version < "3.9.7" or python_full_version > "3.9.7" and python_version >= "3.7")
-colorama==0.4.5; python_full_version >= "3.7.0" and python_full_version < "4.0.0" and (python_version >= "3.5" and python_full_version < "3.0.0" or python_full_version >= "3.5.0" and python_version >= "3.5") and (python_version >= "3.7" and python_full_version < "3.0.0" and platform_system == "Windows" or python_full_version >= "3.5.0" and platform_system == "Windows" and python_version >= "3.7") and platform_system == "Windows" and python_version >= "3.8" and (python_version >= "3.7" and python_full_version < "3.9.7" or python_full_version > "3.9.7" and python_version >= "3.7") and sys_platform == "win32" and (python_version >= "3.7" and python_full_version < "3.9.7" or python_full_version > "3.9.7")
+colorama==0.4.5; python_full_version >= "3.7.0" and python_full_version < "4.0.0" and (python_version >= "3.5" and python_full_version < "3.0.0" or python_full_version >= "3.5.0" and python_version >= "3.5") and (python_version >= "2.7" and python_full_version < "3.0.0" and platform_system == "Windows" or python_full_version >= "3.5.0" and platform_system == "Windows") and platform_system == "Windows" and python_version >= "3.8" and (python_version >= "3.7" and python_full_version < "3.9.7" or python_full_version > "3.9.7" and python_version >= "3.7") and sys_platform == "win32" and (python_version >= "3.7" and python_full_version < "3.9.7" or python_full_version > "3.9.7")
 commonmark==0.9.1; python_full_version >= "3.6.2" and python_full_version < "4.0.0" and (python_version >= "3.7" and python_full_version < "3.9.7" or python_full_version > "3.9.7")
-=======
-ccxt==1.93.88
-certifi==2022.9.14; python_version >= "3.8" and python_version < "4" and python_full_version >= "3.7.1" and python_full_version < "4.0.0"
-cffi==1.15.1
-charset-normalizer==2.1.0; python_full_version >= "3.6.0"
-click==8.1.3; python_version >= "3.7" and python_full_version >= "3.6.2"
-colorama==0.4.5; python_full_version >= "3.7.0" and python_full_version < "4.0.0" and (python_version >= "3.5" and python_full_version < "3.0.0" or python_full_version >= "3.5.0" and python_version >= "3.5") and (python_version >= "2.7" and python_full_version < "3.0.0" and platform_system == "Windows" or python_full_version >= "3.5.0" and platform_system == "Windows") and platform_system == "Windows" and python_version >= "3.8" and sys_platform == "win32"
-commonmark==0.9.1; python_full_version >= "3.6.2" and python_full_version < "4.0.0"
->>>>>>> 98ab2820
 convertdate==2.4.0; python_version >= "3.7" and python_version < "4"
 cryptography==38.0.1; python_version >= "3.6"
 cssselect==1.1.0; python_version >= "2.7" and python_full_version < "3.0.0" or python_full_version >= "3.4.0"
@@ -65,14 +51,10 @@
 detecta==0.0.5; python_version >= "3.6"
 dnspython==2.2.1; python_version >= "3.6" and python_version < "4.0"
 ecos==2.0.10; python_version >= "3.8" and python_version < "3.11"
-<<<<<<< HEAD
-entrypoints==0.4; python_full_version >= "3.7.0" and python_version >= "3.7" and (python_version >= "3.7" and python_full_version < "3.9.7" or python_full_version > "3.9.7" and python_version >= "3.7")
-=======
-entrypoints==0.4; python_version >= "3.7"
->>>>>>> 98ab2820
+entrypoints==0.4; python_version >= "3.7" and python_full_version < "3.9.7" or python_full_version > "3.9.7" and python_version >= "3.7"
 et-xmlfile==1.1.0; python_version >= "3.6"
 exchange-calendars==4.2.3; python_version >= "3.8" and python_version < "4.0" and python_full_version >= "3.7.0"
-executing==1.0.0; python_full_version >= "3.6.2" and python_version >= "3.8"
+executing==1.1.0; python_full_version >= "3.6.2" and python_version >= "3.8"
 fastjsonschema==2.16.2; python_full_version >= "3.7.0" and python_version >= "3.7"
 feedparser==6.0.10; python_version >= "3.6"
 ffn==0.3.6; python_version >= "2.7" and python_full_version < "3.0.0" or python_full_version >= "3.6.0"
@@ -92,7 +74,7 @@
 gitdb==4.0.9; python_version >= "3.7" and python_full_version < "3.9.7" or python_full_version > "3.9.7" and python_version >= "3.7"
 gitpython==3.1.27; python_version >= "3.7"
 grpcio==1.49.1; python_full_version >= "3.7.1" and python_full_version < "4.0.0" and python_version >= "3.7"
-h11==0.13.0; python_version >= "3.7" and python_version < "4.0" and python_full_version >= "3.7.0"
+h11==0.14.0; python_version >= "3.7" and python_version < "4.0" and python_full_version >= "3.7.0"
 hijri-converter==2.2.4; python_version >= "3.7"
 holidays==0.14.2; python_version >= "3.7"
 html5lib==1.1; (python_version >= "2.7" and python_full_version < "3.0.0") or (python_full_version >= "3.5.0")
@@ -210,21 +192,12 @@
 python-dotenv==0.19.2; python_version >= "3.5"
 python-i18n==0.3.9
 pytrends==4.8.0
-<<<<<<< HEAD
 pytz-deprecation-shim==0.1.0.post0; python_version >= "3.7" and python_full_version < "3.0.0" or python_version >= "3.7" and python_full_version < "3.9.7" and python_full_version >= "3.6.0" or python_full_version > "3.9.7" and python_version >= "3.6"
 pytz==2022.2.1; python_version >= "3.8" and python_version < "3.11" and python_full_version >= "3.7.1" and python_full_version < "4.0.0" and (python_version >= "3.8" and python_full_version < "3.9.7" or python_full_version > "3.9.7" and python_version >= "3.8")
-pywin32==304; sys_platform == "win32" and platform_python_implementation != "PyPy" and python_version >= "3.7" and python_full_version >= "3.7.0"
-pywinpty==2.0.8; os_name == "nt" and python_version >= "3.7"
-pyyaml==6.0; python_version >= "3.8"
-pyzmq==24.0.1; python_full_version >= "3.7.0" and python_version >= "3.7"
-=======
-pytz-deprecation-shim==0.1.0.post0; python_version >= "3.6" and python_full_version < "3.0.0" or python_full_version >= "3.6.0" and python_version >= "3.6"
-pytz==2022.2.1; python_version >= "3.8" and python_version < "3.11" and python_full_version >= "3.7.1" and python_full_version < "4.0.0"
 pywin32==304; sys_platform == "win32" and platform_python_implementation != "PyPy" and python_version >= "3.7"
 pywinpty==2.0.8; os_name == "nt" and python_version >= "3.7"
 pyyaml==6.0; python_version >= "3.8"
 pyzmq==24.0.1; python_version >= "3.7"
->>>>>>> 98ab2820
 qdldl==0.1.5.post2; python_version >= "3.8" and python_version < "3.11"
 qtconsole==5.3.2; python_version >= "3.7"
 qtpy==2.2.0; python_version >= "3.7"
@@ -250,7 +223,7 @@
 sentiment-investor==2.1.0; python_version >= "3.8" and python_version < "4.0"
 setuptools-scm==6.4.2; python_version >= "3.8"
 sgmllib3k==1.0.0; python_version >= "3.6"
-six==1.16.0; python_full_version >= "3.7.1" and python_version >= "3.8" and python_version < "3.11" and python_full_version < "4.0.0" and (python_version >= "3.7" and python_full_version < "3.0.0" or python_version >= "3.7" and python_full_version < "3.9.7" and python_full_version >= "3.3.0" or python_full_version > "3.9.7") and (python_version >= "3.8" and python_full_version < "3.9.7" or python_full_version > "3.9.7" and python_version >= "3.8") and (python_version >= "3.7" and python_full_version < "3.0.0" or python_full_version >= "3.3.0" and python_version >= "3.7") and (python_version >= "2.7" and python_full_version < "3.0.0" or python_full_version >= "3.3.0") and (python_version >= "3.7" and python_full_version < "3.9.7" or python_full_version > "3.9.7" and python_version >= "3.7")
+six==1.16.0; python_full_version >= "3.7.1" and python_version >= "3.8" and python_version < "3.11" and python_full_version < "4.0.0" and (python_version >= "3.7" and python_full_version < "3.0.0" or python_version >= "3.7" and python_full_version < "3.9.7" and python_full_version >= "3.3.0" or python_full_version > "3.9.7") and (python_version >= "3.8" and python_full_version < "3.9.7" or python_full_version > "3.9.7" and python_version >= "3.8") and (python_version >= "3.7" and python_full_version < "3.0.0" or python_full_version >= "3.3.0" and python_version >= "3.7") and (python_version >= "2.7" and python_full_version < "3.0.0" or python_full_version >= "3.3.0") and (python_version >= "3.7" and python_full_version < "3.9.7" and python_full_version >= "3.7.0" or python_full_version > "3.9.7" and python_version >= "3.7")
 smmap==5.0.0; python_version >= "3.7"
 sniffio==1.3.0; python_version >= "3.7" and python_version < "4.0" and python_full_version >= "3.6.2"
 socketio-client-nexus==0.7.6
@@ -258,31 +231,21 @@
 soupsieve==2.3.2.post1; python_version >= "3.6" and python_full_version >= "3.6.0"
 squarify==0.4.3
 sseclient==0.0.27
-stack-data==0.5.0; python_full_version >= "3.6.2" and python_version >= "3.8"
+stack-data==0.5.1; python_full_version >= "3.6.2" and python_version >= "3.8"
 statsmodels==0.13.2; python_version >= "3.7"
 streamlit==1.12.2; (python_version >= "3.7" and python_full_version < "3.9.7") or (python_full_version > "3.9.7")
 tabulate==0.8.10; python_version >= "2.7" and python_full_version < "3.0.0" or python_full_version >= "3.6.0"
 temporal-cache==0.1.4
-<<<<<<< HEAD
-tenacity==8.1.0; python_version >= "3.7"
-=======
 tenacity==8.1.0; python_version >= "3.6"
->>>>>>> 98ab2820
 terminado==0.15.0; python_version >= "3.7"
 thepassiveinvestor==1.0.10
 threadpoolctl==3.1.0; python_version >= "3.8" and python_full_version < "3.0.0" or python_full_version >= "3.6.0" and python_version >= "3.8"
 tinycss2==1.1.1; python_version >= "3.7"
 toml==0.10.2; python_version >= "3.7" and python_full_version < "3.0.0" or python_version >= "3.7" and python_full_version < "3.9.7" and python_full_version >= "3.3.0" or python_full_version > "3.9.7"
 tomli==2.0.1; python_full_version < "3.11.0a7" and python_full_version >= "3.6.2" and python_version >= "3.8"
-<<<<<<< HEAD
 toolz==0.12.0; python_version >= "3.8" and python_version < "4.0" and python_full_version >= "3.7.0" and (python_version >= "3.7" and python_full_version < "3.9.7" or python_full_version > "3.9.7" and python_version >= "3.7")
-tornado==6.2; python_version >= "3.7" and python_full_version < "3.9.7" and python_full_version >= "3.7.0" or python_full_version > "3.9.7" and python_version >= "3.7"
-tqdm==4.64.1; python_version >= "3.7" and python_full_version < "3.0.0" or python_full_version >= "3.4.0" and python_version >= "3.7"
-=======
-toolz==0.12.0; python_version >= "3.8" and python_version < "4.0" and python_full_version >= "3.7.0"
-tornado==6.2; python_version >= "3.7"
+tornado==6.2; python_version >= "3.7" and python_full_version < "3.9.7" or python_full_version > "3.9.7" and python_version >= "3.7"
 tqdm==4.64.1; python_version >= "2.7" and python_full_version < "3.0.0" or python_full_version >= "3.4.0"
->>>>>>> 98ab2820
 tradingview-ta==3.2.10; python_version >= "3.6"
 traitlets==5.4.0; python_full_version >= "3.7.0" and python_version >= "3.8"
 trio-websocket==0.9.2; python_version >= "3.7" and python_version < "4.0"
