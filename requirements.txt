--- conflicted
+++ resolved
@@ -19,11 +19,7 @@
 bs4==0.0.1
 bt==0.2.9; (python_version >= "2.7" and python_full_version < "3.0.0") or (python_full_version >= "3.6.0")
 certifi==2021.10.8; python_version >= "2.7" and python_full_version < "3.0.0" or python_full_version >= "3.6.0"
-<<<<<<< HEAD
-cffi==1.14.6; implementation_name == "pypy" and python_version >= "3.6"
-=======
 cffi==1.15.0; implementation_name == "pypy" and python_version >= "3.6"
->>>>>>> bd776157
 chardet==3.0.4; python_version >= "3.6"
 charset-normalizer==2.0.1; python_full_version >= "3.5.0"
 click==8.0.3; python_full_version >= "3.6.2" and python_version >= "3.6"
