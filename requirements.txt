--- conflicted
+++ resolved
@@ -196,13 +196,6 @@
 pyprind==2.11.3; python_version >= "2.7" and python_full_version < "3.0.0" or python_full_version >= "3.6.0"
 pyrsistent==0.18.1; python_version >= "3.7"
 pysocks==1.7.1; python_version >= "3.7" and python_full_version < "3.0.0" and python_version < "4.0" or python_full_version >= "3.6.0" and python_version < "4" and python_version >= "3.7"
-<<<<<<< HEAD
-pytest-cov==3.0.0; python_version >= "3.6"
-pytest-mock==3.7.0; python_version >= "3.7"
-pytest-recording==0.12.0; python_version >= "3.5"
-pytest==6.2.5; python_version >= "3.6"
-=======
->>>>>>> 64ac9c0d
 python-binance==1.0.16
 python-coinmarketcap==0.2
 python-dateutil==2.8.2; python_full_version >= "3.7.1" and python_version >= "3.8" and python_full_version < "4.0.0" and (python_version >= "3.7" and python_full_version < "3.0.0" or python_full_version >= "3.3.0" and python_version >= "3.7") and (python_version >= "3.5" and python_full_version < "3.0.0" or python_full_version >= "3.3.0" and python_version >= "3.5")
@@ -297,11 +290,7 @@
 wcwidth==0.2.5; python_full_version >= "3.6.2" and python_version >= "3.8"
 webencodings==0.5.1; python_version >= "3.7"
 websocket-client==1.3.2; python_version >= "3.8" and python_version < "4.0"
-<<<<<<< HEAD
-websockets==10.3; python_version >= "3.7"
-=======
 websockets==10.2; python_version >= "3.7"
->>>>>>> 64ac9c0d
 widgetsnbextension==3.6.0
 wrapt==1.14.0; python_full_version >= "3.7.1" and python_full_version < "4.0.0" and (python_version >= "3.5" and python_full_version < "3.0.0" or python_full_version >= "3.5.0" and python_version >= "3.5") and python_version >= "3.8"
 wsproto==1.1.0; python_version >= "3.7" and python_version < "4.0" and python_full_version >= "3.7.0"
