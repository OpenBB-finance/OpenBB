--- conflicted
+++ resolved
@@ -2,6 +2,7 @@
 aiohttp==3.8.1; python_version >= "3.6"
 aiosignal==1.2.0; python_version >= "3.6"
 alpha-vantage==2.3.1
+altair==4.2.0; python_version >= "3.7" and python_full_version < "3.9.7" or python_full_version > "3.9.7" and python_version >= "3.7"
 ansiwrap==0.8.4; python_version >= "3.7"
 anyio==3.6.1; python_full_version >= "3.6.2" and python_version >= "3.7"
 appnope==0.1.3; platform_system == "Darwin" and python_version >= "3.8" and sys_platform == "darwin" and python_full_version >= "3.6.2"
@@ -14,25 +15,27 @@
 asttokens==2.0.8; python_full_version >= "3.6.2" and python_version >= "3.8"
 async-generator==1.10; python_version >= "3.7" and python_version < "4.0"
 async-timeout==4.0.2; python_version >= "3.6"
-attrs==21.4.0; python_full_version >= "3.7.0" and python_version >= "3.7" and python_version < "4.0" and (python_version >= "3.7" and python_full_version < "3.0.0" and python_version < "4.0" or python_version >= "3.7" and python_version < "4.0" and python_full_version >= "3.5.0")
+attrs==21.4.0; python_full_version >= "3.7.0" and python_version >= "3.7" and python_version < "4.0" and (python_version >= "3.7" and python_full_version < "3.9.7" or python_full_version > "3.9.7" and python_version >= "3.7") and (python_version >= "3.7" and python_full_version < "3.0.0" and python_version < "4.0" or python_version >= "3.7" and python_version < "4.0" and python_full_version >= "3.5.0")
 babel==2.10.3; python_version >= "3.7"
 backcall==0.2.0; python_full_version >= "3.6.2" and python_version >= "3.8"
-backports.zoneinfo==0.2.1; python_version < "3.9" and python_version >= "3.6" and (python_version >= "3.6" and python_full_version < "3.0.0" or python_full_version >= "3.6.0" and python_version >= "3.6")
+backports.zoneinfo==0.2.1; python_version >= "3.7" and python_full_version < "3.9.7" and python_version < "3.9" and (python_version >= "3.7" and python_full_version < "3.0.0" or python_version >= "3.7" and python_full_version < "3.9.7" and python_full_version >= "3.6.0" or python_full_version > "3.9.7" and python_version >= "3.6") or python_full_version > "3.9.7" and python_version >= "3.6" and python_version < "3.9" and (python_version >= "3.7" and python_full_version < "3.0.0" or python_version >= "3.7" and python_full_version < "3.9.7" and python_full_version >= "3.6.0" or python_full_version > "3.9.7" and python_version >= "3.6")
 beartype==0.7.1; python_version >= "3.8" and python_version < "4.0" and python_full_version >= "3.6.0"
 beautifulsoup4==4.11.1; python_full_version >= "3.6.0" and python_version >= "3.7"
-black==22.6.0; python_full_version >= "3.6.2"
+black==22.8.0; python_full_version >= "3.6.2"
 bleach==5.0.1; python_version >= "3.7"
+blinker==1.5; python_version >= "3.7" and python_full_version < "3.0.0" or python_version >= "3.7" and python_full_version < "3.9.7" and python_full_version >= "3.5.0" or python_full_version > "3.9.7"
 bs4==0.0.1
 bt==0.2.9; (python_version >= "2.7" and python_full_version < "3.0.0") or (python_full_version >= "3.6.0")
-ccxt==1.92.93
-certifi==2022.6.15; python_version >= "3.8" and python_version < "4" and python_full_version >= "3.7.1" and python_full_version < "4.0.0"
+cachetools==5.2.0; python_version >= "3.7" and python_version < "4.0" and (python_version >= "3.7" and python_full_version < "3.9.7" or python_full_version > "3.9.7")
+ccxt==1.93.18
+certifi==2022.6.15; python_version >= "3.8" and python_version < "4" and python_full_version >= "3.7.1" and python_full_version < "4.0.0" and (python_version >= "3.7" and python_full_version < "3.9.7" or python_full_version > "3.9.7")
 cffi==1.15.1
 charset-normalizer==2.1.0; python_full_version >= "3.6.0"
-click==8.1.3; python_version >= "3.7" and python_full_version >= "3.6.2"
-colorama==0.4.5; python_full_version >= "3.6.2" and python_full_version < "4.0.0" and (python_version >= "3.5" and python_full_version < "3.0.0" or python_full_version >= "3.5.0" and python_version >= "3.5") and (python_version >= "3.7" and python_full_version < "3.0.0" and platform_system == "Windows" or python_full_version >= "3.5.0" and platform_system == "Windows" and python_version >= "3.7") and platform_system == "Windows" and python_version >= "3.8" and sys_platform == "win32"
-commonmark==0.9.1; python_full_version >= "3.6.2" and python_full_version < "4.0.0"
+click==8.1.3; python_version >= "3.7" and python_full_version >= "3.6.2" and (python_version >= "3.7" and python_full_version < "3.9.7" or python_full_version > "3.9.7" and python_version >= "3.7")
+colorama==0.4.5; python_full_version >= "3.6.2" and python_full_version < "4.0.0" and (python_version >= "3.5" and python_full_version < "3.0.0" or python_full_version >= "3.5.0" and python_version >= "3.5") and (python_version >= "3.7" and python_full_version < "3.0.0" and platform_system == "Windows" or python_full_version >= "3.5.0" and platform_system == "Windows" and python_version >= "3.7") and platform_system == "Windows" and python_version >= "3.8" and (python_version >= "3.7" and python_full_version < "3.9.7" or python_full_version > "3.9.7" and python_version >= "3.7") and sys_platform == "win32" and (python_version >= "3.7" and python_full_version < "3.9.7" or python_full_version > "3.9.7")
+commonmark==0.9.1; python_full_version >= "3.6.2" and python_full_version < "4.0.0" and (python_version >= "3.7" and python_full_version < "3.9.7" or python_full_version > "3.9.7")
 convertdate==2.4.0; python_version >= "3.7" and python_version < "4"
-cryptography==37.0.4; python_version >= "3.6"
+cryptography==38.0.1; python_version >= "3.6"
 cssselect==1.1.0; python_version >= "2.7" and python_full_version < "3.0.0" or python_full_version >= "3.4.0"
 cvxpy==1.2.1; python_version >= "3.8" and python_version < "3.11"
 cycler==0.11.0; python_version >= "3.7"
@@ -40,15 +43,14 @@
 dateparser==1.1.1; python_version >= "3.5"
 datetime==4.5; python_version >= "3.5"
 debugpy==1.6.3; python_version >= "3.7"
-decorator==5.1.1; python_full_version >= "3.6.2" and python_version >= "3.8" and (python_version >= "3.5" and python_full_version < "3.0.0" or python_full_version >= "3.6.0" and python_version >= "3.5")
+decorator==5.1.1; python_full_version >= "3.6.2" and python_version >= "3.8" and (python_version >= "3.5" and python_full_version < "3.0.0" or python_full_version >= "3.6.0" and python_version >= "3.5") and (python_version >= "3.7" and python_full_version < "3.9.7" or python_full_version > "3.9.7" and python_version >= "3.5")
 defusedxml==0.7.1; python_version >= "3.7" and python_full_version < "3.0.0" or python_full_version >= "3.5.0" and python_version >= "3.7"
 degiro-connector==2.0.21; python_full_version >= "3.7.1" and python_full_version < "4.0.0"
 deprecation==2.1.0
 detecta==0.0.5; python_version >= "3.6"
 dnspython==2.2.1; python_version >= "3.6" and python_version < "4.0"
 ecos==2.0.10; python_version >= "3.8" and python_version < "3.11"
-entrypoints==0.4; python_full_version >= "3.7.0" and python_version >= "3.7"
-eod==0.2.1
+entrypoints==0.4; python_full_version >= "3.7.0" and python_version >= "3.7" and (python_version >= "3.7" and python_full_version < "3.9.7" or python_full_version > "3.9.7" and python_version >= "3.7")
 et-xmlfile==1.1.0; python_version >= "3.6"
 exchange-calendars==4.2; python_version >= "3.8" and python_version < "4.0" and python_full_version >= "3.7.0"
 executing==1.0.0; python_full_version >= "3.6.2" and python_version >= "3.8"
@@ -59,11 +61,7 @@
 finnhub-python==2.4.14
 finviz==1.4.4
 finvizfinance==0.14.3; python_version >= "3.5"
-<<<<<<< HEAD
-fonttools==4.36.0; python_version >= "3.7"
-=======
 fonttools==4.37.1; python_version >= "3.7"
->>>>>>> 10fce6d1
 formulaic==0.3.4; python_full_version >= "3.7.1" and python_full_version < "4.0.0" and python_version >= "3.8"
 fred==3.1
 fredapi==0.4.3
@@ -71,22 +69,22 @@
 frozenlist==1.3.1; python_version >= "3.7"
 fundamentalanalysis==0.2.14
 future==0.18.2; python_version >= "2.7" and python_full_version < "3.0.0" or python_full_version >= "3.6.0"
-gitdb==4.0.9; python_version >= "3.7"
+gitdb==4.0.9; python_version >= "3.7" and python_full_version < "3.9.7" or python_full_version > "3.9.7" and python_version >= "3.7"
 gitpython==3.1.27; python_version >= "3.7"
-grpcio==1.48.0; python_full_version >= "3.7.1" and python_full_version < "4.0.0" and python_version >= "3.6"
+grpcio==1.48.1; python_full_version >= "3.7.1" and python_full_version < "4.0.0" and python_version >= "3.6"
 h11==0.13.0; python_version >= "3.7" and python_version < "4.0" and python_full_version >= "3.7.0"
 hijri-converter==2.2.4; python_version >= "3.7"
 holidays==0.14.2; python_version >= "3.7"
 html5lib==1.1; (python_version >= "2.7" and python_full_version < "3.0.0") or (python_full_version >= "3.5.0")
-idna==3.3; python_version >= "3.8" and python_version < "4" and python_full_version >= "3.7.1" and python_full_version < "4.0.0"
-importlib-metadata==4.12.0; python_version < "3.10" and python_version >= "3.7"
+idna==3.3; python_version >= "3.8" and python_version < "4" and python_full_version >= "3.7.1" and python_full_version < "4.0.0" and (python_version >= "3.7" and python_full_version < "3.9.7" or python_full_version > "3.9.7")
+importlib-metadata==4.12.0; python_version >= "3.7" and python_full_version < "3.9.7" and python_version < "3.10" or python_full_version > "3.9.7" and python_version >= "3.7" and python_version < "3.10"
 inflection==0.5.1; python_version >= "3.6"
 interface-meta==1.3.0; python_version >= "3.8" and python_version < "4.0" and python_full_version >= "3.7.1" and python_full_version < "4.0.0"
 investpy==1.0.8; python_version >= "3.7"
 ipykernel==6.15.2; python_version >= "3.7"
 ipympl==0.8.8
 ipython-genutils==0.2.0; python_version >= "3.7"
-ipython==8.4.0; python_full_version >= "3.6.2" and python_version >= "3.8"
+ipython==8.5.0; python_full_version >= "3.6.2" and python_version >= "3.8"
 ipywidgets==7.7.2
 iso8601==0.1.16
 jedi==0.18.1; python_full_version >= "3.6.2" and python_version >= "3.8"
@@ -102,7 +100,7 @@
 jupyterlab-pygments==0.2.2; python_version >= "3.7"
 jupyterlab-server==2.15.1; python_version >= "3.7"
 jupyterlab-widgets==1.1.1; python_version >= "3.6"
-jupyterlab==3.4.5; python_version >= "3.7"
+jupyterlab==3.4.6; python_version >= "3.7"
 kiwisolver==1.4.4; python_version >= "3.7"
 korean-lunar-calendar==0.2.1; python_version >= "3.8" and python_version < "4.0" and python_full_version >= "3.7.0"
 linearmodels==4.27; python_version >= "3.8"
@@ -132,37 +130,39 @@
 openpyxl==3.0.10; python_version >= "3.6"
 osqp==0.6.2.post5; python_version >= "3.8" and python_version < "3.11"
 outcome==1.2.0; python_version >= "3.7" and python_version < "4.0"
-packaging==21.3; python_version >= "3.8"
+packaging==21.3; python_version >= "3.8" and python_full_version < "3.9.7" or python_full_version > "3.9.7" and python_version >= "3.8"
 pandas-datareader==0.10.0; python_version >= "3.6" and python_full_version < "3.0.0" or python_full_version >= "3.6.0" and python_version >= "3.6"
 pandas-market-calendars==3.2; python_full_version >= "3.7.0"
 pandas-ta==0.3.14b
-pandas==1.4.3; python_version >= "3.8"
+pandas==1.4.4; python_version >= "3.8"
 pandocfilters==1.5.0; python_version >= "3.7" and python_full_version < "3.0.0" or python_full_version >= "3.4.0" and python_version >= "3.7"
 papermill==2.4.0; python_version >= "3.7"
 parso==0.8.3; python_full_version >= "3.6.2" and python_version >= "3.8"
-pathspec==0.9.0; python_full_version >= "3.6.2"
+pathspec==0.10.1; python_version >= "3.7" and python_full_version >= "3.6.2"
 patsy==0.5.2; python_version >= "3.8"
 pexpect==4.8.0; sys_platform != "win32" and python_version >= "3.8" and python_full_version >= "3.6.2"
 pickleshare==0.7.5; python_full_version >= "3.6.2" and python_version >= "3.8"
-pillow==9.2.0; python_version >= "3.7" and python_version < "4"
+pillow==9.2.0; python_version >= "3.7" and python_version < "4" and (python_version >= "3.7" and python_full_version < "3.9.7" or python_full_version > "3.9.7" and python_version >= "3.7")
 platformdirs==2.5.2; python_version >= "3.7" and python_full_version >= "3.6.2"
 plotly==5.10.0; python_version >= "3.6"
 pmdarima==1.8.5; python_version >= "3.7"
 praw==7.6.0; python_version >= "3.7" and python_version < "4.0"
 prawcore==2.3.0; python_version >= "3.7" and python_version < "4.0"
 prometheus-client==0.14.1; python_version >= "3.7"
-prompt-toolkit==3.0.30; python_full_version >= "3.6.2"
+prompt-toolkit==3.0.31; python_full_version >= "3.6.2"
 property-cached==1.6.4; python_version >= "3.8"
-protobuf==3.20.1; python_full_version >= "3.7.1" and python_full_version < "4.0.0" and python_version >= "3.7"
+protobuf==3.20.1; python_full_version >= "3.7.1" and python_full_version < "4.0.0" and python_version >= "3.7" and (python_version >= "3.7" and python_full_version < "3.9.7" or python_full_version > "3.9.7" and python_version >= "3.7")
 psaw==0.0.12; python_version >= "3"
-psutil==5.9.1; python_version >= "3.7" and python_full_version < "3.0.0" or python_full_version >= "3.4.0" and python_version >= "3.7"
+psutil==5.9.2; python_version >= "3.7" and python_full_version < "3.0.0" or python_full_version >= "3.4.0" and python_version >= "3.7"
 ptyprocess==0.7.0; os_name != "nt" and python_version >= "3.8" and sys_platform != "win32" and python_full_version >= "3.6.2"
 pure-eval==0.2.2; python_full_version >= "3.6.2" and python_version >= "3.8"
 py==1.11.0; implementation_name == "pypy" and python_version >= "3.7" and python_full_version >= "3.7.0"
 pyally==1.1.2
+pyarrow==9.0.0; python_version >= "3.7" and python_full_version < "3.9.7" or python_full_version > "3.9.7" and python_version >= "3.7"
 pycares==4.2.2; python_version >= "3.5.2"
 pycoingecko==2.3.0
 pycparser==2.21
+pydeck==0.8.0b2; python_version >= "3.7" and python_full_version < "3.9.7" or python_full_version > "3.9.7" and python_version >= "3.7"
 pyerfa==2.0.0.1; python_version >= "3.8"
 pyex==0.5.0
 pygments==2.13.0; python_version >= "3.6"
@@ -170,22 +170,23 @@
 pyluach==2.0.1; python_version >= "3.8" and python_version < "4.0" and python_full_version >= "3.7.0"
 pymeeus==0.5.11; python_version >= "3.7" and python_version < "4"
 pymongo==3.12.3
+pympler==1.0.1; python_version >= "3.7" and python_full_version < "3.9.7" or python_full_version > "3.9.7" and python_version >= "3.6"
 pyobjc-core==8.5; python_version >= "3.6" and sys_platform == "darwin"
 pyobjc-framework-cocoa==8.5; python_version >= "3.6" and sys_platform == "darwin"
 pyotp==2.6.0; python_version >= "3"
-pyparsing==3.0.9; python_full_version >= "3.6.8" and python_version >= "3.7"
+pyparsing==3.0.9; python_full_version >= "3.6.8" and python_version >= "3.7" and (python_version >= "3.7" and python_full_version < "3.9.7" and python_full_version >= "3.6.8" or python_full_version > "3.9.7" and python_version >= "3.7")
 pyportfolioopt==1.5.3; python_version >= "3.8" and python_version < "3.11"
 pyprind==2.11.3; python_version >= "2.7" and python_full_version < "3.0.0" or python_full_version >= "3.6.0"
 pyrsistent==0.18.1; python_version >= "3.7"
 pysocks==1.7.1; python_version >= "3.7" and python_full_version < "3.0.0" and python_version < "4" or python_full_version >= "3.6.0" and python_version < "4" and python_version >= "3.7"
 python-binance==1.0.16
 python-coinmarketcap==0.2
-python-dateutil==2.8.2; python_full_version >= "3.7.1" and python_version >= "3.8" and python_version < "3.11" and python_full_version < "4.0.0" and (python_version >= "3.7" and python_full_version < "3.0.0" or python_full_version >= "3.3.0" and python_version >= "3.7") and (python_version >= "3.5" and python_full_version < "3.0.0" or python_full_version >= "3.3.0" and python_version >= "3.5")
+python-dateutil==2.8.2; python_full_version >= "3.7.1" and python_version >= "3.8" and python_version < "3.11" and python_full_version < "4.0.0" and (python_version >= "3.7" and python_full_version < "3.0.0" or python_version >= "3.7" and python_full_version < "3.9.7" and python_full_version >= "3.3.0" or python_full_version > "3.9.7") and (python_version >= "3.8" and python_full_version < "3.9.7" or python_full_version > "3.9.7" and python_version >= "3.8") and (python_version >= "3.7" and python_full_version < "3.0.0" or python_full_version >= "3.3.0" and python_version >= "3.7") and (python_version >= "3.5" and python_full_version < "3.0.0" or python_full_version >= "3.3.0" and python_version >= "3.5")
 python-dotenv==0.19.2; python_version >= "3.5"
 python-i18n==0.3.9
 pytrends==4.8.0
-pytz-deprecation-shim==0.1.0.post0; python_version >= "3.6" and python_full_version < "3.0.0" or python_full_version >= "3.6.0" and python_version >= "3.6"
-pytz==2022.2.1; python_version >= "3.8" and python_version < "3.11" and python_full_version >= "3.7.1" and python_full_version < "4.0.0"
+pytz-deprecation-shim==0.1.0.post0; python_version >= "3.7" and python_full_version < "3.0.0" or python_version >= "3.7" and python_full_version < "3.9.7" and python_full_version >= "3.6.0" or python_full_version > "3.9.7" and python_version >= "3.6"
+pytz==2022.2.1; python_version >= "3.8" and python_version < "3.11" and python_full_version >= "3.7.1" and python_full_version < "4.0.0" and (python_version >= "3.8" and python_full_version < "3.9.7" or python_full_version > "3.9.7" and python_version >= "3.8")
 pywin32==304; sys_platform == "win32" and platform_python_implementation != "PyPy" and python_version >= "3.7" and python_full_version >= "3.7.0"
 pywinpty==2.0.7; os_name == "nt" and python_version >= "3.7"
 pyyaml==6.0; python_version >= "3.8"
@@ -208,13 +209,14 @@
 scs==3.2.0; python_version >= "3.8" and python_version < "3.11"
 seaborn==0.11.2; python_version >= "3.6"
 selenium==4.4.3; python_version >= "3.7" and python_version < "4.0"
+semver==2.13.0; python_version >= "3.7" and python_full_version < "3.0.0" or python_version >= "3.7" and python_full_version < "3.9.7" and python_full_version >= "3.4.0" or python_full_version > "3.9.7"
 send2trash==1.8.0; python_version >= "3.7"
 sentiment-investor==2.1.0; python_version >= "3.8" and python_version < "4.0"
 setuptools-scm==6.4.2; python_version >= "3.8"
 sgmllib3k==1.0.0; python_version >= "3.6"
-six==1.16.0; python_full_version >= "3.7.1" and python_version >= "3.8" and python_version < "3.11" and python_full_version < "4.0.0" and (python_version >= "3.7" and python_full_version < "3.0.0" or python_full_version >= "3.3.0" and python_version >= "3.7") and (python_version >= "2.7" and python_full_version < "3.0.0" or python_full_version >= "3.3.0")
+six==1.16.0; python_full_version >= "3.7.1" and python_version >= "3.8" and python_version < "3.11" and python_full_version < "4.0.0" and (python_version >= "3.7" and python_full_version < "3.0.0" or python_version >= "3.7" and python_full_version < "3.9.7" and python_full_version >= "3.3.0" or python_full_version > "3.9.7") and (python_version >= "3.8" and python_full_version < "3.9.7" or python_full_version > "3.9.7" and python_version >= "3.8") and (python_version >= "3.7" and python_full_version < "3.0.0" or python_full_version >= "3.3.0" and python_version >= "3.7") and (python_version >= "2.7" and python_full_version < "3.0.0" or python_full_version >= "3.3.0") and (python_version >= "3.7" and python_full_version < "3.9.7" or python_full_version > "3.9.7" and python_version >= "3.7")
 smmap==5.0.0; python_version >= "3.7"
-sniffio==1.2.0; python_version >= "3.7" and python_version < "4.0" and python_full_version >= "3.6.2"
+sniffio==1.3.0; python_version >= "3.7" and python_version < "4.0" and python_full_version >= "3.6.2"
 socketio-client-nexus==0.7.6
 sortedcontainers==2.4.0; python_version >= "3.7" and python_version < "4.0"
 soupsieve==2.3.2.post1; python_version >= "3.6" and python_full_version >= "3.6.0"
@@ -222,6 +224,7 @@
 sseclient==0.0.27
 stack-data==0.5.0; python_full_version >= "3.6.2" and python_version >= "3.8"
 statsmodels==0.13.2; python_version >= "3.7"
+streamlit==1.12.2; (python_version >= "3.7" and python_full_version < "3.9.7") or (python_full_version > "3.9.7")
 tabulate==0.8.10; python_version >= "2.7" and python_full_version < "3.0.0" or python_full_version >= "3.6.0"
 temporal-cache==0.1.4
 tenacity==8.0.1; python_version >= "3.7"
@@ -230,28 +233,31 @@
 thepassiveinvestor==1.0.10
 threadpoolctl==3.1.0; python_version >= "3.8" and python_full_version < "3.0.0" or python_full_version >= "3.6.0" and python_version >= "3.8"
 tinycss2==1.1.1; python_version >= "3.7"
+toml==0.10.2; python_version >= "3.7" and python_full_version < "3.0.0" or python_version >= "3.7" and python_full_version < "3.9.7" and python_full_version >= "3.3.0" or python_full_version > "3.9.7"
 tomli==2.0.1; python_full_version < "3.11.0a7" and python_full_version >= "3.6.2" and python_version >= "3.8"
-toolz==0.12.0; python_version >= "3.8" and python_version < "4.0" and python_full_version >= "3.7.0"
-tornado==6.2; python_full_version >= "3.7.0" and python_version >= "3.7"
-tqdm==4.64.0; python_version >= "3.7" and python_full_version < "3.0.0" or python_full_version >= "3.4.0" and python_version >= "3.7"
+toolz==0.12.0; python_version >= "3.8" and python_version < "4.0" and python_full_version >= "3.7.0" and (python_version >= "3.7" and python_full_version < "3.9.7" or python_full_version > "3.9.7" and python_version >= "3.7")
+tornado==6.2; python_version >= "3.7" and python_full_version < "3.9.7" and python_full_version >= "3.7.0" or python_full_version > "3.9.7" and python_version >= "3.7"
+tqdm==4.64.1; python_version >= "3.7" and python_full_version < "3.0.0" or python_full_version >= "3.4.0" and python_version >= "3.7"
 tradingview-ta==3.2.10; python_version >= "3.6"
 traitlets==5.3.0; python_full_version >= "3.7.0" and python_version >= "3.8"
 trio-websocket==0.9.2; python_version >= "3.7" and python_version < "4.0"
 trio==0.21.0; python_version >= "3.7" and python_version < "4.0"
-typing-extensions==4.3.0; python_version < "3.10" and python_full_version >= "3.6.2" and python_version >= "3.7"
-tzdata==2022.2; platform_system == "Windows" and python_version >= "3.6" and (python_version >= "3.6" and python_full_version < "3.0.0" or python_full_version >= "3.6.0" and python_version >= "3.6")
-tzlocal==4.2; python_version >= "3.6"
+typing-extensions==4.3.0; python_version < "3.10" and python_full_version >= "3.6.2" and python_version >= "3.7" and (python_version >= "3.7" and python_full_version < "3.9.7" or python_full_version > "3.9.7" and python_version >= "3.7")
+tzdata==2022.2; python_version >= "3.7" and python_full_version < "3.0.0" and platform_system == "Windows" or python_version >= "3.7" and python_full_version < "3.9.7" and platform_system == "Windows" and python_full_version >= "3.6.0" or python_full_version > "3.9.7" and python_version >= "3.6" and platform_system == "Windows"
+tzlocal==4.2; python_version >= "3.7" and python_full_version < "3.9.7" or python_full_version > "3.9.7" and python_version >= "3.6"
 ujson==5.4.0; python_version >= "3.7"
 unidecode==1.3.4; python_version >= "3.7"
 update-checker==0.18.0; python_version >= "3.7" and python_version < "4.0"
-urllib3==1.26.12; python_full_version >= "3.7.1" and python_version < "4" and python_version >= "3.8" and python_full_version < "4.0.0"
+urllib3==1.26.12; python_full_version >= "3.7.1" and python_version < "4" and python_version >= "3.8" and python_full_version < "4.0.0" and (python_version >= "3.7" and python_full_version < "3.9.7" or python_full_version > "3.9.7")
 user-agent==0.1.10
 vadersentiment==3.3.2
+validators==0.20.0; python_version >= "3.7" and python_full_version < "3.9.7" or python_full_version > "3.9.7" and python_version >= "3.4"
 valinvest==0.0.2; python_version >= "3.6"
 voila==0.3.6; python_version >= "3.7"
+watchdog==2.1.9; python_version >= "3.7" and python_full_version < "3.9.7" and platform_system != "Darwin" or python_full_version > "3.9.7" and platform_system != "Darwin" and python_version >= "3.6"
 wcwidth==0.2.5; python_full_version >= "3.6.2" and python_version >= "3.8"
 webencodings==0.5.1; python_version >= "3.7" and python_full_version < "3.0.0" or python_full_version >= "3.5.0" and python_version >= "3.7"
-websocket-client==1.4.0; python_version >= "3.8" and python_version < "4.0"
+websocket-client==1.4.1; python_version >= "3.8" and python_version < "4.0"
 websockets==10.3; python_version >= "3.7"
 widgetsnbextension==3.6.1
 wrapt==1.14.1; python_full_version >= "3.7.1" and python_full_version < "4.0.0" and python_version >= "3.8"
@@ -259,5 +265,5 @@
 xlsxwriter==3.0.3; python_version >= "3.7"
 yarl==1.7.2; python_version >= "3.6"
 yfinance==0.1.74
-zipp==3.8.1; python_version < "3.10" and python_version >= "3.7"
+zipp==3.8.1; python_version >= "3.7" and python_full_version < "3.9.7" and python_version < "3.10" or python_full_version > "3.9.7" and python_version >= "3.7" and python_version < "3.10"
 zope.interface==5.4.0; python_version >= "3.5" and python_full_version < "3.0.0" or python_full_version >= "3.5.0" and python_version >= "3.5"