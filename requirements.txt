--- conflicted
+++ resolved
@@ -35,11 +35,7 @@
 cryptography==36.0.1; python_version >= "3.6"
 cssselect==1.1.0; python_version >= "2.7" and python_full_version < "3.0.0" or python_full_version >= "3.4.0"
 cvxpy==1.1.18; python_full_version >= "3.6.1" and python_full_version < "4.0.0" and python_version >= "3.6"
-<<<<<<< HEAD
-cycler==0.11.0; python_full_version >= "3.6.8" and python_full_version < "4.0.0" and python_version >= "3.7"
-=======
 cycler==0.11.0; python_version >= "3.7"
->>>>>>> d5d581b5
 cython==0.29.26; python_version >= "3.6" and python_full_version < "3.0.0" and sys_platform == "darwin" or python_full_version >= "3.3.0" and sys_platform == "darwin" and python_version >= "3.6"
 dateparser==1.1.0; python_version >= "3.5"
 datetime==4.3; python_version >= "3.5"
@@ -265,14 +261,10 @@
 user-agent==0.1.10
 vadersentiment==3.3.2
 valinvest==0.0.2; python_version >= "3.6"
-<<<<<<< HEAD
+vcrpy==4.1.1; python_version >= "3.5"
 voila==0.3.0; python_version >= "3.6"
 wcwidth==0.2.5; python_version >= "3.7" and python_full_version >= "3.6.2"
-=======
-vcrpy==4.1.1; python_version >= "3.5"
 virtualenv==20.13.0; python_full_version >= "3.6.1"
-wcwidth==0.2.5; python_version >= "3.6" and python_full_version >= "3.6.2"
->>>>>>> d5d581b5
 webencodings==0.5.1; python_version >= "3.7"
 websocket-client==1.2.3; python_version >= "3.8" and python_version < "4.0"
 websockets==9.1; python_full_version >= "3.6.1" and python_version >= "3.6"
