--- conflicted
+++ resolved
@@ -12,12 +12,8 @@
 openbb = 'terminal:terminal'
 
 [tool.poetry.dependencies]
-<<<<<<< HEAD
 python = "^3.8,<3.11"
-=======
 scipy = "1.8.1"
-python = "^3.8,<3.10"
->>>>>>> 8d15f494
 iso8601 = "^0.1.14"
 FundamentalAnalysis = "^0.2.6"
 requests = "^2.25.1"
