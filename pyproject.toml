--- conflicted
+++ resolved
@@ -180,14 +180,7 @@
 
 [tool.isort]
 profile = "black"
-<<<<<<< HEAD
-line_length = 88
-skip_gitignore = true
-combine_as_imports = true
-src_paths = ["openbb_terminal", "tests"]
-=======
 line_length = 122
 skip_gitignore = true
 combine_as_imports = true
-src_paths = ["openbb_terminal"]
->>>>>>> 374c94a2
+src_paths = ["openbb_terminal"]