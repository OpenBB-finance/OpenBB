[tool.poetry]
name = "openbb"
version = "3.0.1"
description = "Investment Research for Everyone, Anywhere."
license = "MIT"
authors = ["Didier Rodrigues Lopes"]
packages = [
    { include = "openbb_terminal" },
]
include = ["terminal.py", "openbb_terminal/.env"]
readme = "website/pypi.md"
homepage = "https://openbb.co"
repository = "https://github.com/OpenBB-finance/OpenBBTerminal"
documentation = "https://docs.openbb.co/sdk"

[tool.poetry.scripts]
openbb = 'terminal:main'

[tool.poetry.dependencies]
python = "^3.8,<3.11, !=3.9.7"
scipy = "^1.9.3"
iso8601 = "^0.1.14"
FundamentalAnalysis = "^0.2.6"
requests = "^2.25.1"
alpha-vantage = "^2.3.1"
finviz = "^1.4.6"
bs4 = "^0.0.1"
yfinance = "^0.2.12"
pmaw = "^3.0.0"
praw = "^7.1.4"
Quandl = "^3.6.0"
pytrends = "4.9.2"
matplotlib = "^3.3.3"
plotly = "^5.14.1"
prompt-toolkit = "^3.0.16"
jupyterlab = "^3.2.4"
mplfinance = "^0.12.7-alpha.7"
seaborn = "^0.11.0"
fredapi = "^0.4.3"
screeninfo = "^0.6.7"
robin-stocks = "^2.0.3"
pycoingecko = "^3.1.0"
detecta = "^0.0.5"
tradingview-ta = "^3.2.3"
finvizfinance = "^0.14.0"
statsmodels = "^0.13"
python-coinmarketcap = "^0.2"
oandapyV20 = "^0.6.3"
valinvest = "^0.0.2"
bt = "^0.2.9"
vaderSentiment = "3.3.2"
GitPython = "^3.1.17"
fred = "^3.1"
financedatabase = "^2.0.9"
holidays = "^0.14.2"
degiro-connector = "^2.0.3"
python-binance = "^1.0.15"
python-i18n = "^0.3.9"
thepassiveinvestor = "^1.1.2"
pandas-ta = "^0.3.14-beta.0"
pyrsistent = "^0.19.3"
openpyxl = "^3.0.9"
pandas = "^1.5.0"
pandas-market-calendars = "~3.2"
ipympl = "^0.8.2"
rich = "^12.6.0"
dnspython = "^2.1.0"
python-dotenv = "^0.19.2"
Pygments = "^2.11.2"
ascii-magic = "^1.6"
squarify = "^0.4.3"
finnhub-python = "^2.4.10"
linearmodels = "^4.25"
ipywidgets = "^8.0.2"
Jinja2 = "^3.0.3"
Riskfolio-Lib = {version = "^3.1.1", optional = true}
ccxt = "^2.5.67"
html5lib = "^1.1"
feedparser = "^6.0.10"
pyinstaller = {version = "^4.10", optional = true}
jupyterlab-code-formatter = {version = "^1.4.10", optional = true}
jupyterlab-lsp = {version = "^3.10.1", optional = true}
jedi-language-server = {version = "^0.40.0", optional = true}
tokenterminal = "^1.0.1"
torch = {version = "~1.11.0", optional = true}
watchdog = "^2.1.9"
pythclient = "^0.1.2"
"ruamel.yaml" = "^0.17.21"
setuptools = "<65.5.0"
numpy = "1.23.4"
papermill = "2.4"
stocksera = "^0.1.21"
ipython = "8.11.0"
protobuf = "3.20.1"
pytorch-lightning = {version = "1.6.5", optional = true}
u8darts = {extras = ["torch"], version = "0.23.0", optional = true}
lightgbm = {version = "3.3.5", optional = true}  # locked because this is the latest version available on conda intel mac
docstring-parser = {version = "^0.15", optional = true}
grpcio = "^1.51.1"
jupyterlab-widgets = "^3.0.3"
mstarpy = "^0.0.4"
packaging = ">=22.0"
streamlit = "^1.22.0"
<<<<<<< HEAD
pywry = "^0.5.9"
=======
pywry = "^0.5.12"
>>>>>>> 2558bfec
svglib = "^1.5.0"
sparqlwrapper = "^2.0.0"
y-py = "!=0.5.5"  # Untraceable third level dependency that requires cargo to be built
psutil = "!=5.9.4"  # Forecasting menu and IPyKernel dependency broken on MacOs
intrinio-sdk = "^6.22.2"
yahooquery = "^2.3.0"
openai-whisper = {version = "^20230124", optional = true}
setuptools-rust = {version = "^1.5.2", optional = true}
transformers = {version = "^4.26.1", optional = true}
yt-dlp = {version = "^2023.2.17", optional = true}
pydantic = "^1.10.5"
posthog = "^3.0.1"
reportlab = "<4" #Pinning due to build error on MacOs
arch = "^5.5.0"
urllib3 = "<=2.0"



[tool.poetry.extras]
forecast = ["torch", "pytorch-lightning", "u8darts", "lightgbm", "openai-whisper", "setuptools-rust", "transformers", "yt-dlp"]
optimization = ["Riskfolio-Lib"]
all = ["torch", "pytorch-lightning", "u8darts", "Riskfolio-Lib", "lightgbm", "openai-whisper", "setuptools-rust", "transformers", "yt-dlp"]
jupyterlab = ["jupyterlab-code-formatter", "jupyterlab-lsp", "jedi-language-server"]
installer = ["pyinstaller"]
doc = ["docstring-parser"]

[tool.poetry.group.dev.dependencies]
pytest-xdist = "^3.2.0"
pytest = "^6.2.2"
pylint = "2.17.0"
mypy = "^1.1.1"
mock = "^4.0.3"
codespell = "^2.2.4"
pydocstyle = "^6.3.0"
sphinx = "^4.5.0"
myst-parser = "^0.15.2"
black = "^23.1.0"
bandit = "^1.7.0"
coverage = ">=5.5"
vcrpy = "^4.1.1"
pytest-mock = "^3.6.1"
pytest-recording = "^0.12.0"
types-pytz = "^2021.3.1"
types-requests = "^2.26.0"
types-PyYAML = "^6.0.1"
types-python-dateutil = "^2.8.3"
types-setuptools = "^57.4.7"
pre-commit = "^2.16.0"
pytest-cov = "^3.0.0"
types-six = "^1.16.12"
nbmake = ">0.5.0"
ruff = "^0.0.256"
pytest-timeout = "^2.1.0"
pytest-recorder = "^0.2.1"
freezegun = "^1.2.2"

[build-system]
requires = ["setuptools<65.5.0", "poetry-core>=1.0.0"]
build-backend = "poetry.core.masonry.api"

[tool.pydocstyle]
convention = "numpy"
match = '((?!test_).)*\.py'
ignore = "D401"


[tool.ruff]
line-length = 122
target-version = "py38"
# This is an introductory addition of ruff. We should look to adding:
# D: pydocstyle, PD: pandas-vet
# All options here: https://github.com/charliermarsh/ruff#supported-rules
select = ["E", "W", "F", "Q", "S", "UP", "I", "PLC", "PLE", "PLR", "PLW", "SIM"]
# These ignores should be seen as temporary solutions to problems that will NEED fixed
ignore = ["S105", "S106", "S107", "S110", "PLR2004", "PLR0911", "PLR0913", "PLR0912", "PLR0915", "SIM114", "SIM105", "SIM117", "PLC1901", "PLR5501","PLW2901","PLW0603"]

[tool.ruff.per-file-ignores]
"tests/*" = ["S101"]

[tool.ruff.flake8-import-conventions.aliases]
"matplotlib.pyplot" = "plt"
numpy = "np"
pandas = "pd"
seaborn = "sns"

[tool.ruff.isort]
combine-as-imports = true
force-wrap-aliases = true

[tool.ruff.pylint]
max-args=8
max-branches=25
max-returns=9
max-statements=30

[tool.isort]
profile = "black"
line_length = 122
skip_gitignore = true
combine_as_imports = true
src_paths = ["openbb_terminal"]<|MERGE_RESOLUTION|>--- conflicted
+++ resolved
@@ -101,11 +101,7 @@
 mstarpy = "^0.0.4"
 packaging = ">=22.0"
 streamlit = "^1.22.0"
-<<<<<<< HEAD
-pywry = "^0.5.9"
-=======
 pywry = "^0.5.12"
->>>>>>> 2558bfec
 svglib = "^1.5.0"
 sparqlwrapper = "^2.0.0"
 y-py = "!=0.5.5"  # Untraceable third level dependency that requires cargo to be built
@@ -120,7 +116,6 @@
 posthog = "^3.0.1"
 reportlab = "<4" #Pinning due to build error on MacOs
 arch = "^5.5.0"
-urllib3 = "<=2.0"
 
 
 
