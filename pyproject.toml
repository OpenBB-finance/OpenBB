--- conflicted
+++ resolved
@@ -1,117 +1,3 @@
-<<<<<<< HEAD
-# https://python-poetry.org/docs/dependency-specification/
-[tool.poetry]
-name = "GamestonkTerminal"
-version = "0.1.0"
-description = ""
-authors = ["Didier Rodrigues Lopes"]
-packages = [
-    { include = "gamestonk_terminal" },
-]
-
-[tool.poetry.scripts]
-gst = 'terminal:terminal'
-
-[tool.poetry.dependencies]
-python = "^3.7"
-pandas = "^1.1.5,<1.2"
-iso8601 = "^0.1.14"
-FundamentalAnalysis = "^0.2.6"
-requests = "^2.25.1"
-alpha-vantage = "^2.3.1"
-finviz = "^1.3.4"
-bs4 = "^0.0.1"
-rapidfuzz = "^1.1.1"
-yfinance = "^0.1.63"
-pandas-ta = "^0.2.23b0"
-prettytable = "^2.0.0"
-psaw = "^0.0.12"
-praw = "^7.1.4"
-Quandl = "^3.6.0"
-pytrends = "^4.7.3"
-timeseries-cv = "0.1.4"
-matplotlib = "^3.3.3"
-plotly = "^4.14.3"
-colorama = "^0.4.4"
-papermill = "^2.3.2"
-pmdarima = "1.8.3"
-holidays = "^0.10"
-prompt-toolkit = "^3.0.16"
-jupyter = "^1.0.0"
-jupyterlab = "^3.1.10"
-mplfinance = "^0.12.7-alpha.7"
-seaborn = "^0.11.0"
-scipy = "~1.5.4"
-fredapi = "^0.4.3"
-screeninfo = "^0.6.7"
-numpy = "~1.19.5,<1.20"
-pyrsistent = "~0.14.11"
-regex = "~2020.11.13"
-robin-stocks = "^2.0.3"
-termcolor = "^1.1.0"
-alpaca-trade-api = "^1.0.1"
-pyally = "^1.1.2"
-pycoingecko = "^1.4.0"
-detecta = "^0.0.5"
-tradingview-ta = "^3.2.3"
-finvizfinance = "^0.9.3"
-Pillow = "^8.2.0"
-statsmodels = "^0.12.2"
-tabulate = "^0.8.9"
-pyportfolioopt = "^1.4.1"
-selenium = "^3.141.0"
-python-coinmarketcap = "^0.2"
-oandapyV20 = "^0.6.3"
-valinvest = "^0.0.2"
-bt = "^0.2.9"
-python-binance = "^1.0.1"
-pyupgrade = "2.18.2"
-cvxpy = "1.1.12"
-jupyter-client = "6.1.12"
-vaderSentiment = "3.3.2"
-degiro-connector = "1.0.0"
-mypy = "^0.901"
-GitPython = "^3.1.17"
-fear-greed-index = "^0.1.3"
-pyEX = "^0.5.0"
-charset-normalizer = "2.0.1"
-sentiment-investor = "^2.0.0"
-fred = "^3.1"
-openpyxl = "3.0.7"
-vcrpy = "^4.1.1"
-coverage = "^5.5"
-tensorflow = {version = "2.6.0", optional = true}
-jsonschema = "3.2.0"
-reportlab = "^3.6.2"
-
-[tool.poetry.dev-dependencies]
-pytest = "^6.2.2"
-pylint = "^2.7.2"
-flake8 = "^3.9.0"
-mypy = "^0.901"
-mock = "^4.0.3"
-codespell = "^2.0.0"
-pyupgrade = "^2.11.0"
-Sphinx = "4.1.1"
-black = "21.7b0"
-
-[tool.poetry.extras]
-prediction = ["tensorflow"]
-
-[build-system]
-requires = ["poetry-core>=1.0.0"]
-build-backend = "poetry.core.masonry.api"
-
-# Notes for developers:
-# 1. numpy >= 1.20.0 sometimes has issues with tensorflow=2.4.1
-# 2. The following packages dropped support for python<3.7:
-#    pandas >= 1.2.0
-#    numpy >= 1.20.0
-#    scipy >= 1.6.0
-# 3. The following often cause poetry to misbehave:
-#    pyrsistent >= 0.17
-#    regex >= 2021
-=======
 # https://python-poetry.org/docs/dependency-specification/
 [tool.poetry]
 name = "GamestonkTerminal"
@@ -223,5 +109,4 @@
 #    scipy >= 1.6.0
 # 3. The following often cause poetry to misbehave:
 #    pyrsistent >= 0.17
-#    regex >= 2021
->>>>>>> 3401f157
+#    regex >= 2021