--- conflicted
+++ resolved
@@ -97,11 +97,8 @@
 charset-normalizer = "2.1.0"
 watchdog = "^2.1.9"
 pythclient = "^0.1.2"
-<<<<<<< HEAD
 ipyflex = "^0.2.4"
-=======
 "ruamel.yaml" = "^0.17.21"
->>>>>>> 98ab2820
 
 [tool.poetry.dev-dependencies]
 pytest = "^6.2.2"
