# https://python-poetry.org/docs/dependency-specification/
[tool.poetry]
name = "GamestonkTerminal"
version = "0.1.0"
description = ""
authors = ["Didier Rodrigues Lopes"]
packages = [
    { include = "gamestonk_terminal" },
]

[tool.poetry.scripts]
gst = 'terminal:terminal'

[tool.poetry.dependencies]
python = "^3.8,<3.10"
iso8601 = "^0.1.14"
FundamentalAnalysis = "^0.2.6"
requests = "^2.25.1"
alpha-vantage = "^2.3.1"
finviz = "^1.3.4"
bs4 = "^0.0.1"
rapidfuzz = "^1.1.1"
yfinance = "^0.1.63"
psaw = "^0.0.12"
praw = "^7.1.4"
Quandl = "^3.6.0"
pytrends = "^4.7.3"
matplotlib = "^3.3.3"
plotly = "^5.0.0"
papermill = "^2.3.2"
prompt-toolkit = "^3.0.16"
jupyter = "^1.0.0"
jupyterlab = "^3.2.4"
mplfinance = "^0.12.7-alpha.7"
seaborn = "^0.11.0"
fredapi = "^0.4.3"
screeninfo = "^0.6.7"
robin-stocks = "^2.0.3"
pyally = "^1.1.2"
pycoingecko = "^2.2.0"
detecta = "^0.0.5"
tradingview-ta = "^3.2.3"
finvizfinance = "^0.12.2"
statsmodels = "^0.13"
pyportfolioopt = "^1.4.1"
selenium = "^4.1.3"
python-coinmarketcap = "^0.2"
oandapyV20 = "^0.6.3"
valinvest = "^0.0.2"
bt = "^0.2.9"
vaderSentiment = "3.3.2"
mypy = "^0.930"
GitPython = "^3.1.17"
fear-greed-index = "^0.1.3"
pyEX = "^0.5.0"
sentiment-investor = "^2.0.0"
fred = "^3.1"
financedatabase = "1.0.2"
reportlab = "^3.6.2"
holidays = "^0.11.3"
degiro-connector = "^2.0.3"
python-binance = "^1.0.15"
thepassiveinvestor = "^1.0.10"
pymongo = "3.11"
pandas-ta = "^0.3.14-beta.0"
pmdarima = "^1.8.4"
pyrsistent = "^0.18.0"
openpyxl = "^3.0.9"
jsonschema = "3.2.0"
pandas = "1.3.5"
ipympl = "^0.8.2"
voila = "^0.3.0"
rich = "^10.16.1"
investpy = "^1.0.7"
dnspython = "^2.1.0"
numpy = "1.21.2"
pyimgur = {version = "^0.6.0", optional = true}
python-dotenv = "^0.19.2"
Pygments = "2.11.2"
libclang = {version = "<12.0.0", optional = true}
tensorflow = {version = "^2.8.0", optional = true}
fastapi = {version = "^0.73.0", optional = true}
uvicorn = {version = "^0.17.1", optional = true}
disnake = {version = "^2.3.0", optional = true}
PyNaCl = {version = "^1.5.0", optional = true}
pyTelegramBotAPI = {version = "^4.4.0", optional = true}
slack-bolt = {version = "^1.11.6", optional = true}
ascii-magic = "^1.6"
squarify = "^0.4.3"
finnhub-python = "^2.4.10"
linearmodels = "^4.25"
black = "22.1"
undetected-chromedriver = {version = "^3.1.5", optional = true}
ipywidgets = "^7.7.0"
boto3 = {version = "^1.21.14", optional = true}
natsort = {version = "^8.1.0", optional = true}
<<<<<<< HEAD
kaleido = {version = "0.2.1", optional = true}
=======
kaleido = {version = "^0.2.1", optional = true}
jupyterlab-code-formatter = {version = "^1.4.10", optional = true}
jupyterlab-lsp = {version = "^3.10.1", optional = true}
jedi-language-server = {version = "^0.35.1", optional = true}
>>>>>>> cfb1eb39


[tool.poetry.dev-dependencies]
pytest = "^6.2.2"
pylint = "^2.7.2"
flake8 = "^3.9.0"
mypy = "^0.930"
mock = "^4.0.3"
codespell = "^2.0.0"
pyupgrade = "^2.11.0"
sphinx = "4.1.1"
myst-parser = "^0.15.2"
black = {extras = ["jupyter"], version = "22.1.0"}
bandit = "^1.7.0"
coverage = ">=5.5"
vcrpy = "^4.1.1"
pytest-mock = "^3.6.1"
pytest-recording = "^0.12.0"
types-pytz = "^2021.3.1"
types-requests = "^2.26.0"
types-PyYAML = "^6.0.1"
types-python-dateutil = "^2.8.3"
types-setuptools = "^57.4.7"
pre-commit = "^2.16.0"
pandas-market-calendars = "~3.2"
pytest-cov = "^3.0.0"

[tool.poetry.extras]
prediction = ["tensorflow"]
bots = ["boto3", "pyimgur", "fastapi", "uvicorn", "disnake", "PyNaCl", "pyTelegramBotAPI", "slack-bolt", "undetected-chromedriver", "natsort", "kaleido"]
jupyterlab = ["jupyterlab-code-formatter", "jupyterlab-lsp", "jedi-language-server"]

[build-system]
requires = ["poetry-core>=1.0.0"]
build-backend = "poetry.core.masonry.api"

# Notes for developers:
# 1. numpy >= 1.20.0 sometimes has issues with tensorflow=2.4.1
# 2. The following packages dropped support for python<3.7:
#    pandas >= 1.2.0
#    numpy >= 1.20.0
#    scipy >= 1.6.0
# 3. The following often cause poetry to misbehave:
#    pyrsistent >= 0.17
#    regex >= 2021<|MERGE_RESOLUTION|>--- conflicted
+++ resolved
@@ -94,14 +94,10 @@
 ipywidgets = "^7.7.0"
 boto3 = {version = "^1.21.14", optional = true}
 natsort = {version = "^8.1.0", optional = true}
-<<<<<<< HEAD
-kaleido = {version = "0.2.1", optional = true}
-=======
 kaleido = {version = "^0.2.1", optional = true}
 jupyterlab-code-formatter = {version = "^1.4.10", optional = true}
 jupyterlab-lsp = {version = "^3.10.1", optional = true}
 jedi-language-server = {version = "^0.35.1", optional = true}
->>>>>>> cfb1eb39
 
 
 [tool.poetry.dev-dependencies]
