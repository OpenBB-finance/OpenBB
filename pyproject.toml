--- conflicted
+++ resolved
@@ -104,12 +104,9 @@
 stocksera = "^0.1.21"
 ipython = "8.5.0"
 protobuf = "3.20.1"
-<<<<<<< HEAD
 pytorch-lightning = {version = "1.6.5", optional = true}
 u8darts = {extras = ["torch"], version = "0.22.0", optional = true}
-=======
 docstring-parser = {version = "^0.15", optional = true}
->>>>>>> d565f7d0
 
 [tool.poetry.dev-dependencies]
 pytest = "^6.2.2"
