[tool.poetry]
name = "openbb"
version = "2.3.1"
description = "Investment Research for Everyone, Anywhere."
license = "MIT"
authors = ["Didier Rodrigues Lopes"]
packages = [
    { include = "openbb_terminal" },
]
readme = "website/content/sdk/quickstart/installation.md"
homepage = "https://openbb.co"
repository = "https://github.com/OpenBB-finance/OpenBBTerminal"
documentation = "https://docs.openbb.co/sdk"

[tool.poetry.scripts]
openbb = 'openbb_terminal.terminal_controller:parse_args_and_run'

[tool.poetry.dependencies]
python = "^3.8,<3.11, !=3.9.7"
scipy = "^1.9.3"
iso8601 = "^0.1.14"
FundamentalAnalysis = "^0.2.6"
requests = "^2.25.1"
alpha-vantage = "^2.3.1"
finviz = "^1.3.4, !=1.4.5"
bs4 = "^0.0.1"
yfinance = "^0.2.9"
psaw = "^0.0.12"
praw = "^7.1.4"
Quandl = "^3.6.0"
pytrends = "^4.7.3"
matplotlib = "^3.3.3"
plotly = "^5.0.0"
prompt-toolkit = "^3.0.16"
jupyterlab = "^3.2.4"
mplfinance = "^0.12.7-alpha.7"
seaborn = "^0.11.0"
fredapi = "^0.4.3"
screeninfo = "^0.6.7"
robin-stocks = "^2.0.3"
pyally = "^1.1.2"
pycoingecko = "^2.2.0"
detecta = "^0.0.5"
tradingview-ta = "^3.2.3"
finvizfinance = "^0.14.0"
statsmodels = "^0.13"
python-coinmarketcap = "^0.2"
oandapyV20 = "^0.6.3"
valinvest = "^0.0.2"
bt = "^0.2.9"
vaderSentiment = "3.3.2"
GitPython = "^3.1.17"
sentiment-investor = "^2.0.0"
fred = "^3.1"
financedatabase = "1.0.2"
holidays = "^0.14.2"
degiro-connector = "^2.0.3"
python-binance = "^1.0.15"
python-i18n = "^0.3.9"
thepassiveinvestor = "^1.1.2"
pandas-ta = "^0.3.14-beta.0"
pyrsistent = "^0.18.0"
openpyxl = "^3.0.9"
jsonschema = "^3.2.0"
pandas = "^1.5.0"
pandas-market-calendars = "~3.2"
ipympl = "^0.8.2"
voila = ">=0.3.0"
rich = "^12.6.0"
investpy = "^1.0.7"
dnspython = "^2.1.0"
python-dotenv = "^0.19.2"
Pygments = "^2.11.2"
ascii-magic = "^1.6"
squarify = "^0.4.3"
finnhub-python = "^2.4.10"
linearmodels = "^4.25"
ipywidgets = "^8.0.2"
Jinja2 = "^3.0.3"
Riskfolio-Lib = {version = "^3.1.1", optional = true}
ccxt = "^2.5.67"
html5lib = "^1.1"
feedparser = "^6.0.10"
pyinstaller = {version = "^4.10", optional = true}
jupyterlab-code-formatter = {version = "^1.4.10", optional = true}
jupyterlab-lsp = {version = "^3.10.1", optional = true}
jedi-language-server = {version = "^0.40.0", optional = true}
tokenterminal = "^1.0.1"
torch = {version = "^1.12.0", optional = true}
charset-normalizer = "2.1.1"
watchdog = "^2.1.9"
pythclient = "^0.1.2"
ipyflex = "^0.2.4"
"ruamel.yaml" = "^0.17.21"
setuptools = "<65.5.0"
investiny = "^0.5.0"
numpy = "1.23.4"
papermill = "^2.4.0"
stocksera = "^0.1.21"
ipython = "8.5.0"
protobuf = "3.20.1"
pytorch-lightning = {version = "1.6.5", optional = true}
u8darts = {extras = ["torch"], version = "0.23.0", optional = true}
docstring-parser = {version = "^0.15", optional = true}
grpcio = "^1.51.1"
jupyterlab-widgets = "^3.0.3"
mstarpy = "^0.0.4"
packaging = ">=22.0"
rapidfuzz = "^2.13.7"
pyex = "^0.5.0"
streamlit = "^1.17.0"
sparqlwrapper = "^2.0.0"
y-py = "!=0.5.5"  # Untraceable third level dependency that requires cargo to be built
psutil = "!=5.9.4"  # Forecasting menu and IPyKernel dependency broken on MacOs

[tool.poetry.dev-dependencies]
pytest = "^6.2.2"
pylint = "2.15.2"
mypy = "^0.930"
mock = "^4.0.3"
codespell = "^2.0.0"
<<<<<<< HEAD
pydocstyle = "^6.3.0"
=======
>>>>>>> 663db92e
sphinx = "^4.5.0"
myst-parser = "^0.15.2"
black = "^23.1.0"
bandit = "^1.7.0"
coverage = ">=5.5"
vcrpy = "^4.1.1"
pytest-mock = "^3.6.1"
pytest-recording = "^0.12.0"
types-pytz = "^2021.3.1"
types-requests = "^2.26.0"
types-PyYAML = "^6.0.1"
types-python-dateutil = "^2.8.3"
types-setuptools = "^57.4.7"
pre-commit = "^2.16.0"
pytest-cov = "^3.0.0"
types-six = "^1.16.12"
nbmake = ">0.5.0"
ruff = "^0.0.236"

[tool.poetry.extras]
prediction = ["torch", "pytorch-lightning", "u8darts"]
optimization = ["Riskfolio-Lib"]
all = ["torch", "pytorch-lightning", "u8darts", "Riskfolio-Lib"]
jupyterlab = ["jupyterlab-code-formatter", "jupyterlab-lsp", "jedi-language-server"]
installer = ["pyinstaller"]
doc = ["docstring-parser"]

[build-system]
requires = ["setuptools<65.5.0", "poetry-core>=1.0.0"]
build-backend = "poetry.core.masonry.api"

[tool.pydocstyle]
convention = "numpy"
match = '((?!test_).)*\.py'


[tool.ruff]
line-length = 122
target-version = "py38"
# This is an introductory addition of ruff. We should look to adding:
# D: pydocstyle, PD: pandas-vet
# All options here: https://github.com/charliermarsh/ruff#supported-rules
select = ["E", "W", "F", "Q", "S", "UP", "I", "PLC", "PLE", "PLR", "PLW"]
# These ignores should be seen as temporary solutions to problems that will NEED fixed
ignore = ["S105", "S106", "S107", "S110", "PLR2004", "PLR0911", "PLR0913", "PLR0912", "PLR0915"]

[tool.ruff.per-file-ignores]
"tests/*" = ["S101"]

[tool.ruff.flake8-import-conventions.aliases]
"matplotlib.pyplot" = "plt"
numpy = "np"
pandas = "pd"
seaborn = "sns"

[tool.ruff.isort]
combine-as-imports = true
force-wrap-aliases = true

[tool.ruff.pylint]
max-args=8
max-branches=25
max-returns=9
max-statements=30

[tool.isort]
profile = "black"
line_length = 122
skip_gitignore = true
combine_as_imports = true
src_paths = ["openbb_terminal"]<|MERGE_RESOLUTION|>--- conflicted
+++ resolved
@@ -119,10 +119,7 @@
 mypy = "^0.930"
 mock = "^4.0.3"
 codespell = "^2.0.0"
-<<<<<<< HEAD
 pydocstyle = "^6.3.0"
-=======
->>>>>>> 663db92e
 sphinx = "^4.5.0"
 myst-parser = "^0.15.2"
 black = "^23.1.0"
