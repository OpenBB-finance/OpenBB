# https://python-poetry.org/docs/dependency-specification/
[tool.poetry]
name = "GamestonkTerminal"
version = "0.1.0"
description = ""
authors = ["Didier Rodrigues Lopes"]
packages = [
    { include = "gamestonk_terminal" },
]

[tool.poetry.scripts]
gst = 'terminal:terminal'

[tool.poetry.dependencies]
python = "^3.8,<3.10"
iso8601 = "^0.1.14"
FundamentalAnalysis = "^0.2.6"
requests = "^2.25.1"
alpha-vantage = "^2.3.1"
finviz = "^1.3.4"
bs4 = "^0.0.1"
rapidfuzz = "^1.1.1"
yfinance = "^0.1.63"
psaw = "^0.0.12"
praw = "^7.1.4"
Quandl = "^3.6.0"
pytrends = "^4.7.3"
matplotlib = "^3.3.3"
plotly = "^5.0.0"
papermill = "^2.3.2"
prompt-toolkit = "^3.0.16"
jupyter = "^1.0.0"
jupyterlab = "^3.2.4"
mplfinance = "^0.12.7-alpha.7"
seaborn = "^0.11.0"
fredapi = "^0.4.3"
screeninfo = "^0.6.7"
robin-stocks = "^2.0.3"
pyally = "^1.1.2"
pycoingecko = "^2.2.0"
detecta = "^0.0.5"
tradingview-ta = "^3.2.3"
finvizfinance = "^0.12.2"
statsmodels = "^0.13"
pyportfolioopt = "^1.4.1"
selenium = "^4.1.3"
python-coinmarketcap = "^0.2"
oandapyV20 = "^0.6.3"
valinvest = "^0.0.2"
bt = "^0.2.9"
vaderSentiment = "3.3.2"
mypy = "^0.930"
GitPython = "^3.1.17"
fear-greed-index = "^0.1.3"
pyEX = "^0.5.0"
sentiment-investor = "^2.0.0"
fred = "^3.1"
financedatabase = "1.0.2"
reportlab = "^3.6.2"
holidays = "^0.11.3"
degiro-connector = "^2.0.3"
python-binance = "^1.0.15"
thepassiveinvestor = "^1.0.10"
pymongo = "3.11"
pandas-ta = "^0.3.14-beta.0"
pmdarima = "^1.8.4"
pyrsistent = "^0.18.0"
openpyxl = "^3.0.9"
jsonschema = "3.2.0"
pandas = "1.3.5"
ipympl = "^0.8.2"
voila = "^0.3.0"
rich = "^10.16.1"
investpy = "^1.0.7"
dnspython = "^2.1.0"
numpy = "1.21.2"
pyimgur = {version = "^0.6.0", optional = true}
python-dotenv = "^0.19.2"
Pygments = "2.11.2"
libclang = {version = "<12.0.0", optional = true}
tensorflow = {version = "^2.8.0", optional = true}
fastapi = {version = "^0.73.0", optional = true}
uvicorn = {version = "^0.17.1", optional = true}
disnake = {version = "^2.3.0", optional = true}
PyNaCl = {version = "^1.5.0", optional = true}
pyTelegramBotAPI = {version = "^4.4.0", optional = true}
slack-bolt = {version = "^1.11.6", optional = true}
ascii-magic = "^1.6"
squarify = "^0.4.3"
finnhub-python = "^2.4.10"
linearmodels = "^4.25"
black = "22.1"
undetected-chromedriver = {version = "^3.1.5", optional = true}
<<<<<<< HEAD
ipywidgets = "^7.7.0"
=======
boto3 = {version = "^1.21.14", optional = true}
>>>>>>> 997faa0a
natsort = {version = "^8.1.0", optional = true}
kaleido = {version = "^0.2.1", optional = true}
jupyterlab-code-formatter = {version = "^1.4.10", optional = true}
jupyterlab-lsp = {version = "^3.10.1", optional = true}
jedi-language-server = {version = "^0.35.1", optional = true}


[tool.poetry.dev-dependencies]
pytest = "^6.2.2"
pylint = "^2.7.2"
flake8 = "^3.9.0"
mypy = "^0.930"
mock = "^4.0.3"
codespell = "^2.0.0"
pyupgrade = "^2.11.0"
sphinx = "4.1.1"
myst-parser = "^0.15.2"
black = {extras = ["jupyter"], version = "22.1.0"}
bandit = "^1.7.0"
coverage = ">=5.5"
vcrpy = "^4.1.1"
pytest-mock = "^3.6.1"
pytest-recording = "^0.12.0"
types-pytz = "^2021.3.1"
types-requests = "^2.26.0"
types-PyYAML = "^6.0.1"
types-python-dateutil = "^2.8.3"
types-setuptools = "^57.4.7"
pre-commit = "^2.16.0"
pandas-market-calendars = "~3.2"
pytest-cov = "^3.0.0"

[tool.poetry.extras]
prediction = ["tensorflow"]
<<<<<<< HEAD
bots = ["pyimgur", "fastapi", "uvicorn", "disnake", "PyNaCl", "pyTelegramBotAPI", "slack-bolt", "undetected-chromedriver", "natsort", "kaleido"]
jupyterlab = ["jupyterlab-code-formatter", "jupyterlab-lsp", "jedi-language-server"]
=======
bots = ["boto3", "pyimgur", "fastapi", "uvicorn", "disnake", "PyNaCl", "pyTelegramBotAPI", "slack-bolt", "undetected-chromedriver", "natsort", "kaleido"]
>>>>>>> 997faa0a

[build-system]
requires = ["poetry-core>=1.0.0"]
build-backend = "poetry.core.masonry.api"

# Notes for developers:
# 1. numpy >= 1.20.0 sometimes has issues with tensorflow=2.4.1
# 2. The following packages dropped support for python<3.7:
#    pandas >= 1.2.0
#    numpy >= 1.20.0
#    scipy >= 1.6.0
# 3. The following often cause poetry to misbehave:
#    pyrsistent >= 0.17
#    regex >= 2021<|MERGE_RESOLUTION|>--- conflicted
+++ resolved
@@ -91,11 +91,8 @@
 linearmodels = "^4.25"
 black = "22.1"
 undetected-chromedriver = {version = "^3.1.5", optional = true}
-<<<<<<< HEAD
 ipywidgets = "^7.7.0"
-=======
 boto3 = {version = "^1.21.14", optional = true}
->>>>>>> 997faa0a
 natsort = {version = "^8.1.0", optional = true}
 kaleido = {version = "^0.2.1", optional = true}
 jupyterlab-code-formatter = {version = "^1.4.10", optional = true}
@@ -130,12 +127,8 @@
 
 [tool.poetry.extras]
 prediction = ["tensorflow"]
-<<<<<<< HEAD
-bots = ["pyimgur", "fastapi", "uvicorn", "disnake", "PyNaCl", "pyTelegramBotAPI", "slack-bolt", "undetected-chromedriver", "natsort", "kaleido"]
+bots = ["boto3", "pyimgur", "fastapi", "uvicorn", "disnake", "PyNaCl", "pyTelegramBotAPI", "slack-bolt", "undetected-chromedriver", "natsort", "kaleido"]
 jupyterlab = ["jupyterlab-code-formatter", "jupyterlab-lsp", "jedi-language-server"]
-=======
-bots = ["boto3", "pyimgur", "fastapi", "uvicorn", "disnake", "PyNaCl", "pyTelegramBotAPI", "slack-bolt", "undetected-chromedriver", "natsort", "kaleido"]
->>>>>>> 997faa0a
 
 [build-system]
 requires = ["poetry-core>=1.0.0"]
