from unittest import mock, TestCase
import json
import sys
import io
import os
from pycoingecko import CoinGeckoAPI
<<<<<<< HEAD
from gamestonk_terminal.cryptocurrency.overview import (
    pycoingecko_view as ov_pycoingecko_view,
)
from gamestonk_terminal.cryptocurrency.due_diligence import (
    pycoingecko_view as dd_pycoingecko_view,
=======
from gamestonk_terminal.cryptocurrency.coingecko.pycoingecko_view import (
    load,
    ta,
    chart,
    info,
    web,
    social,
    dev,
    ath,
    atl,
    score,
    bc,
    market,
    holdings_overview,
    holdings_companies_list,
    gainers,
    losers,
    discover,
    news,
    categories,
    recently_added,
    stablecoins,
    yfarms,
    top_volume_coins,
    top_defi_coins,
    top_dex,
    top_nft,
    nft_market_status,
    exchanges,
    platforms,
    products,
    indexes,
    derivatives,
    exchange_rates,
    global_market_info,
    global_defi_info,
>>>>>>> 6a641f2a
)
from gamestonk_terminal.cryptocurrency.discovery import (
    pycoingecko_view as disc_pycoingecko_view,
)

from gamestonk_terminal.cryptocurrency.due_diligence.pycoingecko_model import Coin

# pylint: disable=unused-import


@mock.patch(
    "gamestonk_terminal.cryptocurrency.due_diligence.pycoingecko_model.CoinGeckoAPI.get_coin_market_chart_by_id"
)
def get_bitcoin(mock_load):
    # pylint: disable=unused-argument
    print(os.getcwd())
    with open("tests/data/btc_usd_test_data.json") as f:
        sample_return = json.load(f)
    mock_load.return_value = sample_return
    return dd_pycoingecko_view.load(["-c", "bitcoin"])


# pylint: disable=R0904
class TestCoinGeckoAPI(TestCase):
    # pylint: disable = no-value-for-parameter
    coin = get_bitcoin()

    def test_coin_api_load(self):
        """
        Mock load function through get_coin_market_chart_by_id.
        Mock returns a dict saved as .json

        """
        self.assertEqual(self.coin.coin_symbol, "bitcoin")
        self.assertIsInstance(self.coin, Coin)

    @mock.patch(
        "gamestonk_terminal.cryptocurrency.due_diligence.pycoingecko_model.CoinGeckoAPI.get_coin_market_chart_by_id"
    )
    def test_coin_api_load_df_for_ta(self, mock_load):
        """
        Mock load function through get_coin_market_chart_by_id.
        Mock returns a dict saved as .json
        """

        with open("tests/data/btc_usd_test_data.json") as f:
            sample_return = json.load(f)

        mock_load.return_value = sample_return
        coin = dd_pycoingecko_view.load(["-c", "bitcoin"])
        mock_return, vs = dd_pycoingecko_view.load_ta_data(coin, ["--vs", "usd"])
        print(mock_return, vs)
        self.assertTrue(mock_return.shape == (722, 1))
        self.assertTrue(vs == "usd")

    def test_get_coins(self):
        """Test that pycoingecko retrieves the major coins"""
        coins = CoinGeckoAPI().get_coins()
        bitcoin_list = [coin["id"] for coin in coins]
        test_coins = ["bitcoin", "ethereum", "dogecoin"]
        for test in test_coins:
            self.assertIn(test, bitcoin_list)

    @mock.patch("matplotlib.pyplot.show")
    def test_coin_chart(self, mock_matplot):
        # pylint: disable=unused-argument
        capturedOutput = io.StringIO()
        sys.stdout = capturedOutput
        dd_pycoingecko_view.chart(self.coin, [])
        sys.stdout = sys.__stdout__
        capt = capturedOutput.getvalue()
        self.assertEqual("\n", capt)

    def test_coin_info(self):
        capturedOutput = io.StringIO()
        sys.stdout = capturedOutput
        dd_pycoingecko_view.info(self.coin, [])
        sys.stdout = sys.__stdout__
        capt = capturedOutput.getvalue()
        self.assertIn("asset_platform_id", capt)

    def test_coin_web(self):
        capturedOutput = io.StringIO()
        sys.stdout = capturedOutput
        dd_pycoingecko_view.web(self.coin, [])
        sys.stdout = sys.__stdout__
        capt = capturedOutput.getvalue()
        self.assertIn("homepage", capt)

    def test_coin_social(self):
        capturedOutput = io.StringIO()
        sys.stdout = capturedOutput
        dd_pycoingecko_view.social(self.coin, [])
        sys.stdout = sys.__stdout__
        capt = capturedOutput.getvalue()
        self.assertIn("telegram", capt)

    def test_coin_dev(self):
        capturedOutput = io.StringIO()
        sys.stdout = capturedOutput
        dd_pycoingecko_view.dev(self.coin, [])
        sys.stdout = sys.__stdout__
        capt = capturedOutput.getvalue()
        self.assertIn("forks", capt)

    def test_coin_ath(self):
        capturedOutput = io.StringIO()
        sys.stdout = capturedOutput
        dd_pycoingecko_view.ath(self.coin, [])
        sys.stdout = sys.__stdout__
        capt = capturedOutput.getvalue()
        self.assertIn("ath_date_btc", capt)

    def test_coin_atl(self):
        capturedOutput = io.StringIO()
        sys.stdout = capturedOutput
        dd_pycoingecko_view.atl(self.coin, [])
        sys.stdout = sys.__stdout__
        capt = capturedOutput.getvalue()
        self.assertIn("atl_date_btc", capt)

    def test_coin_score(self):
        capturedOutput = io.StringIO()
        sys.stdout = capturedOutput
        dd_pycoingecko_view.score(self.coin, [])
        sys.stdout = sys.__stdout__
        capt = capturedOutput.getvalue()
        self.assertIn("twitter_followers", capt)

    def test_coin_bc(self):
        capturedOutput = io.StringIO()
        sys.stdout = capturedOutput
        dd_pycoingecko_view.bc(self.coin, [])
        sys.stdout = sys.__stdout__
        capt = capturedOutput.getvalue()
        self.assertIn("Metric", capt)

    def test_coin_market(self):
        capturedOutput = io.StringIO()
        sys.stdout = capturedOutput
        dd_pycoingecko_view.market(self.coin, [])
        sys.stdout = sys.__stdout__
        capt = capturedOutput.getvalue()
        self.assertIn("max_supply", capt)

    def test_coin_holdings_overview(self):
        capturedOutput = io.StringIO()
        sys.stdout = capturedOutput
        ov_pycoingecko_view.holdings_overview([])
        sys.stdout = sys.__stdout__
        capt = capturedOutput.getvalue()
        self.assertIn("Total Bitcoin Holdings", capt)

    def test_coin_holdings_companies_list(self):
        capturedOutput = io.StringIO()
        sys.stdout = capturedOutput
        ov_pycoingecko_view.holdings_companies_list([])
        sys.stdout = sys.__stdout__
        capt = capturedOutput.getvalue()
        self.assertIn("country", capt)

    def test_coin_gainers(self):
        capturedOutput = io.StringIO()
        sys.stdout = capturedOutput
        disc_pycoingecko_view.gainers([])
        sys.stdout = sys.__stdout__
        capt = capturedOutput.getvalue()
        self.assertIn("rank", capt)

    def test_coin_losers(self):
        capturedOutput = io.StringIO()
        sys.stdout = capturedOutput
        disc_pycoingecko_view.losers([])
        sys.stdout = sys.__stdout__
        capt = capturedOutput.getvalue()
        self.assertIn("rank", capt)

    def test_coin_discover(self):
        capturedOutput = io.StringIO()
        sys.stdout = capturedOutput
        disc_pycoingecko_view.discover("trending", [])
        sys.stdout = sys.__stdout__
        capt = capturedOutput.getvalue()
        self.assertIn("CryptoBlades", capt)

    def test_coin_news(self):
        capturedOutput = io.StringIO()
        sys.stdout = capturedOutput
        ov_pycoingecko_view.news([])
        sys.stdout = sys.__stdout__
        capt = capturedOutput.getvalue()
        self.assertIn("author", capt)

    def test_coin_categories(self):
        capturedOutput = io.StringIO()
        sys.stdout = capturedOutput
        ov_pycoingecko_view.categories([])
        sys.stdout = sys.__stdout__
        capt = capturedOutput.getvalue()
        self.assertIn("Decentralized Finance", capt)

    def test_coin_recently_added(self):
        capturedOutput = io.StringIO()
        sys.stdout = capturedOutput
        disc_pycoingecko_view.recently_added([])
        sys.stdout = sys.__stdout__
        capt = capturedOutput.getvalue()
        self.assertIn("rank", capt)

    def test_coin_stablecoins(self):
        capturedOutput = io.StringIO()
        sys.stdout = capturedOutput
        ov_pycoingecko_view.stablecoins([])
        sys.stdout = sys.__stdout__
        capt = capturedOutput.getvalue()
        self.assertIn("name", capt)

    def test_coin_yfarms(self):
        capturedOutput = io.StringIO()
        sys.stdout = capturedOutput
        disc_pycoingecko_view.yfarms([])
        sys.stdout = sys.__stdout__
        capt = capturedOutput.getvalue()
        self.assertIn("name", capt)

    def test_coin_top_volume_coins(self):
        capturedOutput = io.StringIO()
        sys.stdout = capturedOutput
        disc_pycoingecko_view.top_volume_coins([])
        sys.stdout = sys.__stdout__
        capt = capturedOutput.getvalue()
        self.assertIn("name", capt)

    def test_coin_top_defi_coins(self):
        capturedOutput = io.StringIO()
        sys.stdout = capturedOutput
        disc_pycoingecko_view.top_defi_coins([])
        sys.stdout = sys.__stdout__
        capt = capturedOutput.getvalue()
        self.assertIn("name", capt)

    def test_coin_top_dex(self):
        capturedOutput = io.StringIO()
        sys.stdout = capturedOutput
        disc_pycoingecko_view.top_dex([])
        sys.stdout = sys.__stdout__
        capt = capturedOutput.getvalue()
        self.assertIn("name", capt)

    def test_coin_top_nft(self):
        capturedOutput = io.StringIO()
        sys.stdout = capturedOutput
        disc_pycoingecko_view.top_nft([])
        sys.stdout = sys.__stdout__
        capt = capturedOutput.getvalue()
        self.assertIn("name", capt)

<<<<<<< HEAD
    def test_coin_nft_of_the_day(self):
        capturedOutput = io.StringIO()
        sys.stdout = capturedOutput
        ov_pycoingecko_view.nft_of_the_day([])
        sys.stdout = sys.__stdout__
        capt = capturedOutput.getvalue()
        self.assertIn("Metric", capt)
=======
    # TODO: Fix this test
    # def test_coin_nft_of_the_day(self):
    #    capturedOutput = io.StringIO()
    #    sys.stdout = capturedOutput
    #    nft_of_the_day([])
    #    sys.stdout = sys.__stdout__
    #    capt = capturedOutput.getvalue()
    #    self.assertIn("Metric", capt)
>>>>>>> 6a641f2a

    def test_coin_nft_market_status(self):
        capturedOutput = io.StringIO()
        sys.stdout = capturedOutput
        ov_pycoingecko_view.nft_market_status([])
        sys.stdout = sys.__stdout__
        capt = capturedOutput.getvalue()
        self.assertIn("Metric", capt)

    def test_coin_exchanges(self):
        capturedOutput = io.StringIO()
        sys.stdout = capturedOutput
        ov_pycoingecko_view.exchanges([])
        sys.stdout = sys.__stdout__
        capt = capturedOutput.getvalue()
        self.assertIn("name", capt)

    def test_coin_platforms(self):
        capturedOutput = io.StringIO()
        sys.stdout = capturedOutput
        ov_pycoingecko_view.platforms([])
        sys.stdout = sys.__stdout__
        capt = capturedOutput.getvalue()
        self.assertIn("name", capt)

    def test_coin_products(self):
        capturedOutput = io.StringIO()
        sys.stdout = capturedOutput
        ov_pycoingecko_view.products([])
        sys.stdout = sys.__stdout__
        capt = capturedOutput.getvalue()
        self.assertIn("platform", capt)

    def test_coin_indexes(self):
        capturedOutput = io.StringIO()
        sys.stdout = capturedOutput
        ov_pycoingecko_view.indexes([])
        sys.stdout = sys.__stdout__
        capt = capturedOutput.getvalue()
        self.assertIn("name", capt)

    def test_coin_derivatives(self):
        capturedOutput = io.StringIO()
        sys.stdout = capturedOutput
        ov_pycoingecko_view.derivatives([])
        sys.stdout = sys.__stdout__
        capt = capturedOutput.getvalue()
        self.assertIn("price", capt)

    def test_coin_exchange_rates(self):
        capturedOutput = io.StringIO()
        sys.stdout = capturedOutput
        ov_pycoingecko_view.exchange_rates([])
        sys.stdout = sys.__stdout__
        capt = capturedOutput.getvalue()
        self.assertIn("name", capt)

    def test_coin_global_market_info(self):
        capturedOutput = io.StringIO()
        sys.stdout = capturedOutput
        ov_pycoingecko_view.global_market_info([])
        sys.stdout = sys.__stdout__
        capt = capturedOutput.getvalue()
        self.assertIn("Metric", capt)

    def test_coin_global_defi_info(self):
        capturedOutput = io.StringIO()
        sys.stdout = capturedOutput
        ov_pycoingecko_view.global_defi_info([])
        sys.stdout = sys.__stdout__
        capt = capturedOutput.getvalue()
        self.assertIn("name", capt)

    # TODO: Re-add tests for coin_list and find<|MERGE_RESOLUTION|>--- conflicted
+++ resolved
@@ -4,50 +4,11 @@
 import io
 import os
 from pycoingecko import CoinGeckoAPI
-<<<<<<< HEAD
 from gamestonk_terminal.cryptocurrency.overview import (
     pycoingecko_view as ov_pycoingecko_view,
 )
 from gamestonk_terminal.cryptocurrency.due_diligence import (
     pycoingecko_view as dd_pycoingecko_view,
-=======
-from gamestonk_terminal.cryptocurrency.coingecko.pycoingecko_view import (
-    load,
-    ta,
-    chart,
-    info,
-    web,
-    social,
-    dev,
-    ath,
-    atl,
-    score,
-    bc,
-    market,
-    holdings_overview,
-    holdings_companies_list,
-    gainers,
-    losers,
-    discover,
-    news,
-    categories,
-    recently_added,
-    stablecoins,
-    yfarms,
-    top_volume_coins,
-    top_defi_coins,
-    top_dex,
-    top_nft,
-    nft_market_status,
-    exchanges,
-    platforms,
-    products,
-    indexes,
-    derivatives,
-    exchange_rates,
-    global_market_info,
-    global_defi_info,
->>>>>>> 6a641f2a
 )
 from gamestonk_terminal.cryptocurrency.discovery import (
     pycoingecko_view as disc_pycoingecko_view,
@@ -305,15 +266,6 @@
         capt = capturedOutput.getvalue()
         self.assertIn("name", capt)
 
-<<<<<<< HEAD
-    def test_coin_nft_of_the_day(self):
-        capturedOutput = io.StringIO()
-        sys.stdout = capturedOutput
-        ov_pycoingecko_view.nft_of_the_day([])
-        sys.stdout = sys.__stdout__
-        capt = capturedOutput.getvalue()
-        self.assertIn("Metric", capt)
-=======
     # TODO: Fix this test
     # def test_coin_nft_of_the_day(self):
     #    capturedOutput = io.StringIO()
@@ -322,7 +274,6 @@
     #    sys.stdout = sys.__stdout__
     #    capt = capturedOutput.getvalue()
     #    self.assertIn("Metric", capt)
->>>>>>> 6a641f2a
 
     def test_coin_nft_market_status(self):
         capturedOutput = io.StringIO()
