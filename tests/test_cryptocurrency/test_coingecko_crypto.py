--- conflicted
+++ resolved
@@ -1,8 +1,8 @@
 from unittest import mock, TestCase
 import json
-import sys
-import io
 import os
+
+import vcr
 from pycoingecko import CoinGeckoAPI
 from gamestonk_terminal.cryptocurrency.overview import (
     pycoingecko_view as ov_pycoingecko_view,
@@ -16,6 +16,8 @@
 
 from gamestonk_terminal.cryptocurrency.due_diligence.pycoingecko_model import Coin
 
+from tests.helpers import check_print
+
 # pylint: disable=unused-import
 
 
@@ -77,41 +79,27 @@
         for test in test_coins:
             self.assertIn(test, bitcoin_list)
 
+    @check_print(assert_in="\n")
     @mock.patch("matplotlib.pyplot.show")
     def test_coin_chart(self, mock_matplot):
         # pylint: disable=unused-argument
-        capturedOutput = io.StringIO()
-        sys.stdout = capturedOutput
         dd_pycoingecko_view.chart(self.coin, [])
-        sys.stdout = sys.__stdout__
-        capt = capturedOutput.getvalue()
-        self.assertEqual("\n", capt)
-
-    @check_print(assert_in="asset_platform_id")
+
+    @check_print(assert_in="Market Cap Rank")
     @vcr.use_cassette(
         "tests/cassettes/test_cryptocurrency/test_coingecko/test_coin_info.yaml",
         record_mode="new_episodes",
     )
     def test_coin_info(self):
-        capturedOutput = io.StringIO()
-        sys.stdout = capturedOutput
         dd_pycoingecko_view.info(self.coin, [])
-        sys.stdout = sys.__stdout__
-        capt = capturedOutput.getvalue()
-        self.assertIn("Market Cap Rank", capt)
-
-    @check_print(assert_in="homepage")
+
+    @check_print(assert_in="Homepage")
     @vcr.use_cassette(
         "tests/cassettes/test_cryptocurrency/test_coingecko/test_coin_web.yaml",
         record_mode="new_episodes",
     )
     def test_coin_web(self):
-        capturedOutput = io.StringIO()
-        sys.stdout = capturedOutput
         dd_pycoingecko_view.web(self.coin, [])
-        sys.stdout = sys.__stdout__
-        capt = capturedOutput.getvalue()
-        self.assertIn("Homepage", capt)
 
     @check_print(assert_in="telegram")
     @vcr.use_cassette(
@@ -119,12 +107,7 @@
         record_mode="new_episodes",
     )
     def test_coin_social(self):
-        capturedOutput = io.StringIO()
-        sys.stdout = capturedOutput
         dd_pycoingecko_view.social(self.coin, [])
-        sys.stdout = sys.__stdout__
-        capt = capturedOutput.getvalue()
-        self.assertIn("Telegram", capt)
 
     @check_print(assert_in="forks")
     @vcr.use_cassette(
@@ -132,12 +115,7 @@
         record_mode="new_episodes",
     )
     def test_coin_dev(self):
-        capturedOutput = io.StringIO()
-        sys.stdout = capturedOutput
         dd_pycoingecko_view.dev(self.coin, [])
-        sys.stdout = sys.__stdout__
-        capt = capturedOutput.getvalue()
-        self.assertIn("Forks", capt)
 
     @check_print(assert_in="ath_date_btc")
     @vcr.use_cassette(
@@ -145,12 +123,7 @@
         record_mode="new_episodes",
     )
     def test_coin_ath(self):
-        capturedOutput = io.StringIO()
-        sys.stdout = capturedOutput
         dd_pycoingecko_view.ath(self.coin, [])
-        sys.stdout = sys.__stdout__
-        capt = capturedOutput.getvalue()
-        self.assertIn("All Time High USD", capt)
 
     @check_print(assert_in="atl_date_btc")
     @vcr.use_cassette(
@@ -158,12 +131,7 @@
         record_mode="new_episodes",
     )
     def test_coin_atl(self):
-        capturedOutput = io.StringIO()
-        sys.stdout = capturedOutput
         dd_pycoingecko_view.atl(self.coin, [])
-        sys.stdout = sys.__stdout__
-        capt = capturedOutput.getvalue()
-        self.assertIn("All Time Low USD", capt)
 
     @check_print(assert_in="twitter_followers")
     @vcr.use_cassette(
@@ -171,428 +139,198 @@
         record_mode="new_episodes",
     )
     def test_coin_score(self):
-        capturedOutput = io.StringIO()
-        sys.stdout = capturedOutput
         dd_pycoingecko_view.score(self.coin, [])
-        sys.stdout = sys.__stdout__
-        capt = capturedOutput.getvalue()
-        self.assertIn("Twitter Followers", capt)
-
-<<<<<<< HEAD
+
     @check_print(assert_in="Metric")
     @vcr.use_cassette(
         "tests/cassettes/test_cryptocurrency/test_coingecko/test_coin_bc.yaml",
         record_mode="new_episodes",
     )
-=======
->>>>>>> 4e902e8b
     def test_coin_bc(self):
-        capturedOutput = io.StringIO()
-        sys.stdout = capturedOutput
         dd_pycoingecko_view.bc(self.coin, [])
-        sys.stdout = sys.__stdout__
-        capt = capturedOutput.getvalue()
-        self.assertIn("Metric", capt)
-
-<<<<<<< HEAD
+
     @check_print(assert_in="max_supply")
     @vcr.use_cassette(
         "tests/cassettes/test_cryptocurrency/test_coingecko/test_coin_market.yaml",
         record_mode="new_episodes",
     )
-=======
->>>>>>> 4e902e8b
     def test_coin_market(self):
-        capturedOutput = io.StringIO()
-        sys.stdout = capturedOutput
         dd_pycoingecko_view.market(self.coin, [])
-        sys.stdout = sys.__stdout__
-        capt = capturedOutput.getvalue()
-        self.assertIn("Max Supply", capt)
-
-<<<<<<< HEAD
+
     @check_print(assert_in="Total Bitcoin Holdings")
     @vcr.use_cassette(
         "tests/cassettes/test_cryptocurrency/test_coingecko/test_coin_overview.yaml",
         record_mode="new_episodes",
     )
-=======
->>>>>>> 4e902e8b
     def test_coin_holdings_overview(self):
-        capturedOutput = io.StringIO()
-        sys.stdout = capturedOutput
         ov_pycoingecko_view.holdings_overview([])
-        sys.stdout = sys.__stdout__
-        capt = capturedOutput.getvalue()
-        self.assertIn("Total Bitcoin Holdings", capt)
-
-<<<<<<< HEAD
+
     @check_print(assert_in="country")
     @vcr.use_cassette(
         "tests/cassettes/test_cryptocurrency/test_coingecko/test_coin_holding_comapnies.yaml",
         record_mode="new_episodes",
     )
-=======
->>>>>>> 4e902e8b
     def test_coin_holdings_companies_list(self):
-        capturedOutput = io.StringIO()
-        sys.stdout = capturedOutput
         ov_pycoingecko_view.holdings_companies_list([])
-        sys.stdout = sys.__stdout__
-        capt = capturedOutput.getvalue()
-        self.assertIn("Country", capt)
-
-<<<<<<< HEAD
+
     @check_print(assert_in="rank")
     @vcr.use_cassette(
         "tests/cassettes/test_cryptocurrency/test_coingecko/test_coin_gainers.yaml",
         record_mode="new_episodes",
     )
-=======
->>>>>>> 4e902e8b
     def test_coin_gainers(self):
-        capturedOutput = io.StringIO()
-        sys.stdout = capturedOutput
         disc_pycoingecko_view.gainers([])
-        sys.stdout = sys.__stdout__
-        capt = capturedOutput.getvalue()
-        self.assertIn("Rank", capt)
-
-<<<<<<< HEAD
+
     @check_print(assert_in="rank")
     @vcr.use_cassette(
         "tests/cassettes/test_cryptocurrency/test_coingecko/test_coin_losers.yaml",
         record_mode="new_episodes",
     )
-=======
->>>>>>> 4e902e8b
     def test_coin_losers(self):
-        capturedOutput = io.StringIO()
-        sys.stdout = capturedOutput
         disc_pycoingecko_view.losers([])
-        sys.stdout = sys.__stdout__
-        capt = capturedOutput.getvalue()
-        self.assertIn("Rank", capt)
-
-<<<<<<< HEAD
+
     @check_print(assert_in="CryptoBlades")
     @vcr.use_cassette(
         "tests/cassettes/test_cryptocurrency/test_coingecko/test_coin_discover.yaml",
         record_mode="new_episodes",
     )
-=======
->>>>>>> 4e902e8b
     def test_coin_discover(self):
-        capturedOutput = io.StringIO()
-        sys.stdout = capturedOutput
         disc_pycoingecko_view.discover("trending", [])
-        sys.stdout = sys.__stdout__
-        capt = capturedOutput.getvalue()
-        self.assertIn("Rank", capt)
-
-<<<<<<< HEAD
+
     @check_print(assert_in="author")
     @vcr.use_cassette(
         "tests/cassettes/test_cryptocurrency/test_coingecko/test_coin_news.yaml",
         record_mode="new_episodes",
     )
-=======
->>>>>>> 4e902e8b
     def test_coin_news(self):
-        capturedOutput = io.StringIO()
-        sys.stdout = capturedOutput
         ov_pycoingecko_view.news([])
-        sys.stdout = sys.__stdout__
-        capt = capturedOutput.getvalue()
-        self.assertIn("Author", capt)
-
-<<<<<<< HEAD
+
     @check_print(assert_in="Decentralized Finance")
     @vcr.use_cassette(
         "tests/cassettes/test_cryptocurrency/test_coingecko/test_coin_categories.yaml",
         record_mode="new_episodes",
     )
-=======
->>>>>>> 4e902e8b
     def test_coin_categories(self):
-        capturedOutput = io.StringIO()
-        sys.stdout = capturedOutput
         ov_pycoingecko_view.categories([])
-        sys.stdout = sys.__stdout__
-        capt = capturedOutput.getvalue()
-        self.assertIn("Decentralized Finance", capt)
-
-<<<<<<< HEAD
+
     @check_print(assert_in="rank")
     @vcr.use_cassette(
         "tests/cassettes/test_cryptocurrency/test_coingecko/test_coin_recently_added.yaml",
         record_mode="new_episodes",
     )
-=======
->>>>>>> 4e902e8b
     def test_coin_recently_added(self):
-        capturedOutput = io.StringIO()
-        sys.stdout = capturedOutput
         disc_pycoingecko_view.recently_added([])
-        sys.stdout = sys.__stdout__
-        capt = capturedOutput.getvalue()
-        self.assertIn("Rank", capt)
-
-<<<<<<< HEAD
+
     @check_print(assert_in="name")
     @vcr.use_cassette(
         "tests/cassettes/test_cryptocurrency/test_coingecko/test_coin_stablecoins.yaml",
         record_mode="new_episodes",
     )
-=======
->>>>>>> 4e902e8b
     def test_coin_stablecoins(self):
-        capturedOutput = io.StringIO()
-        sys.stdout = capturedOutput
         ov_pycoingecko_view.stablecoins([])
-        sys.stdout = sys.__stdout__
-        capt = capturedOutput.getvalue()
-        self.assertIn("Name", capt)
-
-<<<<<<< HEAD
+
     @check_print(assert_in="name")
     @vcr.use_cassette(
         "tests/cassettes/test_cryptocurrency/test_coingecko/test_coin_yfarms.yaml",
         record_mode="new_episodes",
     )
-=======
->>>>>>> 4e902e8b
     def test_coin_yfarms(self):
-        capturedOutput = io.StringIO()
-        sys.stdout = capturedOutput
         disc_pycoingecko_view.yfarms([])
-        sys.stdout = sys.__stdout__
-        capt = capturedOutput.getvalue()
-        self.assertIn("Name", capt)
-
-<<<<<<< HEAD
+
     @check_print(assert_in="name")
     @vcr.use_cassette(
         "tests/cassettes/test_cryptocurrency/test_coingecko/test_coin_top_volume_coins.yaml",
         record_mode="new_episodes",
     )
-=======
->>>>>>> 4e902e8b
     def test_coin_top_volume_coins(self):
-        capturedOutput = io.StringIO()
-        sys.stdout = capturedOutput
         disc_pycoingecko_view.top_volume_coins([])
-        sys.stdout = sys.__stdout__
-        capt = capturedOutput.getvalue()
-        self.assertIn("Name", capt)
-
-<<<<<<< HEAD
+
     @check_print(assert_in="name")
     @vcr.use_cassette(
         "tests/cassettes/test_cryptocurrency/test_coingecko/test_coin_top_defi_coins.yaml",
         record_mode="new_episodes",
     )
-=======
->>>>>>> 4e902e8b
     def test_coin_top_defi_coins(self):
-        capturedOutput = io.StringIO()
-        sys.stdout = capturedOutput
         disc_pycoingecko_view.top_defi_coins([])
-        sys.stdout = sys.__stdout__
-        capt = capturedOutput.getvalue()
-        self.assertIn("Name", capt)
-
-<<<<<<< HEAD
+
     @check_print(assert_in="name")
     @vcr.use_cassette(
         "tests/cassettes/test_cryptocurrency/test_coingecko/test_coin_top_dex.yaml",
         record_mode="new_episodes",
     )
-=======
->>>>>>> 4e902e8b
     def test_coin_top_dex(self):
-        capturedOutput = io.StringIO()
-        sys.stdout = capturedOutput
         disc_pycoingecko_view.top_dex([])
-        sys.stdout = sys.__stdout__
-        capt = capturedOutput.getvalue()
-        self.assertIn("Name", capt)
-
-<<<<<<< HEAD
-    @check_print(assert_in="name")
-    @vcr.use_cassette(
-        "tests/cassettes/test_cryptocurrency/test_coingecko/test_coin_top_nft.yaml",
-        record_mode="new_episodes",
-    )
-    def test_coin_top_nft(self):
-        top_nft([])
 
     @check_print(assert_in="Metric")
     @vcr.use_cassette(
-        "tests/cassettes/test_cryptocurrency/test_coingecko/test_coin_nft_of_day.yaml",
-        record_mode="new_episodes",
-    )
-    def test_coin_nft_of_the_day(self):
-        nft_of_the_day([])
+        "tests/cassettes/test_cryptocurrency/test_coingecko/test_coin_nft_market-status.yaml",
+        record_mode="new_episodes",
+    )
+    def test_coin_nft_market_status(self):
+        ov_pycoingecko_view.nft_market_status([])
+
+    @check_print(assert_in="name")
+    @vcr.use_cassette(
+        "tests/cassettes/test_cryptocurrency/test_coingecko/test_coin_exchanges.yaml",
+        record_mode="new_episodes",
+    )
+    def test_coin_exchanges(self):
+        ov_pycoingecko_view.exchanges([])
+
+    @check_print(assert_in="name")
+    @vcr.use_cassette(
+        "tests/cassettes/test_cryptocurrency/test_coingecko/test_coin_platforms.yaml",
+        record_mode="new_episodes",
+    )
+    def test_coin_platforms(self):
+        ov_pycoingecko_view.platforms([])
+
+    @check_print(assert_in="platform")
+    @vcr.use_cassette(
+        "tests/cassettes/test_cryptocurrency/test_coingecko/test_coin_products.yaml",
+        record_mode="new_episodes",
+    )
+    def test_coin_products(self):
+        ov_pycoingecko_view.products([])
+
+    @check_print(assert_in="name")
+    @vcr.use_cassette(
+        "tests/cassettes/test_cryptocurrency/test_coingecko/test_coin_indexes.yaml",
+        record_mode="new_episodes",
+    )
+    def test_coin_indexes(self):
+        ov_pycoingecko_view.indexes([])
+
+    @check_print(assert_in="price")
+    @vcr.use_cassette(
+        "tests/cassettes/test_cryptocurrency/test_coingecko/test_coin_derivatives.yaml",
+        record_mode="new_episodes",
+    )
+    def test_coin_derivatives(self):
+        ov_pycoingecko_view.derivatives([])
+
+    @check_print(assert_in="name")
+    @vcr.use_cassette(
+        "tests/cassettes/test_cryptocurrency/test_coingecko/test_coin_exchange_rates.yaml",
+        record_mode="new_episodes",
+    )
+    def test_coin_exchange_rates(self):
+        ov_pycoingecko_view.exchange_rates([])
 
     @check_print(assert_in="Metric")
     @vcr.use_cassette(
-        "tests/cassettes/test_cryptocurrency/test_coingecko/test_coin_nft_market-status.yaml",
-        record_mode="new_episodes",
-    )
-=======
-    def test_coin_top_nft(self):
-        capturedOutput = io.StringIO()
-        sys.stdout = capturedOutput
-        disc_pycoingecko_view.top_nft([])
-        sys.stdout = sys.__stdout__
-        capt = capturedOutput.getvalue()
-        self.assertIn("Name", capt)
-
-    # TODO: Fix this test
-    # def test_coin_nft_of_the_day(self):
-    #    capturedOutput = io.StringIO()
-    #    sys.stdout = capturedOutput
-    #    nft_of_the_day([])
-    #    sys.stdout = sys.__stdout__
-    #    capt = capturedOutput.getvalue()
-    #    self.assertIn("Metric", capt)
-
->>>>>>> 4e902e8b
-    def test_coin_nft_market_status(self):
-        capturedOutput = io.StringIO()
-        sys.stdout = capturedOutput
-        ov_pycoingecko_view.nft_market_status([])
-        sys.stdout = sys.__stdout__
-        capt = capturedOutput.getvalue()
-        self.assertIn("Metric", capt)
-
-<<<<<<< HEAD
-    @check_print(assert_in="name")
-    @vcr.use_cassette(
-        "tests/cassettes/test_cryptocurrency/test_coingecko/test_coin_exchanges.yaml",
-        record_mode="new_episodes",
-    )
-=======
->>>>>>> 4e902e8b
-    def test_coin_exchanges(self):
-        capturedOutput = io.StringIO()
-        sys.stdout = capturedOutput
-        ov_pycoingecko_view.exchanges([])
-        sys.stdout = sys.__stdout__
-        capt = capturedOutput.getvalue()
-        self.assertIn("Name", capt)
-
-<<<<<<< HEAD
-    @check_print(assert_in="name")
-    @vcr.use_cassette(
-        "tests/cassettes/test_cryptocurrency/test_coingecko/test_coin_platforms.yaml",
-        record_mode="new_episodes",
-    )
-=======
->>>>>>> 4e902e8b
-    def test_coin_platforms(self):
-        capturedOutput = io.StringIO()
-        sys.stdout = capturedOutput
-        ov_pycoingecko_view.platforms([])
-        sys.stdout = sys.__stdout__
-        capt = capturedOutput.getvalue()
-        self.assertIn("Name", capt)
-
-<<<<<<< HEAD
-    @check_print(assert_in="platform")
-    @vcr.use_cassette(
-        "tests/cassettes/test_cryptocurrency/test_coingecko/test_coin_products.yaml",
-        record_mode="new_episodes",
-    )
-=======
->>>>>>> 4e902e8b
-    def test_coin_products(self):
-        capturedOutput = io.StringIO()
-        sys.stdout = capturedOutput
-        ov_pycoingecko_view.products([])
-        sys.stdout = sys.__stdout__
-        capt = capturedOutput.getvalue()
-        self.assertIn("Platform", capt)
-
-<<<<<<< HEAD
-    @check_print(assert_in="name")
-    @vcr.use_cassette(
-        "tests/cassettes/test_cryptocurrency/test_coingecko/test_coin_indexes.yaml",
-        record_mode="new_episodes",
-    )
-=======
->>>>>>> 4e902e8b
-    def test_coin_indexes(self):
-        capturedOutput = io.StringIO()
-        sys.stdout = capturedOutput
-        ov_pycoingecko_view.indexes([])
-        sys.stdout = sys.__stdout__
-        capt = capturedOutput.getvalue()
-        self.assertIn("Name", capt)
-
-<<<<<<< HEAD
-    @check_print(assert_in="price")
-    @vcr.use_cassette(
-        "tests/cassettes/test_cryptocurrency/test_coingecko/test_coin_derivatives.yaml",
-        record_mode="new_episodes",
-    )
-=======
->>>>>>> 4e902e8b
-    def test_coin_derivatives(self):
-        capturedOutput = io.StringIO()
-        sys.stdout = capturedOutput
-        ov_pycoingecko_view.derivatives([])
-        sys.stdout = sys.__stdout__
-        capt = capturedOutput.getvalue()
-        self.assertIn("Price", capt)
-
-<<<<<<< HEAD
-    @check_print(assert_in="name")
-    @vcr.use_cassette(
-        "tests/cassettes/test_cryptocurrency/test_coingecko/test_coin_exchange_rates.yaml",
-        record_mode="new_episodes",
-    )
-=======
->>>>>>> 4e902e8b
-    def test_coin_exchange_rates(self):
-        capturedOutput = io.StringIO()
-        sys.stdout = capturedOutput
-        ov_pycoingecko_view.exchange_rates([])
-        sys.stdout = sys.__stdout__
-        capt = capturedOutput.getvalue()
-        self.assertIn("Name", capt)
-
-<<<<<<< HEAD
-    @check_print(assert_in="Metric")
-    @vcr.use_cassette(
         "tests/cassettes/test_cryptocurrency/test_coingecko/test_coin_global_market_info.yaml",
         record_mode="new_episodes",
     )
-=======
->>>>>>> 4e902e8b
     def test_coin_global_market_info(self):
-        capturedOutput = io.StringIO()
-        sys.stdout = capturedOutput
         ov_pycoingecko_view.global_market_info([])
-        sys.stdout = sys.__stdout__
-        capt = capturedOutput.getvalue()
-        self.assertIn("Metric", capt)
-
-<<<<<<< HEAD
+
     @check_print(assert_in="name")
     @vcr.use_cassette(
         "tests/cassettes/test_cryptocurrency/test_coingecko/test_coin_global_defo_info.yaml",
         record_mode="new_episodes",
     )
-=======
->>>>>>> 4e902e8b
     def test_coin_global_defi_info(self):
-        capturedOutput = io.StringIO()
-        sys.stdout = capturedOutput
         ov_pycoingecko_view.global_defi_info([])
-        sys.stdout = sys.__stdout__
-        capt = capturedOutput.getvalue()
-        self.assertIn("Name", capt)
 
     # TODO: Re-add tests for coin_list and find