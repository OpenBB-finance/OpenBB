# IMPORTATION STANDARD
import json
import os

# IMPORTATION THIRDPARTY
import pytest
from requests import Response

# IMPORTATION INTERNAL
from openbb_terminal.account import account_controller

# pylint: disable=E1101
# pylint: disable=W0603
# pylint: disable=E1111

TEST_SESSION = {
    "access_token": "test_token",
    "token_type": "bearer",
    "uuid": "test_uuid",
}

CONFIGS = {
    "features_settings": {
        "USE_WATERMARK": "False",
        "TIMEZONE": "Europe/London",
        "PLOT_DPI": "95",
        "PLOT_HEIGHT_PERCENTAGE": "50.5",
        "USER_DATA_DIRECTORY": "some/path/to/user/data",
    },
    "features_keys": {
        "API_KEY_ALPHAVANTAGE": "test_av",  # pragma: allowlist secret
        "API_FRED_KEY": "test_fred",
    },
}

ROUTINES = {
    "items": [
        {"name": "scrip1", "description": "abc"},
        {"name": "script2", "description": "def"},
        {"name": "script3", "description": "ghi"},
    ],
    "total": 3,
    "page": 1,
    "size": 10,
    "pages": 1,
}


@pytest.fixture(scope="module")
def vcr_config():
    return {
        "filter_headers": [("User-Agent", None)],
        "filter_query_parameters": [
            ("period1", "MOCK_PERIOD_1"),
            ("period2", "MOCK_PERIOD_2"),
            ("date", "MOCK_DATE"),
            ("apiKey", "MOCK_API_KEY"),
        ],
    }


@pytest.mark.vcr(record_mode="none")
@pytest.mark.parametrize(
    "queue, expected",
    [
        (["sync", "help"], ["help"]),
        (["quit", "help"], ["help"]),
    ],
)
def test_menu_with_queue(expected, mocker, queue):
    path_controller = "openbb_terminal.account.account_controller"

    # MOCK SWITCH
    mocker.patch(
        target=f"{path_controller}.AccountController.switch",
        return_value=["quit"],
    )
    result_menu = account_controller.AccountController(queue=queue).menu()

    assert result_menu == expected


@pytest.mark.vcr(record_mode="none")
def test_menu_without_queue_completion(mocker):
    path_controller = "openbb_terminal.account.account_controller"

    # ENABLE AUTO-COMPLETION : HELPER_FUNCS.MENU
    mocker.patch(
        target="openbb_terminal.feature_flags.USE_PROMPT_TOOLKIT",
        new=True,
    )
    mocker.patch(
        target="openbb_terminal.parent_classes.session",
    )
    mocker.patch(
        target="openbb_terminal.parent_classes.session.prompt",
        return_value="quit",
    )

    # DISABLE AUTO-COMPLETION : CONTROLLER.COMPLETER
    mocker.patch.object(
        target=account_controller.obbff,
        attribute="USE_PROMPT_TOOLKIT",
        new=True,
    )
    mocker.patch(
        target=f"{path_controller}.session",
    )
    mocker.patch(
        target=f"{path_controller}.session.prompt",
        return_value="quit",
    )

    result_menu = account_controller.AccountController(queue=None).menu()

    assert result_menu == ["help"]


@pytest.mark.vcr(record_mode="none")
@pytest.mark.parametrize(
    "mock_input",
    ["help", "homee help", "home help", "mock"],
)
def test_menu_without_queue_sys_exit(mock_input, mocker):
    path_controller = "openbb_terminal.account.account_controller"

    # DISABLE AUTO-COMPLETION
    mocker.patch.object(
        target=account_controller.obbff,
        attribute="USE_PROMPT_TOOLKIT",
        new=False,
    )
    mocker.patch(
        target=f"{path_controller}.session",
        return_value=None,
    )

    # MOCK USER INPUT
    mocker.patch("builtins.input", return_value=mock_input)

    # MOCK SWITCH
    class SystemExitSideEffect:
        def __init__(self):
            self.first_call = True

        def __call__(self, *args, **kwargs):
            if self.first_call:
                self.first_call = False
                raise SystemExit()
            return ["quit"]

    mock_switch = mocker.Mock(side_effect=SystemExitSideEffect())
    mocker.patch(
        target=f"{path_controller}.AccountController.switch",
        new=mock_switch,
    )

    result_menu = account_controller.AccountController(queue=None).menu()

    assert result_menu == ["help"]


@pytest.mark.vcr(record_mode="none")
@pytest.mark.record_stdout
def test_print_help():
    controller = account_controller.AccountController(queue=None)
    controller.print_help()


@pytest.mark.vcr(record_mode="none")
@pytest.mark.parametrize(
    "an_input, expected_queue",
    [
        ("", []),
        ("/help", ["home", "help"]),
        ("help/help", ["help", "help"]),
        ("q", ["quit"]),
        ("h", []),
        (
            "r",
            [
                "quit",
                "reset",
                "account",
            ],
        ),
    ],
)
def test_switch(an_input, expected_queue):
    controller = account_controller.AccountController(queue=None)
    queue = controller.switch(an_input=an_input)

    assert queue == expected_queue


@pytest.mark.vcr(record_mode="none")
def test_call_cls(mocker):
    mocker.patch("os.system")
    controller = account_controller.AccountController(queue=None)
    controller.call_cls([])

    assert controller.queue == []
    os.system.assert_called_once_with("cls||clear")


@pytest.mark.vcr(record_mode="none")
@pytest.mark.parametrize(
    "func, queue, expected_queue",
    [
        (
            "call_exit",
            [],
            ["quit", "quit"],
        ),
        ("call_exit", ["help"], ["quit", "quit", "help"]),
        ("call_home", [], ["quit"]),
        ("call_help", [], []),
        ("call_quit", [], ["quit"]),
        ("call_quit", ["help"], ["quit", "help"]),
        (
            "call_reset",
            [],
            [
                "quit",
                "reset",
                "account",
            ],
        ),
        (
            "call_reset",
            ["help"],
            [
                "quit",
                "reset",
                "account",
                "help",
            ],
        ),
    ],
)
def test_call_func_expect_queue(expected_queue, func, queue):
    controller = account_controller.AccountController(queue=queue)
    result = getattr(controller, func)([])

    assert result is None
    assert controller.queue == expected_queue


@pytest.mark.vcr(record_mode="none")
@pytest.mark.parametrize(
    "func",
    [
        "call_logout",
        "call_sync",
        "call_pull",
        "call_clear",
        "call_list",
        "call_upload",
        "call_download",
        "call_delete",
        "call_generate",
        "call_show",
        "call_revoke",
    ],
)
def test_call_func_no_parser(func, mocker):
    # MOCK PARSE_KNOWN_ARGS_AND_WARN
    mocker.patch(
        target="openbb_terminal.account.account_controller.AccountController.parse_known_args_and_warn",
        return_value=None,
    )
    controller = account_controller.AccountController(queue=None)

    func_result = getattr(controller, func)(other_args=list())
    assert func_result is None
    assert controller.queue == []
    controller.parse_known_args_and_warn.assert_called_once()


def test_call_logout(mocker):
    controller = account_controller.AccountController(queue=None)
    path_controller = "openbb_terminal.account.account_controller"

    mock_logout = mocker.patch(
        target=f"{path_controller}.logout",
    )

    controller.call_logout([])

    assert controller.queue == []
    mock_logout.assert_called_once()


@pytest.mark.vcr
@pytest.mark.record_stdout
@pytest.mark.parametrize(
    "other_args, sync",
    [
        (
            [
                "--on",
            ],
            False,
        ),
        (
            [
                "--off",
            ],
            True,
        ),
        (
            [
                "--on",
            ],
            True,
        ),
        (
            [
                "--off",
            ],
            False,
        ),
        (
            [],
            True,
        ),
    ],
)
def test_call_sync(mocker, other_args, sync):
    controller = account_controller.AccountController(queue=None)
    path_controller = "openbb_terminal.account.account_controller"

    mock_set_obbff = mocker.patch(
        target=f"{path_controller}.FeatureFlagsController.set_feature_flag"
    )
    mocker.patch(
        target=f"{path_controller}.obbff.SYNC_ENABLED",
        new=sync,
    )
    controller.call_sync(other_args=other_args)

    if not other_args:
        mock_set_obbff.assert_not_called()
    elif other_args[0] == "--on" and sync:
        mock_set_obbff.assert_not_called()
    elif other_args[0] == "--off" and not sync:
        mock_set_obbff.assert_not_called()
    elif other_args[0] in ["--on", "--off"]:
        mock_set_obbff.assert_called_once_with(
            "OPENBB_SYNC_ENABLED", not sync, force=True
        )

    assert controller.queue == []


@pytest.mark.parametrize(
    "input_value",
    [
        "y",
        "n",
    ],
)
def test_call_pull(mocker, input_value):
    DIFF = {"TIMEZONE": "Europe/London"}

    controller = account_controller.AccountController(queue=None)
    path_controller = "openbb_terminal.account.account_controller"

    response = Response()
    response.status_code = 200
    response._content = json.dumps(CONFIGS)  # pylint: disable=protected-access

    mock_fetch_user_configs = mocker.patch(
        target=f"{path_controller}.Hub.fetch_user_configs",
        return_value=response,
    )
    mock_get_session = mocker.patch(
        target=f"{path_controller}.User.get_session",
        return_value=TEST_SESSION,
    )
    mock_get_diff = mocker.patch(
        target=f"{path_controller}.get_diff",
        return_value=DIFF,
    )
    mock_input = mocker.patch(
        target=f"{path_controller}.console.input",
        return_value=input_value,
    )
    mock_apply_configs = mocker.patch(
        target=f"{path_controller}.Local.apply_configs",
    )
    controller.call_pull(other_args=list())

    mock_fetch_user_configs.assert_called_once_with(TEST_SESSION)
    mock_get_session.assert_called_once()
    mock_get_diff.assert_called_once_with(configs=CONFIGS)
    mock_input.assert_called_once()
    if input_value == "y":
        mock_apply_configs.assert_called_once_with(configs=DIFF)
    else:
        mock_apply_configs.assert_not_called()
    assert controller.queue == []


@pytest.mark.parametrize(
    "input_value",
    [
        "y",
        "n",
    ],
)
def test_call_clear(mocker, input_value):
    controller = account_controller.AccountController(queue=None)
    path_controller = "openbb_terminal.account.account_controller"

    mock_input = mocker.patch(
        target=f"{path_controller}.console.input",
        return_value=input_value,
    )
    mock_clear_user_configs = mocker.patch(
        target=f"{path_controller}.Hub.clear_user_configs",
    )
    controller.call_clear(other_args=list())

    mock_input.assert_called_once()

    if input_value == "y":
        mock_clear_user_configs.assert_called_once()
    else:
        mock_clear_user_configs.assert_not_called()
    assert controller.queue == []


@pytest.mark.record_stdout
def test_call_list(mocker):
    controller = account_controller.AccountController(queue=None)
    path_controller = "openbb_terminal.account.account_controller"

    mocker.patch(
        target=f"{path_controller}.User.get_auth_header",
        return_value="Bearer 123",
    )
    mock_list_routines = mocker.patch(
        target=f"{path_controller}.Hub.list_routines",
    )
    response = Response()
    response.status_code = 200
    response._content = json.dumps(ROUTINES).encode(  # pylint: disable=protected-access
        "utf-8"
    )
    mock_list_routines.return_value = response

    controller.call_list(other_args=["--page", "1", "--size", "10"])

    mock_list_routines.assert_called_once_with(
        auth_header="Bearer 123", page=1, size=10
    )


def test_call_upload(mocker):
    controller = account_controller.AccountController(queue=None)
    path_controller = "openbb_terminal.account.account_controller"

    mocker.patch(
        target=f"{path_controller}.User.get_auth_header",
        return_value="Bearer 123",
    )
    mock_get_routine = mocker.patch(
        target=f"{path_controller}.Local.get_routine",
        return_value="do something",
    )
    mock_upload_routine = mocker.patch(
        target=f"{path_controller}.Hub.upload_routine",
    )

    controller.call_upload(
        other_args=[
            "--file",
            "script1.openbb",
            "--description",
            "abc",
            "--name",
            "script1",
        ]
    )

    mock_get_routine.assert_called_once_with(file_name="script1.openbb")
    mock_upload_routine.assert_called_once_with(
        auth_header="Bearer 123",
        name="script1",
        description="abc",
        routine="do something",
    )


@pytest.mark.record_stdout
def test_call_download(mocker):
    controller = account_controller.AccountController(queue=None)
    path_controller = "openbb_terminal.account.account_controller"

    mocker.patch(
        target=f"{path_controller}.User.get_auth_header",
        return_value="Bearer 123",
    )
    mock_download_routine = mocker.patch(
        target=f"{path_controller}.Hub.download_routine",
    )
    response = Response()
    response.status_code = 200
    content = {
        "name": "script1",
        "description": "abc",
        "script": "do something",
    }
    response._content = json.dumps(content).encode(  # pylint: disable=protected-access
        "utf-8"
    )
    mock_download_routine.return_value = response
    mock_save_routine = mocker.patch(
        target=f"{path_controller}.Local.save_routine",
        return_value="path_to_file",
    )

    controller.call_download(
        other_args=[
            "--name",
            "script1",
        ]
    )

    mock_download_routine.assert_called_once_with(
        auth_header="Bearer 123",
        name="script1",
    )
    mock_save_routine.assert_called_once_with(
        file_name="script1.openbb",
        routine="do something",
    )


@pytest.mark.skip(
    reason="We should add a `-y or -f` option to make that easier to test"
)
def test_call_delete(mocker, monkeypatch):
    controller = account_controller.AccountController(queue=None)
    path_controller = "openbb_terminal.account.account_controller"

    mocker.patch(
        target=f"{path_controller}.User.get_auth_header",
        return_value="Bearer 123",
    )
    mock_delete_routine = mocker.patch(
        target=f"{path_controller}.Hub.delete_routine",
    )
    # mock user input
    mock_input = "y"
    monkeypatch.setattr(f"{path_controller}.console.input", lambda _: mock_input)

    controller.call_delete(
        other_args=[
            "--name",
            "script1",
        ]
    )

    mock_delete_routine.assert_called_once_with(
        auth_header="Bearer 123",
        name="script1",
    )


<<<<<<< HEAD
# TODO: add tests to `call_generate`
# TODO: add tests to `call_show`
# TODO: add tests to `call_revoke`
=======
def test_call_generate(mocker, monkeypatch):
    controller = account_controller.AccountController(queue=None)
    path_controller = "openbb_terminal.account.account_controller"

    response = Response()
    response.status_code = 200
    response._content = json.dumps(  # pylint: disable=protected-access
        {"token": "MOCK_TOKEN"}
    ).encode("utf-8")

    mocker.patch(
        target=f"{path_controller}.User.get_auth_header",
        return_value="Bearer 123",
    )
    mock_generate = mocker.patch(
        target=f"{path_controller}.Hub.generate_personal_access_token",
        return_value=response,
    )

    # mock user input
    mock_input = "y"
    monkeypatch.setattr(f"{path_controller}.console.input", lambda _: mock_input)

    # mock save to keys
    mocker.patch(
        target=f"{path_controller}.keys_model.set_openbb_personal_access_token",
        return_value=True,
    )

    controller.call_generate(other_args=["--save", "--days", "30"])

    mock_generate.assert_called_once_with(
        auth_header="Bearer 123",
        days=30,
    )


def test_call_show(mocker):
    controller = account_controller.AccountController(queue=None)
    path_controller = "openbb_terminal.account.account_controller"

    response = Response()
    response.status_code = 200
    response._content = json.dumps(  # pylint: disable=protected-access
        {"token": "MOCK_TOKEN"}
    ).encode("utf-8")

    mocker.patch(
        target=f"{path_controller}.User.get_auth_header",
        return_value="Bearer 123",
    )
    mock_get_token = mocker.patch(
        target=f"{path_controller}.Hub.get_personal_access_token",
        return_value=response,
    )
    controller.call_show(other_args=[])
    mock_get_token.assert_called_once_with(auth_header="Bearer 123")


def test_call_revoke(mocker, monkeypatch):
    controller = account_controller.AccountController(queue=None)
    path_controller = "openbb_terminal.account.account_controller"

    response = Response()
    response.status_code = 200

    mocker.patch(
        target=f"{path_controller}.User.get_auth_header",
        return_value="Bearer 123",
    )
    mock_revoke_token = mocker.patch(
        target=f"{path_controller}.Hub.revoke_personal_access_token",
        return_value=response,
    )
    # mock user input
    mock_input = "y"
    monkeypatch.setattr(f"{path_controller}.console.input", lambda _: mock_input)

    controller.call_revoke(other_args=[])
    mock_revoke_token.assert_called_once_with(auth_header="Bearer 123")
>>>>>>> 7998ae78
<|MERGE_RESOLUTION|>--- conflicted
+++ resolved
@@ -569,11 +569,6 @@
     )
 
 
-<<<<<<< HEAD
-# TODO: add tests to `call_generate`
-# TODO: add tests to `call_show`
-# TODO: add tests to `call_revoke`
-=======
 def test_call_generate(mocker, monkeypatch):
     controller = account_controller.AccountController(queue=None)
     path_controller = "openbb_terminal.account.account_controller"
@@ -653,5 +648,4 @@
     monkeypatch.setattr(f"{path_controller}.console.input", lambda _: mock_input)
 
     controller.call_revoke(other_args=[])
-    mock_revoke_token.assert_called_once_with(auth_header="Bearer 123")
->>>>>>> 7998ae78
+    mock_revoke_token.assert_called_once_with(auth_header="Bearer 123")