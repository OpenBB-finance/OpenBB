<<<<<<< HEAD
Preprocessing orderbook: 
Could not preprocess orderbook.
=======
>>>>>>> 0f6852cf

>   bro              brokers holdings, 		 supports: robinhood, ally, degiro, coinbase
>   po               portfolio optimization, 	 optimize your portfolio weights efficiently

    load             load data into the portfolio

Loaded orderbook: 
Risk Free Rate:   0.00%
[unvl]
    show             show existing transactions[/unvl]
[unvl]
    bench            define the benchmark[/unvl]

Benchmark: 

Graphs:[unvl]
    holdv            holdings of assets (absolute value)
    holdp            portfolio holdings of assets (in percentage)
    cret             cumulative returns
    yret             yearly returns
    mret             monthly returns
    dret             daily returns
    distr            distribution of daily returns
    maxdd            maximum drawdown
    rvol             rolling volatility
    rsharpe          rolling sharpe
    rsort            rolling sortino
    rbeta            rolling beta
[/unvl]
Metrics:[unvl]
    alloc            allocation on an asset, sector, countries or regions basis
    summary          all portfolio vs benchmark metrics for a certain period of choice
    metric           portfolio vs benchmark metric for all different periods
    perf             performance of the portfolio versus benchmark[/unvl]

Risk Metrics:[unvl]
    var              display value at risk
    es               display expected shortfall
    om               display omega ratio[/unvl]
        <|MERGE_RESOLUTION|>--- conflicted
+++ resolved
@@ -1,8 +1,3 @@
-<<<<<<< HEAD
-Preprocessing orderbook: 
-Could not preprocess orderbook.
-=======
->>>>>>> 0f6852cf
 
 >   bro              brokers holdings, 		 supports: robinhood, ally, degiro, coinbase
 >   po               portfolio optimization, 	 optimize your portfolio weights efficiently
