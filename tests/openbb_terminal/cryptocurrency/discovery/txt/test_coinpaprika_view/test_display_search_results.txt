<<<<<<< HEAD
                                          id                                 name    category
42           bens-baby-ethereum-name-service           Baby Ethereum Name Service  currencies
9   best-bitcoin-and-ethereum-standard-token  Bitcoin and Ethereum Standard Token  currencies
37                      ddeth-daddy-ethereum                       Daddy Ethereum  currencies
25                            eai-ethereumai                           EthereumAI  currencies
43                      eban-ethereum-banana                      Ethereum Banana  currencies
4                        ecash-ethereum-cash                        Ethereum Cash  currencies
20               ecell-ethereum-cell-network                Ethereum Cell Network  currencies
36                  ect-ethereum-chain-token                 Ethereum Chain Token  currencies
35                          ecum-ethereumcum                          EthereumCum  currencies
32                        eer-ethereum-erush                       Ethereum eRush  currencies
=======
                                              id                                       name    category
27                        xlc-ethereum-lite-cash                         Ethereum Lite Cash  currencies
18                             void-ethereumvoid                               EthereumVoid  currencies
23                    uet-useless-ethereum-token                     Useless Ethereum Token  currencies
5   push-ethereum-push-notification-service-epns  Ethereum Push Notification Service - EPNS  currencies
46       push-ethereum-push-notification-service         Ethereum Push Notification Service        icos
11     nwset-2100news-ethereum-tokens-index-fund        2100news Ethereum Tokens Index Fund  currencies
15                     horses-horses-of-ethereum                         Horses of Ethereum  currencies
19                           eye-eye-on-ethereum                            eYe on Ethereum  currencies
28                                 etx-ethereumx                                  EthereumX  currencies
6                  etlt-ethereum-lightning-token                   Ethereum Lightning Token  currencies
>>>>>>> 864af4ad
<|MERGE_RESOLUTION|>--- conflicted
+++ resolved
@@ -1,4 +1,3 @@
-<<<<<<< HEAD
                                           id                                 name    category
 42           bens-baby-ethereum-name-service           Baby Ethereum Name Service  currencies
 9   best-bitcoin-and-ethereum-standard-token  Bitcoin and Ethereum Standard Token  currencies
@@ -9,17 +8,4 @@
 20               ecell-ethereum-cell-network                Ethereum Cell Network  currencies
 36                  ect-ethereum-chain-token                 Ethereum Chain Token  currencies
 35                          ecum-ethereumcum                          EthereumCum  currencies
-32                        eer-ethereum-erush                       Ethereum eRush  currencies
-=======
-                                              id                                       name    category
-27                        xlc-ethereum-lite-cash                         Ethereum Lite Cash  currencies
-18                             void-ethereumvoid                               EthereumVoid  currencies
-23                    uet-useless-ethereum-token                     Useless Ethereum Token  currencies
-5   push-ethereum-push-notification-service-epns  Ethereum Push Notification Service - EPNS  currencies
-46       push-ethereum-push-notification-service         Ethereum Push Notification Service        icos
-11     nwset-2100news-ethereum-tokens-index-fund        2100news Ethereum Tokens Index Fund  currencies
-15                     horses-horses-of-ethereum                         Horses of Ethereum  currencies
-19                           eye-eye-on-ethereum                            eYe on Ethereum  currencies
-28                                 etx-ethereumx                                  EthereumX  currencies
-6                  etlt-ethereum-lightning-token                   Ethereum Lightning Token  currencies
->>>>>>> 864af4ad
+32                        eer-ethereum-erush                       Ethereum eRush  currencies