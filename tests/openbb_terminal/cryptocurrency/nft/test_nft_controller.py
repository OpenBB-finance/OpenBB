# IMPORTATION STANDARD
import os

# IMPORTATION THIRDPARTY
import pytest

# IMPORTATION INTERNAL
from openbb_terminal.cryptocurrency.nft import nft_controller

# pylint: disable=E1101
# pylint: disable=W0603
# pylint: disable=E1111


@pytest.mark.vcr(record_mode="none")
@pytest.mark.parametrize(
    "queue, expected",
    [
        (["load", "help"], ["help"]),
        (["quit", "help"], ["help"]),
    ],
)
def test_menu_with_queue(expected, mocker, queue):
    path_controller = "openbb_terminal.cryptocurrency.nft.nft_controller"

    # MOCK GET_COLLECTION_SLUGS
    mocker.patch(
        target=f"{path_controller}.nftpricefloor_model.get_collection_slugs",
    )

    # MOCK SWITCH
    mocker.patch(
        target=f"{path_controller}.NFTController.switch",
        return_value=["quit"],
    )
    result_menu = nft_controller.NFTController(queue=queue).menu()

    assert result_menu == expected


@pytest.mark.vcr(record_mode="none")
def test_menu_without_queue_completion(mocker):
    path_controller = "openbb_terminal.cryptocurrency.nft.nft_controller"

    # MOCK GET_COLLECTION_SLUGS
    mocker.patch(
        target=f"{path_controller}.nftpricefloor_model.get_collection_slugs",
    )

    # ENABLE AUTO-COMPLETION : HELPER_FUNCS.MENU
    mocker.patch(
        target="openbb_terminal.feature_flags.USE_PROMPT_TOOLKIT",
        new=True,
    )
    mocker.patch(
        target="openbb_terminal.parent_classes.session",
    )
    mocker.patch(
        target="openbb_terminal.parent_classes.session.prompt",
        return_value="quit",
    )

    # DISABLE AUTO-COMPLETION : CONTROLLER.COMPLETER
    mocker.patch.object(
        target=nft_controller.obbff,
        attribute="USE_PROMPT_TOOLKIT",
        new=True,
    )
    mocker.patch(
        target=f"{path_controller}.session",
    )
    mocker.patch(
        target=f"{path_controller}.session.prompt",
        return_value="quit",
    )

    result_menu = nft_controller.NFTController(queue=None).menu()

    assert result_menu == ["help"]


@pytest.mark.vcr(record_mode="none")
@pytest.mark.parametrize(
    "mock_input",
    ["help", "homee help", "home help", "mock"],
)
def test_menu_without_queue_sys_exit(mock_input, mocker):
    path_controller = "openbb_terminal.cryptocurrency.nft.nft_controller"

    # MOCK GET_COLLECTION_SLUGS
    mocker.patch(
        target=f"{path_controller}.nftpricefloor_model.get_collection_slugs",
    )

    # DISABLE AUTO-COMPLETION
    mocker.patch.object(
        target=nft_controller.obbff,
        attribute="USE_PROMPT_TOOLKIT",
        new=False,
    )
    mocker.patch(
        target=f"{path_controller}.session",
        return_value=None,
    )

    # MOCK USER INPUT
    mocker.patch("builtins.input", return_value=mock_input)

    # MOCK SWITCH
    class SystemExitSideEffect:
        def __init__(self):
            self.first_call = True

        def __call__(self, *args, **kwargs):
            if self.first_call:
                self.first_call = False
                raise SystemExit()
            return ["quit"]

    mock_switch = mocker.Mock(side_effect=SystemExitSideEffect())
    mocker.patch(
        target=f"{path_controller}.NFTController.switch",
        new=mock_switch,
    )

    result_menu = nft_controller.NFTController(queue=None).menu()

    assert result_menu == ["help"]


@pytest.mark.vcr(record_mode="none")
@pytest.mark.record_stdout
def test_print_help(mocker):
    # MOCK GET_COLLECTION_SLUGS
    mocker.patch(
        target="openbb_terminal.cryptocurrency.nft.nft_controller.nftpricefloor_model.get_collection_slugs",
    )

    controller = nft_controller.NFTController(queue=None)
    controller.print_help()


@pytest.mark.vcr(record_mode="none")
@pytest.mark.parametrize(
    "an_input, expected_queue",
    [
        ("", []),
        ("/help", ["home", "help"]),
        ("help/help", ["help", "help"]),
        ("q", ["quit"]),
        ("h", []),
        (
            "r",
            ["quit", "quit", "reset", "crypto", "nft"],
        ),
    ],
)
def test_switch(an_input, expected_queue, mocker):
    # MOCK GET_COLLECTION_SLUGS
    mocker.patch(
        target="openbb_terminal.cryptocurrency.nft.nft_controller.nftpricefloor_model.get_collection_slugs",
    )
    controller = nft_controller.NFTController(queue=None)
    queue = controller.switch(an_input=an_input)

    assert queue == expected_queue


@pytest.mark.vcr(record_mode="none")
def test_call_cls(mocker):
    mocker.patch("os.system")

    # MOCK GET_COLLECTION_SLUGS
    mocker.patch(
        target="openbb_terminal.cryptocurrency.nft.nft_controller.nftpricefloor_model.get_collection_slugs",
    )

    controller = nft_controller.NFTController(queue=None)
    controller.call_cls([])

    assert controller.queue == []
    os.system.assert_called_once_with("cls||clear")


@pytest.mark.vcr(record_mode="none")
@pytest.mark.parametrize(
    "func, queue, expected_queue",
    [
        (
            "call_exit",
            [],
            ["quit", "quit", "quit"],
        ),
        ("call_exit", ["help"], ["quit", "quit", "quit", "help"]),
        ("call_home", [], ["quit", "quit"]),
        ("call_help", [], []),
        ("call_quit", [], ["quit"]),
        ("call_quit", ["help"], ["quit", "help"]),
        (
            "call_reset",
            [],
            ["quit", "quit", "reset", "crypto", "nft"],
        ),
        (
            "call_reset",
            ["help"],
            ["quit", "quit", "reset", "crypto", "nft", "help"],
        ),
    ],
)
def test_call_func_expect_queue(expected_queue, func, queue, mocker):
    # MOCK GET_COLLECTION_SLUGS
    mocker.patch(
        target="openbb_terminal.cryptocurrency.nft.nft_controller.nftpricefloor_model.get_collection_slugs",
    )

    controller = nft_controller.NFTController(queue=queue)
    result = getattr(controller, func)([])

    assert result is None
    assert controller.queue == expected_queue


@pytest.mark.vcr(record_mode="none")
@pytest.mark.parametrize(
    "tested_func, other_args, mocked_func, called_args, called_kwargs",
    [
        (
            "call_stats",
            ["mutant-ape-yacht-club"],
            "opensea_view.display_collection_stats",
            [],
            dict(),
        ),
        (
            "call_today",
            [],
            "nftcalendar_view.display_nft_today_drops",
            [],
            dict(),
        ),
        (
            "call_upcoming",
            [],
            "nftcalendar_view.display_nft_upcoming_drops",
            [],
            dict(),
        ),
        (
            "call_ongoing",
            [],
            "nftcalendar_view.display_nft_ongoing_drops",
            [],
            dict(),
        ),
        (
            "call_newest",
            [],
            "nftcalendar_view.display_nft_newest_drops",
            [],
            dict(),
        ),
        (
            "call_collections",
            [],
            "nftpricefloor_view.display_collections",
            [],
            dict(),
        ),
        (
            "call_fp",
            ["bored-ape-yacht-club"],
            "nftpricefloor_view.display_floor_price",
            [],
            dict(),
        ),
    ],
)
def test_call_func(
    tested_func, mocked_func, other_args, called_args, called_kwargs, mocker
):
    path_controller = "openbb_terminal.cryptocurrency.nft.nft_controller"

<<<<<<< HEAD
    # MOCK GET_COLLECTION_SLUGS
    mocker.patch(
        target=f"{path_controller}.nftpricefloor_model.get_collection_slugs",
=======
    mocker.patch(
        target=f"{path_controller}.nftpricefloor_model.get_collection_slugs",
        return_value=True,
>>>>>>> a7875dae
    )

    if mocked_func:
        mock = mocker.Mock()
        mocker.patch(
            target=f"{path_controller}.{mocked_func}",
            new=mock,
        )

        controller = nft_controller.NFTController(queue=None)
        getattr(controller, tested_func)(other_args)

        if called_args or called_kwargs:
            mock.assert_called_once_with(*called_args, **called_kwargs)
        else:
            mock.assert_called_once()
    else:
        controller = nft_controller.NFTController(queue=None)
        getattr(controller, tested_func)(other_args)<|MERGE_RESOLUTION|>--- conflicted
+++ resolved
@@ -281,15 +281,9 @@
 ):
     path_controller = "openbb_terminal.cryptocurrency.nft.nft_controller"
 
-<<<<<<< HEAD
-    # MOCK GET_COLLECTION_SLUGS
-    mocker.patch(
-        target=f"{path_controller}.nftpricefloor_model.get_collection_slugs",
-=======
     mocker.patch(
         target=f"{path_controller}.nftpricefloor_model.get_collection_slugs",
         return_value=True,
->>>>>>> a7875dae
     )
 
     if mocked_func:
