--- conflicted
+++ resolved
@@ -1,4 +1,3 @@
-<<<<<<< HEAD
      Rank         Name          Id                    Market          Last MultiAsset
 123   124   .BAAVET30M   BAAVET30M                    BitMEX    325.890000       None
 78     79       .BAVAX       BAVAX                    BitMEX     86.544000       None
@@ -14,22 +13,4 @@
 55     56        .BXBT        BXBT  Delta Exchange (Futures)   9088.680000      False
 158   159       .BXLMT       BXLMT                    BitMEX      0.366270      False
 105   106    .BXLMT30M    BXLMT30M                    BitMEX      0.370640       None
-143   144  .BXRPXBT30M  BXRPXBT30M                    BitMEX      0.000018      False
-=======
-    Rank                         Name      Id                 Market       Last MultiAsset
-0      1       CoinFLEX (Futures) DFN     DFN     CoinFLEX (Futures)        NaN       None
-1      2       Perpetual Protocol ZIL     ZIL     Perpetual Protocol   0.110000       None
-2      3         Bibox (Futures) LINK    LINK        Bibox (Futures)   0.110000       None
-3      4      CME Bitcoin Futures BTC     BTC              CME Group   0.110000      False
-4      5          Bibox (Futures) XRP     XRP        Bibox (Futures)   0.110000       None
-5      6          Bibox (Futures) AXS     AXS        Bibox (Futures)   0.110000       None
-6      7              ZBG Futures BSV     BSV            ZBG Futures   0.110000       None
-7      8  MEXC Global (Futures) ATLAS   ATLAS  MEXC Global (Futures)   4.543600       None
-8      9    CoinFLEX (Futures) BCHABC  BCHABC     CoinFLEX (Futures)   0.000000       None
-9     10               Prime XBT USDC    USDC              Prime XBT   0.000000       None
-10    11          Bibox (Futures) ETC     ETC        Bibox (Futures)   0.000000       None
-11    12              MyCoinStory SUN     SUN                    MCS  13.407576       None
-12    13                Prime XBT UNI     UNI              Prime XBT  13.407576      False
-13    14          Bibox (Futures) BSV     BSV        Bibox (Futures)  13.407576       None
-14    15         Bibox (Futures) DASH    DASH        Bibox (Futures)  13.407576       None
->>>>>>> 864af4ad
+143   144  .BXRPXBT30M  BXRPXBT30M                    BitMEX      0.000018      False