--- conflicted
+++ resolved
@@ -6,22 +6,11 @@
     options            show the available options for 'plot' or show/export the data
     plot               plot data from the above commands together
 
-<<<<<<< HEAD
-Macro Data
-    macro            collect macro data for a country or countries [Source: EconDB]
-    fred             collect macro data from FRED based on a series ID [Source: FRED]
-    index            find and plot any (major) index on the market [Source: Yahoo Finance]
-    treasury         obtain U.S. treasury rates [Source: EconDB]
-    ycrv             show sovereign yield curves [Source: Investing.com/FRED]
-    plot             plot data from the above commands together
-    options          show the available options for 'plot' or show/export the data
-=======
     overview           show a market overview of either indices, bonds or currencies   [Wall St. Journal]
     futures            display a futures and commodities overview                      [Wall St. Journal / Finviz]
     map                S&P500 index stocks map                                         [Finviz]
     bigmac             The Economist Big Mac index                                     [NASDAQ Datalink]
     ycrv               show sovereign yield curves                                     [Investing / FRED]
->>>>>>> 335b89c8
 
     rtps               real-time performance sectors                                   [Alpha Vantage]
     valuation          valuation of sectors, industry, country                         [Finviz]
