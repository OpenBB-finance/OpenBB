--- conflicted
+++ resolved
@@ -19,11 +19,7 @@
         data found, symbol may be delisted"}}}'
     headers:
       Age:
-<<<<<<< HEAD
       - '2'
-=======
-      - '0'
->>>>>>> a2d6ef89
       Cache-Control:
       - max-age=0, private
       Connection:
@@ -47,11 +43,7 @@
       content-type:
       - application/json;charset=utf-8
       date:
-<<<<<<< HEAD
       - Sat, 25 Feb 2023 13:16:51 GMT
-=======
-      - Fri, 24 Feb 2023 16:00:33 GMT
->>>>>>> a2d6ef89
       server:
       - ATS
       vary:
@@ -61,19 +53,11 @@
       x-envoy-upstream-service-time:
       - '3'
       x-request-id:
-<<<<<<< HEAD
       - 05053be4-dbf2-41fb-b2e7-b17098cd18a6
       x-yahoo-request-id:
       - ddbt4m9hvk2i3
       y-rid:
       - ddbt4m9hvk2i3
-=======
-      - c5f42423-f9ec-47e8-9c17-0ae2df60d59e
-      x-yahoo-request-id:
-      - f0rn7qphvhnp1
-      y-rid:
-      - f0rn7qphvhnp1
->>>>>>> a2d6ef89
     status:
       code: 404
       message: Not Found
