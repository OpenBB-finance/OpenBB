<<<<<<< HEAD
interactions:
- request:
    body: null
    headers:
      Accept:
      - '*/*'
      Accept-Encoding:
      - gzip, deflate
      Connection:
      - keep-alive
      User-Agent:
      - Mozilla/5.0 (Macintosh; Intel Mac OS X 10_10_1) AppleWebKit/537.36 (KHTML,
        like Gecko) Chrome/39.0.2171.95 Safari/537.36
    method: GET
    uri: https://query2.finance.yahoo.com/v8/finance/chart/%5EGSPC?period1=1641013200&period2=1643778000&interval=1d&includePrePost=False&events=div%2Csplits
  response:
    body:
      string: !!binary |
        H4sIAAAAAAAAAO1WTW/jNhD9Lzq7LMnh8GNvxWax7aFB0KRAi0VaqLGSuGtbrizvbhr4v/eNRMWi
        U2BPvfVCz5DD+XjzhtZzdfdYd3315rnqmv1hDenDc7Vp+lq27g5d12zvnqo31c/XF9Wi2j9t/mjX
        UH97f331FhvNF9zfPjSX9abB9vXlFTZX233fHTbNtr952sn2D5cX737Bwf2q2/c3Xb1sLuoeB98Y
        ssyRtNYLxH84rOvux7r72PQ3K/FnvIvaUXB+UT1s+vb+ft/0cs05udHD6O92KxHeXdzMsrnJBzmr
        7zZNt7qrv71sPv/+a9t9rM6CXeEUdg7BlDGLEZKrrvm0ag/7t+t2L4fBe2XiotqJ8ferLfKwi4zQ
        UNNq+3CFOO1SkNt1jfy8znC7nMqyVmrY9wP8w5a1Q1mvKj2+5PsVn579uc8c5t987tp9/xWHUetz
        hznGa4fwuKz7+n1XbyXVVS+0MUsBW3oCBeKner1a/iT6Hkwbj1kWs2mx0rD6YTVPWKwsLIvRsj71
        Yrypv1S3x5EAyG2zgy8kZ1CrVCsiae8nMQ0EE9GF5LLInmMWo+XJIBkzGaQUsoHV0WW/1gSd/Vo2
        ftr12k67PqbszIbA2RlpctmAjDXZgKwOk4FNlKMRhOyXPE35UrCS761M1xJk7ttuL83769DKJGFo
        H1cPjxBQolfeaUM+mBh44aKJCpkak/WQggpam8TIRXTLSusU0NlB1UElPh37QEoSOtkbp4xNMdo4
        6i4qmeEwqeWx91zqZBWIbgk1iWqMYpfAVD9kByiV0SnCbLR3ySmex3cmKOJZxg4u5iqTsjadXDob
        VThFBNgqgCnGxXEDjVTo2gkxZq1cyhcA+ad2fZCX5IO01KRhKAgU0TyKgUg6LSIFY/OuDSmGbGvN
        MEoQQSGfRWFSvsaUhmdQDCK07My65LMYA2VnLgw3RUyOoxlENmhjdpZiEr5CdIDAhiwGUCsbkNeU
        dwXXXEXybhBR8br9PHCJozI+JZuZE5yyc+rgSDlKCZOl/UgWoyy/tMJ7O0eeY9l6iqU7zBaYmVBz
        Gg3QBwu4KWXvYN7gx8eCwcBLFQwJJYUpsSLAMoa11hbzYGMoGUcaYWb8IZ2U2CWrHJ+yQ9HlYKBz
        YCqeDTZSPmC8G/88xqGUh5Mjj5dDgq07lYZylAx4HiIPez2fClSkT65lo4QmGEypT9G6qVfWl1Pi
        OZ25QHPi3ILDGRAsk3LqposyOHNg8JKkefsxEsWsE3tANmuES7igTeBcJyFLno0umbOUDBevAzs/
        gw0It7tmOwAcwNTi1UMTZ54DmpzSiXqAn+Yj71EK/jEmaHhOGO9T6TvgQeE4HWP6y956KmOVDx7H
        WPaB3fl7hiHCNBYokpn1lvzZE+90xBzOcY0FnYjk42XeKAAdZvTBq4YaXkLcHgFtvfxz4u/zXPmf
        zP8NmY+3R4G96boWH3r4iFofj/8A92aDuaALAAA=
    headers:
      Age:
      - '1'
      Connection:
      - keep-alive
      Expect-CT:
      - max-age=31536000, report-uri="http://csp.yahoo.com/beacon/csp?src=yahoocom-expect-ct-report-only"
      Referrer-Policy:
      - no-referrer-when-downgrade
      Strict-Transport-Security:
      - max-age=15552000
      X-Content-Type-Options:
      - nosniff
      X-Frame-Options:
      - SAMEORIGIN
      X-XSS-Protection:
      - 1; mode=block
      cache-control:
      - public, max-age=10, stale-while-revalidate=20
      content-encoding:
      - gzip
      content-length:
      - '1112'
      content-type:
      - application/json;charset=utf-8
      date:
      - Wed, 23 Mar 2022 13:55:46 GMT
      server:
      - ATS
      vary:
      - Origin,Accept-Encoding
      x-envoy-decorator-operation:
      - finance-chart-api--mtls-production-bf1.finance-k8s.svc.yahoo.local:4080/*
      x-envoy-upstream-service-time:
      - '5'
      x-request-id:
      - 3f72de96-066c-4e7f-bf1b-3fd81ebc69e7
      x-yahoo-request-id:
      - b2nngmlh3m9n3
      y-rid:
      - b2nngmlh3m9n3
    status:
      code: 200
      message: OK
- request:
    body: null
    headers:
      Accept:
      - '*/*'
      Accept-Encoding:
      - gzip, deflate
      Connection:
      - keep-alive
      User-Agent:
      - Mozilla/5.0 (Macintosh; Intel Mac OS X 10_10_1) AppleWebKit/537.36 (KHTML,
        like Gecko) Chrome/39.0.2171.95 Safari/537.36
    method: GET
    uri: https://query2.finance.yahoo.com/v8/finance/chart/%5EIXIC?period1=1641013200&period2=1643778000&interval=1d&includePrePost=False&events=div%2Csplits
  response:
    body:
      string: !!binary |
        H4sIAAAAAAAAAO1WTXPbNhD9LzyrKLCLr82tE2daH+LxtO5MOhm3w0q0rUYSVYpy4nr03/NAgiIZ
        p5NLj71AS2CxH2/fLvRcLB/Kpi1ePRdNdThuIL1/LrZVW6at5bFpqt3yqXhV/PrLRbEoDk/bP+sN
        Pn+/fHf5GhvVJ9zf3VdX5bbC9tXlW2yud4e2OW6rXXvztE/bl1cXb97h4G7dHNqbplxVF2WLA7be
        EGm9gPP746Zs3pbNh6q9WSdjxtuoLQfLi+J+29Z3d4cK4X1nrE03Wij9U++S+TcXN5NQbvJBDumH
        bdWsl+X3V9XHP36rmw/FF86ucZq8sXhWwcZFj8h1Uz2u6+Ph9aY+pGPnrVUSFsU+6f+03iEUWmSE
        upzWu/truKpXCbl9U6WfF0Ee2g7tLjeiLpFqtxqS7bF4kezpHPI3bWYTo03v/L/Z3NeH9psG8/3R
        YNT66wZhcVW25Y9NuUuhrttEG7NKeKey4APiY7lZr35O3wcwrT92aTHbGit3q+9W84SF0uLSYnRa
        n9qkvC0/FbenngMIdruHLQSXuJTSTyJr7wdRWGfRBrFZdN7FLEZyg4IYMyiIhKxAOtpsl0zQ2S45
        44ddr2nY9VGyMQrBZWOsQfUsGjJZgUmHQYGEszeGkO2y5yFeDpTivU3dtQKf27o5pOL9faxTJ6Fp
        N/XHBENHVB0l4opbGOcMKWs09il9anHKBPExHVoxVsWgjQmm34ghKE8SI0WT9K1jrYi1zRciz88d
        ripCxiy6c2BDJAViE/f+cVGUpcGhxSlSGjeYjfJuvA74FXCnkO9z8HZqj7XY6QXGDZWa1+aEmYWU
        kdEFM5ECGTICTOyVc+KC5i4FeAgqaBGvpQ9ZB8TgxaVzAF7vq12HbGBSKefoaObSORuU8SPGhJDG
        EDvMg5FA3mWMnJkliTqIIichKzjCLJpE5Mg6pe0UZR2VNn2IHchGRbA8DFVLRZh6tJ5UtJMUrZ8p
        sIWF9OuNnjGCYzBnMBJYOBcZywGOzsBjRDCDP7XBQACAueznKdCMQDOIxIFbCIRmMDn0CWAVoT4U
        h9mjotfsMtBW2Kkp98TSFAbosbJuxMmZGBXHsXJpwKmoRzLYKHgFOghxMrXNIOakRBggdlIBkCgq
        VHGIlaNDn00ahR3LrFHYIVhDE6QZtJpTHzwcIyMYiGHSmhgpKg2Eh/X9w9cRfUnUiLJPNYzELxBC
        uSfEgjDlDRCNs3JDT5TmMWgHjObdFAUj4zxxMPCUmzIZY1jFaUkwOGcWbQppygtQ0ivw9MwDRr0x
        lSZjTGuaDQlUDdU5j4AAi+OnJXiclRoh+TOFgfBjvTmmPxPvLd4Yw90LCHYKhV6EZ5FOtCGkFDuR
        6KyA+U/9NeQU08vUiWRMzLqgbci71oWY7VIY7OIlyKIDva3rRQixt+slItxeV6LJxlwCMV9D9SW7
        EIg+7+LBy9cAWC/enpBzufpr6NXn6cf/jfsfNe7p9pRwrpqmxv86/GfanE6fATjRXqOPCwAA
    headers:
      Age:
      - '1'
      Connection:
      - keep-alive
      Expect-CT:
      - max-age=31536000, report-uri="http://csp.yahoo.com/beacon/csp?src=yahoocom-expect-ct-report-only"
      Referrer-Policy:
      - no-referrer-when-downgrade
      Strict-Transport-Security:
      - max-age=15552000
      X-Content-Type-Options:
      - nosniff
      X-Frame-Options:
      - SAMEORIGIN
      X-XSS-Protection:
      - 1; mode=block
      cache-control:
      - public, max-age=10, stale-while-revalidate=20
      content-encoding:
      - gzip
      content-length:
      - '1137'
      content-type:
      - application/json;charset=utf-8
      date:
      - Wed, 23 Mar 2022 13:55:46 GMT
      server:
      - ATS
      vary:
      - Origin,Accept-Encoding
      x-envoy-decorator-operation:
      - finance-chart-api--mtls-production-bf1.finance-k8s.svc.yahoo.local:4080/*
      x-envoy-upstream-service-time:
      - '3'
      x-request-id:
      - 9ae00958-740e-49d5-a0ad-03d3bc2c51c9
      x-yahoo-request-id:
      - dkpdu9dh3m9n3
      y-rid:
      - dkpdu9dh3m9n3
    status:
      code: 200
      message: OK
- request:
    body: null
    headers:
      Accept:
      - '*/*'
      Accept-Encoding:
      - gzip, deflate
      Connection:
      - keep-alive
      User-Agent:
      - Mozilla/5.0 (Macintosh; Intel Mac OS X 10_10_1) AppleWebKit/537.36 (KHTML,
        like Gecko) Chrome/39.0.2171.95 Safari/537.36
    method: GET
    uri: https://query2.finance.yahoo.com/v8/finance/chart/%5EGSPC?period1=1641013200&period2=1643778000&interval=1d&includePrePost=False&events=div%2Csplits%2CcapitalGains
  response:
    body:
      string: !!binary |
        H4sIAAAAAAAAAO1WTW8bNxD9LzqrLIfkcMjcijhIe6hh1C7QInCLjbW21UhadXflxDX03/O4y7W4
        ToqceuuFmiGH8/H4ZrRPi5v7qu0Xr54Wbd0dNpDePS22dV+lrZtD29a7m8fFq8Wvl2eL5aJ73L5v
        NlD/eHt58Rob9Sfc393V59W2xvbl+QU217uubw/betdfPe7T9k/nZ29+w8Htuu36q7Za1WdVj4Pv
        yBrmYLXWS8S/O2yq9ueq/VD3V+vkj7xw9GJiWC7utn1ze9vVfboWhhs9jP5pdinCm8urIpurfJCz
        +mFbt+ub6vvz+uOfvzfth8WLYBc4hZ0jMoppOUJy0dYP6+bQvd40XToU7xUhj30y/nG9Qx5mmREa
        alrv7i4Qp1kl5PZtnX6+yLDrB7SHwqw1qYp6t8obPALxRaXH53y/6TO7OPkU7/7N577p+m86zPdP
        DqMOX3cIj6uqr9621S6luu4TbWiVwE5vAgXiQ7VZr35JegemjcecFto2WO2w+mGlRywmLZwW0ml9
        7JPxtvq0uD6OBECy2z18kXdkjE6QJtFq7ycxDqAk0Ul0WWTPIYvB8GQQiSaDGCUbGB1c9mtIdPZr
        mPy067WZdn2I2ZkR4ezMauuygSVD2QDvL5OBiTZHsxCyX+vtlK8Vk/K9Tt21Apn7pu3S4/19aFIn
        oWkfms0h0f2dDZaSB1x0HrKMYggS/SiayCaMIgViGkUmKHlXE8dR1C6Y7AwVix1FJOmygbgwRIDo
        PKeChsBOj9tLNHik0cBHE2gMweRYczYApuM1NuTMaMsaVcQsxuBzZoH8MC8SEs2+3qFeJxIUno2s
        FwrCMNJO4ZJ49gaqBFHgrbFAEaqPVtlYmPsoCmyh0dozK2tjyMY+zn2LCQoV5WOxVjFQ5YB+Huzt
        PJY1yrhnlUNQ2oBYnIOxE2UBw3OuTkhZiSEAqaRb9spSDAbUG+JbzCFfJgSgFQhGwpKvBK0SVybV
        psEVI9ivxxCWlABZYDDmQBE1PIcAsJvm44ArA1cfY44s4pTBmxKmzOAZR4hceEZKyvBzLd4bJWXx
        Myy8DXN3YIESHUHSDCVrZYo8PTk1+PFBlfcw85QpdCSqIp90G8sHNcYo9C1Rhs+AHJQIZifEQR6J
        ERzyI+Aa8KSeMcrxKTsUrfQsbAAVTm8LGO/Xd/cDjvHFkwUKsxwEBJwhYVgVnBA9L8iLnYcW5ELm
        RBq0pEpdIpM6P/ae5/qcpJ5IsTsBgOE2R8hFtNesdHrJYrgoVbbKmAJToF4yA+NPCWY3ufxIGK0q
        lC3K4IKb2grQ3oz/yiO2swYUdHcauxNrgGvZDR72uiwOZJl1pJc564QAti8aUIyfF+s5vnAB3ofS
        guUFxzgVfGoUjFjUX3IOhIhlZ2Eiz54sjQVXctxFXCiHALIsRmDq+XlKxLNHZucL2K6PwLha/TXB
        /FQq/2P+X2F+TLDXbdvgQw8fUZvj8TPtfyr8oAsAAA==
    headers:
      Age:
      - '0'
      Connection:
      - keep-alive
      Expect-CT:
      - max-age=31536000, report-uri="http://csp.yahoo.com/beacon/csp?src=yahoocom-expect-ct-report-only"
      Referrer-Policy:
      - no-referrer-when-downgrade
      Strict-Transport-Security:
      - max-age=15552000
      X-Content-Type-Options:
      - nosniff
      X-Frame-Options:
      - SAMEORIGIN
      X-XSS-Protection:
      - 1; mode=block
      cache-control:
      - public, max-age=10, stale-while-revalidate=20
      content-encoding:
      - gzip
      content-length:
      - '1114'
      content-type:
      - application/json;charset=utf-8
      date:
      - Thu, 09 Feb 2023 18:28:21 GMT
      server:
      - ATS
      vary:
      - Origin,Accept-Encoding
      x-envoy-decorator-operation:
      - finance-chart-api--mtls-production-bf1.finance-k8s.svc.yahoo.local:4080/*
      x-envoy-upstream-service-time:
      - '4'
      x-request-id:
      - 56075791-ac90-49c1-bff3-c55926278a9e
      x-yahoo-request-id:
      - akghvhhhuaeq5
      y-rid:
      - akghvhhhuaeq5
    status:
      code: 200
      message: OK
- request:
    body: null
    headers:
      Accept:
      - '*/*'
      Accept-Encoding:
      - gzip, deflate
      Connection:
      - keep-alive
      User-Agent:
      - Mozilla/5.0 (Macintosh; Intel Mac OS X 10_10_1) AppleWebKit/537.36 (KHTML,
        like Gecko) Chrome/39.0.2171.95 Safari/537.36
    method: GET
    uri: https://query2.finance.yahoo.com/v8/finance/chart/%5EIXIC?period1=1641013200&period2=1643778000&interval=1d&includePrePost=False&events=div%2Csplits%2CcapitalGains
  response:
    body:
      string: !!binary |
        H4sIAAAAAAAAAO1WS2/bRhD+Lzqr292ZfeZWxEHrQwyjcYEUgRswFm2rkUSVopy4hv57vyGXL8dF
        Lj32Qg1ndufxzTdDPS1u7ou6Wbx6WtTl4biB9OFpsS2bQlQ3x7oudzePi1eL396dLZaLw+P2U7XB
        6x/n789fQ1F+xf3dXXlRbEuoL87fQrneHZr6uC13zdXjXtTnF2dv3sNwu64PzVVdrMqzooGBrTdE
        Wi8R/O64Keq3Rf25bK7W4sz44JIPlOJycbdtqtvbQ4n0fjBRy40Gh/6uduL+zburSSpX2ZBT+mlb
        1uub4seL8svH36v68+JZsEtYJZpJ2qlow7JD5LIuH9bV8fB6Ux3E7Ly1KsG6l/O/rHdIhZYZobam
        9e7uEqGqlSC3r0v5+SbJQ9Oi3dbG3JZe7lZZ4bit7JtiT0PK3/WZXYw+g7f/5nNfHZrvOsz3R4dJ
        x5cdwuOqaIqf62Inqa4boY1ZCd7SFrxAfCg269Wv8n4A0zqzk4fZVnhy+/Tt0zziQfJw8jBano+N
        HN4WXxfXp44DSHa7hy/jrXBJIBWRtfe9mFpQRLQh2Sw672IWI7n+QDKmP5BSyAdIR5v9kgk6+yVn
        fK/1mnqtjyk7oxBcdsYaVM+iIZMPoP+hP0CJczSGkP2y5z5fDiT5Xst0rcDnpqoP0ry/jpVMEoZ2
        U30RGFqi6pgirrilcc6QskZDT/Kqk1MmJB/FaJOxKgZtTDCdIoagPEYuUjRy3oJQiljbfCHy3O5w
        VREq5qTbADZEUmQ1cRcfF5Oy1Ae0sKKkUcFslHfjdcCvgDuFfJ9BwKk/1slOLzBuKLTY21wwcyKF
        YR5CYMxIgQwZASb2ymFSgua2BEQIKuiUvE5dyjogB49Zgh2A33QrANBGJhVSij0c8AiFSYF8hhet
        VcanRB2eDsOiotfscnSb2KkpXMmSiuBn6PF0rKzTposuihgVx7E+G7VXUY/525hYtRYHy9Q3A0uS
        Ec6xjQMzBs+oO6pkhlw5OlBj0lt2nGa9ZYdkDY10YXb0rFuAbsyM4CCGCZswBUo4fL++u38Z0QiP
        03Y6Fz2SmJwwKT5DKJhJWRYC9vjQTSAaZ+3FuaQ0j0k7YDQnQExg+TAkmFElgzzgis2h4rQlmPWZ
        RyspTXnBMXjlzcgDRr8xSJPJ05pmvEbX0J2BtQEex1dLiDhrNVLyA+mBcLUvdy3CAQi/DKwNoOq4
        GAhzNMZvF8W0BBucmfUayyNN6eXIs5riTNYpPcUt6DhtlAcEE+pbJ5tjGtF6mnYSa8PPDrCFB/kF
        srM1BrjNMMECHuz4cA07BIt11nBGBrOdIbtbjWA+VJuj/Jn4YKHDLdnfzrAxphPB9+haER8YHakT
        CYs8dAdYMuu0QCOYLGLkOIu6/XS1IvhG2a/XIXVa7x3GuQsMcxfNoejYecDOwe7O10z7MRERtDH9
        tRCy1iY0lrOWbLI5RMhVXJ9Qc7H6s198T9OX/7fgf7QFT9cnwbms6wr/6/CfaXM6/QM9+Ll2jwsA
        AA==
    headers:
      Age:
      - '0'
      Connection:
      - keep-alive
      Expect-CT:
      - max-age=31536000, report-uri="http://csp.yahoo.com/beacon/csp?src=yahoocom-expect-ct-report-only"
      Referrer-Policy:
      - no-referrer-when-downgrade
      Strict-Transport-Security:
      - max-age=15552000
      X-Content-Type-Options:
      - nosniff
      X-Frame-Options:
      - SAMEORIGIN
      X-XSS-Protection:
      - 1; mode=block
      cache-control:
      - public, max-age=10, stale-while-revalidate=20
      content-encoding:
      - gzip
      content-length:
      - '1141'
      content-type:
      - application/json;charset=utf-8
      date:
      - Thu, 09 Feb 2023 18:28:21 GMT
      server:
      - ATS
      vary:
      - Origin,Accept-Encoding
      x-envoy-decorator-operation:
      - finance-chart-api--mtls-production-bf1.finance-k8s.svc.yahoo.local:4080/*
      x-envoy-upstream-service-time:
      - '4'
      x-request-id:
      - cc820b21-b565-4cb1-8f91-8cec44884fc4
      x-yahoo-request-id:
      - 2k7thpphuaeq5
      y-rid:
      - 2k7thpphuaeq5
    status:
      code: 200
      message: OK
- request:
    body: null
    headers:
      Accept:
      - '*/*'
      Accept-Encoding:
      - gzip, deflate
      Connection:
      - keep-alive
      User-Agent:
      - Mozilla/5.0 (Macintosh; Intel Mac OS X 10_10_1) AppleWebKit/537.36 (KHTML,
        like Gecko) Chrome/39.0.2171.95 Safari/537.36
    method: GET
    uri: https://query2.finance.yahoo.com/v8/finance/chart/%5EGSPC?range=1d&interval=1d
  response:
    body:
      string: '{"chart":{"result":[{"meta":{"currency":"USD","symbol":"^GSPC","exchangeName":"SNP","instrumentType":"INDEX","firstTradeDate":-1325583000,"regularMarketTime":1675976321,"gmtoffset":-18000,"timezone":"EST","exchangeTimezoneName":"America/New_York","regularMarketPrice":4080.42,"chartPreviousClose":4117.86,"priceHint":2,"currentTradingPeriod":{"pre":{"timezone":"EST","start":1675933200,"end":1675953000,"gmtoffset":-18000},"regular":{"timezone":"EST","start":1675953000,"end":1675976400,"gmtoffset":-18000},"post":{"timezone":"EST","start":1675976400,"end":1675990800,"gmtoffset":-18000}},"dataGranularity":"1d","range":"1d","validRanges":["1d","5d","1mo","3mo","6mo","1y","2y","5y","10y","ytd","max"]},"timestamp":[1675976321],"indicators":{"quote":[{"low":[4069.669921875],"high":[4156.22998046875],"close":[4080.419921875],"volume":[2246064000],"open":[4144.25]}],"adjclose":[{"adjclose":[4080.419921875]}]}}],"error":null}}'
    headers:
      Age:
      - '0'
      Connection:
      - keep-alive
      Expect-CT:
      - max-age=31536000, report-uri="http://csp.yahoo.com/beacon/csp?src=yahoocom-expect-ct-report-only"
      Referrer-Policy:
      - no-referrer-when-downgrade
      Strict-Transport-Security:
      - max-age=15552000
      X-Content-Type-Options:
      - nosniff
      X-Frame-Options:
      - SAMEORIGIN
      X-XSS-Protection:
      - 1; mode=block
      cache-control:
      - public, max-age=10, stale-while-revalidate=20
      content-length:
      - '927'
      content-type:
      - application/json;charset=utf-8
      date:
      - Thu, 09 Feb 2023 20:58:42 GMT
      server:
      - ATS
      vary:
      - Origin,Accept-Encoding
      x-envoy-decorator-operation:
      - finance-chart-api--mtls-canary-production-bf1.finance-k8s.svc.yahoo.local:4080/*
      x-envoy-upstream-service-time:
      - '3'
      x-request-id:
      - 8b994609-4dfd-4661-8f75-a01c86b26a7c
      x-yahoo-request-id:
      - 9735cpdhuank2
      y-rid:
      - 9735cpdhuank2
    status:
      code: 200
      message: OK
- request:
    body: null
    headers:
      Accept:
      - '*/*'
      Accept-Encoding:
      - gzip, deflate
      Connection:
      - keep-alive
      User-Agent:
      - Mozilla/5.0 (Macintosh; Intel Mac OS X 10_10_1) AppleWebKit/537.36 (KHTML,
        like Gecko) Chrome/39.0.2171.95 Safari/537.36
    method: GET
    uri: https://query2.finance.yahoo.com/v8/finance/chart/%5EIXIC?range=1d&interval=1d
  response:
    body:
      string: '{"chart":{"result":[{"meta":{"currency":"USD","symbol":"^IXIC","exchangeName":"NIM","instrumentType":"INDEX","firstTradeDate":34612200,"regularMarketTime":1675976319,"gmtoffset":-18000,"timezone":"EST","exchangeTimezoneName":"America/New_York","regularMarketPrice":11788.034,"chartPreviousClose":11910.5205,"priceHint":2,"currentTradingPeriod":{"pre":{"timezone":"EST","start":1675933200,"end":1675953000,"gmtoffset":-18000},"regular":{"timezone":"EST","start":1675953000,"end":1675976400,"gmtoffset":-18000},"post":{"timezone":"EST","start":1675976400,"end":1675990800,"gmtoffset":-18000}},"dataGranularity":"1d","range":"1d","validRanges":["1d","5d","1mo","3mo","6mo","1y","2y","5y","10y","ytd","max"]},"timestamp":[1675976319],"indicators":{"quote":[{"open":[12069.099609375],"low":[11745.1064453125],"volume":[4439219000],"close":[11788.0341796875],"high":[12070.962890625]}],"adjclose":[{"adjclose":[11788.0341796875]}]}}],"error":null}}'
    headers:
      Age:
      - '0'
      Connection:
      - keep-alive
      Expect-CT:
      - max-age=31536000, report-uri="http://csp.yahoo.com/beacon/csp?src=yahoocom-expect-ct-report-only"
      Referrer-Policy:
      - no-referrer-when-downgrade
      Strict-Transport-Security:
      - max-age=15552000
      X-Content-Type-Options:
      - nosniff
      X-Frame-Options:
      - SAMEORIGIN
      X-XSS-Protection:
      - 1; mode=block
      cache-control:
      - public, max-age=10, stale-while-revalidate=20
      content-length:
      - '942'
      content-type:
      - application/json;charset=utf-8
      date:
      - Thu, 09 Feb 2023 20:58:42 GMT
      server:
      - ATS
      vary:
      - Origin,Accept-Encoding
      x-envoy-decorator-operation:
      - finance-chart-api--mtls-canary-production-bf1.finance-k8s.svc.yahoo.local:4080/*
      x-envoy-upstream-service-time:
      - '3'
      x-request-id:
      - fa2c5c30-9e73-4a74-9608-1dd3bb819b9f
      x-yahoo-request-id:
      - 2h9il8dhuank2
      y-rid:
      - 2h9il8dhuank2
    status:
      code: 200
      message: OK
version: 1
=======
interactions:
- request:
    body: null
    headers:
      Accept:
      - '*/*'
      Accept-Encoding:
      - gzip, deflate
      Connection:
      - keep-alive
      User-Agent:
      - Mozilla/5.0 (Macintosh; Intel Mac OS X 10_10_1) AppleWebKit/537.36 (KHTML,
        like Gecko) Chrome/39.0.2171.95 Safari/537.36
    method: GET
    uri: https://query2.finance.yahoo.com/v8/finance/chart/%5EGSPC?range=1d&interval=1d
  response:
    body:
      string: '{"chart":{"result":[{"meta":{"currency":"USD","symbol":"^GSPC","exchangeName":"SNP","instrumentType":"INDEX","firstTradeDate":-1325583000,"regularMarketTime":1677276020,"gmtoffset":-18000,"timezone":"EST","exchangeTimezoneName":"America/New_York","regularMarketPrice":3970.04,"chartPreviousClose":4012.32,"priceHint":2,"currentTradingPeriod":{"pre":{"timezone":"EST","end":1677249000,"start":1677229200,"gmtoffset":-18000},"regular":{"timezone":"EST","end":1677272400,"start":1677249000,"gmtoffset":-18000},"post":{"timezone":"EST","end":1677286800,"start":1677272400,"gmtoffset":-18000}},"dataGranularity":"1d","range":"1d","validRanges":["1d","5d","1mo","3mo","6mo","1y","2y","5y","10y","ytd","max"]},"timestamp":[1677249000],"indicators":{"quote":[{"open":[3973.239990234375],"volume":[3877700000],"low":[3943.080078125],"close":[3970.0400390625],"high":[3978.25]}],"adjclose":[{"adjclose":[3970.0400390625]}]}}],"error":null}}'
    headers:
      Age:
      - '1'
      Connection:
      - keep-alive
      Expect-CT:
      - max-age=31536000, report-uri="http://csp.yahoo.com/beacon/csp?src=yahoocom-expect-ct-report-only"
      Referrer-Policy:
      - no-referrer-when-downgrade
      Strict-Transport-Security:
      - max-age=31536000
      X-Content-Type-Options:
      - nosniff
      X-Frame-Options:
      - SAMEORIGIN
      X-XSS-Protection:
      - 1; mode=block
      cache-control:
      - public, max-age=10, stale-while-revalidate=20
      content-length:
      - '930'
      content-type:
      - application/json;charset=utf-8
      date:
      - Sat, 25 Feb 2023 13:16:59 GMT
      server:
      - ATS
      vary:
      - Origin,Accept-Encoding
      x-envoy-decorator-operation:
      - finance-chart-api--mtls-production-ir2.finance-k8s.svc.yahoo.local:4080/*
      x-envoy-upstream-service-time:
      - '1'
      x-request-id:
      - 45204f9a-96d6-4021-b4bf-884bf376ad2c
      x-yahoo-request-id:
      - bdvfchdhvk2ic
      y-rid:
      - bdvfchdhvk2ic
    status:
      code: 200
      message: OK
- request:
    body: null
    headers:
      Accept:
      - '*/*'
      Accept-Encoding:
      - gzip, deflate
      Connection:
      - keep-alive
      User-Agent:
      - Mozilla/5.0 (Macintosh; Intel Mac OS X 10_10_1) AppleWebKit/537.36 (KHTML,
        like Gecko) Chrome/39.0.2171.95 Safari/537.36
    method: GET
    uri: https://query2.finance.yahoo.com/v8/finance/chart/%5EGSPC?period1=1641013200&period2=1643778000&interval=1d&includePrePost=False&events=div%2Csplits%2CcapitalGains
  response:
    body:
      string: !!binary |
        H4sIAAAAAAAAAO1WTW/jNhD9Lz67LIfD4cfeis1i20ODoEmBFkFaqLGSuGtbqSxnNw383/dRoiLK
        22JPvfVCD8nhfLx5M/LL4vaharvFm5dFW+8PG0jXL4tt3VXp6PbQtvXu9nnxZvHz5dliudg/b/9o
        Ntj+9v7y4i0O6k94v7uvz6ttjePL8wscrnf7rj1s61139fyYjn84P3v3Cy7u1u2+u2qrVX1Wdbj4
        htiIBNZaL+H//rCp2h+r9kPdXa2TPXLeG++0wfX9tmvu7vZ1l56F/kUHpb+bXfLw7vKqiOYqX+So
        vtvW7fq2+va8/vj7r037YXHi7AK30OPotdJ2OUBy0dZP6+awf7tp9ri03jlFYbl4TMrfr3eIwywz
        Qn1O6939Bfw0q4TcY1unny8i3Hc92n1iJpqURb1b5QMb+7S+yPT4Gu9XbWYTk00c/ZvNx2bffdVg
        fj8ZDC78s0FYXFVd9b6tdinUdZdoQ6sEdqoJNhCfqs169VPa78G04VrSQtsGK/er61d6xmLSImkh
        ndbnLilvq0+Lm+NAAAS7fYQtcpaM0QnSJLJ2bhRjT7AkWh9tFsVJyGIwMipEolEhRp8VjA422zXk
        dbZrhNx4CoqOpy7EbMx4L9kYa7ZZgclQVmCj/ahgImdvDCHbZcdjvOxNivcmddcKZO6adp+K99eh
        SZ2Epr0diHqNHJ0SeJMgkb0sccAqRcJRO5P2WqtkzAdKWwd9bWPQ1oWkjiorbZC9AKReAX1hYvGe
        WGkXgwEc/QtvnGJgGL3LLySemHBGhVJD4IR0DI7NEIWwUV5e723A1sQpKnSnihwjijhEYUkrMjGE
        bIDFKSuaovCwtxEPNHnJeTKilCkCVOIkJBLANHkU6wrYgPzD+v5hBNhZTez8kH+goMAForz3iBUg
        v4aC2qnCkddIpYjUeeBpSn2ys9S8DSpNST9u59fOyXwPKNG2hm1ffkc0ywtknUNvo1VS+rfk5/W0
        MFFuhZUpi2NNUH7yaFMt0Ytkw3CAVlHoiwkxEa0wq4YHgHbTfOyRlaDIxTjyyltlSiBxpWxJAthT
        ZmJNolkRh4Q5EBzm5tDLqFOMTg+N4mROdIc69HZcmNVTGHolXn5eUI6imGNO3hgzY4cJJ9RnDTcl
        1XVUSS8aEHqKDknPaWID+nrqMsD41GwO6ZN3zYEp6WJ4wChjavViCODuIJooJgwiBRIaRCFs8qkm
        iYOo0Y3ZGKae50HEoLJZAQTtPUAEiGmo9Y6tHo6X+MhHGhRcRNaDCyH0q2QF1GJ4JqCNGXRFI4uY
        RQCWIwvk+v8MaRo2j/WuZ44Hc2Y9CVCLbvcAPcaJChiJXBLSoWXxxRjHlZQFdC7ObeMriAE6Xnvm
        +bx1PPc1b0cJYT4bxZ52G0jNfj7ZmIp5y+5kAAFo9EU568JsxDOnPy/l8MTw8wXThUC5aaTfHAFt
        tfpz/Ka8lJv/PzD/zQfmeHNMsNdt2+CPHv5EbY7Hz30apGagCwAA
    headers:
      Age:
      - '1'
      Connection:
      - keep-alive
      Expect-CT:
      - max-age=31536000, report-uri="http://csp.yahoo.com/beacon/csp?src=yahoocom-expect-ct-report-only"
      Referrer-Policy:
      - no-referrer-when-downgrade
      Strict-Transport-Security:
      - max-age=31536000
      X-Content-Type-Options:
      - nosniff
      X-Frame-Options:
      - SAMEORIGIN
      X-XSS-Protection:
      - 1; mode=block
      cache-control:
      - public, max-age=10, stale-while-revalidate=20
      content-encoding:
      - gzip
      content-length:
      - '1122'
      content-type:
      - application/json;charset=utf-8
      date:
      - Sat, 25 Feb 2023 13:16:59 GMT
      server:
      - ATS
      vary:
      - Origin,Accept-Encoding
      x-envoy-decorator-operation:
      - finance-chart-api--mtls-production-ir2.finance-k8s.svc.yahoo.local:4080/*
      x-envoy-upstream-service-time:
      - '3'
      x-request-id:
      - 4cac56b0-3762-402c-aca3-871e9ec749a4
      x-yahoo-request-id:
      - 4vsas3lhvk2ic
      y-rid:
      - 4vsas3lhvk2ic
    status:
      code: 200
      message: OK
- request:
    body: null
    headers:
      Accept:
      - '*/*'
      Accept-Encoding:
      - gzip, deflate
      Connection:
      - keep-alive
      User-Agent:
      - Mozilla/5.0 (Macintosh; Intel Mac OS X 10_10_1) AppleWebKit/537.36 (KHTML,
        like Gecko) Chrome/39.0.2171.95 Safari/537.36
    method: GET
    uri: https://query2.finance.yahoo.com/v8/finance/chart/%5EIXIC?range=1d&interval=1d
  response:
    body:
      string: '{"chart":{"result":[{"meta":{"currency":"USD","symbol":"^IXIC","exchangeName":"NIM","instrumentType":"INDEX","firstTradeDate":34612200,"regularMarketTime":1677276959,"gmtoffset":-18000,"timezone":"EST","exchangeTimezoneName":"America/New_York","regularMarketPrice":11394.941,"chartPreviousClose":11590.401,"priceHint":2,"currentTradingPeriod":{"pre":{"timezone":"EST","start":1677229200,"end":1677249000,"gmtoffset":-18000},"regular":{"timezone":"EST","start":1677249000,"end":1677272400,"gmtoffset":-18000},"post":{"timezone":"EST","start":1677272400,"end":1677286800,"gmtoffset":-18000}},"dataGranularity":"1d","range":"1d","validRanges":["1d","5d","1mo","3mo","6mo","1y","2y","5y","10y","ytd","max"]},"timestamp":[1677249000],"indicators":{"quote":[{"high":[11434.3603515625],"volume":[4432650000],"open":[11404.1796875],"close":[11394.9404296875],"low":[11334.4697265625]}],"adjclose":[{"adjclose":[11394.9404296875]}]}}],"error":null}}'
    headers:
      Age:
      - '9'
      Connection:
      - keep-alive
      Expect-CT:
      - max-age=31536000, report-uri="http://csp.yahoo.com/beacon/csp?src=yahoocom-expect-ct-report-only"
      Referrer-Policy:
      - no-referrer-when-downgrade
      Strict-Transport-Security:
      - max-age=31536000
      X-Content-Type-Options:
      - nosniff
      X-Frame-Options:
      - SAMEORIGIN
      X-XSS-Protection:
      - 1; mode=block
      cache-control:
      - public, max-age=10, stale-while-revalidate=20
      content-length:
      - '940'
      content-type:
      - application/json;charset=utf-8
      date:
      - Sat, 25 Feb 2023 13:16:51 GMT
      server:
      - ATS
      vary:
      - Origin,Accept-Encoding
      x-envoy-decorator-operation:
      - finance-chart-api--mtls-production-ir2.finance-k8s.svc.yahoo.local:4080/*
      x-envoy-upstream-service-time:
      - '3'
      x-request-id:
      - 6c7f259e-c167-4b41-a3d3-dbfd8646aae0
      x-yahoo-request-id:
      - 9r82dnphvk2i3
      y-rid:
      - 9r82dnphvk2i3
    status:
      code: 200
      message: OK
- request:
    body: null
    headers:
      Accept:
      - '*/*'
      Accept-Encoding:
      - gzip, deflate
      Connection:
      - keep-alive
      User-Agent:
      - Mozilla/5.0 (Macintosh; Intel Mac OS X 10_10_1) AppleWebKit/537.36 (KHTML,
        like Gecko) Chrome/39.0.2171.95 Safari/537.36
    method: GET
    uri: https://query2.finance.yahoo.com/v8/finance/chart/%5EIXIC?period1=1641013200&period2=1643778000&interval=1d&includePrePost=False&events=div%2Csplits%2CcapitalGains
  response:
    body:
      string: !!binary |
        H4sIAAAAAAAAAO1WTW/cNhD9LzpvWZLDr8mtiIPWhxhG4wIpArdQvbK9ze5qK2mduMb+9zxKlETZ
        BnLpsRfukBy+efM4Q+1TcXNfNl3x5qloqva4hfXpqdhVXRmXbo5NU+1vHos3xW8fzopV0T7u/qq3
        mP5x/vH8LRaqrzi/v6suyl2F5Yvz91jc7NuuOe6qfXf1eIjL5xdn7z5i43bTtN1VU66rs7LDBhmn
        tJZyheB3x23ZvC+bz1V3tYlgynmvvWPLq+Ju19W3t20Fej+oIOOJDk7/1vsI/+7DVUblKm0kSj/t
        qmZzU/54UX358/e6+Vw8C3aJ3RhNERvBRq0GRS6b6mFTH9u327qN29YZbPtVcYj+v2z2oKJXSaE+
        p83+7hKh6nVU7tBU8eclyf06ZWa4T6Ptevn7Jc29Fi+SPU2Uv4MJ1OeYKcxrmIe67b4DGFx4Dphi
        vAQE4rrsyp+bch+pbrpYNmod9Y7XggnMh3K7Wf8a5y0qbdi2cVC7GiP1o+tH9YhBx8HGQck4PnbR
        eVd+La5PQw2A2+4ALOVMrKWoYDRJOjeaTDKZxrNJpnU2JDNoOzqwUqMDs08OWgaTcLXyMuFqq9y4
        6qQeV13gBKa9twmMJEo9mUqr5EBa+tFBM6VoBCPhkqORL3kd+V7H7lqjnru6aePl/XOsYyehaetD
        tY86WE9a2JWywWqB5J0JOB0XrPFCOYnUdZxKbQRGYpnmbIVX7LUbHIy3SkAD7WkAMKxYaMs+OVjt
        SEhmJ3kIoI0VEoRHSONlEFKxRdJx6oISAZfhwzC3QQudRzROi2AmQCONWziQAUL8dUqK4KVSXoXo
        ScGDqxsjkcc+s9SJOX6c8BlVAgOhWBrNrgeItyXSDCLfb+7uezEDxPTMAUx6v1dUDeCYeygOwtg5
        bQuSuQow8iQtMBfc4MdC0qy7heYLDxPYC+dH6igiYXPZUdoihJmjQTEuEE2klN819HMCopJN1UG4
        I4H6nhQGvhZuLhdCFQhWcvIH4jw1GhE5o0Sg5Ca9ofDN8LC+JrHTekHOomFQuMx6oGJlwO27maxh
        sotojOhZocGPnl1JCIJyhYJ0IqADvEy3FJhEv2Oxs8gEamdNgJfEZLcLWQJ0mLhSsFYozSHogQtZ
        QhNlgGRBVmVKE6HE8r6DtrjgiZkGQPAzIhg5EV+Gbf2lFzR+qmTgqUBR6kbNbY82V1PtsDKLRjIB
        feAyvsYS8qXxckyg5b7F0UU+xseuNlPv4SCLuc8MdvGozQtEKq8rPNLyWfbO5Hgk8aHOCxEnFh1J
        xMveJkJBuenhI43HwNr5rhHBL/tLQvDxNYGwD/X2GP9MfDLAhFd8v60ipdRgAifY3sQHRgY9mBoP
        uR8cKMo7rIK2V8lEcVAyZf/p6k20s064TnoeVp2zKLwhMLaHaBY3FwYEdAduLh1T/cckmuhKNR7z
        Pq0aRndRWsU/BJNC+JTF9Qk5l+u/xxZ9yif/9+t/1K+n61PUuWqaGv/r8J9pezp9Axp+GsePCwAA
    headers:
      Age:
      - '0'
      Connection:
      - keep-alive
      Expect-CT:
      - max-age=31536000, report-uri="http://csp.yahoo.com/beacon/csp?src=yahoocom-expect-ct-report-only"
      Referrer-Policy:
      - no-referrer-when-downgrade
      Strict-Transport-Security:
      - max-age=31536000
      X-Content-Type-Options:
      - nosniff
      X-Frame-Options:
      - SAMEORIGIN
      X-XSS-Protection:
      - 1; mode=block
      cache-control:
      - public, max-age=10, stale-while-revalidate=20
      content-encoding:
      - gzip
      content-length:
      - '1140'
      content-type:
      - application/json;charset=utf-8
      date:
      - Sat, 25 Feb 2023 13:17:00 GMT
      server:
      - ATS
      vary:
      - Origin,Accept-Encoding
      x-envoy-decorator-operation:
      - finance-chart-api--mtls-production-ir2.finance-k8s.svc.yahoo.local:4080/*
      x-envoy-upstream-service-time:
      - '4'
      x-request-id:
      - 0133f8d2-8089-4061-b9bc-50173fc27536
      x-yahoo-request-id:
      - aejne0phvk2ic
      y-rid:
      - aejne0phvk2ic
    status:
      code: 200
      message: OK
version: 1
>>>>>>> 696027b7
<|MERGE_RESOLUTION|>--- conflicted
+++ resolved
@@ -1,450 +1,3 @@
-<<<<<<< HEAD
-interactions:
-- request:
-    body: null
-    headers:
-      Accept:
-      - '*/*'
-      Accept-Encoding:
-      - gzip, deflate
-      Connection:
-      - keep-alive
-      User-Agent:
-      - Mozilla/5.0 (Macintosh; Intel Mac OS X 10_10_1) AppleWebKit/537.36 (KHTML,
-        like Gecko) Chrome/39.0.2171.95 Safari/537.36
-    method: GET
-    uri: https://query2.finance.yahoo.com/v8/finance/chart/%5EGSPC?period1=1641013200&period2=1643778000&interval=1d&includePrePost=False&events=div%2Csplits
-  response:
-    body:
-      string: !!binary |
-        H4sIAAAAAAAAAO1WTW/jNhD9Lzq7LMnh8GNvxWax7aFB0KRAi0VaqLGSuGtbrizvbhr4v/eNRMWi
-        U2BPvfVCz5DD+XjzhtZzdfdYd3315rnqmv1hDenDc7Vp+lq27g5d12zvnqo31c/XF9Wi2j9t/mjX
-        UH97f331FhvNF9zfPjSX9abB9vXlFTZX233fHTbNtr952sn2D5cX737Bwf2q2/c3Xb1sLuoeB98Y
-        ssyRtNYLxH84rOvux7r72PQ3K/FnvIvaUXB+UT1s+vb+ft/0cs05udHD6O92KxHeXdzMsrnJBzmr
-        7zZNt7qrv71sPv/+a9t9rM6CXeEUdg7BlDGLEZKrrvm0ag/7t+t2L4fBe2XiotqJ8ferLfKwi4zQ
-        UNNq+3CFOO1SkNt1jfy8znC7nMqyVmrY9wP8w5a1Q1mvKj2+5PsVn579uc8c5t987tp9/xWHUetz
-        hznGa4fwuKz7+n1XbyXVVS+0MUsBW3oCBeKner1a/iT6Hkwbj1kWs2mx0rD6YTVPWKwsLIvRsj71
-        Yrypv1S3x5EAyG2zgy8kZ1CrVCsiae8nMQ0EE9GF5LLInmMWo+XJIBkzGaQUsoHV0WW/1gSd/Vo2
-        ftr12k67PqbszIbA2RlpctmAjDXZgKwOk4FNlKMRhOyXPE35UrCS761M1xJk7ttuL83769DKJGFo
-        H1cPjxBQolfeaUM+mBh44aKJCpkak/WQggpam8TIRXTLSusU0NlB1UElPh37QEoSOtkbp4xNMdo4
-        6i4qmeEwqeWx91zqZBWIbgk1iWqMYpfAVD9kByiV0SnCbLR3ySmex3cmKOJZxg4u5iqTsjadXDob
-        VThFBNgqgCnGxXEDjVTo2gkxZq1cyhcA+ad2fZCX5IO01KRhKAgU0TyKgUg6LSIFY/OuDSmGbGvN
-        MEoQQSGfRWFSvsaUhmdQDCK07My65LMYA2VnLgw3RUyOoxlENmhjdpZiEr5CdIDAhiwGUCsbkNeU
-        dwXXXEXybhBR8br9PHCJozI+JZuZE5yyc+rgSDlKCZOl/UgWoyy/tMJ7O0eeY9l6iqU7zBaYmVBz
-        Gg3QBwu4KWXvYN7gx8eCwcBLFQwJJYUpsSLAMoa11hbzYGMoGUcaYWb8IZ2U2CWrHJ+yQ9HlYKBz
-        YCqeDTZSPmC8G/88xqGUh5Mjj5dDgq07lYZylAx4HiIPez2fClSkT65lo4QmGEypT9G6qVfWl1Pi
-        OZ25QHPi3ILDGRAsk3LqposyOHNg8JKkefsxEsWsE3tANmuES7igTeBcJyFLno0umbOUDBevAzs/
-        gw0It7tmOwAcwNTi1UMTZ54DmpzSiXqAn+Yj71EK/jEmaHhOGO9T6TvgQeE4HWP6y956KmOVDx7H
-        WPaB3fl7hiHCNBYokpn1lvzZE+90xBzOcY0FnYjk42XeKAAdZvTBq4YaXkLcHgFtvfxz4u/zXPmf
-        zP8NmY+3R4G96boWH3r4iFofj/8A92aDuaALAAA=
-    headers:
-      Age:
-      - '1'
-      Connection:
-      - keep-alive
-      Expect-CT:
-      - max-age=31536000, report-uri="http://csp.yahoo.com/beacon/csp?src=yahoocom-expect-ct-report-only"
-      Referrer-Policy:
-      - no-referrer-when-downgrade
-      Strict-Transport-Security:
-      - max-age=15552000
-      X-Content-Type-Options:
-      - nosniff
-      X-Frame-Options:
-      - SAMEORIGIN
-      X-XSS-Protection:
-      - 1; mode=block
-      cache-control:
-      - public, max-age=10, stale-while-revalidate=20
-      content-encoding:
-      - gzip
-      content-length:
-      - '1112'
-      content-type:
-      - application/json;charset=utf-8
-      date:
-      - Wed, 23 Mar 2022 13:55:46 GMT
-      server:
-      - ATS
-      vary:
-      - Origin,Accept-Encoding
-      x-envoy-decorator-operation:
-      - finance-chart-api--mtls-production-bf1.finance-k8s.svc.yahoo.local:4080/*
-      x-envoy-upstream-service-time:
-      - '5'
-      x-request-id:
-      - 3f72de96-066c-4e7f-bf1b-3fd81ebc69e7
-      x-yahoo-request-id:
-      - b2nngmlh3m9n3
-      y-rid:
-      - b2nngmlh3m9n3
-    status:
-      code: 200
-      message: OK
-- request:
-    body: null
-    headers:
-      Accept:
-      - '*/*'
-      Accept-Encoding:
-      - gzip, deflate
-      Connection:
-      - keep-alive
-      User-Agent:
-      - Mozilla/5.0 (Macintosh; Intel Mac OS X 10_10_1) AppleWebKit/537.36 (KHTML,
-        like Gecko) Chrome/39.0.2171.95 Safari/537.36
-    method: GET
-    uri: https://query2.finance.yahoo.com/v8/finance/chart/%5EIXIC?period1=1641013200&period2=1643778000&interval=1d&includePrePost=False&events=div%2Csplits
-  response:
-    body:
-      string: !!binary |
-        H4sIAAAAAAAAAO1WTXPbNhD9LzyrKLCLr82tE2daH+LxtO5MOhm3w0q0rUYSVYpy4nr03/NAgiIZ
-        p5NLj71AS2CxH2/fLvRcLB/Kpi1ePRdNdThuIL1/LrZVW6at5bFpqt3yqXhV/PrLRbEoDk/bP+sN
-        Pn+/fHf5GhvVJ9zf3VdX5bbC9tXlW2yud4e2OW6rXXvztE/bl1cXb97h4G7dHNqbplxVF2WLA7be
-        EGm9gPP746Zs3pbNh6q9WSdjxtuoLQfLi+J+29Z3d4cK4X1nrE03Wij9U++S+TcXN5NQbvJBDumH
-        bdWsl+X3V9XHP36rmw/FF86ucZq8sXhWwcZFj8h1Uz2u6+Ph9aY+pGPnrVUSFsU+6f+03iEUWmSE
-        upzWu/truKpXCbl9U6WfF0Ee2g7tLjeiLpFqtxqS7bF4kezpHPI3bWYTo03v/L/Z3NeH9psG8/3R
-        YNT66wZhcVW25Y9NuUuhrttEG7NKeKey4APiY7lZr35O3wcwrT92aTHbGit3q+9W84SF0uLSYnRa
-        n9qkvC0/FbenngMIdruHLQSXuJTSTyJr7wdRWGfRBrFZdN7FLEZyg4IYMyiIhKxAOtpsl0zQ2S45
-        44ddr2nY9VGyMQrBZWOsQfUsGjJZgUmHQYGEszeGkO2y5yFeDpTivU3dtQKf27o5pOL9faxTJ6Fp
-        N/XHBENHVB0l4opbGOcMKWs09il9anHKBPExHVoxVsWgjQmm34ghKE8SI0WT9K1jrYi1zRciz88d
-        ripCxiy6c2BDJAViE/f+cVGUpcGhxSlSGjeYjfJuvA74FXCnkO9z8HZqj7XY6QXGDZWa1+aEmYWU
-        kdEFM5ECGTICTOyVc+KC5i4FeAgqaBGvpQ9ZB8TgxaVzAF7vq12HbGBSKefoaObSORuU8SPGhJDG
-        EDvMg5FA3mWMnJkliTqIIichKzjCLJpE5Mg6pe0UZR2VNn2IHchGRbA8DFVLRZh6tJ5UtJMUrZ8p
-        sIWF9OuNnjGCYzBnMBJYOBcZywGOzsBjRDCDP7XBQACAueznKdCMQDOIxIFbCIRmMDn0CWAVoT4U
-        h9mjotfsMtBW2Kkp98TSFAbosbJuxMmZGBXHsXJpwKmoRzLYKHgFOghxMrXNIOakRBggdlIBkCgq
-        VHGIlaNDn00ahR3LrFHYIVhDE6QZtJpTHzwcIyMYiGHSmhgpKg2Eh/X9w9cRfUnUiLJPNYzELxBC
-        uSfEgjDlDRCNs3JDT5TmMWgHjObdFAUj4zxxMPCUmzIZY1jFaUkwOGcWbQppygtQ0ivw9MwDRr0x
-        lSZjTGuaDQlUDdU5j4AAi+OnJXiclRoh+TOFgfBjvTmmPxPvLd4Yw90LCHYKhV6EZ5FOtCGkFDuR
-        6KyA+U/9NeQU08vUiWRMzLqgbci71oWY7VIY7OIlyKIDva3rRQixt+slItxeV6LJxlwCMV9D9SW7
-        EIg+7+LBy9cAWC/enpBzufpr6NXn6cf/jfsfNe7p9pRwrpqmxv86/GfanE6fATjRXqOPCwAA
-    headers:
-      Age:
-      - '1'
-      Connection:
-      - keep-alive
-      Expect-CT:
-      - max-age=31536000, report-uri="http://csp.yahoo.com/beacon/csp?src=yahoocom-expect-ct-report-only"
-      Referrer-Policy:
-      - no-referrer-when-downgrade
-      Strict-Transport-Security:
-      - max-age=15552000
-      X-Content-Type-Options:
-      - nosniff
-      X-Frame-Options:
-      - SAMEORIGIN
-      X-XSS-Protection:
-      - 1; mode=block
-      cache-control:
-      - public, max-age=10, stale-while-revalidate=20
-      content-encoding:
-      - gzip
-      content-length:
-      - '1137'
-      content-type:
-      - application/json;charset=utf-8
-      date:
-      - Wed, 23 Mar 2022 13:55:46 GMT
-      server:
-      - ATS
-      vary:
-      - Origin,Accept-Encoding
-      x-envoy-decorator-operation:
-      - finance-chart-api--mtls-production-bf1.finance-k8s.svc.yahoo.local:4080/*
-      x-envoy-upstream-service-time:
-      - '3'
-      x-request-id:
-      - 9ae00958-740e-49d5-a0ad-03d3bc2c51c9
-      x-yahoo-request-id:
-      - dkpdu9dh3m9n3
-      y-rid:
-      - dkpdu9dh3m9n3
-    status:
-      code: 200
-      message: OK
-- request:
-    body: null
-    headers:
-      Accept:
-      - '*/*'
-      Accept-Encoding:
-      - gzip, deflate
-      Connection:
-      - keep-alive
-      User-Agent:
-      - Mozilla/5.0 (Macintosh; Intel Mac OS X 10_10_1) AppleWebKit/537.36 (KHTML,
-        like Gecko) Chrome/39.0.2171.95 Safari/537.36
-    method: GET
-    uri: https://query2.finance.yahoo.com/v8/finance/chart/%5EGSPC?period1=1641013200&period2=1643778000&interval=1d&includePrePost=False&events=div%2Csplits%2CcapitalGains
-  response:
-    body:
-      string: !!binary |
-        H4sIAAAAAAAAAO1WTW8bNxD9LzqrLIfkcMjcijhIe6hh1C7QInCLjbW21UhadXflxDX03/O4y7W4
-        ToqceuuFmiGH8/H4ZrRPi5v7qu0Xr54Wbd0dNpDePS22dV+lrZtD29a7m8fFq8Wvl2eL5aJ73L5v
-        NlD/eHt58Rob9Sfc393V59W2xvbl+QU217uubw/betdfPe7T9k/nZ29+w8Htuu36q7Za1WdVj4Pv
-        yBrmYLXWS8S/O2yq9ueq/VD3V+vkj7xw9GJiWC7utn1ze9vVfboWhhs9jP5pdinCm8urIpurfJCz
-        +mFbt+ub6vvz+uOfvzfth8WLYBc4hZ0jMoppOUJy0dYP6+bQvd40XToU7xUhj30y/nG9Qx5mmREa
-        alrv7i4Qp1kl5PZtnX6+yLDrB7SHwqw1qYp6t8obPALxRaXH53y/6TO7OPkU7/7N577p+m86zPdP
-        DqMOX3cIj6uqr9621S6luu4TbWiVwE5vAgXiQ7VZr35JegemjcecFto2WO2w+mGlRywmLZwW0ml9
-        7JPxtvq0uD6OBECy2z18kXdkjE6QJtFq7ycxDqAk0Ul0WWTPIYvB8GQQiSaDGCUbGB1c9mtIdPZr
-        mPy067WZdn2I2ZkR4ezMauuygSVD2QDvL5OBiTZHsxCyX+vtlK8Vk/K9Tt21Apn7pu3S4/19aFIn
-        oWkfms0h0f2dDZaSB1x0HrKMYggS/SiayCaMIgViGkUmKHlXE8dR1C6Y7AwVix1FJOmygbgwRIDo
-        PKeChsBOj9tLNHik0cBHE2gMweRYczYApuM1NuTMaMsaVcQsxuBzZoH8MC8SEs2+3qFeJxIUno2s
-        FwrCMNJO4ZJ49gaqBFHgrbFAEaqPVtlYmPsoCmyh0dozK2tjyMY+zn2LCQoV5WOxVjFQ5YB+Huzt
-        PJY1yrhnlUNQ2oBYnIOxE2UBw3OuTkhZiSEAqaRb9spSDAbUG+JbzCFfJgSgFQhGwpKvBK0SVybV
-        psEVI9ivxxCWlABZYDDmQBE1PIcAsJvm44ArA1cfY44s4pTBmxKmzOAZR4hceEZKyvBzLd4bJWXx
-        Myy8DXN3YIESHUHSDCVrZYo8PTk1+PFBlfcw85QpdCSqIp90G8sHNcYo9C1Rhs+AHJQIZifEQR6J
-        ERzyI+Aa8KSeMcrxKTsUrfQsbAAVTm8LGO/Xd/cDjvHFkwUKsxwEBJwhYVgVnBA9L8iLnYcW5ELm
-        RBq0pEpdIpM6P/ae5/qcpJ5IsTsBgOE2R8hFtNesdHrJYrgoVbbKmAJToF4yA+NPCWY3ufxIGK0q
-        lC3K4IKb2grQ3oz/yiO2swYUdHcauxNrgGvZDR72uiwOZJl1pJc564QAti8aUIyfF+s5vnAB3ofS
-        guUFxzgVfGoUjFjUX3IOhIhlZ2Eiz54sjQVXctxFXCiHALIsRmDq+XlKxLNHZucL2K6PwLha/TXB
-        /FQq/2P+X2F+TLDXbdvgQw8fUZvj8TPtfyr8oAsAAA==
-    headers:
-      Age:
-      - '0'
-      Connection:
-      - keep-alive
-      Expect-CT:
-      - max-age=31536000, report-uri="http://csp.yahoo.com/beacon/csp?src=yahoocom-expect-ct-report-only"
-      Referrer-Policy:
-      - no-referrer-when-downgrade
-      Strict-Transport-Security:
-      - max-age=15552000
-      X-Content-Type-Options:
-      - nosniff
-      X-Frame-Options:
-      - SAMEORIGIN
-      X-XSS-Protection:
-      - 1; mode=block
-      cache-control:
-      - public, max-age=10, stale-while-revalidate=20
-      content-encoding:
-      - gzip
-      content-length:
-      - '1114'
-      content-type:
-      - application/json;charset=utf-8
-      date:
-      - Thu, 09 Feb 2023 18:28:21 GMT
-      server:
-      - ATS
-      vary:
-      - Origin,Accept-Encoding
-      x-envoy-decorator-operation:
-      - finance-chart-api--mtls-production-bf1.finance-k8s.svc.yahoo.local:4080/*
-      x-envoy-upstream-service-time:
-      - '4'
-      x-request-id:
-      - 56075791-ac90-49c1-bff3-c55926278a9e
-      x-yahoo-request-id:
-      - akghvhhhuaeq5
-      y-rid:
-      - akghvhhhuaeq5
-    status:
-      code: 200
-      message: OK
-- request:
-    body: null
-    headers:
-      Accept:
-      - '*/*'
-      Accept-Encoding:
-      - gzip, deflate
-      Connection:
-      - keep-alive
-      User-Agent:
-      - Mozilla/5.0 (Macintosh; Intel Mac OS X 10_10_1) AppleWebKit/537.36 (KHTML,
-        like Gecko) Chrome/39.0.2171.95 Safari/537.36
-    method: GET
-    uri: https://query2.finance.yahoo.com/v8/finance/chart/%5EIXIC?period1=1641013200&period2=1643778000&interval=1d&includePrePost=False&events=div%2Csplits%2CcapitalGains
-  response:
-    body:
-      string: !!binary |
-        H4sIAAAAAAAAAO1WS2/bRhD+Lzqr292ZfeZWxEHrQwyjcYEUgRswFm2rkUSVopy4hv57vyGXL8dF
-        Lj32Qg1ndufxzTdDPS1u7ou6Wbx6WtTl4biB9OFpsS2bQlQ3x7oudzePi1eL396dLZaLw+P2U7XB
-        6x/n789fQ1F+xf3dXXlRbEuoL87fQrneHZr6uC13zdXjXtTnF2dv3sNwu64PzVVdrMqzooGBrTdE
-        Wi8R/O64Keq3Rf25bK7W4sz44JIPlOJycbdtqtvbQ4n0fjBRy40Gh/6uduL+zburSSpX2ZBT+mlb
-        1uub4seL8svH36v68+JZsEtYJZpJ2qlow7JD5LIuH9bV8fB6Ux3E7Ly1KsG6l/O/rHdIhZYZobam
-        9e7uEqGqlSC3r0v5+SbJQ9Oi3dbG3JZe7lZZ4bit7JtiT0PK3/WZXYw+g7f/5nNfHZrvOsz3R4dJ
-        x5cdwuOqaIqf62Inqa4boY1ZCd7SFrxAfCg269Wv8n4A0zqzk4fZVnhy+/Tt0zziQfJw8jBano+N
-        HN4WXxfXp44DSHa7hy/jrXBJIBWRtfe9mFpQRLQh2Sw672IWI7n+QDKmP5BSyAdIR5v9kgk6+yVn
-        fK/1mnqtjyk7oxBcdsYaVM+iIZMPoP+hP0CJczSGkP2y5z5fDiT5Xst0rcDnpqoP0ry/jpVMEoZ2
-        U30RGFqi6pgirrilcc6QskZDT/Kqk1MmJB/FaJOxKgZtTDCdIoagPEYuUjRy3oJQiljbfCHy3O5w
-        VREq5qTbADZEUmQ1cRcfF5Oy1Ae0sKKkUcFslHfjdcCvgDuFfJ9BwKk/1slOLzBuKLTY21wwcyKF
-        YR5CYMxIgQwZASb2ymFSgua2BEQIKuiUvE5dyjogB49Zgh2A33QrANBGJhVSij0c8AiFSYF8hhet
-        VcanRB2eDsOiotfscnSb2KkpXMmSiuBn6PF0rKzTposuihgVx7E+G7VXUY/525hYtRYHy9Q3A0uS
-        Ec6xjQMzBs+oO6pkhlw5OlBj0lt2nGa9ZYdkDY10YXb0rFuAbsyM4CCGCZswBUo4fL++u38Z0QiP
-        03Y6Fz2SmJwwKT5DKJhJWRYC9vjQTSAaZ+3FuaQ0j0k7YDQnQExg+TAkmFElgzzgis2h4rQlmPWZ
-        RyspTXnBMXjlzcgDRr8xSJPJ05pmvEbX0J2BtQEex1dLiDhrNVLyA+mBcLUvdy3CAQi/DKwNoOq4
-        GAhzNMZvF8W0BBucmfUayyNN6eXIs5riTNYpPcUt6DhtlAcEE+pbJ5tjGtF6mnYSa8PPDrCFB/kF
-        srM1BrjNMMECHuz4cA07BIt11nBGBrOdIbtbjWA+VJuj/Jn4YKHDLdnfzrAxphPB9+haER8YHakT
-        CYs8dAdYMuu0QCOYLGLkOIu6/XS1IvhG2a/XIXVa7x3GuQsMcxfNoejYecDOwe7O10z7MRERtDH9
-        tRCy1iY0lrOWbLI5RMhVXJ9Qc7H6s198T9OX/7fgf7QFT9cnwbms6wr/6/CfaXM6/QM9+Ll2jwsA
-        AA==
-    headers:
-      Age:
-      - '0'
-      Connection:
-      - keep-alive
-      Expect-CT:
-      - max-age=31536000, report-uri="http://csp.yahoo.com/beacon/csp?src=yahoocom-expect-ct-report-only"
-      Referrer-Policy:
-      - no-referrer-when-downgrade
-      Strict-Transport-Security:
-      - max-age=15552000
-      X-Content-Type-Options:
-      - nosniff
-      X-Frame-Options:
-      - SAMEORIGIN
-      X-XSS-Protection:
-      - 1; mode=block
-      cache-control:
-      - public, max-age=10, stale-while-revalidate=20
-      content-encoding:
-      - gzip
-      content-length:
-      - '1141'
-      content-type:
-      - application/json;charset=utf-8
-      date:
-      - Thu, 09 Feb 2023 18:28:21 GMT
-      server:
-      - ATS
-      vary:
-      - Origin,Accept-Encoding
-      x-envoy-decorator-operation:
-      - finance-chart-api--mtls-production-bf1.finance-k8s.svc.yahoo.local:4080/*
-      x-envoy-upstream-service-time:
-      - '4'
-      x-request-id:
-      - cc820b21-b565-4cb1-8f91-8cec44884fc4
-      x-yahoo-request-id:
-      - 2k7thpphuaeq5
-      y-rid:
-      - 2k7thpphuaeq5
-    status:
-      code: 200
-      message: OK
-- request:
-    body: null
-    headers:
-      Accept:
-      - '*/*'
-      Accept-Encoding:
-      - gzip, deflate
-      Connection:
-      - keep-alive
-      User-Agent:
-      - Mozilla/5.0 (Macintosh; Intel Mac OS X 10_10_1) AppleWebKit/537.36 (KHTML,
-        like Gecko) Chrome/39.0.2171.95 Safari/537.36
-    method: GET
-    uri: https://query2.finance.yahoo.com/v8/finance/chart/%5EGSPC?range=1d&interval=1d
-  response:
-    body:
-      string: '{"chart":{"result":[{"meta":{"currency":"USD","symbol":"^GSPC","exchangeName":"SNP","instrumentType":"INDEX","firstTradeDate":-1325583000,"regularMarketTime":1675976321,"gmtoffset":-18000,"timezone":"EST","exchangeTimezoneName":"America/New_York","regularMarketPrice":4080.42,"chartPreviousClose":4117.86,"priceHint":2,"currentTradingPeriod":{"pre":{"timezone":"EST","start":1675933200,"end":1675953000,"gmtoffset":-18000},"regular":{"timezone":"EST","start":1675953000,"end":1675976400,"gmtoffset":-18000},"post":{"timezone":"EST","start":1675976400,"end":1675990800,"gmtoffset":-18000}},"dataGranularity":"1d","range":"1d","validRanges":["1d","5d","1mo","3mo","6mo","1y","2y","5y","10y","ytd","max"]},"timestamp":[1675976321],"indicators":{"quote":[{"low":[4069.669921875],"high":[4156.22998046875],"close":[4080.419921875],"volume":[2246064000],"open":[4144.25]}],"adjclose":[{"adjclose":[4080.419921875]}]}}],"error":null}}'
-    headers:
-      Age:
-      - '0'
-      Connection:
-      - keep-alive
-      Expect-CT:
-      - max-age=31536000, report-uri="http://csp.yahoo.com/beacon/csp?src=yahoocom-expect-ct-report-only"
-      Referrer-Policy:
-      - no-referrer-when-downgrade
-      Strict-Transport-Security:
-      - max-age=15552000
-      X-Content-Type-Options:
-      - nosniff
-      X-Frame-Options:
-      - SAMEORIGIN
-      X-XSS-Protection:
-      - 1; mode=block
-      cache-control:
-      - public, max-age=10, stale-while-revalidate=20
-      content-length:
-      - '927'
-      content-type:
-      - application/json;charset=utf-8
-      date:
-      - Thu, 09 Feb 2023 20:58:42 GMT
-      server:
-      - ATS
-      vary:
-      - Origin,Accept-Encoding
-      x-envoy-decorator-operation:
-      - finance-chart-api--mtls-canary-production-bf1.finance-k8s.svc.yahoo.local:4080/*
-      x-envoy-upstream-service-time:
-      - '3'
-      x-request-id:
-      - 8b994609-4dfd-4661-8f75-a01c86b26a7c
-      x-yahoo-request-id:
-      - 9735cpdhuank2
-      y-rid:
-      - 9735cpdhuank2
-    status:
-      code: 200
-      message: OK
-- request:
-    body: null
-    headers:
-      Accept:
-      - '*/*'
-      Accept-Encoding:
-      - gzip, deflate
-      Connection:
-      - keep-alive
-      User-Agent:
-      - Mozilla/5.0 (Macintosh; Intel Mac OS X 10_10_1) AppleWebKit/537.36 (KHTML,
-        like Gecko) Chrome/39.0.2171.95 Safari/537.36
-    method: GET
-    uri: https://query2.finance.yahoo.com/v8/finance/chart/%5EIXIC?range=1d&interval=1d
-  response:
-    body:
-      string: '{"chart":{"result":[{"meta":{"currency":"USD","symbol":"^IXIC","exchangeName":"NIM","instrumentType":"INDEX","firstTradeDate":34612200,"regularMarketTime":1675976319,"gmtoffset":-18000,"timezone":"EST","exchangeTimezoneName":"America/New_York","regularMarketPrice":11788.034,"chartPreviousClose":11910.5205,"priceHint":2,"currentTradingPeriod":{"pre":{"timezone":"EST","start":1675933200,"end":1675953000,"gmtoffset":-18000},"regular":{"timezone":"EST","start":1675953000,"end":1675976400,"gmtoffset":-18000},"post":{"timezone":"EST","start":1675976400,"end":1675990800,"gmtoffset":-18000}},"dataGranularity":"1d","range":"1d","validRanges":["1d","5d","1mo","3mo","6mo","1y","2y","5y","10y","ytd","max"]},"timestamp":[1675976319],"indicators":{"quote":[{"open":[12069.099609375],"low":[11745.1064453125],"volume":[4439219000],"close":[11788.0341796875],"high":[12070.962890625]}],"adjclose":[{"adjclose":[11788.0341796875]}]}}],"error":null}}'
-    headers:
-      Age:
-      - '0'
-      Connection:
-      - keep-alive
-      Expect-CT:
-      - max-age=31536000, report-uri="http://csp.yahoo.com/beacon/csp?src=yahoocom-expect-ct-report-only"
-      Referrer-Policy:
-      - no-referrer-when-downgrade
-      Strict-Transport-Security:
-      - max-age=15552000
-      X-Content-Type-Options:
-      - nosniff
-      X-Frame-Options:
-      - SAMEORIGIN
-      X-XSS-Protection:
-      - 1; mode=block
-      cache-control:
-      - public, max-age=10, stale-while-revalidate=20
-      content-length:
-      - '942'
-      content-type:
-      - application/json;charset=utf-8
-      date:
-      - Thu, 09 Feb 2023 20:58:42 GMT
-      server:
-      - ATS
-      vary:
-      - Origin,Accept-Encoding
-      x-envoy-decorator-operation:
-      - finance-chart-api--mtls-canary-production-bf1.finance-k8s.svc.yahoo.local:4080/*
-      x-envoy-upstream-service-time:
-      - '3'
-      x-request-id:
-      - fa2c5c30-9e73-4a74-9608-1dd3bb819b9f
-      x-yahoo-request-id:
-      - 2h9il8dhuank2
-      y-rid:
-      - 2h9il8dhuank2
-    status:
-      code: 200
-      message: OK
-version: 1
-=======
 interactions:
 - request:
     body: null
@@ -726,5 +279,4 @@
     status:
       code: 200
       message: OK
-version: 1
->>>>>>> 696027b7
+version: 1