interactions:
- request:
    body: null
    headers:
      Accept:
      - '*/*'
      Accept-Encoding:
      - gzip, deflate
      Connection:
      - keep-alive
      User-Agent:
      - Mozilla/5.0 (Macintosh; Intel Mac OS X 10_10_1) AppleWebKit/537.36 (KHTML,
        like Gecko) Chrome/39.0.2171.95 Safari/537.36
    method: GET
    uri: https://query2.finance.yahoo.com/v8/finance/chart/CAC40?range=1d&interval=1d
  response:
    body:
      string: '{"chart":{"result":null,"error":{"code":"Not Found","description":"No
        data found, symbol may be delisted"}}}'
    headers:
      Age:
      - '0'
      Cache-Control:
      - max-age=0, private
<<<<<<< HEAD
      Connection:
      - keep-alive
      Expect-CT:
      - max-age=31536000, report-uri="http://csp.yahoo.com/beacon/csp?src=yahoocom-expect-ct-report-only"
      Expires:
      - '-1'
      Referrer-Policy:
      - no-referrer-when-downgrade
      Strict-Transport-Security:
      - max-age=31536000
      X-Content-Type-Options:
      - nosniff
      X-Frame-Options:
      - SAMEORIGIN
      X-XSS-Protection:
      - 1; mode=block
      content-length:
      - '108'
      content-type:
      - application/json;charset=utf-8
      date:
      - Wed, 08 Mar 2023 15:32:48 GMT
      server:
      - ATS
      vary:
      - Origin
      x-envoy-decorator-operation:
      - finance-chart-api--mtls-production-ir2.finance-k8s.svc.yahoo.local:4080/*
      x-envoy-upstream-service-time:
      - '1'
      x-request-id:
      - f82437f5-8bbe-4665-a386-c8e58eb772b8
      x-yahoo-request-id:
      - drjqk4hi0hal0
      y-rid:
      - drjqk4hi0hal0
    status:
      code: 404
      message: Not Found
- request:
    body: null
    headers:
      Accept:
      - '*/*'
      Accept-Encoding:
      - gzip, deflate
      Connection:
      - keep-alive
      User-Agent:
      - Mozilla/5.0 (Macintosh; Intel Mac OS X 10_10_1) AppleWebKit/537.36 (KHTML,
        like Gecko) Chrome/39.0.2171.95 Safari/537.36
    method: GET
    uri: https://query2.finance.yahoo.com/v8/finance/chart/DOWJONES?range=1d&interval=1d
  response:
    body:
      string: '{"chart":{"result":null,"error":{"code":"Not Found","description":"No
        data found, symbol may be delisted"}}}'
    headers:
      Age:
      - '0'
      Cache-Control:
      - max-age=0, private
=======
>>>>>>> da393749
      Connection:
      - keep-alive
      Expect-CT:
      - max-age=31536000, report-uri="http://csp.yahoo.com/beacon/csp?src=yahoocom-expect-ct-report-only"
      Expires:
      - '-1'
      Referrer-Policy:
      - no-referrer-when-downgrade
      Strict-Transport-Security:
      - max-age=31536000
      X-Content-Type-Options:
      - nosniff
      X-Frame-Options:
      - SAMEORIGIN
      X-XSS-Protection:
      - 1; mode=block
      content-length:
      - '108'
      content-type:
      - application/json;charset=utf-8
      date:
<<<<<<< HEAD
      - Wed, 08 Mar 2023 15:32:48 GMT
=======
      - Sat, 25 Feb 2023 13:17:00 GMT
>>>>>>> da393749
      server:
      - ATS
      vary:
      - Origin
      x-envoy-decorator-operation:
      - finance-chart-api--mtls-production-ir2.finance-k8s.svc.yahoo.local:4080/*
      x-envoy-upstream-service-time:
<<<<<<< HEAD
      - '3'
      x-request-id:
      - d7409791-60b2-4667-a720-0577b01c651c
      x-yahoo-request-id:
      - ek1g9u9i0hal0
      y-rid:
      - ek1g9u9i0hal0
=======
      - '2'
      x-request-id:
      - d6cd5423-d298-45f6-924d-a6c3d9112ea7
      x-yahoo-request-id:
      - 57q8sb9hvk2ic
      y-rid:
      - 57q8sb9hvk2ic
>>>>>>> da393749
    status:
      code: 404
      message: Not Found
- request:
    body: null
    headers:
      Accept:
      - '*/*'
      Accept-Encoding:
      - gzip, deflate
      Connection:
      - keep-alive
      User-Agent:
      - Mozilla/5.0 (Macintosh; Intel Mac OS X 10_10_1) AppleWebKit/537.36 (KHTML,
        like Gecko) Chrome/39.0.2171.95 Safari/537.36
    method: GET
<<<<<<< HEAD
    uri: https://query2.finance.yahoo.com/v8/finance/chart/%5EIXIC?range=1d&interval=1d
  response:
    body:
      string: '{"chart":{"result":[{"meta":{"currency":"USD","symbol":"^IXIC","exchangeName":"NIM","instrumentType":"INDEX","firstTradeDate":34612200,"regularMarketTime":1678289564,"gmtoffset":-18000,"timezone":"EST","exchangeTimezoneName":"America/New_York","regularMarketPrice":11561.564,"chartPreviousClose":11530.332,"priceHint":2,"currentTradingPeriod":{"pre":{"timezone":"EST","end":1678285800,"start":1678266000,"gmtoffset":-18000},"regular":{"timezone":"EST","end":1678309200,"start":1678285800,"gmtoffset":-18000},"post":{"timezone":"EST","end":1678323600,"start":1678309200,"gmtoffset":-18000}},"dataGranularity":"1d","range":"1d","validRanges":["1d","5d","1mo","3mo","6mo","1y","2y","5y","10y","ytd","max"]},"timestamp":[1678289564],"indicators":{"quote":[{"close":[11561.564453125],"open":[11553.099609375],"volume":[1297794000],"high":[11568.8095703125],"low":[11487.751953125]}],"adjclose":[{"adjclose":[11561.564453125]}]}}],"error":null}}'
=======
    uri: https://query2.finance.yahoo.com/v8/finance/chart/DOWJONES?range=1d&interval=1d
  response:
    body:
      string: '{"chart":{"result":null,"error":{"code":"Not Found","description":"No
        data found, symbol may be delisted"}}}'
>>>>>>> da393749
    headers:
      Age:
      - '0'
      Cache-Control:
      - max-age=0, private
      Connection:
      - keep-alive
      Expect-CT:
      - max-age=31536000, report-uri="http://csp.yahoo.com/beacon/csp?src=yahoocom-expect-ct-report-only"
      Expires:
      - '-1'
      Referrer-Policy:
      - no-referrer-when-downgrade
      Strict-Transport-Security:
      - max-age=31536000
<<<<<<< HEAD
=======
      X-Content-Type-Options:
      - nosniff
      X-Frame-Options:
      - SAMEORIGIN
      X-XSS-Protection:
      - 1; mode=block
      content-length:
      - '108'
      content-type:
      - application/json;charset=utf-8
      date:
      - Sat, 25 Feb 2023 13:17:00 GMT
      server:
      - ATS
      vary:
      - Origin
      x-envoy-decorator-operation:
      - finance-chart-api--mtls-production-ir2.finance-k8s.svc.yahoo.local:4080/*
      x-envoy-upstream-service-time:
      - '2'
      x-request-id:
      - 706eee96-b6c1-477e-bd8b-6a6563f1ef97
      x-yahoo-request-id:
      - 7ogkmn5hvk2ic
      y-rid:
      - 7ogkmn5hvk2ic
    status:
      code: 404
      message: Not Found
- request:
    body: null
    headers:
      Accept:
      - '*/*'
      Accept-Encoding:
      - gzip, deflate
      Connection:
      - keep-alive
      User-Agent:
      - Mozilla/5.0 (Macintosh; Intel Mac OS X 10_10_1) AppleWebKit/537.36 (KHTML,
        like Gecko) Chrome/39.0.2171.95 Safari/537.36
    method: GET
    uri: https://query2.finance.yahoo.com/v8/finance/chart/%5EIXIC?range=1d&interval=1d
  response:
    body:
      string: '{"chart":{"result":[{"meta":{"currency":"USD","symbol":"^IXIC","exchangeName":"NIM","instrumentType":"INDEX","firstTradeDate":34612200,"regularMarketTime":1677276959,"gmtoffset":-18000,"timezone":"EST","exchangeTimezoneName":"America/New_York","regularMarketPrice":11394.941,"chartPreviousClose":11590.401,"priceHint":2,"currentTradingPeriod":{"pre":{"timezone":"EST","start":1677229200,"end":1677249000,"gmtoffset":-18000},"regular":{"timezone":"EST","start":1677249000,"end":1677272400,"gmtoffset":-18000},"post":{"timezone":"EST","start":1677272400,"end":1677286800,"gmtoffset":-18000}},"dataGranularity":"1d","range":"1d","validRanges":["1d","5d","1mo","3mo","6mo","1y","2y","5y","10y","ytd","max"]},"timestamp":[1677249000],"indicators":{"quote":[{"high":[11434.3603515625],"volume":[4432650000],"open":[11404.1796875],"close":[11394.9404296875],"low":[11334.4697265625]}],"adjclose":[{"adjclose":[11394.9404296875]}]}}],"error":null}}'
    headers:
      Age:
      - '0'
      Connection:
      - keep-alive
      Expect-CT:
      - max-age=31536000, report-uri="http://csp.yahoo.com/beacon/csp?src=yahoocom-expect-ct-report-only"
      Referrer-Policy:
      - no-referrer-when-downgrade
      Strict-Transport-Security:
      - max-age=31536000
>>>>>>> da393749
      X-Content-Type-Options:
      - nosniff
      X-Frame-Options:
      - SAMEORIGIN
      X-XSS-Protection:
      - 1; mode=block
      cache-control:
      - public, max-age=10, stale-while-revalidate=20
      content-length:
<<<<<<< HEAD
      - '939'
      content-type:
      - application/json;charset=utf-8
      date:
      - Wed, 08 Mar 2023 15:32:49 GMT
=======
      - '940'
      content-type:
      - application/json;charset=utf-8
      date:
      - Sat, 25 Feb 2023 13:17:00 GMT
>>>>>>> da393749
      server:
      - ATS
      vary:
      - Origin,Accept-Encoding
      x-envoy-decorator-operation:
      - finance-chart-api--mtls-production-ir2.finance-k8s.svc.yahoo.local:4080/*
      x-envoy-upstream-service-time:
      - '2'
      x-request-id:
<<<<<<< HEAD
      - 75700c26-38e3-4b09-947b-f58bb769a014
      x-yahoo-request-id:
      - avr7p0hi0hal1
      y-rid:
      - avr7p0hi0hal1
=======
      - c3a9c16c-b3b9-4913-9a9f-9f13d8ce8ce9
      x-yahoo-request-id:
      - 48t053thvk2ic
      y-rid:
      - 48t053thvk2ic
>>>>>>> da393749
    status:
      code: 200
      message: OK
- request:
    body: null
    headers:
      Accept:
      - '*/*'
      Accept-Encoding:
      - gzip, deflate
      Connection:
      - keep-alive
      User-Agent:
      - Mozilla/5.0 (Macintosh; Intel Mac OS X 10_10_1) AppleWebKit/537.36 (KHTML,
        like Gecko) Chrome/39.0.2171.95 Safari/537.36
    method: GET
    uri: https://query2.finance.yahoo.com/v8/finance/chart/%5EIXIC?period1=1591416000&period2=1594094400&interval=1wk&includePrePost=False&events=div%2Csplits%2CcapitalGains
  response:
    body:
<<<<<<< HEAD
      string: '{"chart":{"result":[{"meta":{"currency":"USD","symbol":"^IXIC","exchangeName":"NIM","instrumentType":"INDEX","firstTradeDate":34612200,"regularMarketTime":1678289564,"gmtoffset":-18000,"timezone":"EST","exchangeTimezoneName":"America/New_York","regularMarketPrice":11561.564,"chartPreviousClose":9814.08,"priceHint":2,"currentTradingPeriod":{"pre":{"timezone":"EST","start":1678266000,"end":1678285800,"gmtoffset":-18000},"regular":{"timezone":"EST","start":1678285800,"end":1678309200,"gmtoffset":-18000},"post":{"timezone":"EST","start":1678309200,"end":1678323600,"gmtoffset":-18000}},"dataGranularity":"1wk","range":"","validRanges":["1d","5d","1mo","3mo","6mo","1y","2y","5y","10y","ytd","max"]},"timestamp":[1591588800,1592193600,1592798400,1593403200,1594008000],"indicators":{"quote":[{"high":[10086.8896484375,10053.91015625,10221.849609375,10310.3603515625,10518.98046875],"volume":[26377480000,23854180000,27940280000,17509830000,8907390000],"open":[9823.4404296875,9426.900390625,9945.490234375,9771.7197265625,10360.3798828125],"low":[9413.6201171875,9403.0,9749.0703125,9663.6103515625,10337.98046875],"close":[9588.8095703125,9946.1201171875,9757.2197265625,10207.6298828125,10343.8896484375]}],"adjclose":[{"adjclose":[9588.8095703125,9946.1201171875,9757.2197265625,10207.6298828125,10343.8896484375]}]}}],"error":null}}'
=======
      string: '{"chart":{"result":[{"meta":{"currency":"USD","symbol":"^IXIC","exchangeName":"NIM","instrumentType":"INDEX","firstTradeDate":34612200,"regularMarketTime":1677276959,"gmtoffset":-18000,"timezone":"EST","exchangeTimezoneName":"America/New_York","regularMarketPrice":11394.941,"chartPreviousClose":9814.08,"priceHint":2,"currentTradingPeriod":{"pre":{"timezone":"EST","end":1677249000,"start":1677229200,"gmtoffset":-18000},"regular":{"timezone":"EST","end":1677272400,"start":1677249000,"gmtoffset":-18000},"post":{"timezone":"EST","end":1677286800,"start":1677272400,"gmtoffset":-18000}},"dataGranularity":"1wk","range":"","validRanges":["1d","5d","1mo","3mo","6mo","1y","2y","5y","10y","ytd","max"]},"timestamp":[1591588800,1592193600,1592798400,1593403200,1594008000],"indicators":{"quote":[{"open":[9823.4404296875,9426.900390625,9945.490234375,9771.7197265625,10360.3798828125],"high":[10086.8896484375,10053.91015625,10221.849609375,10310.3603515625,10518.98046875],"volume":[26377480000,23854180000,27940280000,17509830000,8907390000],"close":[9588.8095703125,9946.1201171875,9757.2197265625,10207.6298828125,10343.8896484375],"low":[9413.6201171875,9403.0,9749.0703125,9663.6103515625,10337.98046875]}],"adjclose":[{"adjclose":[9588.8095703125,9946.1201171875,9757.2197265625,10207.6298828125,10343.8896484375]}]}}],"error":null}}'
>>>>>>> da393749
    headers:
      Age:
      - '10'
      Connection:
      - keep-alive
      Expect-CT:
      - max-age=31536000, report-uri="http://csp.yahoo.com/beacon/csp?src=yahoocom-expect-ct-report-only"
      Referrer-Policy:
      - no-referrer-when-downgrade
      Strict-Transport-Security:
      - max-age=31536000
      X-Content-Type-Options:
      - nosniff
      X-Frame-Options:
      - SAMEORIGIN
      X-XSS-Protection:
      - 1; mode=block
      cache-control:
      - public, max-age=10, stale-while-revalidate=20
      content-length:
      - '1337'
      content-type:
      - application/json;charset=utf-8
      date:
<<<<<<< HEAD
      - Wed, 08 Mar 2023 15:32:49 GMT
=======
      - Sat, 25 Feb 2023 13:16:51 GMT
>>>>>>> da393749
      server:
      - ATS
      vary:
      - Origin,Accept-Encoding
      x-envoy-decorator-operation:
      - finance-chart-api--mtls-production-ir2.finance-k8s.svc.yahoo.local:4080/*
      x-envoy-upstream-service-time:
      - '3'
      x-request-id:
<<<<<<< HEAD
      - 903a8599-443f-4c27-b3c0-2d260751cbc4
      x-yahoo-request-id:
      - 54262rdi0hal1
      y-rid:
      - 54262rdi0hal1
=======
      - 2333d8c0-952c-405d-9b83-ff2ee953f632
      x-yahoo-request-id:
      - 6ruas65hvk2i3
      y-rid:
      - 6ruas65hvk2i3
>>>>>>> da393749
    status:
      code: 200
      message: OK
version: 1<|MERGE_RESOLUTION|>--- conflicted
+++ resolved
@@ -22,7 +22,6 @@
       - '0'
       Cache-Control:
       - max-age=0, private
-<<<<<<< HEAD
       Connection:
       - keep-alive
       Expect-CT:
@@ -85,8 +84,6 @@
       - '0'
       Cache-Control:
       - max-age=0, private
-=======
->>>>>>> da393749
       Connection:
       - keep-alive
       Expect-CT:
@@ -108,11 +105,7 @@
       content-type:
       - application/json;charset=utf-8
       date:
-<<<<<<< HEAD
       - Wed, 08 Mar 2023 15:32:48 GMT
-=======
-      - Sat, 25 Feb 2023 13:17:00 GMT
->>>>>>> da393749
       server:
       - ATS
       vary:
@@ -120,7 +113,6 @@
       x-envoy-decorator-operation:
       - finance-chart-api--mtls-production-ir2.finance-k8s.svc.yahoo.local:4080/*
       x-envoy-upstream-service-time:
-<<<<<<< HEAD
       - '3'
       x-request-id:
       - d7409791-60b2-4667-a720-0577b01c651c
@@ -128,15 +120,6 @@
       - ek1g9u9i0hal0
       y-rid:
       - ek1g9u9i0hal0
-=======
-      - '2'
-      x-request-id:
-      - d6cd5423-d298-45f6-924d-a6c3d9112ea7
-      x-yahoo-request-id:
-      - 57q8sb9hvk2ic
-      y-rid:
-      - 57q8sb9hvk2ic
->>>>>>> da393749
     status:
       code: 404
       message: Not Found
@@ -153,93 +136,21 @@
       - Mozilla/5.0 (Macintosh; Intel Mac OS X 10_10_1) AppleWebKit/537.36 (KHTML,
         like Gecko) Chrome/39.0.2171.95 Safari/537.36
     method: GET
-<<<<<<< HEAD
     uri: https://query2.finance.yahoo.com/v8/finance/chart/%5EIXIC?range=1d&interval=1d
   response:
     body:
       string: '{"chart":{"result":[{"meta":{"currency":"USD","symbol":"^IXIC","exchangeName":"NIM","instrumentType":"INDEX","firstTradeDate":34612200,"regularMarketTime":1678289564,"gmtoffset":-18000,"timezone":"EST","exchangeTimezoneName":"America/New_York","regularMarketPrice":11561.564,"chartPreviousClose":11530.332,"priceHint":2,"currentTradingPeriod":{"pre":{"timezone":"EST","end":1678285800,"start":1678266000,"gmtoffset":-18000},"regular":{"timezone":"EST","end":1678309200,"start":1678285800,"gmtoffset":-18000},"post":{"timezone":"EST","end":1678323600,"start":1678309200,"gmtoffset":-18000}},"dataGranularity":"1d","range":"1d","validRanges":["1d","5d","1mo","3mo","6mo","1y","2y","5y","10y","ytd","max"]},"timestamp":[1678289564],"indicators":{"quote":[{"close":[11561.564453125],"open":[11553.099609375],"volume":[1297794000],"high":[11568.8095703125],"low":[11487.751953125]}],"adjclose":[{"adjclose":[11561.564453125]}]}}],"error":null}}'
-=======
-    uri: https://query2.finance.yahoo.com/v8/finance/chart/DOWJONES?range=1d&interval=1d
-  response:
-    body:
-      string: '{"chart":{"result":null,"error":{"code":"Not Found","description":"No
-        data found, symbol may be delisted"}}}'
->>>>>>> da393749
-    headers:
-      Age:
-      - '0'
-      Cache-Control:
-      - max-age=0, private
-      Connection:
-      - keep-alive
-      Expect-CT:
-      - max-age=31536000, report-uri="http://csp.yahoo.com/beacon/csp?src=yahoocom-expect-ct-report-only"
-      Expires:
-      - '-1'
-      Referrer-Policy:
-      - no-referrer-when-downgrade
-      Strict-Transport-Security:
-      - max-age=31536000
-<<<<<<< HEAD
-=======
-      X-Content-Type-Options:
-      - nosniff
-      X-Frame-Options:
-      - SAMEORIGIN
-      X-XSS-Protection:
-      - 1; mode=block
-      content-length:
-      - '108'
-      content-type:
-      - application/json;charset=utf-8
-      date:
-      - Sat, 25 Feb 2023 13:17:00 GMT
-      server:
-      - ATS
-      vary:
-      - Origin
-      x-envoy-decorator-operation:
-      - finance-chart-api--mtls-production-ir2.finance-k8s.svc.yahoo.local:4080/*
-      x-envoy-upstream-service-time:
-      - '2'
-      x-request-id:
-      - 706eee96-b6c1-477e-bd8b-6a6563f1ef97
-      x-yahoo-request-id:
-      - 7ogkmn5hvk2ic
-      y-rid:
-      - 7ogkmn5hvk2ic
-    status:
-      code: 404
-      message: Not Found
-- request:
-    body: null
-    headers:
-      Accept:
-      - '*/*'
-      Accept-Encoding:
-      - gzip, deflate
-      Connection:
-      - keep-alive
-      User-Agent:
-      - Mozilla/5.0 (Macintosh; Intel Mac OS X 10_10_1) AppleWebKit/537.36 (KHTML,
-        like Gecko) Chrome/39.0.2171.95 Safari/537.36
-    method: GET
-    uri: https://query2.finance.yahoo.com/v8/finance/chart/%5EIXIC?range=1d&interval=1d
-  response:
-    body:
-      string: '{"chart":{"result":[{"meta":{"currency":"USD","symbol":"^IXIC","exchangeName":"NIM","instrumentType":"INDEX","firstTradeDate":34612200,"regularMarketTime":1677276959,"gmtoffset":-18000,"timezone":"EST","exchangeTimezoneName":"America/New_York","regularMarketPrice":11394.941,"chartPreviousClose":11590.401,"priceHint":2,"currentTradingPeriod":{"pre":{"timezone":"EST","start":1677229200,"end":1677249000,"gmtoffset":-18000},"regular":{"timezone":"EST","start":1677249000,"end":1677272400,"gmtoffset":-18000},"post":{"timezone":"EST","start":1677272400,"end":1677286800,"gmtoffset":-18000}},"dataGranularity":"1d","range":"1d","validRanges":["1d","5d","1mo","3mo","6mo","1y","2y","5y","10y","ytd","max"]},"timestamp":[1677249000],"indicators":{"quote":[{"high":[11434.3603515625],"volume":[4432650000],"open":[11404.1796875],"close":[11394.9404296875],"low":[11334.4697265625]}],"adjclose":[{"adjclose":[11394.9404296875]}]}}],"error":null}}'
-    headers:
-      Age:
-      - '0'
-      Connection:
-      - keep-alive
-      Expect-CT:
-      - max-age=31536000, report-uri="http://csp.yahoo.com/beacon/csp?src=yahoocom-expect-ct-report-only"
-      Referrer-Policy:
-      - no-referrer-when-downgrade
-      Strict-Transport-Security:
-      - max-age=31536000
->>>>>>> da393749
+    headers:
+      Age:
+      - '0'
+      Connection:
+      - keep-alive
+      Expect-CT:
+      - max-age=31536000, report-uri="http://csp.yahoo.com/beacon/csp?src=yahoocom-expect-ct-report-only"
+      Referrer-Policy:
+      - no-referrer-when-downgrade
+      Strict-Transport-Security:
+      - max-age=31536000
       X-Content-Type-Options:
       - nosniff
       X-Frame-Options:
@@ -249,19 +160,11 @@
       cache-control:
       - public, max-age=10, stale-while-revalidate=20
       content-length:
-<<<<<<< HEAD
       - '939'
       content-type:
       - application/json;charset=utf-8
       date:
       - Wed, 08 Mar 2023 15:32:49 GMT
-=======
-      - '940'
-      content-type:
-      - application/json;charset=utf-8
-      date:
-      - Sat, 25 Feb 2023 13:17:00 GMT
->>>>>>> da393749
       server:
       - ATS
       vary:
@@ -271,19 +174,11 @@
       x-envoy-upstream-service-time:
       - '2'
       x-request-id:
-<<<<<<< HEAD
       - 75700c26-38e3-4b09-947b-f58bb769a014
       x-yahoo-request-id:
       - avr7p0hi0hal1
       y-rid:
       - avr7p0hi0hal1
-=======
-      - c3a9c16c-b3b9-4913-9a9f-9f13d8ce8ce9
-      x-yahoo-request-id:
-      - 48t053thvk2ic
-      y-rid:
-      - 48t053thvk2ic
->>>>>>> da393749
     status:
       code: 200
       message: OK
@@ -303,14 +198,10 @@
     uri: https://query2.finance.yahoo.com/v8/finance/chart/%5EIXIC?period1=1591416000&period2=1594094400&interval=1wk&includePrePost=False&events=div%2Csplits%2CcapitalGains
   response:
     body:
-<<<<<<< HEAD
       string: '{"chart":{"result":[{"meta":{"currency":"USD","symbol":"^IXIC","exchangeName":"NIM","instrumentType":"INDEX","firstTradeDate":34612200,"regularMarketTime":1678289564,"gmtoffset":-18000,"timezone":"EST","exchangeTimezoneName":"America/New_York","regularMarketPrice":11561.564,"chartPreviousClose":9814.08,"priceHint":2,"currentTradingPeriod":{"pre":{"timezone":"EST","start":1678266000,"end":1678285800,"gmtoffset":-18000},"regular":{"timezone":"EST","start":1678285800,"end":1678309200,"gmtoffset":-18000},"post":{"timezone":"EST","start":1678309200,"end":1678323600,"gmtoffset":-18000}},"dataGranularity":"1wk","range":"","validRanges":["1d","5d","1mo","3mo","6mo","1y","2y","5y","10y","ytd","max"]},"timestamp":[1591588800,1592193600,1592798400,1593403200,1594008000],"indicators":{"quote":[{"high":[10086.8896484375,10053.91015625,10221.849609375,10310.3603515625,10518.98046875],"volume":[26377480000,23854180000,27940280000,17509830000,8907390000],"open":[9823.4404296875,9426.900390625,9945.490234375,9771.7197265625,10360.3798828125],"low":[9413.6201171875,9403.0,9749.0703125,9663.6103515625,10337.98046875],"close":[9588.8095703125,9946.1201171875,9757.2197265625,10207.6298828125,10343.8896484375]}],"adjclose":[{"adjclose":[9588.8095703125,9946.1201171875,9757.2197265625,10207.6298828125,10343.8896484375]}]}}],"error":null}}'
-=======
-      string: '{"chart":{"result":[{"meta":{"currency":"USD","symbol":"^IXIC","exchangeName":"NIM","instrumentType":"INDEX","firstTradeDate":34612200,"regularMarketTime":1677276959,"gmtoffset":-18000,"timezone":"EST","exchangeTimezoneName":"America/New_York","regularMarketPrice":11394.941,"chartPreviousClose":9814.08,"priceHint":2,"currentTradingPeriod":{"pre":{"timezone":"EST","end":1677249000,"start":1677229200,"gmtoffset":-18000},"regular":{"timezone":"EST","end":1677272400,"start":1677249000,"gmtoffset":-18000},"post":{"timezone":"EST","end":1677286800,"start":1677272400,"gmtoffset":-18000}},"dataGranularity":"1wk","range":"","validRanges":["1d","5d","1mo","3mo","6mo","1y","2y","5y","10y","ytd","max"]},"timestamp":[1591588800,1592193600,1592798400,1593403200,1594008000],"indicators":{"quote":[{"open":[9823.4404296875,9426.900390625,9945.490234375,9771.7197265625,10360.3798828125],"high":[10086.8896484375,10053.91015625,10221.849609375,10310.3603515625,10518.98046875],"volume":[26377480000,23854180000,27940280000,17509830000,8907390000],"close":[9588.8095703125,9946.1201171875,9757.2197265625,10207.6298828125,10343.8896484375],"low":[9413.6201171875,9403.0,9749.0703125,9663.6103515625,10337.98046875]}],"adjclose":[{"adjclose":[9588.8095703125,9946.1201171875,9757.2197265625,10207.6298828125,10343.8896484375]}]}}],"error":null}}'
->>>>>>> da393749
-    headers:
-      Age:
-      - '10'
+    headers:
+      Age:
+      - '0'
       Connection:
       - keep-alive
       Expect-CT:
@@ -332,11 +223,7 @@
       content-type:
       - application/json;charset=utf-8
       date:
-<<<<<<< HEAD
       - Wed, 08 Mar 2023 15:32:49 GMT
-=======
-      - Sat, 25 Feb 2023 13:16:51 GMT
->>>>>>> da393749
       server:
       - ATS
       vary:
@@ -346,19 +233,11 @@
       x-envoy-upstream-service-time:
       - '3'
       x-request-id:
-<<<<<<< HEAD
       - 903a8599-443f-4c27-b3c0-2d260751cbc4
       x-yahoo-request-id:
       - 54262rdi0hal1
       y-rid:
       - 54262rdi0hal1
-=======
-      - 2333d8c0-952c-405d-9b83-ff2ee953f632
-      x-yahoo-request-id:
-      - 6ruas65hvk2i3
-      y-rid:
-      - 6ruas65hvk2i3
->>>>>>> da393749
     status:
       code: 200
       message: OK
