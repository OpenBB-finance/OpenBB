--- conflicted
+++ resolved
@@ -1,154 +1,3 @@
-<<<<<<< HEAD
-interactions:
-- request:
-    body: null
-    headers:
-      Accept:
-      - '*/*'
-      Accept-Encoding:
-      - gzip, deflate
-      Connection:
-      - keep-alive
-      User-Agent:
-      - Mozilla/5.0 (Macintosh; Intel Mac OS X 10_10_1) AppleWebKit/537.36 (KHTML,
-        like Gecko) Chrome/39.0.2171.95 Safari/537.36
-    method: GET
-    uri: https://query2.finance.yahoo.com/v8/finance/chart/%5EFCHI?period1=1262322000&period2=1454734800&interval=3mo&includePrePost=False&events=div%2Csplits
-  response:
-    body:
-      string: !!binary |
-        H4sIAAAAAAAAAO1WTW/bRhD9LzwL252d/ZrcisRtcmhgBC5QIEgB1mJstZLoUpQb1/B/75td2STV
-        AkFvPfRC7q6G8/HezFs9Nte37TA2rx6boTsct1h9fGx23djq0fVxGLr99UPzqrn48UOzag4Pu1/6
-        LbY/f/f67TscdF/w/f6me9/uOhxffqtWm/1hHI67bj9ePdzp8bv3by5+wg+fN8NhvBradfemHfFD
-        5OhS9tauEP3muG2HH9rht2682qg3ij5b77IPq+ZmN/afPx865MdR7UeY/Nnv1fvri6tZJlenH04Z
-        XRyH/q775rIdNofmLMzlsLnWLELMxqZVheJy6O43/fHwetsf8CMLR8O8au7U+O1mjwzc6oRMqWWz
-        v7nshk2/VsTuhk5ff8vuMBaUS0nOlYq7/Xp5cFbj00u2/95jYPvPHu/6w/hVd6evv+oO/tbt2H4/
-        tHtNczNqo/CuV5yVCuywvG+3m/UH3R/QXA2tcRb0QcWy2sfypAc8nD6CPsjq82FU4137pfn0VHlH
-        rrs7+CIXHTLT2skla5PLdZmEgyvLHLL2ly6FM8diy5aizbkuxScqtkzJY1GWLnBy1ZbZ8cnAk5XS
-        fVgKOrMahCjiq7PoU0zVNiE3qbbArzY5lhlQVluJbLnYeusJPViW5Ih8sdVcYsx1mTJLteWQNHtd
-        eo6hFu8DjrT4Tzp86811O/bDQXn+/djroGGmt/0feHPwwYgVQSAUk8KKXU4GTm3MHOoJOzIcrJWE
-        tBwOgpBJcO8ENWU1icJGGIUj+2IC7AyTtSFXJ04tHALFGsYl3ZNIsskCUHyCSo33IoEokXqFe2cc
-        ipsi2xiMj/OvwIJRcklCPYC9ybPIQCgYwjeOaqqY7pSmD7wNZMo7WzMP5pnEIM+UA9UDQLQoilMW
-        Q2TJotzi3dsUDYUZntpOBvk68tmXA/SoQb84rlvO+GJeYxZnfHhGChTebm5uwRUSzIaSCGMIC8o4
-        icbiC+cRQgTyWOmQSAYVT1Cio8RktMrLntMyK+RjglibUVOl0BOdMaTQ+nkcn9jQPA5jvoxd0JH9
-        EhDOCYyhe1Ku8CeQjNaZEHEOPgBMiEv4PTuDV5Bsop/ZB9Ayc4jxMCk8wxnIAiOMBdeygsts0tSI
-        wRHMp5oCMDpzXwiSHDEaCABC7vvtUW+TjzkGrb1MJfrABS8QoBVUBrmWYYUYQw1UR1YZaIVcZhyE
-        weCkBw4mtuqIxUB7X6RIomRH9RhRKeWsa8CRAwpTJzqgUXVhFVlCUQ8soRk5FWEL2cXInHTJWTVI
-        DRLUJyBTtZUYfCwqGXEGBSvZJ1RCNQTjtuWaMupDPCk1AUkf1TZll7y4EiKS6qArqoM7dq/yIsHN
-        px40R6O3x6Qc2v5JXuhBkhgXN2typJAMxDNnd2oY6MREN0smI2ESFiHG7T3XLwi28QuXnmUuCSRp
-        3iLQlHzmApNi4qKLk8NAuYUNhm4hnJ6gLELPYQBuMotGx/ya5KctnykTUoIivXQeJkM8Ep31Kjp/
-        Dk32YhCGlONyEEjHcTZD6ImZBzB1Xf/XgKoE3wshwiSZnAV6dHLHicJSgXCZ+bOrQFQTFzZo5IX0
-        nzHGkIelYkMilweEtpnPJOPeOkMffX/OmdL+gj62eXnT4a5ioDVdWoAXl2GY8Gfcc0VQgAOqOLFE
-        kKWJNAf5KlQwI0WLiT0pLJrauDmZIRg3NTrmB00XpyKhd1DgiZonkNOuf33m53G++Z+s/xxZT8pX
-        Nww9/p7j7+/26ekvMlcziEwNAAA=
-    headers:
-      Age:
-      - '0'
-      Connection:
-      - keep-alive
-      Expect-CT:
-      - max-age=31536000, report-uri="http://csp.yahoo.com/beacon/csp?src=yahoocom-expect-ct-report-only"
-      Referrer-Policy:
-      - no-referrer-when-downgrade
-      Strict-Transport-Security:
-      - max-age=15552000
-      X-Content-Type-Options:
-      - nosniff
-      X-Frame-Options:
-      - SAMEORIGIN
-      X-XSS-Protection:
-      - 1; mode=block
-      cache-control:
-      - public, max-age=10, stale-while-revalidate=20
-      content-encoding:
-      - gzip
-      content-length:
-      - '1331'
-      content-type:
-      - application/json;charset=utf-8
-      date:
-      - Wed, 23 Mar 2022 13:55:47 GMT
-      server:
-      - ATS
-      vary:
-      - Origin,Accept-Encoding
-      x-envoy-decorator-operation:
-      - finance-chart-api--mtls-production-bf1.finance-k8s.svc.yahoo.local:4080/*
-      x-envoy-upstream-service-time:
-      - '3'
-      x-request-id:
-      - ab20d561-ad50-4b55-b6bf-a4944aa1442c
-      x-yahoo-request-id:
-      - 1j0qoo9h3m9n3
-      y-rid:
-      - 1j0qoo9h3m9n3
-    status:
-      code: 200
-      message: OK
-- request:
-    body: null
-    headers:
-      Accept:
-      - '*/*'
-      Accept-Encoding:
-      - gzip, deflate
-      Connection:
-      - keep-alive
-      User-Agent:
-      - Mozilla/5.0 (Macintosh; Intel Mac OS X 10_10_1) AppleWebKit/537.36 (KHTML,
-        like Gecko) Chrome/39.0.2171.95 Safari/537.36
-    method: GET
-    uri: https://query2.finance.yahoo.com/v8/finance/chart/CAC40?range=1d&interval=1d
-  response:
-    body:
-      string: '{"chart":{"result":null,"error":{"code":"Not Found","description":"No
-        data found, symbol may be delisted"}}}'
-    headers:
-      Age:
-      - '0'
-      Cache-Control:
-      - max-age=0, private
-      Connection:
-      - keep-alive
-      Expect-CT:
-      - max-age=31536000, report-uri="http://csp.yahoo.com/beacon/csp?src=yahoocom-expect-ct-report-only"
-      Expires:
-      - '-1'
-      Referrer-Policy:
-      - no-referrer-when-downgrade
-      Strict-Transport-Security:
-      - max-age=15552000
-      X-Content-Type-Options:
-      - nosniff
-      X-Frame-Options:
-      - SAMEORIGIN
-      X-XSS-Protection:
-      - 1; mode=block
-      content-length:
-      - '108'
-      content-type:
-      - application/json;charset=utf-8
-      date:
-      - Thu, 09 Feb 2023 18:28:22 GMT
-      server:
-      - ATS
-      vary:
-      - Origin
-      x-envoy-decorator-operation:
-      - finance-chart-api--mtls-canary-production-bf1.finance-k8s.svc.yahoo.local:4080/*
-      x-envoy-upstream-service-time:
-      - '4'
-      x-request-id:
-      - ceccfbca-0f8b-4c75-baae-9c915bdc9c2d
-      x-yahoo-request-id:
-      - ck0m95hhuaeq6
-      y-rid:
-      - ck0m95hhuaeq6
-    status:
-      code: 404
-      message: Not Found
-version: 1
-=======
 interactions:
 - request:
     body: null
@@ -212,5 +61,4 @@
     status:
       code: 404
       message: Not Found
-version: 1
->>>>>>> 696027b7
+version: 1