--- conflicted
+++ resolved
@@ -1,128 +1,3 @@
-<<<<<<< HEAD
-interactions:
-- request:
-    body: null
-    headers:
-      Accept:
-      - '*/*'
-      Accept-Encoding:
-      - gzip, deflate
-      Connection:
-      - keep-alive
-      User-Agent:
-      - Mozilla/5.0 (Macintosh; Intel Mac OS X 10_10_1) AppleWebKit/537.36 (KHTML,
-        like Gecko) Chrome/39.0.2171.95 Safari/537.36
-    method: GET
-    uri: https://query2.finance.yahoo.com/v8/finance/chart/%5EDJI?period1=1420088400&period2=1422853200&interval=1mo&includePrePost=False&events=div%2Csplits
-  response:
-    body:
-      string: '{"chart":{"result":[{"meta":{"currency":"USD","symbol":"^DJI","exchangeName":"DJI","instrumentType":"INDEX","firstTradeDate":694362600,"regularMarketTime":1648043747,"gmtoffset":-14400,"timezone":"EDT","exchangeTimezoneName":"America/New_York","regularMarketPrice":34555.47,"chartPreviousClose":17823.07,"priceHint":2,"currentTradingPeriod":{"pre":{"timezone":"EDT","start":1648022400,"end":1648042200,"gmtoffset":-14400},"regular":{"timezone":"EDT","start":1648042200,"end":1648065600,"gmtoffset":-14400},"post":{"timezone":"EDT","start":1648065600,"end":1648080000,"gmtoffset":-14400}},"dataGranularity":"1mo","range":"","validRanges":["1d","5d","1mo","3mo","6mo","1y","2y","5y","10y","ytd","max"]},"timestamp":[1420088400,1422766800],"indicators":{"quote":[{"high":[17951.779296875,18244.380859375],"open":[17823.0703125,17169.990234375],"low":[17136.30078125,17037.759765625],"close":[17164.94921875,18132.69921875],"volume":[2173260000,1751250000]}],"adjclose":[{"adjclose":[17164.94921875,18132.69921875]}]}}],"error":null}}'
-    headers:
-      Age:
-      - '0'
-      Connection:
-      - keep-alive
-      Expect-CT:
-      - max-age=31536000, report-uri="http://csp.yahoo.com/beacon/csp?src=yahoocom-expect-ct-report-only"
-      Referrer-Policy:
-      - no-referrer-when-downgrade
-      Strict-Transport-Security:
-      - max-age=15552000
-      X-Content-Type-Options:
-      - nosniff
-      X-Frame-Options:
-      - SAMEORIGIN
-      X-XSS-Protection:
-      - 1; mode=block
-      cache-control:
-      - public, max-age=10, stale-while-revalidate=20
-      content-length:
-      - '1030'
-      content-type:
-      - application/json;charset=utf-8
-      date:
-      - Wed, 23 Mar 2022 13:55:47 GMT
-      server:
-      - ATS
-      vary:
-      - Origin,Accept-Encoding
-      x-envoy-decorator-operation:
-      - finance-chart-api--mtls-production-bf1.finance-k8s.svc.yahoo.local:4080/*
-      x-envoy-upstream-service-time:
-      - '3'
-      x-request-id:
-      - ef85f362-17ef-4695-baa7-a7ab073b896f
-      x-yahoo-request-id:
-      - ftu604dh3m9n3
-      y-rid:
-      - ftu604dh3m9n3
-    status:
-      code: 200
-      message: OK
-- request:
-    body: null
-    headers:
-      Accept:
-      - '*/*'
-      Accept-Encoding:
-      - gzip, deflate
-      Connection:
-      - keep-alive
-      User-Agent:
-      - Mozilla/5.0 (Macintosh; Intel Mac OS X 10_10_1) AppleWebKit/537.36 (KHTML,
-        like Gecko) Chrome/39.0.2171.95 Safari/537.36
-    method: GET
-    uri: https://query2.finance.yahoo.com/v8/finance/chart/DOWJONES?range=1d&interval=1d
-  response:
-    body:
-      string: '{"chart":{"result":null,"error":{"code":"Not Found","description":"No
-        data found, symbol may be delisted"}}}'
-    headers:
-      Age:
-      - '0'
-      Cache-Control:
-      - max-age=0, private
-      Connection:
-      - keep-alive
-      Expect-CT:
-      - max-age=31536000, report-uri="http://csp.yahoo.com/beacon/csp?src=yahoocom-expect-ct-report-only"
-      Expires:
-      - '-1'
-      Referrer-Policy:
-      - no-referrer-when-downgrade
-      Strict-Transport-Security:
-      - max-age=15552000
-      X-Content-Type-Options:
-      - nosniff
-      X-Frame-Options:
-      - SAMEORIGIN
-      X-XSS-Protection:
-      - 1; mode=block
-      content-length:
-      - '108'
-      content-type:
-      - application/json;charset=utf-8
-      date:
-      - Thu, 09 Feb 2023 18:28:22 GMT
-      server:
-      - ATS
-      vary:
-      - Origin
-      x-envoy-decorator-operation:
-      - finance-chart-api--mtls-production-bf1.finance-k8s.svc.yahoo.local:4080/*
-      x-envoy-upstream-service-time:
-      - '3'
-      x-request-id:
-      - 085defa4-bc15-4aab-befb-58d859292bc2
-      x-yahoo-request-id:
-      - 7rvepblhuaeq6
-      y-rid:
-      - 7rvepblhuaeq6
-    status:
-      code: 404
-      message: Not Found
-version: 1
-=======
 interactions:
 - request:
     body: null
@@ -186,5 +61,4 @@
     status:
       code: 404
       message: Not Found
-version: 1
->>>>>>> 696027b7
+version: 1