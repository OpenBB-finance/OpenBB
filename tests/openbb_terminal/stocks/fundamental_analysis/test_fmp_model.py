--- conflicted
+++ resolved
@@ -1,11 +1,6 @@
 # IMPORTATION STANDARD
 
 # IMPORTATION THIRDPARTY
-<<<<<<< HEAD
-import pytest
-=======
-import numpy as np
->>>>>>> 108d7cdf
 import pandas as pd
 import pytest
 
