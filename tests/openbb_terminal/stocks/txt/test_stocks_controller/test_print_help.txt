    search             search a specific stock ticker for analysis
    load               load a specific stock ticker and additional info for analysis

Stock: 

Datetime: 
Timezone: 
Exchange: 
Market: 
Currency: 
Company: 

[unvl]    quote              view the current price for a specific stock ticker[/unvl]
[unvl]    candle             view a candle chart for a specific stock ticker[/unvl]
[unvl]    news               latest news of the company[/unvl]                  [News API]
[unvl]    codes              FIGI, SIK and SIC codes codes[/unvl]               [Polygon]

<<<<<<< HEAD
>   th               trading hours, 			 check open markets
>   options          options menu,  			 e.g.: chains, open interest, greeks, parity
>   disc             discover trending stocks, 		 e.g.: map, sectors, high short interest
>   sia              sector and industry analysis, 	 e.g.: companies per sector, quick ratio per industry and country
>   dps              dark pool and short data, 		 e.g.: darkpool, short interest, ftd
>   scr              screener stocks, 			 e.g.: overview/performance, using preset filters
>   ins              insider trading,         		 e.g.: latest penny stock buys, top officer purchases
>   gov              government menu, 			 e.g.: house trading, contracts, corporate lobbying
>   ba               behavioural analysis,    		 from: reddit, stocktwits, twitter, google
>   ca               comparison analysis,     		 e.g.: get similar, historical, correlation, financials
[unvl]>   fa               fundamental analysis,    		 e.g.: income, balance, cash, earnings
>   res              research web page,       		 e.g.: macroaxis, yahoo finance, fool
>   dd               in-depth due-diligence,  		 e.g.: news, analyst, shorts, insider, sec
>   bt               strategy backtester,      		 e.g.: simple ema, ema cross, rsi strategies
>   ta               technical analysis,      		 e.g.: ema, macd, rsi, adx, bbands, obv
>   qa               quantitative analysis,   		 e.g.: decompose, cusum, residuals analysis
>   pred             prediction techniques,   		 e.g.: regression, arima, rnn, lstm
[/unvl]
=======
>   th                 trading hours,                check open markets
>   options            options menu,                 chains, open interest, greeks, parity
>   disc               discover trending stocks,     map, sectors, high short interest
>   sia                sector and industry analysis, companies per sector, quick ratio per industry and country
>   dps                dark pool and short data,     darkpool, short interest, ftd
>   scr                screener stocks,              overview/performance, using preset filters
>   ins                insider trading,              latest penny stock buys, top officer purchases
>   gov                government menu,              house trading, contracts, corporate lobbying
>   ba                 behavioural analysis,         from reddit, stocktwits, twitter, google
>   ca                 comparison analysis,          get similar, historical, correlation, financials
[unvl]>   fa                 fundamental analysis,         income, balance, cash, earnings[/unvl]
[unvl]>   res                research web page,            macroaxis, yahoo finance, fool[/unvl]
[unvl]>   dd                 in-depth due-diligence,       news, analyst, shorts, insider, sec[/unvl]
[unvl]>   bt                 strategy backtester,          simple ema, ema cross, rsi strategies[/unvl]
[unvl]>   ta                 technical analysis,           ema, macd, rsi, adx, bbands, obv[/unvl]
[unvl]>   qa                 quantitative analysis,        decompose, cusum, residuals analysis[/unvl]
[unvl]>   pred               prediction techniques,        regression, arima, rnn, lstm[/unvl]
>>>>>>> 335b89c8
<|MERGE_RESOLUTION|>--- conflicted
+++ resolved
@@ -15,26 +15,6 @@
 [unvl]    news               latest news of the company[/unvl]                  [News API]
 [unvl]    codes              FIGI, SIK and SIC codes codes[/unvl]               [Polygon]
 
-<<<<<<< HEAD
->   th               trading hours, 			 check open markets
->   options          options menu,  			 e.g.: chains, open interest, greeks, parity
->   disc             discover trending stocks, 		 e.g.: map, sectors, high short interest
->   sia              sector and industry analysis, 	 e.g.: companies per sector, quick ratio per industry and country
->   dps              dark pool and short data, 		 e.g.: darkpool, short interest, ftd
->   scr              screener stocks, 			 e.g.: overview/performance, using preset filters
->   ins              insider trading,         		 e.g.: latest penny stock buys, top officer purchases
->   gov              government menu, 			 e.g.: house trading, contracts, corporate lobbying
->   ba               behavioural analysis,    		 from: reddit, stocktwits, twitter, google
->   ca               comparison analysis,     		 e.g.: get similar, historical, correlation, financials
-[unvl]>   fa               fundamental analysis,    		 e.g.: income, balance, cash, earnings
->   res              research web page,       		 e.g.: macroaxis, yahoo finance, fool
->   dd               in-depth due-diligence,  		 e.g.: news, analyst, shorts, insider, sec
->   bt               strategy backtester,      		 e.g.: simple ema, ema cross, rsi strategies
->   ta               technical analysis,      		 e.g.: ema, macd, rsi, adx, bbands, obv
->   qa               quantitative analysis,   		 e.g.: decompose, cusum, residuals analysis
->   pred             prediction techniques,   		 e.g.: regression, arima, rnn, lstm
-[/unvl]
-=======
 >   th                 trading hours,                check open markets
 >   options            options menu,                 chains, open interest, greeks, parity
 >   disc               discover trending stocks,     map, sectors, high short interest
@@ -52,4 +32,3 @@
 [unvl]>   ta                 technical analysis,           ema, macd, rsi, adx, bbands, obv[/unvl]
 [unvl]>   qa                 quantitative analysis,        decompose, cusum, residuals analysis[/unvl]
 [unvl]>   pred               prediction techniques,        regression, arima, rnn, lstm[/unvl]
->>>>>>> 335b89c8
