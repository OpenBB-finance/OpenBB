interactions:
- request:
    body: null
    headers:
      Accept:
      - '*/*'
      Accept-Encoding:
      - gzip, deflate
      Connection:
      - keep-alive
      Content-Length:
      - '0'
      Content-Type:
      - application/x-www-form-urlencoded
    method: POST
    uri: https://madmoney.thestreet.com/screener/index.cfm?showview=stocks&showrows=500
  response:
    body:
      string: "\n\n\n\n\n\n\t\n\n\t\n\t\n\t\n\t\n\t\n\t\n\t\n\t\n\t\n\t \n\t \n\t
        \n\t\n\t\n    \n    \n    \n    \n    \n    \n    \n    \n    \n    \n    \n
        \   \n    \n    \n    \n    \n    \n    \n\n\t\n    \n        \n        \n
        \   \n\n<!DOCTYPE html PUBLIC \"-//W3C//DTD XHTML 1.0 Transitional//EN\" \"http://www.w3.org/TR/xhtml1/DTD/xhtml1-transitional.dtd\">\n<html
        xmlns=\"http://www.w3.org/1999/xhtml\">\n<head>\n<meta http-equiv=\"Content-Type\"
        content=\"text/html; charset=iso-8859-1\" />\n<title>Mad Money Stock Screener</title>\n<link
        rel=\"stylesheet\" type=\"text/css\" href=\"css/stock.css\">\n<link rel=\"stylesheet\"
        type=\"text/css\" href=\"/09/style.css\">\n\n\n\n<script type=\"text/javascript\">\ndocument.domain=\"thestreet.com\";\ntry
        {\nwindow.parent.fireAdsAndReporting();\n}catch(e){}\n \n</script>\n\n\n\n
        \   <script type=\"text/javascript\">\n\t function resize() {\n     var height
        = document.getElementsByTagName(\"html\")[0].scrollHeight;\n    window.parent.postMessage([\"setHeight\",
        height], \"*\"); \n\t}\n    </script>\n    \n</head>\n\n<body>\n\n\n\n\n\n<div
        id=\"stockScreener\">\n\n\t<div id=\"leftPanel\">\n        <a href=\"index.cfm?showview=stocks\"><img
        id=\"madMoneyLogo\" src=\"images/madMoneyStockScreener.gif\" width=\"309\"
        height=\"19\" border=\"0\" alt=\"Exclusive Mad Money Stock Screener\" /></a>\n\t\t<p><strong>Cramer's
        Calls For:</strong> 06/15/2022</p>\n\t\t<br />\n\t\t<table cellpadding=\"0\"
        cellspacing=\"0\" border=\"0\" id=\"stockTable\">\n\t\t\t<tr>\n\t\t\t\t<th>Company</th><th>Date<th>Segment</th><th>Call</th><th>Price</th><th>Portfolio</th>\n\t\t\t</tr>\n
        \           \n            \n            \n            \n            <tr class=\"odd\"><td>Applied
        Materials (<a href=\"https://www.thestreet.com/quote/AMAT.html?omorig=header\"
        target=\"_blank\">AMAT</a>)</td><td>06/15</td><td align=\"center\"><img src=\"/09/img/icons/L.gif\"
        width=\"14\" height=\"16\" alt=\"L\"  /> </td><td align=\"center\"><img src=\"/09/img/icons/5.gif\"
        width=\"14\" height=\"16\" alt=\"5\" /> </td><td>$97.42</td><td align=\"center\"><a
        href=\"index.cfm?showview=portfolio&add=Y&symbol=AMAT\">add</a> </td>\n\t\t\t</tr>\n
        \           \n            <tr>\n\t\t\t\t<td>AMN Healthcare Services (<a href=\"https://www.thestreet.com/quote/AMN.html?omorig=header\"
        target=\"_blank\">AMN</a>)</td><td>06/15</td><td align=\"center\"><img src=\"/09/img/icons/L.gif\"
        width=\"14\" height=\"16\" alt=\"L\"  /> </td><td align=\"center\"><img src=\"/09/img/icons/5.gif\"
        width=\"14\" height=\"16\" alt=\"5\" /> </td><td>$103.32</td><td align=\"center\"><a
        href=\"index.cfm?showview=portfolio&add=Y&symbol=AMN\">add</a> </td>\n\t\t\t</tr>\n
        \           \n            <tr class=\"odd\"><td>Alibaba (<a href=\"https://www.thestreet.com/quote/BABA.html?omorig=header\"
        target=\"_blank\">BABA</a>)</td><td>06/15</td><td align=\"center\"><img src=\"/09/img/icons/L.gif\"
        width=\"14\" height=\"16\" alt=\"L\"  /> </td><td align=\"center\"><img src=\"/09/img/icons/1.gif\"
        width=\"14\" height=\"16\" alt=\"1\" /> </td><td>$108.03</td><td align=\"center\"><a
        href=\"index.cfm?showview=portfolio&add=Y&symbol=BABA\">add</a> </td>\n\t\t\t</tr>\n
        \           \n            <tr>\n\t\t\t\t<td>Dutch Bros (<a href=\"https://www.thestreet.com/quote/BROS.html?omorig=header\"
        target=\"_blank\">BROS</a>)</td><td>06/15</td><td align=\"center\"><img src=\"/09/img/icons/I.gif\"
        width=\"14\" height=\"16\" alt=\"I\"  /> </td><td align=\"center\"><img src=\"/09/img/icons/4.gif\"
        width=\"14\" height=\"16\" alt=\"4\" /> </td><td>$34.17</td><td align=\"center\"><a
        href=\"index.cfm?showview=portfolio&add=Y&symbol=BROS\">add</a> </td>\n\t\t\t</tr>\n
        \           \n            <tr class=\"odd\"><td>Chargepoint (<a href=\"https://www.thestreet.com/quote/CHPT.html?omorig=header\"
        target=\"_blank\">CHPT</a>)</td><td>06/15</td><td align=\"center\"><img src=\"/09/img/icons/L.gif\"
        width=\"14\" height=\"16\" alt=\"L\"  /> </td><td align=\"center\"><img src=\"/09/img/icons/2.gif\"
        width=\"14\" height=\"16\" alt=\"2\" /> </td><td>$13.36</td><td align=\"center\"><a
        href=\"index.cfm?showview=portfolio&add=Y&symbol=CHPT\">add</a> </td>\n\t\t\t</tr>\n
        \           \n            <tr>\n\t\t\t\t<td>Cleveland-Cliffs (<a href=\"https://www.thestreet.com/quote/CLF.html?omorig=header\"
        target=\"_blank\">CLF</a>)</td><td>06/15</td><td align=\"center\"><img src=\"/09/img/icons/D.gif\"
        width=\"14\" height=\"16\" alt=\"D\"  /> </td><td align=\"center\"><img src=\"/09/img/icons/2.gif\"
        width=\"14\" height=\"16\" alt=\"2\" /> </td><td>$18.05</td><td align=\"center\"><a
        href=\"index.cfm?showview=portfolio&add=Y&symbol=CLF\">add</a> </td>\n\t\t\t</tr>\n
        \           \n            <tr class=\"odd\"><td>Ford Motor (<a href=\"https://www.thestreet.com/quote/F.html?omorig=header\"
        target=\"_blank\">F</a>)</td><td>06/15</td><td align=\"center\"><img src=\"/09/img/icons/D.gif\"
        width=\"14\" height=\"16\" alt=\"D\"  /> </td><td align=\"center\"><img src=\"/09/img/icons/5.gif\"
        width=\"14\" height=\"16\" alt=\"5\" /> </td><td>$12.27</td><td align=\"center\"><a
        href=\"index.cfm?showview=portfolio&add=Y&symbol=F\">add</a> </td>\n\t\t\t</tr>\n
        \           \n            <tr>\n\t\t\t\t<td>Eli Lilly (<a href=\"https://www.thestreet.com/quote/LLY.html?omorig=header\"
        target=\"_blank\">LLY</a>)</td><td>06/15</td><td align=\"center\"><img src=\"/09/img/icons/L.gif\"
        width=\"14\" height=\"16\" alt=\"L\"  /> </td><td align=\"center\"><img src=\"/09/img/icons/5.gif\"
        width=\"14\" height=\"16\" alt=\"5\" /> </td><td>$292.99</td><td align=\"center\"><a
        href=\"index.cfm?showview=portfolio&add=Y&symbol=LLY\">add</a> </td>\n\t\t\t</tr>\n
        \           \n            <tr class=\"odd\"><td>Meta Platforms (<a href=\"https://www.thestreet.com/quote/META.html?omorig=header\"
        target=\"_blank\">META</a>)</td><td>06/15</td><td align=\"center\"><img src=\"/09/img/icons/L.gif\"
        width=\"14\" height=\"16\" alt=\"L\"  /> </td><td align=\"center\"><img src=\"/09/img/icons/5.gif\"
        width=\"14\" height=\"16\" alt=\"5\" /> </td><td>$169.35</td><td align=\"center\"><a
        href=\"index.cfm?showview=portfolio&add=Y&symbol=META\">add</a> </td>\n\t\t\t</tr>\n
        \           \n            <tr>\n\t\t\t\t<td>Medical Properties Trust (<a href=\"https://www.thestreet.com/quote/MPW.html?omorig=header\"
        target=\"_blank\">MPW</a>)</td><td>06/15</td><td align=\"center\"><img src=\"/09/img/icons/L.gif\"
        width=\"14\" height=\"16\" alt=\"L\"  /> </td><td align=\"center\"><img src=\"/09/img/icons/5.gif\"
        width=\"14\" height=\"16\" alt=\"5\" /> </td><td>$14.99</td><td align=\"center\"><a
        href=\"index.cfm?showview=portfolio&add=Y&symbol=MPW\">add</a> </td>\n\t\t\t</tr>\n
        \           \n            <tr class=\"odd\"><td>Nucor (<a href=\"https://www.thestreet.com/quote/NUE.html?omorig=header\"
        target=\"_blank\">NUE</a>)</td><td>06/15</td><td align=\"center\"><img src=\"/09/img/icons/D.gif\"
        width=\"14\" height=\"16\" alt=\"D\"  /> </td><td align=\"center\"><img src=\"/09/img/icons/5.gif\"
        width=\"14\" height=\"16\" alt=\"5\" /> </td><td>$116.46</td><td align=\"center\"><a
        href=\"index.cfm?showview=portfolio&add=Y&symbol=NUE\">add</a> </td>\n\t\t\t</tr>\n
        \           \n            <tr>\n\t\t\t\t<td>Planet Fitness (<a href=\"https://www.thestreet.com/quote/PLNT.html?omorig=header\"
        target=\"_blank\">PLNT</a>)</td><td>06/15</td><td align=\"center\"><img src=\"/09/img/icons/L.gif\"
        width=\"14\" height=\"16\" alt=\"L\"  /> </td><td align=\"center\"><img src=\"/09/img/icons/5.gif\"
        width=\"14\" height=\"16\" alt=\"5\" /> </td><td>$64.42</td><td align=\"center\"><a
        href=\"index.cfm?showview=portfolio&add=Y&symbol=PLNT\">add</a> </td>\n\t\t\t</tr>\n
        \           \n            <tr class=\"odd\"><td>Prothena (<a href=\"https://www.thestreet.com/quote/PRTA.html?omorig=header\"
        target=\"_blank\">PRTA</a>)</td><td>06/15</td><td align=\"center\"><img src=\"/09/img/icons/L.gif\"
        width=\"14\" height=\"16\" alt=\"L\"  /> </td><td align=\"center\"><img src=\"/09/img/icons/2.gif\"
        width=\"14\" height=\"16\" alt=\"2\" /> </td><td>$23.68</td><td align=\"center\"><a
        href=\"index.cfm?showview=portfolio&add=Y&symbol=PRTA\">add</a> </td>\n\t\t\t</tr>\n
        \           \n            <tr>\n\t\t\t\t<td>SoFi Technologies (<a href=\"https://www.thestreet.com/quote/SOFI.html?omorig=header\"
        target=\"_blank\">SOFI</a>)</td><td>06/15</td><td align=\"center\"><img src=\"/09/img/icons/L.gif\"
        width=\"14\" height=\"16\" alt=\"L\"  /> </td><td align=\"center\"><img src=\"/09/img/icons/4.gif\"
        width=\"14\" height=\"16\" alt=\"4\" /> </td><td>$5.94</td><td align=\"center\"><a
        href=\"index.cfm?showview=portfolio&add=Y&symbol=SOFI\">add</a> </td>\n\t\t\t</tr>\n
        \           \n            <tr class=\"odd\"><td>Toll Brothers (<a href=\"https://www.thestreet.com/quote/TOL.html?omorig=header\"
        target=\"_blank\">TOL</a>)</td><td>06/15</td><td align=\"center\"><img src=\"/09/img/icons/D.gif\"
        width=\"14\" height=\"16\" alt=\"D\"  /> </td><td align=\"center\"><img src=\"/09/img/icons/5.gif\"
        width=\"14\" height=\"16\" alt=\"5\" /> </td><td>$44.38</td><td align=\"center\"><a
        href=\"index.cfm?showview=portfolio&add=Y&symbol=TOL\">add</a> </td>\n\t\t\t</tr>\n
        \           \n            <tr>\n\t\t\t\t<td>Woodside Energy Group (<a href=\"https://www.thestreet.com/quote/WDS.html?omorig=header\"
        target=\"_blank\">WDS</a>)</td><td>06/15</td><td align=\"center\"><img src=\"/09/img/icons/L.gif\"
        width=\"14\" height=\"16\" alt=\"L\"  /> </td><td align=\"center\"><img src=\"/09/img/icons/5.gif\"
        width=\"14\" height=\"16\" alt=\"5\" /> </td><td>$22.11</td><td align=\"center\"><a
        href=\"index.cfm?showview=portfolio&add=Y&symbol=WDS\">add</a> </td>\n\t\t\t</tr>\n
        \           \n            <tr class=\"odd\"><td>Whirlpool (<a href=\"https://www.thestreet.com/quote/WHR.html?omorig=header\"
        target=\"_blank\">WHR</a>)</td><td>06/15</td><td align=\"center\"><img src=\"/09/img/icons/D.gif\"
        width=\"14\" height=\"16\" alt=\"D\"  /> </td><td align=\"center\"><img src=\"/09/img/icons/5.gif\"
        width=\"14\" height=\"16\" alt=\"5\" /> </td><td>$155.52</td><td align=\"center\"><a
        href=\"index.cfm?showview=portfolio&add=Y&symbol=WHR\">add</a> </td>\n\t\t\t</tr>\n
        \           \t\t\t\t\n            \n            \n            \t\n            \n
        \           \n            \n\t\t\t\t\n\t\t</table>\n        \n\t\t\n        \n\t\t\t<a
        href=\"index.cfm?showview=stocks&showrows=10\" class=\"expandLink showAll\"
        onclick=\"resize()\">Show 10</a>\n        \n\t\t\n\t\t<a href=\"index.cfm?showview=portfolio\"
        class=\"expandLink\" onclick=\"resize()\">View Portfolio &amp; Email Alerts</a>\n\t\t<a
        href=\"index.cfm?showview=help\" class=\"expandLink\" onclick=\"resize()\">How
        to Read Our Charts</a>\n\t\t\n\t\t\n\t</div>\n\t\n\t<div id=\"rightPanel\">\n
        \   \n    \t<table width=\"100%\"><tr><td align=\"right\" style=\"padding-right:5px;\">\n
        \      \n       <iframe src=\"https://www.facebook.com/plugins/like.php?href=http%253A%252F%252Fwww.thestreet.com%252Fmad-money%252Findex.html&amp;layout=standard&amp;show_faces=true&amp;width=150&amp;action=like&amp;font&amp;colorscheme=light&amp;height=80\"
        scrolling=\"no\" frameborder=\"0\" style=\"border:none;\noverflow:hidden;
        width:190px; height:28px;\" allowtransparency=\"true\"></iframe>\n        \n
        \       </td></tr></table>\n\t\t\n\t\t<div class=\"note secondNote\">Search
        Criteria</div>\n        <form name=\"stocksForm\" method=\"post\" action=\"index.cfm\"
        onsubmit=\"resize()\">\n\t\t<table cellpadding=\"0\" cellspacing=\"0\" border=\"0\"
        id=\"searchCritaria\">\n\n\t\t\t<tr><td align=\"right\" class=\"aslabel\">Stock
        Symbol: </td><td align=\"right\">\n\t\t\t\t<input type=\"text\" name=\"symbol\"
        class=\"symbolText\" tabindex=\"1\" value=\"\"/><input type=\"image\" src=\"images/searchBtn.gif\"
        width=\"50\" height=\"22\" alt=\"Search\" id=\"searchBtn\" />\n\t\t\t</td></tr>\n
        \           \n            \t\t\t<tr><td align=\"right\" class=\"aslabel\">Showdate:
        </td><td align=\"right\">\n\t\t\t\t<select id=\"airdate\" name=\"airdate\"
        tabindex=\"2\" class=\"selectBox\" onchange=\"this.form.submit();\">\n\t\t\t\t<option
        value=\"%\">All\n                <option value=\"07\">Last Week\n                <option
        value=\"30\">Last Month\n                <option value=\"180\">Last Quarter\n
        \               <option selected value=\"2022-06-15\">06/15 - Wed\r\n<option
        value=\"2022-06-09\">06/09 - Thu\r\n<option value=\"2022-06-08\">06/08 - Wed\r\n<option
        value=\"2022-06-07\">06/07 - Tue\r\n<option value=\"2022-06-02\">06/02 - Thu\r\n<option
        value=\"2022-06-01\">06/01 - Wed\r\n<option value=\"2022-05-31\">05/31 - Tue\r\n<option
        value=\"2022-05-19\">05/19 - Thu\r\n<option value=\"2022-05-18\">05/18 - Wed\r\n<option
        value=\"2022-05-17\">05/17 - Tue\r\n<option value=\"2022-05-16\">05/16 - Mon\r\n<option
        value=\"2022-05-12\">05/12 - Thu\r\n<option value=\"2022-05-11\">05/11 - Wed\r\n<option
        value=\"2022-05-10\">05/10 - Tue\r\n<option value=\"2022-05-09\">05/09 - Mon\r\n<option
        value=\"2022-05-03\">05/03 - Tue\r\n<option value=\"2022-05-02\">05/02 - Mon\r\n<option
        value=\"2022-04-28\">04/28 - Thu\r\n<option value=\"2022-04-26\">04/26 - Tue\r\n<option
        value=\"2022-04-25\">04/25 - Mon\r\n<option value=\"2022-04-21\">04/21 - Thu\r\n<option
        value=\"2022-04-20\">04/20 - Wed\r\n<option value=\"2022-04-19\">04/19 - Tue\r\n<option
        value=\"2022-04-14\">04/14 - Thu\r\n<option value=\"2022-04-13\">04/13 - Wed\r\n<option
        value=\"2022-04-12\">04/12 - Tue\r\n<option value=\"2022-04-11\">04/11 - Mon\r\n<option
        value=\"2022-04-08\">04/08 - Fri\r\n<option value=\"2022-04-07\">04/07 - Thu\r\n<option
        value=\"2022-04-06\">04/06 - Wed\r\n<option value=\"2022-04-05\">04/05 - Tue\r\n<option
        value=\"2022-04-04\">04/04 - Mon\r\n<option value=\"2022-04-01\">04/01 - Fri\r\n<option
        value=\"2022-03-31\">03/31 - Thu\r\n<option value=\"2022-03-30\">03/30 - Wed\r\n<option
        value=\"2022-03-29\">03/29 - Tue\r\n<option value=\"2022-03-28\">03/28 - Mon\r\n<option
        value=\"2022-03-25\">03/25 - Fri\r\n<option value=\"2022-03-24\">03/24 - Thu\r\n<option
        value=\"2022-03-23\">03/23 - Wed\r\n<option value=\"2022-03-22\">03/22 - Tue\r\n<option
        value=\"2022-03-21\">03/21 - Mon\r\n<option value=\"2022-03-18\">03/18 - Fri\r\n<option
        value=\"2022-03-17\">03/17 - Thu\r\n<option value=\"2022-03-16\">03/16 - Wed\r\n<option
        value=\"2022-03-15\">03/15 - Tue\r\n<option value=\"2022-03-14\">03/14 - Mon\r\n<option
        value=\"2022-03-04\">03/04 - Fri\r\n<option value=\"2022-03-03\">03/03 - Thu\r\n<option
        value=\"2022-03-02\">03/02 - Wed\r\n<option value=\"2022-03-01\">03/01 - Tue\r\n<option
        value=\"2022-02-28\">02/28 - Mon\r\n<option value=\"2022-02-25\">02/25 - Fri\r\n<option
        value=\"2022-02-24\">02/24 - Thu\r\n<option value=\"2022-02-23\">02/23 - Wed\r\n<option
        value=\"2022-02-22\">02/22 - Tue\r\n<option value=\"2022-02-04\">02/04 - Fri\r\n<option
        value=\"2022-02-03\">02/03 - Thu\r\n<option value=\"2022-02-02\">02/02 - Wed\r\n<option
        value=\"2022-02-01\">02/01 - Tue\r\n<option value=\"2022-01-31\">01/31 - Mon\r\n<option
        value=\"2022-01-28\">01/28 - Fri\r\n<option value=\"2022-01-27\">01/27 - Thu\r\n<option
        value=\"2022-01-26\">01/26 - Wed\r\n<option value=\"2022-01-25\">01/25 - Tue\r\n<option
        value=\"2022-01-24\">01/24 - Mon\r\n<option value=\"2022-01-21\">01/21 - Fri\r\n<option
        value=\"2022-01-20\">01/20 - Thu\r\n<option value=\"2022-01-19\">01/19 - Wed\r\n<option
        value=\"2022-01-18\">01/18 - Tue\r\n<option value=\"2022-01-12\">01/12 - Wed\r\n<option
        value=\"2022-01-11\">01/11 - Tue\r\n<option value=\"2022-01-10\">01/10 - Mon\r\n<option
        value=\"2022-01-07\">01/07 - Fri\r\n<option value=\"2022-01-06\">01/06 - Thu\r\n<option
        value=\"2022-01-05\">01/05 - Wed\r\n<option value=\"2022-01-04\">01/04 - Tue\r\n<option
        value=\"2022-01-03\">01/03 - Mon\r\n<option value=\"2021-12-22\">12/22 - Wed\r\n<option
        value=\"2021-12-21\">12/21 - Tue\r\n<option value=\"2021-12-20\">12/20 - Mon\r\n<option
        value=\"2021-12-17\">12/17 - Fri\r\n<option value=\"2021-12-16\">12/16 - Thu\r\n<option
        value=\"2021-12-15\">12/15 - Wed\r\n<option value=\"2021-12-14\">12/14 - Tue\r\n<option
        value=\"2021-12-13\">12/13 - Mon\r\n<option value=\"2021-12-10\">12/10 - Fri\r\n<option
        value=\"2021-12-09\">12/09 - Thu\r\n<option value=\"2021-12-08\">12/08 - Wed\r\n<option
        value=\"2021-12-07\">12/07 - Tue\r\n<option value=\"2021-12-06\">12/06 - Mon\r\n<option
        value=\"2021-12-03\">12/03 - Fri\r\n<option value=\"2021-12-02\">12/02 - Thu\r\n<option
        value=\"2021-12-01\">12/01 - Wed\r\n<option value=\"2021-11-30\">11/30 - Tue\r\n<option
        value=\"2021-11-29\">11/29 - Mon\r\n<option value=\"2021-11-22\">11/22 - Mon\r\n<option
        value=\"2021-11-19\">11/19 - Fri\r\n<option value=\"2021-11-18\">11/18 - Thu\r\n<option
        value=\"2021-11-17\">11/17 - Wed\r\n<option value=\"2021-11-16\">11/16 - Tue\r\n<option
        value=\"2021-11-15\">11/15 - Mon\r\n<option value=\"2021-11-12\">11/12 - Fri\r\n<option
        value=\"2021-11-11\">11/11 - Thu\r\n<option value=\"2021-11-10\">11/10 - Wed\r\n<option
        value=\"2021-11-09\">11/09 - Tue\r\n<option value=\"2021-11-08\">11/08 - Mon\r\n<option
        value=\"2021-11-05\">11/05 - Fri\r\n<option value=\"2021-11-04\">11/04 - Thu\r\n<option
        value=\"2021-11-03\">11/03 - Wed\r\n<option value=\"2021-11-02\">11/02 - Tue\r\n<option
        value=\"2021-11-01\">11/01 - Mon\r\n<option value=\"2021-10-29\">10/29 - Fri\r\n<option
        value=\"2021-10-28\">10/28 - Thu\r\n<option value=\"2021-10-27\">10/27 - Wed\r\n<option
        value=\"2021-10-26\">10/26 - Tue\r\n<option value=\"2021-10-21\">10/21 - Thu\r\n<option
        value=\"2021-10-20\">10/20 - Wed\r\n<option value=\"2021-10-19\">10/19 - Tue\r\n<option
        value=\"2021-10-18\">10/18 - Mon\r\n<option value=\"2021-10-15\">10/15 - Fri\r\n<option
        value=\"2021-10-14\">10/14 - Thu\r\n<option value=\"2021-10-13\">10/13 - Wed\r\n<option
        value=\"2021-10-12\">10/12 - Tue\r\n<option value=\"2021-10-11\">10/11 - Mon\r\n<option
        value=\"2021-10-08\">10/08 - Fri\r\n<option value=\"2021-10-07\">10/07 - Thu\r\n<option
        value=\"2021-10-06\">10/06 - Wed\r\n<option value=\"2021-10-05\">10/05 - Tue\r\n<option
        value=\"2021-10-04\">10/04 - Mon\r\n<option value=\"2021-10-01\">10/01 - Fri\r\n<option
        value=\"2021-09-29\">09/29 - Wed\r\n<option value=\"2021-09-28\">09/28 - Tue\r\n<option
        value=\"2021-09-27\">09/27 - Mon\r\n<option value=\"2021-09-23\">09/23 - Thu\r\n<option
        value=\"2021-09-22\">09/22 - Wed\r\n<option value=\"2021-09-21\">09/21 - Tue\r\n<option
        value=\"2021-09-20\">09/20 - Mon\r\n<option value=\"2021-09-17\">09/17 - Fri\r\n<option
        value=\"2021-09-15\">09/15 - Wed\r\n<option value=\"2021-09-14\">09/14 - Tue\r\n<option
        value=\"2021-09-13\">09/13 - Mon\r\n<option value=\"2021-09-10\">09/10 - Fri\r\n<option
        value=\"2021-09-09\">09/09 - Thu\r\n<option value=\"2021-09-08\">09/08 - Wed\r\n<option
        value=\"2021-08-25\">08/25 - Wed\r\n<option value=\"2021-08-24\">08/24 - Tue\r\n<option
        value=\"2021-08-23\">08/23 - Mon\r\n<option value=\"2021-08-19\">08/19 - Thu\r\n<option
        value=\"2021-08-18\">08/18 - Wed\r\n<option value=\"2021-08-17\">08/17 - Tue\r\n<option
        value=\"2021-08-16\">08/16 - Mon\r\n<option value=\"2021-08-12\">08/12 - Thu\r\n<option
        value=\"2021-08-11\">08/11 - Wed\r\n<option value=\"2021-08-10\">08/10 - Tue\r\n<option
        value=\"2021-08-09\">08/09 - Mon\r\n<option value=\"2021-08-05\">08/05 - Thu\r\n<option
        value=\"2021-08-04\">08/04 - Wed\r\n<option value=\"2021-08-03\">08/03 - Tue\r\n<option
        value=\"2021-08-02\">08/02 - Mon\r\n<option value=\"2021-07-29\">07/29 - Thu\r\n<option
        value=\"2021-07-28\">07/28 - Wed\r\n<option value=\"2021-07-27\">07/27 - Tue\r\n<option
        value=\"2021-07-26\">07/26 - Mon\r\n<option value=\"2021-07-23\">07/23 - Fri\r\n<option
        value=\"2021-07-22\">07/22 - Thu\r\n<option value=\"2021-07-21\">07/21 - Wed\r\n<option
        value=\"2021-07-20\">07/20 - Tue\r\n<option value=\"2021-07-19\">07/19 - Mon\r\n<option
        value=\"2021-07-15\">07/15 - Thu\r\n<option value=\"2021-07-14\">07/14 - Wed\r\n<option
        value=\"2021-07-13\">07/13 - Tue\r\n<option value=\"2021-07-12\">07/12 - Mon\r\n<option
        value=\"2021-07-09\">07/09 - Fri\r\n<option value=\"2021-07-08\">07/08 - Thu\r\n<option
        value=\"2021-07-07\">07/07 - Wed\r\n<option value=\"2021-07-06\">07/06 - Tue\r\n<option
        value=\"2021-06-30\">06/30 - Wed\r\n<option value=\"2021-06-29\">06/29 - Tue\r\n<option
        value=\"2021-06-28\">06/28 - Mon\r\n<option value=\"2021-06-25\">06/25 - Fri\r\n<option
        value=\"2021-06-24\">06/24 - Thu\r\n<option value=\"2021-06-23\">06/23 - Wed\r\n<option
        value=\"2021-06-22\">06/22 - Tue\r\n<option value=\"2021-06-21\">06/21 - Mon\r\n<option
        value=\"2021-06-18\">06/18 - Fri\r\n<option value=\"2021-06-17\">06/17 - Thu\r\n<option
        value=\"2021-06-16\">06/16 - Wed\r\n<option value=\"2021-06-15\">06/15 - Tue\r\n<option
        value=\"2021-06-14\">06/14 - Mon\r\n<option value=\"2021-06-11\">06/11 - Fri\r\n<option
        value=\"2021-06-10\">06/10 - Thu\r\n<option value=\"2021-06-09\">06/09 - Wed\r\n<option
        value=\"2021-06-08\">06/08 - Tue\r\n<option value=\"2021-06-07\">06/07 - Mon\r\n<option
        value=\"2021-05-27\">05/27 - Thu\r\n<option value=\"2021-05-26\">05/26 - Wed\r\n<option
        value=\"2021-05-25\">05/25 - Tue\r\n<option value=\"2021-05-24\">05/24 - Mon\r\n<option
        value=\"2021-05-21\">05/21 - Fri\r\n<option value=\"2021-05-20\">05/20 - Thu\r\n<option
        value=\"2021-05-19\">05/19 - Wed\r\n<option value=\"2021-05-18\">05/18 - Tue\r\n<option
        value=\"2021-05-17\">05/17 - Mon\r\n<option value=\"2021-05-14\">05/14 - Fri\r\n<option
        value=\"2021-05-13\">05/13 - Thu\r\n<option value=\"2021-05-12\">05/12 - Wed\r\n<option
        value=\"2021-05-11\">05/11 - Tue\r\n<option value=\"2021-05-10\">05/10 - Mon\r\n<option
        value=\"2021-05-07\">05/07 - Fri\r\n<option value=\"2021-05-06\">05/06 - Thu\r\n<option
        value=\"2021-05-05\">05/05 - Wed\r\n<option value=\"2021-05-04\">05/04 - Tue\r\n<option
        value=\"2021-05-03\">05/03 - Mon\r\n<option value=\"2021-04-30\">04/30 - Fri\r\n<option
        value=\"2021-04-29\">04/29 - Thu\r\n<option value=\"2021-04-28\">04/28 - Wed\r\n<option
        value=\"2021-04-27\">04/27 - Tue\r\n<option value=\"2021-04-26\">04/26 - Mon\r\n<option
        value=\"2021-04-23\">04/23 - Fri\r\n<option value=\"2021-04-22\">04/22 - Thu\r\n<option
        value=\"2021-04-21\">04/21 - Wed\r\n<option value=\"2021-04-19\">04/19 - Mon\r\n<option
        value=\"2021-04-16\">04/16 - Fri\r\n<option value=\"2021-04-15\">04/15 - Thu\r\n<option
        value=\"2021-04-14\">04/14 - Wed\r\n<option value=\"2021-04-13\">04/13 - Tue\r\n<option
        value=\"2021-04-12\">04/12 - Mon\r\n<option value=\"2021-04-08\">04/08 - Thu\r\n<option
        value=\"2021-04-07\">04/07 - Wed\r\n<option value=\"2021-04-06\">04/06 - Tue\r\n<option
        value=\"2021-04-05\">04/05 - Mon\r\n<option value=\"2021-04-01\">04/01 - Thu\r\n<option
        value=\"2021-03-31\">03/31 - Wed\r\n<option value=\"2021-03-30\">03/30 - Tue\r\n<option
        value=\"2021-03-29\">03/29 - Mon\r\n<option value=\"2021-03-25\">03/25 - Thu\r\n<option
        value=\"2021-03-24\">03/24 - Wed\r\n<option value=\"2021-03-23\">03/23 - Tue\r\n<option
        value=\"2021-03-22\">03/22 - Mon\r\n<option value=\"2021-03-19\">03/19 - Fri\r\n<option
        value=\"2021-03-18\">03/18 - Thu\r\n<option value=\"2021-03-17\">03/17 - Wed\r\n<option
        value=\"2021-03-16\">03/16 - Tue\r\n<option value=\"2021-03-15\">03/15 - Mon\r\n<option
        value=\"2021-03-05\">03/05 - Fri\r\n<option value=\"2021-03-04\">03/04 - Thu\r\n<option
        value=\"2021-03-03\">03/03 - Wed\r\n<option value=\"2021-03-02\">03/02 - Tue\r\n<option
        value=\"2021-03-01\">03/01 - Mon\r\n<option value=\"2021-02-26\">02/26 - Fri\r\n<option
        value=\"2021-02-25\">02/25 - Thu\r\n<option value=\"2021-02-24\">02/24 - Wed\r\n<option
        value=\"2021-02-23\">02/23 - Tue\r\n<option value=\"2021-02-22\">02/22 - Mon\r\n<option
        value=\"2021-02-12\">02/12 - Fri\r\n<option value=\"2021-02-11\">02/11 - Thu\r\n<option
        value=\"2021-02-10\">02/10 - Wed\r\n<option value=\"2021-02-09\">02/09 - Tue\r\n<option
        value=\"2021-02-08\">02/08 - Mon\r\n<option value=\"2021-02-05\">02/05 - Fri\r\n<option
        value=\"2021-02-04\">02/04 - Thu\r\n<option value=\"2021-02-03\">02/03 - Wed\r\n<option
        value=\"2021-02-02\">02/02 - Tue\r\n<option value=\"2021-02-01\">02/01 - Mon\r\n<option
        value=\"2021-01-25\">01/25 - Mon\r\n<option value=\"2021-01-22\">01/22 - Fri\r\n<option
        value=\"2021-01-21\">01/21 - Thu\r\n<option value=\"2021-01-20\">01/20 - Wed\r\n<option
        value=\"2021-01-19\">01/19 - Tue\r\n<option value=\"2021-01-15\">01/15 - Fri\r\n<option
        value=\"2021-01-14\">01/14 - Thu\r\n<option value=\"2021-01-13\">01/13 - Wed\r\n<option
        value=\"2021-01-12\">01/12 - Tue\r\n<option value=\"2021-01-11\">01/11 - Mon\r\n<option
        value=\"2021-01-08\">01/08 - Fri\r\n<option value=\"2021-01-07\">01/07 - Thu\r\n<option
        value=\"2021-01-05\">01/05 - Tue\r\n<option value=\"2021-01-04\">01/04 - Mon\r\n<option
        value=\"2020-12-22\">12/22 - Tue\r\n<option value=\"2020-12-21\">12/21 - Mon\r\n<option
        value=\"2020-12-18\">12/18 - Fri\r\n<option value=\"2020-12-17\">12/17 - Thu\r\n<option
        value=\"2020-12-16\">12/16 - Wed\r\n<option value=\"2020-12-15\">12/15 - Tue\r\n<option
        value=\"2020-12-14\">12/14 - Mon\r\n<option value=\"2020-12-11\">12/11 - Fri\r\n<option
        value=\"2020-12-10\">12/10 - Thu\r\n<option value=\"2020-12-09\">12/09 - Wed\r\n<option
        value=\"2020-12-08\">12/08 - Tue\r\n<option value=\"2020-12-07\">12/07 - Mon\r\n<option
        value=\"2020-12-02\">12/02 - Wed\r\n<option value=\"2020-12-01\">12/01 - Tue\r\n<option
        value=\"2020-11-30\">11/30 - Mon\r\n<option value=\"2020-11-24\">11/24 - Tue\r\n<option
        value=\"2020-11-23\">11/23 - Mon\r\n<option value=\"2020-11-20\">11/20 - Fri\r\n<option
        value=\"2020-11-19\">11/19 - Thu\r\n<option value=\"2020-11-18\">11/18 - Wed\r\n<option
        value=\"2020-11-17\">11/17 - Tue\r\n<option value=\"2020-11-16\">11/16 - Mon\r\n<option
        value=\"2020-11-13\">11/13 - Fri\r\n<option value=\"2020-11-12\">11/12 - Thu\r\n<option
        value=\"2020-11-11\">11/11 - Wed\r\n<option value=\"2020-11-10\">11/10 - Tue\r\n<option
        value=\"2020-11-09\">11/09 - Mon\r\n<option value=\"2020-11-06\">11/06 - Fri\r\n<option
        value=\"2020-11-04\">11/04 - Wed\r\n<option value=\"2020-11-03\">11/03 - Tue\r\n<option
        value=\"2020-11-02\">11/02 - Mon\r\n<option value=\"2020-10-30\">10/30 - Fri\r\n<option
        value=\"2020-10-29\">10/29 - Thu\r\n<option value=\"2020-10-28\">10/28 - Wed\r\n<option
        value=\"2020-10-27\">10/27 - Tue\r\n<option value=\"2020-10-26\">10/26 - Mon\r\n<option
        value=\"2020-10-23\">10/23 - Fri\r\n<option value=\"2020-10-22\">10/22 - Thu\r\n<option
        value=\"2020-10-21\">10/21 - Wed\r\n<option value=\"2020-10-20\">10/20 - Tue\r\n<option
        value=\"2020-10-19\">10/19 - Mon\r\n<option value=\"2020-10-15\">10/15 - Thu\r\n<option
        value=\"2020-10-14\">10/14 - Wed\r\n<option value=\"2020-10-13\">10/13 - Tue\r\n<option
        value=\"2020-10-12\">10/12 - Mon\r\n<option value=\"2020-10-09\">10/09 - Fri\r\n<option
        value=\"2020-10-08\">10/08 - Thu\r\n<option value=\"2020-10-07\">10/07 - Wed\r\n<option
        value=\"2020-10-06\">10/06 - Tue\r\n<option value=\"2020-10-05\">10/05 - Mon\r\n<option
        value=\"2020-09-25\">09/25 - Fri\r\n<option value=\"2020-09-23\">09/23 - Wed\r\n<option
        value=\"2020-09-22\">09/22 - Tue\r\n<option value=\"2020-09-21\">09/21 - Mon\r\n<option
        value=\"2020-09-18\">09/18 - Fri\r\n<option value=\"2020-09-17\">09/17 - Thu\r\n<option
        value=\"2020-09-16\">09/16 - Wed\r\n<option value=\"2020-09-15\">09/15 - Tue\r\n<option
        value=\"2020-09-14\">09/14 - Mon\r\n<option value=\"2020-09-11\">09/11 - Fri\r\n<option
        value=\"2020-09-10\">09/10 - Thu\r\n<option value=\"2020-09-09\">09/09 - Wed\r\n<option
        value=\"2020-09-08\">09/08 - Tue\r\n<option value=\"2020-08-27\">08/27 - Thu\r\n<option
        value=\"2020-08-26\">08/26 - Wed\r\n<option value=\"2020-08-25\">08/25 - Tue\r\n<option
        value=\"2020-08-24\">08/24 - Mon\r\n<option value=\"2020-08-20\">08/20 - Thu\r\n<option
        value=\"2020-08-19\">08/19 - Wed\r\n<option value=\"2020-08-18\">08/18 - Tue\r\n<option
        value=\"2020-08-17\">08/17 - Mon\r\n<option value=\"2020-08-13\">08/13 - Thu\r\n<option
        value=\"2020-08-12\">08/12 - Wed\r\n<option value=\"2020-08-11\">08/11 - Tue\r\n<option
        value=\"2020-08-10\">08/10 - Mon\r\n<option value=\"2020-08-06\">08/06 - Thu\r\n<option
        value=\"2020-08-05\">08/05 - Wed\r\n<option value=\"2020-08-04\">08/04 - Tue\r\n<option
        value=\"2020-08-03\">08/03 - Mon\r\n<option value=\"2020-07-30\">07/30 - Thu\r\n<option
        value=\"2020-07-29\">07/29 - Wed\r\n<option value=\"2020-07-28\">07/28 - Tue\r\n<option
        value=\"2020-07-27\">07/27 - Mon\r\n<option value=\"2020-07-23\">07/23 - Thu\r\n<option
        value=\"2020-07-22\">07/22 - Wed\r\n<option value=\"2020-07-21\">07/21 - Tue\r\n<option
        value=\"2020-07-20\">07/20 - Mon\r\n<option value=\"2020-07-17\">07/17 - Fri\r\n<option
        value=\"2020-07-16\">07/16 - Thu\r\n<option value=\"2020-07-15\">07/15 - Wed\r\n<option
        value=\"2020-07-14\">07/14 - Tue\r\n<option value=\"2020-07-13\">07/13 - Mon\r\n<option
        value=\"2020-07-02\">07/02 - Thu\r\n<option value=\"2020-07-01\">07/01 - Wed\r\n<option
        value=\"2020-06-30\">06/30 - Tue\r\n<option value=\"2020-06-29\">06/29 - Mon\r\n<option
        value=\"2020-06-25\">06/25 - Thu\r\n<option value=\"2020-06-24\">06/24 - Wed\r\n<option
        value=\"2020-06-23\">06/23 - Tue\r\n<option value=\"2020-06-22\">06/22 - Mon\r\n<option
        value=\"2020-06-18\">06/18 - Thu\r\n<option value=\"2020-06-17\">06/17 - Wed\r\n<option
        value=\"2020-06-16\">06/16 - Tue\r\n<option value=\"2020-06-15\">06/15 - Mon\r\n<option
        value=\"2020-06-12\">06/12 - Fri\r\n<option value=\"2020-06-11\">06/11 - Thu\r\n<option
        value=\"2020-06-10\">06/10 - Wed\r\n<option value=\"2020-06-09\">06/09 - Tue\r\n<option
        value=\"2020-06-08\">06/08 - Mon\r\n<option value=\"2020-06-04\">06/04 - Thu\r\n<option
        value=\"2020-06-03\">06/03 - Wed\r\n<option value=\"2020-06-02\">06/02 - Tue\r\n<option
        value=\"2020-06-01\">06/01 - Mon\r\n<option value=\"2020-05-29\">05/29 - Fri\r\n<option
        value=\"2020-05-28\">05/28 - Thu\r\n<option value=\"2020-05-27\">05/27 - Wed\r\n<option
        value=\"2020-05-26\">05/26 - Tue\r\n<option value=\"2020-05-21\">05/21 - Thu\r\n<option
        value=\"2020-05-20\">05/20 - Wed\r\n<option value=\"2020-05-19\">05/19 - Tue\r\n<option
        value=\"2020-05-18\">05/18 - Mon\r\n<option value=\"2020-05-15\">05/15 - Fri\r\n<option
        value=\"2020-05-14\">05/14 - Thu\r\n<option value=\"2020-05-13\">05/13 - Wed\r\n<option
        value=\"2020-05-12\">05/12 - Tue\r\n<option value=\"2020-05-11\">05/11 - Mon\r\n<option
        value=\"2020-05-07\">05/07 - Thu\r\n<option value=\"2020-05-06\">05/06 - Wed\r\n<option
        value=\"2020-05-05\">05/05 - Tue\r\n<option value=\"2020-05-04\">05/04 - Mon\r\n<option
        value=\"2020-05-01\">05/01 - Fri\r\n<option value=\"2020-04-30\">04/30 - Thu\r\n<option
        value=\"2020-04-29\">04/29 - Wed\r\n<option value=\"2020-04-28\">04/28 - Tue\r\n<option
        value=\"2020-04-27\">04/27 - Mon\r\n<option value=\"2020-04-26\">04/26 - Sun\r\n<option
        value=\"2020-04-24\">04/24 - Fri\r\n<option value=\"2020-04-23\">04/23 - Thu\r\n<option
        value=\"2020-04-22\">04/22 - Wed\r\n<option value=\"2020-04-21\">04/21 - Tue\r\n<option
        value=\"2020-04-20\">04/20 - Mon\r\n<option value=\"2020-04-16\">04/16 - Thu\r\n<option
        value=\"2020-04-15\">04/15 - Wed\r\n<option value=\"2020-04-14\">04/14 - Tue\r\n<option
        value=\"2020-04-13\">04/13 - Mon\r\n<option value=\"2020-04-09\">04/09 - Thu\r\n<option
        value=\"2020-04-08\">04/08 - Wed\r\n<option value=\"2020-04-07\">04/07 - Tue\r\n<option
        value=\"2020-04-06\">04/06 - Mon\r\n<option value=\"2020-04-03\">04/03 - Fri\r\n<option
        value=\"2020-04-02\">04/02 - Thu\r\n<option value=\"2020-04-01\">04/01 - Wed\r\n<option
        value=\"2020-03-31\">03/31 - Tue\r\n<option value=\"2020-03-30\">03/30 - Mon\r\n<option
        value=\"2020-03-27\">03/27 - Fri\r\n<option value=\"2020-03-26\">03/26 - Thu\r\n<option
        value=\"2020-03-25\">03/25 - Wed\r\n<option value=\"2020-03-24\">03/24 - Tue\r\n<option
        value=\"2020-03-20\">03/20 - Fri\r\n<option value=\"2020-03-19\">03/19 - Thu\r\n<option
        value=\"2020-03-18\">03/18 - Wed\r\n<option value=\"2020-03-17\">03/17 - Tue\r\n<option
        value=\"2020-03-16\">03/16 - Mon\r\n<option value=\"2020-03-12\">03/12 - Thu\r\n<option
        value=\"2020-03-11\">03/11 - Wed\r\n<option value=\"2020-03-10\">03/10 - Tue\r\n<option
        value=\"2020-03-09\">03/09 - Mon\r\n<option value=\"2020-03-05\">03/05 - Thu\r\n<option
        value=\"2020-03-04\">03/04 - Wed\r\n<option value=\"2020-03-03\">03/03 - Tue\r\n<option
        value=\"2020-03-02\">03/02 - Mon\r\n<option value=\"2020-02-28\">02/28 - Fri\r\n<option
        value=\"2020-02-27\">02/27 - Thu\r\n<option value=\"2020-02-25\">02/25 - Tue\r\n<option
        value=\"2020-02-24\">02/24 - Mon\r\n<option value=\"2020-02-21\">02/21 - Fri\r\n<option
        value=\"2020-02-20\">02/20 - Thu\r\n<option value=\"2020-02-19\">02/19 - Wed\r\n<option
        value=\"2020-02-18\">02/18 - Tue\r\n<option value=\"2020-02-14\">02/14 - Fri\r\n<option
        value=\"2020-02-13\">02/13 - Thu\r\n<option value=\"2020-02-12\">02/12 - Wed\r\n<option
        value=\"2020-02-11\">02/11 - Tue\r\n<option value=\"2020-02-10\">02/10 - Mon\r\n<option
        value=\"2020-02-07\">02/07 - Fri\r\n<option value=\"2020-02-06\">02/06 - Thu\r\n<option
        value=\"2020-02-05\">02/05 - Wed\r\n<option value=\"2020-02-04\">02/04 - Tue\r\n<option
        value=\"2020-02-03\">02/03 - Mon\r\n<option value=\"2020-01-31\">01/31 - Fri\r\n<option
        value=\"2020-01-30\">01/30 - Thu\r\n<option value=\"2020-01-29\">01/29 - Wed\r\n<option
        value=\"2020-01-28\">01/28 - Tue\r\n<option value=\"2020-01-27\">01/27 - Mon\r\n<option
        value=\"2020-01-24\">01/24 - Fri\r\n<option value=\"2020-01-23\">01/23 - Thu\r\n<option
        value=\"2020-01-22\">01/22 - Wed\r\n<option value=\"2020-01-21\">01/21 - Tue\r\n<option
        value=\"2020-01-16\">01/16 - Thu\r\n<option value=\"2020-01-15\">01/15 - Wed\r\n<option
        value=\"2020-01-14\">01/14 - Tue\r\n<option value=\"2020-01-13\">01/13 - Mon\r\n<option
        value=\"2020-01-10\">01/10 - Fri\r\n<option value=\"2020-01-09\">01/09 - Thu\r\n<option
        value=\"2020-01-08\">01/08 - Wed\r\n<option value=\"2020-01-07\">01/07 - Tue\r\n<option
        value=\"2020-01-06\">01/06 - Mon\r\n<option value=\"2020-01-03\">01/03 - Fri\r\n<option
        value=\"2019-12-20\">12/20 - Fri\r\n<option value=\"2019-12-19\">12/19 - Thu\r\n<option
        value=\"2019-12-18\">12/18 - Wed\r\n<option value=\"2019-12-17\">12/17 - Tue\r\n<option
        value=\"2019-12-16\">12/16 - Mon\r\n<option value=\"2019-12-13\">12/13 - Fri\r\n<option
        value=\"2019-12-12\">12/12 - Thu\r\n<option value=\"2019-12-11\">12/11 - Wed\r\n<option
        value=\"2019-12-10\">12/10 - Tue\r\n<option value=\"2019-12-09\">12/09 - Mon\r\n<option
        value=\"2019-12-06\">12/06 - Fri\r\n<option value=\"2019-12-05\">12/05 - Thu\r\n<option
        value=\"2019-12-04\">12/04 - Wed\r\n<option value=\"2019-12-03\">12/03 - Tue\r\n<option
        value=\"2019-12-02\">12/02 - Mon\r\n<option value=\"2019-11-26\">11/26 - Tue\r\n<option
        value=\"2019-11-25\">11/25 - Mon\r\n<option value=\"2019-11-22\">11/22 - Fri\r\n<option
        value=\"2019-11-21\">11/21 - Thu\r\n<option value=\"2019-11-20\">11/20 - Wed\r\n<option
        value=\"2019-11-19\">11/19 - Tue\r\n<option value=\"2019-11-18\">11/18 - Mon\r\n<option
        value=\"2019-11-15\">11/15 - Fri\r\n<option value=\"2019-11-14\">11/14 - Thu\r\n<option
        value=\"2019-11-13\">11/13 - Wed\r\n<option value=\"2019-11-12\">11/12 - Tue\r\n<option
        value=\"2019-11-11\">11/11 - Mon\r\n<option value=\"2019-11-08\">11/08 - Fri\r\n<option
        value=\"2019-11-07\">11/07 - Thu\r\n<option value=\"2019-11-06\">11/06 - Wed\r\n<option
        value=\"2019-11-05\">11/05 - Tue\r\n<option value=\"2019-11-04\">11/04 - Mon\r\n<option
        value=\"2019-11-01\">11/01 - Fri\r\n<option value=\"2019-10-31\">10/31 - Thu\r\n<option
        value=\"2019-10-30\">10/30 - Wed\r\n<option value=\"2019-10-29\">10/29 - Tue\r\n<option
        value=\"2019-10-28\">10/28 - Mon\r\n<option value=\"2019-10-25\">10/25 - Fri\r\n<option
        value=\"2019-10-24\">10/24 - Thu\r\n<option value=\"2019-10-23\">10/23 - Wed\r\n<option
        value=\"2019-10-22\">10/22 - Tue\r\n<option value=\"2019-10-21\">10/21 - Mon\r\n<option
        value=\"2019-10-18\">10/18 - Fri\r\n<option value=\"2019-10-17\">10/17 - Thu\r\n<option
        value=\"2019-10-16\">10/16 - Wed\r\n<option value=\"2019-10-11\">10/11 - Fri\r\n<option
        value=\"2019-10-10\">10/10 - Thu\r\n<option value=\"2019-10-08\">10/08 - Tue\r\n<option
        value=\"2019-10-07\">10/07 - Mon\r\n<option value=\"2019-10-04\">10/04 - Fri\r\n<option
        value=\"2019-09-27\">09/27 - Fri\r\n<option value=\"2019-09-26\">09/26 - Thu\r\n<option
        value=\"2019-09-25\">09/25 - Wed\r\n<option value=\"2019-09-24\">09/24 - Tue\r\n<option
        value=\"2019-09-23\">09/23 - Mon\r\n<option value=\"2019-09-20\">09/20 - Fri\r\n<option
        value=\"2019-09-19\">09/19 - Thu\r\n<option value=\"2019-09-18\">09/18 - Wed\r\n<option
        value=\"2019-09-17\">09/17 - Tue\r\n<option value=\"2019-09-16\">09/16 - Mon\r\n<option
        value=\"2019-09-13\">09/13 - Fri\r\n<option value=\"2019-09-11\">09/11 - Wed\r\n<option
        value=\"2019-09-10\">09/10 - Tue\r\n<option value=\"2019-09-09\">09/09 - Mon\r\n<option
        value=\"2019-09-06\">09/06 - Fri\r\n<option value=\"2019-09-05\">09/05 - Thu\r\n<option
        value=\"2019-08-27\">08/27 - Tue\r\n<option value=\"2019-08-26\">08/26 - Mon\r\n<option
        value=\"2019-08-22\">08/22 - Thu\r\n<option value=\"2019-08-21\">08/21 - Wed\r\n<option
        value=\"2019-08-20\">08/20 - Tue\r\n<option value=\"2019-08-19\">08/19 - Mon\r\n<option
        value=\"2019-08-15\">08/15 - Thu\r\n<option value=\"2019-08-14\">08/14 - Wed\r\n<option
        value=\"2019-08-13\">08/13 - Tue\r\n<option value=\"2019-08-12\">08/12 - Mon\r\n<option
        value=\"2019-08-08\">08/08 - Thu\r\n<option value=\"2019-08-07\">08/07 - Wed\r\n<option
        value=\"2019-08-06\">08/06 - Tue\r\n<option value=\"2019-08-05\">08/05 - Mon\r\n<option
        value=\"2019-08-01\">08/01 - Thu\r\n<option value=\"2019-07-31\">07/31 - Wed\r\n<option
        value=\"2019-07-30\">07/30 - Tue\r\n<option value=\"2019-07-29\">07/29 - Mon\r\n<option
        value=\"2019-07-25\">07/25 - Thu\r\n<option value=\"2019-07-24\">07/24 - Wed\r\n<option
        value=\"2019-07-23\">07/23 - Tue\r\n<option value=\"2019-07-22\">07/22 - Mon\r\n<option
        value=\"2019-07-18\">07/18 - Thu\r\n<option value=\"2019-07-17\">07/17 - Wed\r\n<option
        value=\"2019-07-16\">07/16 - Tue\r\n<option value=\"2019-07-15\">07/15 - Mon\r\n<option
        value=\"2019-07-11\">07/11 - Thu\r\n<option value=\"2019-07-10\">07/10 - Wed\r\n<option
        value=\"2019-07-09\">07/09 - Tue\r\n<option value=\"2019-06-21\">06/21 - Fri\r\n<option
        value=\"2019-06-20\">06/20 - Thu\r\n<option value=\"2019-06-19\">06/19 - Wed\r\n<option
        value=\"2019-06-18\">06/18 - Tue\r\n<option value=\"2019-06-17\">06/17 - Mon\r\n<option
        value=\"2019-06-14\">06/14 - Fri\r\n<option value=\"2019-06-13\">06/13 - Thu\r\n<option
        value=\"2019-06-12\">06/12 - Wed\r\n<option value=\"2019-06-11\">06/11 - Tue\r\n<option
        value=\"2019-06-10\">06/10 - Mon\r\n<option value=\"2019-06-07\">06/07 - Fri\r\n<option
        value=\"2019-06-05\">06/05 - Wed\r\n<option value=\"2019-06-04\">06/04 - Tue\r\n<option
        value=\"2019-06-03\">06/03 - Mon\r\n<option value=\"2019-05-31\">05/31 - Fri\r\n<option
        value=\"2019-05-23\">05/23 - Thu\r\n<option value=\"2019-05-22\">05/22 - Wed\r\n<option
        value=\"2019-05-21\">05/21 - Tue\r\n<option value=\"2019-05-20\">05/20 - Mon\r\n<option
        value=\"2019-05-17\">05/17 - Fri\r\n<option value=\"2019-05-16\">05/16 - Thu\r\n<option
        value=\"2019-05-15\">05/15 - Wed\r\n<option value=\"2019-05-14\">05/14 - Tue\r\n<option
        value=\"2019-05-13\">05/13 - Mon\r\n<option value=\"2019-05-10\">05/10 - Fri\r\n<option
        value=\"2019-05-09\">05/09 - Thu\r\n<option value=\"2019-05-08\">05/08 - Wed\r\n<option
        value=\"2019-05-07\">05/07 - Tue\r\n<option value=\"2019-05-06\">05/06 - Mon\r\n<option
        value=\"2019-05-03\">05/03 - Fri\r\n<option value=\"2019-05-02\">05/02 - Thu\r\n<option
        value=\"2019-05-01\">05/01 - Wed\r\n<option value=\"2019-04-30\">04/30 - Tue\r\n<option
        value=\"2019-04-29\">04/29 - Mon\r\n<option value=\"2019-04-25\">04/25 - Thu\r\n<option
        value=\"2019-04-24\">04/24 - Wed\r\n<option value=\"2019-04-23\">04/23 - Tue\r\n<option
        value=\"2019-04-18\">04/18 - Thu\r\n<option value=\"2019-04-17\">04/17 - Wed\r\n<option
        value=\"2019-04-16\">04/16 - Tue\r\n<option value=\"2019-04-15\">04/15 - Mon\r\n<option
        value=\"2019-04-12\">04/12 - Fri\r\n<option value=\"2019-04-11\">04/11 - Thu\r\n<option
        value=\"2019-04-10\">04/10 - Wed\r\n<option value=\"2019-04-09\">04/09 - Tue\r\n<option
        value=\"2019-04-08\">04/08 - Mon\r\n<option value=\"2019-04-05\">04/05 - Fri\r\n<option
        value=\"2019-04-04\">04/04 - Thu\r\n<option value=\"2019-04-03\">04/03 - Wed\r\n<option
        value=\"2019-04-02\">04/02 - Tue\r\n<option value=\"2019-04-01\">04/01 - Mon\r\n<option
        value=\"2019-03-29\">03/29 - Fri\r\n<option value=\"2019-03-28\">03/28 - Thu\r\n<option
        value=\"2019-03-27\">03/27 - Wed\r\n<option value=\"2019-03-26\">03/26 - Tue\r\n<option
        value=\"2019-03-25\">03/25 - Mon\r\n<option value=\"2019-03-22\">03/22 - Fri\r\n<option
        value=\"2019-03-21\">03/21 - Thu\r\n<option value=\"2019-03-20\">03/20 - Wed\r\n<option
        value=\"2019-03-19\">03/19 - Tue\r\n<option value=\"2019-03-14\">03/14 - Thu\r\n<option
        value=\"2019-03-13\">03/13 - Wed\r\n<option value=\"2019-03-12\">03/12 - Tue\r\n<option
        value=\"2019-03-11\">03/11 - Mon\r\n<option value=\"2019-03-08\">03/08 - Fri\r\n<option
        value=\"2019-03-07\">03/07 - Thu\r\n<option value=\"2019-03-06\">03/06 - Wed\r\n<option
        value=\"2019-03-05\">03/05 - Tue\r\n<option value=\"2019-03-04\">03/04 - Mon\r\n<option
        value=\"2019-03-01\">03/01 - Fri\r\n<option value=\"2019-02-28\">02/28 - Thu\r\n<option
        value=\"2019-02-27\">02/27 - Wed\r\n<option value=\"2019-02-26\">02/26 - Tue\r\n<option
        value=\"2019-02-25\">02/25 - Mon\r\n<option value=\"2019-02-15\">02/15 - Fri\r\n<option
        value=\"2019-02-14\">02/14 - Thu\r\n<option value=\"2019-02-08\">02/08 - Fri\r\n<option
        value=\"2019-02-07\">02/07 - Thu\r\n<option value=\"2019-02-06\">02/06 - Wed\r\n<option
        value=\"2019-02-05\">02/05 - Tue\r\n<option value=\"2019-02-04\">02/04 - Mon\r\n<option
        value=\"2019-02-01\">02/01 - Fri\r\n<option value=\"2019-01-31\">01/31 - Thu\r\n<option
        value=\"2019-01-30\">01/30 - Wed\r\n<option value=\"2019-01-29\">01/29 - Tue\r\n<option
        value=\"2019-01-28\">01/28 - Mon\r\n<option value=\"2019-01-25\">01/25 - Fri\r\n<option
        value=\"2019-01-24\">01/24 - Thu\r\n<option value=\"2019-01-23\">01/23 - Wed\r\n<option
        value=\"2019-01-22\">01/22 - Tue\r\n<option value=\"2019-01-18\">01/18 - Fri\r\n<option
        value=\"2019-01-17\">01/17 - Thu\r\n<option value=\"2019-01-16\">01/16 - Wed\r\n<option
        value=\"2019-01-15\">01/15 - Tue\r\n<option value=\"2019-01-14\">01/14 - Mon\r\n<option
        value=\"2019-01-11\">01/11 - Fri\r\n<option value=\"2019-01-10\">01/10 - Thu\r\n<option
        value=\"2019-01-09\">01/09 - Wed\r\n<option value=\"2019-01-08\">01/08 - Tue\r\n<option
        value=\"2019-01-07\">01/07 - Mon\r\n<option value=\"2019-01-04\">01/04 - Fri\r\n<option
        value=\"2019-01-03\">01/03 - Thu\r\n<option value=\"2018-12-20\">12/20 - Thu\r\n<option
        value=\"2018-12-19\">12/19 - Wed\r\n<option value=\"2018-12-18\">12/18 - Tue\r\n<option
        value=\"2018-12-17\">12/17 - Mon\r\n<option value=\"2018-12-14\">12/14 - Fri\r\n<option
        value=\"2018-12-13\">12/13 - Thu\r\n<option value=\"2018-12-12\">12/12 - Wed\r\n<option
        value=\"2018-12-11\">12/11 - Tue\r\n<option value=\"2018-12-10\">12/10 - Mon\r\n<option
        value=\"2018-12-06\">12/06 - Thu\r\n<option value=\"2018-12-04\">12/04 - Tue\r\n<option
        value=\"2018-12-03\">12/03 - Mon\r\n<option value=\"2018-11-30\">11/30 - Fri\r\n<option
        value=\"2018-11-29\">11/29 - Thu\r\n<option value=\"2018-11-28\">11/28 - Wed\r\n<option
        value=\"2018-11-27\">11/27 - Tue\r\n<option value=\"2018-11-26\">11/26 - Mon\r\n<option
        value=\"2018-11-20\">11/20 - Tue\r\n<option value=\"2018-11-19\">11/19 - Mon\r\n<option
        value=\"2018-11-16\">11/16 - Fri\r\n<option value=\"2018-11-15\">11/15 - Thu\r\n<option
        value=\"2018-11-14\">11/14 - Wed\r\n<option value=\"2018-11-13\">11/13 - Tue\r\n<option
        value=\"2018-11-12\">11/12 - Mon\r\n<option value=\"2018-11-09\">11/09 - Fri\r\n<option
        value=\"2018-11-08\">11/08 - Thu\r\n<option value=\"2018-11-07\">11/07 - Wed\r\n<option
        value=\"2018-11-06\">11/06 - Tue\r\n<option value=\"2018-11-05\">11/05 - Mon\r\n<option
        value=\"2018-11-02\">11/02 - Fri\r\n<option value=\"2018-11-01\">11/01 - Thu\r\n<option
        value=\"2018-10-31\">10/31 - Wed\r\n<option value=\"2018-10-30\">10/30 - Tue\r\n<option
        value=\"2018-10-29\">10/29 - Mon\r\n<option value=\"2018-10-25\">10/25 - Thu\r\n<option
        value=\"2018-10-24\">10/24 - Wed\r\n<option value=\"2018-10-23\">10/23 - Tue\r\n<option
        value=\"2018-10-22\">10/22 - Mon\r\n<option value=\"2018-10-19\">10/19 - Fri\r\n<option
        value=\"2018-10-18\">10/18 - Thu\r\n<option value=\"2018-10-17\">10/17 - Wed\r\n<option
        value=\"2018-10-16\">10/16 - Tue\r\n<option value=\"2018-10-15\">10/15 - Mon\r\n<option
        value=\"2018-10-12\">10/12 - Fri\r\n<option value=\"2018-10-11\">10/11 - Thu\r\n<option
        value=\"2018-10-10\">10/10 - Wed\r\n<option value=\"2018-10-09\">10/09 - Tue\r\n<option
        value=\"2018-10-08\">10/08 - Mon\r\n<option value=\"2018-10-05\">10/05 - Fri\r\n<option
        value=\"2018-10-04\">10/04 - Thu\r\n<option value=\"2018-10-03\">10/03 - Wed\r\n<option
        value=\"2018-10-02\">10/02 - Tue\r\n<option value=\"2018-10-01\">10/01 - Mon\r\n<option
        value=\"2018-09-28\">09/28 - Fri\r\n<option value=\"2018-09-27\">09/27 - Thu\r\n<option
        value=\"2018-09-26\">09/26 - Wed\r\n<option value=\"2018-09-25\">09/25 - Tue\r\n<option
        value=\"2018-09-24\">09/24 - Mon\r\n<option value=\"2018-09-21\">09/21 - Fri\r\n<option
        value=\"2018-09-20\">09/20 - Thu\r\n<option value=\"2018-09-18\">09/18 - Tue\r\n<option
        value=\"2018-09-17\">09/17 - Mon\r\n<option value=\"2018-09-14\">09/14 - Fri\r\n<option
        value=\"2018-09-13\">09/13 - Thu\r\n<option value=\"2018-09-12\">09/12 - Wed\r\n<option
        value=\"2018-09-11\">09/11 - Tue\r\n<option value=\"2018-09-07\">09/07 - Fri\r\n<option
        value=\"2018-09-06\">09/06 - Thu\r\n<option value=\"2018-09-05\">09/05 - Wed\r\n<option
        value=\"2018-09-04\">09/04 - Tue\r\n<option value=\"2018-08-24\">08/24 - Fri\r\n<option
        value=\"2018-08-23\">08/23 - Thu\r\n<option value=\"2018-08-22\">08/22 - Wed\r\n<option
        value=\"2018-08-21\">08/21 - Tue\r\n<option value=\"2018-08-20\">08/20 - Mon\r\n<option
        value=\"2018-08-17\">08/17 - Fri\r\n<option value=\"2018-08-16\">08/16 - Thu\r\n<option
        value=\"2018-08-15\">08/15 - Wed\r\n<option value=\"2018-08-14\">08/14 - Tue\r\n<option
        value=\"2018-08-13\">08/13 - Mon\r\n<option value=\"2018-08-09\">08/09 - Thu\r\n<option
        value=\"2018-08-08\">08/08 - Wed\r\n<option value=\"2018-08-07\">08/07 - Tue\r\n<option
        value=\"2018-08-06\">08/06 - Mon\r\n<option value=\"2018-08-02\">08/02 - Thu\r\n<option
        value=\"2018-08-01\">08/01 - Wed\r\n<option value=\"2018-07-31\">07/31 - Tue\r\n<option
        value=\"2018-07-30\">07/30 - Mon\r\n<option value=\"2018-07-24\">07/24 - Tue\r\n<option
        value=\"2018-07-23\">07/23 - Mon\r\n<option value=\"2018-07-19\">07/19 - Thu\r\n<option
        value=\"2018-07-18\">07/18 - Wed\r\n<option value=\"2018-07-17\">07/17 - Tue\r\n<option
        value=\"2018-07-16\">07/16 - Mon\r\n<option value=\"2018-07-12\">07/12 - Thu\r\n<option
        value=\"2018-07-11\">07/11 - Wed\r\n<option value=\"2018-07-10\">07/10 - Tue\r\n<option
        value=\"2018-07-09\">07/09 - Mon\r\n<option value=\"2018-07-06\">07/06 - Fri\r\n<option
        value=\"2018-07-05\">07/05 - Thu\r\n<option value=\"2018-06-22\">06/22 - Fri\r\n<option
        value=\"2018-06-21\">06/21 - Thu\r\n<option value=\"2018-06-20\">06/20 - Wed\r\n<option
        value=\"2018-06-19\">06/19 - Tue\r\n<option value=\"2018-06-18\">06/18 - Mon\r\n<option
        value=\"2018-06-15\">06/15 - Fri\r\n<option value=\"2018-06-14\">06/14 - Thu\r\n<option
        value=\"2018-06-13\">06/13 - Wed\r\n<option value=\"2018-06-12\">06/12 - Tue\r\n<option
        value=\"2018-06-11\">06/11 - Mon\r\n<option value=\"2018-06-08\">06/08 - Fri\r\n<option
        value=\"2018-06-06\">06/06 - Wed\r\n<option value=\"2018-06-05\">06/05 - Tue\r\n<option
        value=\"2018-06-04\">06/04 - Mon\r\n<option value=\"2018-06-01\">06/01 - Fri\r\n<option
        value=\"2018-05-31\">05/31 - Thu\r\n<option value=\"2018-05-30\">05/30 - Wed\r\n<option
        value=\"2018-05-29\">05/29 - Tue\r\n<option value=\"2018-05-24\">05/24 - Thu\r\n<option
        value=\"2018-05-23\">05/23 - Wed\r\n<option value=\"2018-05-22\">05/22 - Tue\r\n<option
        value=\"2018-05-21\">05/21 - Mon\r\n<option value=\"2018-05-17\">05/17 - Thu\r\n<option
        value=\"2018-05-16\">05/16 - Wed\r\n<option value=\"2018-05-15\">05/15 - Tue\r\n<option
        value=\"2018-05-14\">05/14 - Mon\r\n<option value=\"2018-05-11\">05/11 - Fri\r\n<option
        value=\"2018-05-10\">05/10 - Thu\r\n<option value=\"2018-05-09\">05/09 - Wed\r\n<option
        value=\"2018-05-08\">05/08 - Tue\r\n<option value=\"2018-05-07\">05/07 - Mon\r\n<option
        value=\"2018-05-04\">05/04 - Fri\r\n<option value=\"2018-05-03\">05/03 - Thu\r\n<option
        value=\"2018-05-02\">05/02 - Wed\r\n<option value=\"2018-05-01\">05/01 - Tue\r\n<option
        value=\"2018-04-30\">04/30 - Mon\r\n<option value=\"2018-04-27\">04/27 - Fri\r\n<option
        value=\"2018-04-26\">04/26 - Thu\r\n<option value=\"2018-04-25\">04/25 - Wed\r\n<option
        value=\"2018-04-24\">04/24 - Tue\r\n<option value=\"2018-04-23\">04/23 - Mon\r\n<option
        value=\"2018-04-20\">04/20 - Fri\r\n<option value=\"2018-04-19\">04/19 - Thu\r\n<option
        value=\"2018-04-18\">04/18 - Wed\r\n<option value=\"2018-04-17\">04/17 - Tue\r\n<option
        value=\"2018-04-16\">04/16 - Mon\r\n<option value=\"2018-04-13\">04/13 - Fri\r\n<option
        value=\"2018-04-12\">04/12 - Thu\r\n<option value=\"2018-04-11\">04/11 - Wed\r\n<option
        value=\"2018-04-10\">04/10 - Tue\r\n<option value=\"2018-04-09\">04/09 - Mon\r\n<option
        value=\"2018-04-06\">04/06 - Fri\r\n<option value=\"2018-04-05\">04/05 - Thu\r\n<option
        value=\"2018-03-29\">03/29 - Thu\r\n<option value=\"2018-03-28\">03/28 - Wed\r\n<option
        value=\"2018-03-27\">03/27 - Tue\r\n<option value=\"2018-03-26\">03/26 - Mon\r\n<option
        value=\"2018-03-23\">03/23 - Fri\r\n<option value=\"2018-03-22\">03/22 - Thu\r\n<option
        value=\"2018-03-21\">03/21 - Wed\r\n<option value=\"2018-03-20\">03/20 - Tue\r\n<option
        value=\"2018-03-19\">03/19 - Mon\r\n<option value=\"2018-03-16\">03/16 - Fri\r\n<option
        value=\"2018-03-15\">03/15 - Thu\r\n<option value=\"2018-03-14\">03/14 - Wed\r\n<option
        value=\"2018-03-13\">03/13 - Tue\r\n<option value=\"2018-03-12\">03/12 - Mon\r\n<option
        value=\"2018-03-09\">03/09 - Fri\r\n<option value=\"2018-03-08\">03/08 - Thu\r\n<option
        value=\"2018-03-07\">03/07 - Wed\r\n<option value=\"2018-03-06\">03/06 - Tue\r\n<option
        value=\"2018-03-05\">03/05 - Mon\r\n<option value=\"2018-03-02\">03/02 - Fri\r\n<option
        value=\"2018-03-01\">03/01 - Thu\r\n<option value=\"2018-02-28\">02/28 - Wed\r\n<option
        value=\"2018-02-27\">02/27 - Tue\r\n<option value=\"2018-02-26\">02/26 - Mon\r\n<option
        value=\"2018-02-09\">02/09 - Fri\r\n<option value=\"2018-02-08\">02/08 - Thu\r\n<option
        value=\"2018-02-07\">02/07 - Wed\r\n<option value=\"2018-02-06\">02/06 - Tue\r\n<option
        value=\"2018-02-05\">02/05 - Mon\r\n<option value=\"2018-02-02\">02/02 - Fri\r\n<option
        value=\"2018-02-01\">02/01 - Thu\r\n<option value=\"2018-01-31\">01/31 - Wed\r\n<option
        value=\"2018-01-30\">01/30 - Tue\r\n<option value=\"2018-01-29\">01/29 - Mon\r\n<option
        value=\"2018-01-26\">01/26 - Fri\r\n<option value=\"2018-01-24\">01/24 - Wed\r\n<option
        value=\"2018-01-23\">01/23 - Tue\r\n<option value=\"2018-01-22\">01/22 - Mon\r\n<option
        value=\"2018-01-19\">01/19 - Fri\r\n<option value=\"2018-01-18\">01/18 - Thu\r\n<option
        value=\"2018-01-17\">01/17 - Wed\r\n<option value=\"2018-01-16\">01/16 - Tue\r\n<option
        value=\"2018-01-12\">01/12 - Fri\r\n<option value=\"2018-01-11\">01/11 - Thu\r\n<option
        value=\"2018-01-10\">01/10 - Wed\r\n<option value=\"2018-01-09\">01/09 - Tue\r\n<option
        value=\"2018-01-08\">01/08 - Mon\r\n<option value=\"2018-01-05\">01/05 - Fri\r\n<option
        value=\"2018-01-04\">01/04 - Thu\r\n<option value=\"2018-01-03\">01/03 - Wed\r\n<option
        value=\"2018-01-02\">01/02 - Tue\r\n<option value=\"2017-12-21\">12/21 - Thu\r\n<option
        value=\"2017-12-20\">12/20 - Wed\r\n<option value=\"2017-12-19\">12/19 - Tue\r\n<option
        value=\"2017-12-18\">12/18 - Mon\r\n<option value=\"2017-12-15\">12/15 - Fri\r\n<option
        value=\"2017-12-14\">12/14 - Thu\r\n<option value=\"2017-12-13\">12/13 - Wed\r\n<option
        value=\"2017-12-12\">12/12 - Tue\r\n<option value=\"2017-12-11\">12/11 - Mon\r\n<option
        value=\"2017-12-08\">12/08 - Fri\r\n<option value=\"2017-12-07\">12/07 - Thu\r\n<option
        value=\"2017-12-06\">12/06 - Wed\r\n<option value=\"2017-12-05\">12/05 - Tue\r\n<option
        value=\"2017-12-04\">12/04 - Mon\r\n<option value=\"2017-12-01\">12/01 - Fri\r\n<option
        value=\"2017-11-30\">11/30 - Thu\r\n<option value=\"2017-11-29\">11/29 - Wed\r\n<option
        value=\"2017-11-28\">11/28 - Tue\r\n<option value=\"2017-11-21\">11/21 - Tue\r\n<option
        value=\"2017-11-20\">11/20 - Mon\r\n<option value=\"2017-11-17\">11/17 - Fri\r\n<option
        value=\"2017-11-16\">11/16 - Thu\r\n<option value=\"2017-11-15\">11/15 - Wed\r\n<option
        value=\"2017-11-14\">11/14 - Tue\r\n<option value=\"2017-11-13\">11/13 - Mon\r\n<option
        value=\"2017-11-09\">11/09 - Thu\r\n<option value=\"2017-11-08\">11/08 - Wed\r\n<option
        value=\"2017-11-07\">11/07 - Tue\r\n<option value=\"2017-11-06\">11/06 - Mon\r\n<option
        value=\"2017-11-03\">11/03 - Fri\r\n<option value=\"2017-11-02\">11/02 - Thu\r\n<option
        value=\"2017-11-01\">11/01 - Wed\r\n<option value=\"2017-10-31\">10/31 - Tue\r\n<option
        value=\"2017-10-30\">10/30 - Mon\r\n<option value=\"2017-10-27\">10/27 - Fri\r\n<option
        value=\"2017-10-26\">10/26 - Thu\r\n<option value=\"2017-10-25\">10/25 - Wed\r\n<option
        value=\"2017-10-24\">10/24 - Tue\r\n<option value=\"2017-10-23\">10/23 - Mon\r\n<option
        value=\"2017-10-20\">10/20 - Fri\r\n<option value=\"2017-10-19\">10/19 - Thu\r\n<option
        value=\"2017-10-18\">10/18 - Wed\r\n<option value=\"2017-10-17\">10/17 - Tue\r\n<option
        value=\"2017-10-16\">10/16 - Mon\r\n<option value=\"2017-10-13\">10/13 - Fri\r\n<option
        value=\"2017-10-12\">10/12 - Thu\r\n<option value=\"2017-10-11\">10/11 - Wed\r\n<option
        value=\"2017-10-10\">10/10 - Tue\r\n<option value=\"2017-10-06\">10/06 - Fri\r\n<option
        value=\"2017-10-05\">10/05 - Thu\r\n<option value=\"2017-10-04\">10/04 - Wed\r\n<option
        value=\"2017-10-03\">10/03 - Tue\r\n<option value=\"2017-10-02\">10/02 - Mon\r\n<option
        value=\"2017-09-29\">09/29 - Fri\r\n<option value=\"2017-09-28\">09/28 - Thu\r\n<option
        value=\"2017-09-27\">09/27 - Wed\r\n<option value=\"2017-09-26\">09/26 - Tue\r\n<option
        value=\"2017-09-25\">09/25 - Mon\r\n<option value=\"2017-09-21\">09/21 - Thu\r\n<option
        value=\"2017-09-20\">09/20 - Wed\r\n<option value=\"2017-09-19\">09/19 - Tue\r\n<option
        value=\"2017-09-18\">09/18 - Mon\r\n<option value=\"2017-09-15\">09/15 - Fri\r\n<option
        value=\"2017-09-14\">09/14 - Thu\r\n<option value=\"2017-09-13\">09/13 - Wed\r\n<option
        value=\"2017-09-12\">09/12 - Tue\r\n<option value=\"2017-09-11\">09/11 - Mon\r\n<option
        value=\"2017-08-31\">08/31 - Thu\r\n<option value=\"2017-08-30\">08/30 - Wed\r\n<option
        value=\"2017-08-29\">08/29 - Tue\r\n<option value=\"2017-08-28\">08/28 - Mon\r\n<option
        value=\"2017-08-24\">08/24 - Thu\r\n<option value=\"2017-08-23\">08/23 - Wed\r\n<option
        value=\"2017-08-22\">08/22 - Tue\r\n<option value=\"2017-08-21\">08/21 - Mon\r\n<option
        value=\"2017-08-17\">08/17 - Thu\r\n<option value=\"2017-08-16\">08/16 - Wed\r\n<option
        value=\"2017-08-15\">08/15 - Tue\r\n<option value=\"2017-08-14\">08/14 - Mon\r\n<option
        value=\"2017-08-10\">08/10 - Thu\r\n<option value=\"2017-08-09\">08/09 - Wed\r\n<option
        value=\"2017-08-08\">08/08 - Tue\r\n<option value=\"2017-08-07\">08/07 - Mon\r\n<option
        value=\"2017-08-03\">08/03 - Thu\r\n<option value=\"2017-08-02\">08/02 - Wed\r\n<option
        value=\"2017-08-01\">08/01 - Tue\r\n<option value=\"2017-07-31\">07/31 - Mon\r\n<option
        value=\"2017-07-27\">07/27 - Thu\r\n<option value=\"2017-07-26\">07/26 - Wed\r\n<option
        value=\"2017-07-25\">07/25 - Tue\r\n<option value=\"2017-07-24\">07/24 - Mon\r\n<option
        value=\"2017-07-20\">07/20 - Thu\r\n<option value=\"2017-07-19\">07/19 - Wed\r\n<option
        value=\"2017-07-18\">07/18 - Tue\r\n<option value=\"2017-07-17\">07/17 - Mon\r\n<option
        value=\"2017-07-13\">07/13 - Thu\r\n<option value=\"2017-07-12\">07/12 - Wed\r\n<option
        value=\"2017-07-11\">07/11 - Tue\r\n<option value=\"2017-07-10\">07/10 - Mon\r\n<option
        value=\"2017-07-07\">07/07 - Fri\r\n<option value=\"2017-07-06\">07/06 - Thu\r\n<option
        value=\"2017-07-05\">07/05 - Wed\r\n<option value=\"2017-06-23\">06/23 - Fri\r\n<option
        value=\"2017-06-22\">06/22 - Thu\r\n<option value=\"2017-06-21\">06/21 - Wed\r\n<option
        value=\"2017-06-20\">06/20 - Tue\r\n<option value=\"2017-06-19\">06/19 - Mon\r\n<option
        value=\"2017-06-16\">06/16 - Fri\r\n<option value=\"2017-06-15\">06/15 - Thu\r\n<option
        value=\"2017-06-14\">06/14 - Wed\r\n<option value=\"2017-06-13\">06/13 - Tue\r\n<option
        value=\"2017-06-12\">06/12 - Mon\r\n<option value=\"2017-06-09\">06/09 - Fri\r\n<option
        value=\"2017-06-08\">06/08 - Thu\r\n<option value=\"2017-06-07\">06/07 - Wed\r\n<option
        value=\"2017-06-06\">06/06 - Tue\r\n<option value=\"2017-06-02\">06/02 - Fri\r\n<option
        value=\"2017-06-01\">06/01 - Thu\r\n<option value=\"2017-05-31\">05/31 - Wed\r\n<option
        value=\"2017-05-30\">05/30 - Tue\r\n<option value=\"2017-05-25\">05/25 - Thu\r\n<option
        value=\"2017-05-24\">05/24 - Wed\r\n<option value=\"2017-05-23\">05/23 - Tue\r\n<option
        value=\"2017-05-22\">05/22 - Mon\r\n<option value=\"2017-05-19\">05/19 - Fri\r\n<option
        value=\"2017-05-18\">05/18 - Thu\r\n<option value=\"2017-05-17\">05/17 - Wed\r\n<option
        value=\"2017-05-16\">05/16 - Tue\r\n<option value=\"2017-05-15\">05/15 - Mon\r\n<option
        value=\"2017-05-12\">05/12 - Fri\r\n<option value=\"2017-05-11\">05/11 - Thu\r\n<option
        value=\"2017-05-10\">05/10 - Wed\r\n<option value=\"2017-05-09\">05/09 - Tue\r\n<option
        value=\"2017-05-08\">05/08 - Mon\r\n<option value=\"2017-05-05\">05/05 - Fri\r\n<option
        value=\"2017-05-04\">05/04 - Thu\r\n<option value=\"2017-05-03\">05/03 - Wed\r\n<option
        value=\"2017-05-02\">05/02 - Tue\r\n<option value=\"2017-05-01\">05/01 - Mon\r\n<option
        value=\"2017-04-28\">04/28 - Fri\r\n<option value=\"2017-04-27\">04/27 - Thu\r\n<option
        value=\"2017-04-26\">04/26 - Wed\r\n<option value=\"2017-04-25\">04/25 - Tue\r\n<option
        value=\"2017-04-24\">04/24 - Mon\r\n<option value=\"2017-04-21\">04/21 - Fri\r\n<option
        value=\"2017-04-20\">04/20 - Thu\r\n<option value=\"2017-04-19\">04/19 - Wed\r\n<option
        value=\"2017-04-13\">04/13 - Thu\r\n<option value=\"2017-04-12\">04/12 - Wed\r\n<option
        value=\"2017-04-11\">04/11 - Tue\r\n<option value=\"2017-04-10\">04/10 - Mon\r\n<option
        value=\"2017-03-28\">03/28 - Tue\r\n<option value=\"2017-03-27\">03/27 - Mon\r\n<option
        value=\"2017-03-24\">03/24 - Fri\r\n<option value=\"2017-03-23\">03/23 - Thu\r\n<option
        value=\"2017-03-22\">03/22 - Wed\r\n<option value=\"2017-03-17\">03/17 - Fri\r\n<option
        value=\"2017-03-16\">03/16 - Thu\r\n<option value=\"2017-03-15\">03/15 - Wed\r\n<option
        value=\"2017-03-14\">03/14 - Tue\r\n<option value=\"2017-03-13\">03/13 - Mon\r\n<option
        value=\"2017-03-10\">03/10 - Fri\r\n<option value=\"2017-03-09\">03/09 - Thu\r\n<option
        value=\"2017-03-08\">03/08 - Wed\r\n<option value=\"2017-03-07\">03/07 - Tue\r\n<option
        value=\"2017-03-06\">03/06 - Mon\r\n<option value=\"2017-03-03\">03/03 - Fri\r\n<option
        value=\"2017-03-02\">03/02 - Thu\r\n<option value=\"2017-03-01\">03/01 - Wed\r\n<option
        value=\"2017-02-28\">02/28 - Tue\r\n<option value=\"2017-02-27\">02/27 - Mon\r\n<option
        value=\"2017-02-24\">02/24 - Fri\r\n<option value=\"2017-02-23\">02/23 - Thu\r\n<option
        value=\"2017-02-22\">02/22 - Wed\r\n<option value=\"2017-02-17\">02/17 - Fri\r\n<option
        value=\"2017-02-16\">02/16 - Thu\r\n<option value=\"2017-02-13\">02/13 - Mon\r\n<option
        value=\"2017-02-10\">02/10 - Fri\r\n<option value=\"2017-02-09\">02/09 - Thu\r\n<option
        value=\"2017-02-08\">02/08 - Wed\r\n<option value=\"2017-02-07\">02/07 - Tue\r\n<option
        value=\"2017-02-06\">02/06 - Mon\r\n<option value=\"2017-02-03\">02/03 - Fri\r\n<option
        value=\"2017-02-02\">02/02 - Thu\r\n<option value=\"2017-02-01\">02/01 - Wed\r\n<option
        value=\"2017-01-31\">01/31 - Tue\r\n<option value=\"2017-01-30\">01/30 - Mon\r\n<option
        value=\"2017-01-27\">01/27 - Fri\r\n<option value=\"2017-01-26\">01/26 - Thu\r\n<option
        value=\"2017-01-25\">01/25 - Wed\r\n<option value=\"2017-01-24\">01/24 - Tue\r\n<option
        value=\"2017-01-23\">01/23 - Mon\r\n<option value=\"2017-01-20\">01/20 - Fri\r\n<option
        value=\"2017-01-19\">01/19 - Thu\r\n<option value=\"2017-01-18\">01/18 - Wed\r\n<option
        value=\"2017-01-17\">01/17 - Tue\r\n<option value=\"2017-01-13\">01/13 - Fri\r\n<option
        value=\"2017-01-12\">01/12 - Thu\r\n<option value=\"2017-01-11\">01/11 - Wed\r\n<option
        value=\"2017-01-10\">01/10 - Tue\r\n<option value=\"2017-01-09\">01/09 - Mon\r\n<option
        value=\"2017-01-06\">01/06 - Fri\r\n<option value=\"2017-01-05\">01/05 - Thu\r\n<option
        value=\"2017-01-04\">01/04 - Wed\r\n<option value=\"2017-01-03\">01/03 - Tue\r\n<option
        value=\"2016-12-22\">12/22 - Thu\r\n<option value=\"2016-12-21\">12/21 - Wed\r\n<option
        value=\"2016-12-19\">12/19 - Mon\r\n<option value=\"2016-12-16\">12/16 - Fri\r\n<option
        value=\"2016-12-15\">12/15 - Thu\r\n<option value=\"2016-12-14\">12/14 - Wed\r\n<option
        value=\"2016-12-13\">12/13 - Tue\r\n<option value=\"2016-12-12\">12/12 - Mon\r\n<option
        value=\"2016-12-08\">12/08 - Thu\r\n<option value=\"2016-12-07\">12/07 - Wed\r\n<option
        value=\"2016-12-06\">12/06 - Tue\r\n<option value=\"2016-12-05\">12/05 - Mon\r\n<option
        value=\"2016-12-01\">12/01 - Thu\r\n<option value=\"2016-11-30\">11/30 - Wed\r\n<option
        value=\"2016-11-29\">11/29 - Tue\r\n<option value=\"2016-11-28\">11/28 - Mon\r\n<option
        value=\"2016-11-22\">11/22 - Tue\r\n<option value=\"2016-11-21\">11/21 - Mon\r\n<option
        value=\"2016-11-18\">11/18 - Fri\r\n<option value=\"2016-11-17\">11/17 - Thu\r\n<option
        value=\"2016-11-16\">11/16 - Wed\r\n<option value=\"2016-11-15\">11/15 - Tue\r\n<option
        value=\"2016-11-14\">11/14 - Mon\r\n<option value=\"2016-11-11\">11/11 - Fri\r\n<option
        value=\"2016-11-10\">11/10 - Thu\r\n<option value=\"2016-11-09\">11/09 - Wed\r\n<option
        value=\"2016-11-08\">11/08 - Tue\r\n<option value=\"2016-11-07\">11/07 - Mon\r\n<option
        value=\"2016-11-04\">11/04 - Fri\r\n<option value=\"2016-11-03\">11/03 - Thu\r\n<option
        value=\"2016-11-02\">11/02 - Wed\r\n<option value=\"2016-11-01\">11/01 - Tue\r\n<option
        value=\"2016-10-31\">10/31 - Mon\r\n<option value=\"2016-10-28\">10/28 - Fri\r\n<option
        value=\"2016-10-27\">10/27 - Thu\r\n<option value=\"2016-10-26\">10/26 - Wed\r\n<option
        value=\"2016-10-25\">10/25 - Tue\r\n<option value=\"2016-10-24\">10/24 - Mon\r\n<option
        value=\"2016-10-21\">10/21 - Fri\r\n<option value=\"2016-10-20\">10/20 - Thu\r\n<option
        value=\"2016-10-19\">10/19 - Wed\r\n<option value=\"2016-10-18\">10/18 - Tue\r\n<option
        value=\"2016-10-17\">10/17 - Mon\r\n<option value=\"2016-10-14\">10/14 - Fri\r\n<option
        value=\"2016-10-13\">10/13 - Thu\r\n<option value=\"2016-10-11\">10/11 - Tue\r\n<option
        value=\"2016-10-07\">10/07 - Fri\r\n<option value=\"2016-10-06\">10/06 - Thu\r\n<option
        value=\"2016-10-05\">10/05 - Wed\r\n<option value=\"2016-10-04\">10/04 - Tue\r\n<option
        value=\"2016-09-30\">09/30 - Fri\r\n<option value=\"2016-09-29\">09/29 - Thu\r\n<option
        value=\"2016-09-28\">09/28 - Wed\r\n<option value=\"2016-09-27\">09/27 - Tue\r\n<option
        value=\"2016-09-26\">09/26 - Mon\r\n<option value=\"2016-09-23\">09/23 - Fri\r\n<option
        value=\"2016-09-22\">09/22 - Thu\r\n<option value=\"2016-09-21\">09/21 - Wed\r\n<option
        value=\"2016-09-20\">09/20 - Tue\r\n<option value=\"2016-09-19\">09/19 - Mon\r\n<option
        value=\"2016-09-16\">09/16 - Fri\r\n<option value=\"2016-09-15\">09/15 - Thu\r\n<option
        value=\"2016-09-14\">09/14 - Wed\r\n<option value=\"2016-09-13\">09/13 - Tue\r\n<option
        value=\"2016-09-12\">09/12 - Mon\r\n<option value=\"2016-09-09\">09/09 - Fri\r\n<option
        value=\"2016-09-08\">09/08 - Thu\r\n<option value=\"2016-09-07\">09/07 - Wed\r\n<option
        value=\"2016-09-06\">09/06 - Tue\r\n<option value=\"2016-09-01\">09/01 - Thu\r\n<option
        value=\"2016-08-31\">08/31 - Wed\r\n<option value=\"2016-08-30\">08/30 - Tue\r\n<option
        value=\"2016-08-29\">08/29 - Mon\r\n<option value=\"2016-08-25\">08/25 - Thu\r\n<option
        value=\"2016-08-24\">08/24 - Wed\r\n<option value=\"2016-08-23\">08/23 - Tue\r\n<option
        value=\"2016-08-22\">08/22 - Mon\r\n<option value=\"2016-08-05\">08/05 - Fri\r\n<option
        value=\"2016-08-04\">08/04 - Thu\r\n<option value=\"2016-08-03\">08/03 - Wed\r\n<option
        value=\"2016-08-02\">08/02 - Tue\r\n<option value=\"2016-08-01\">08/01 - Mon\r\n<option
        value=\"2016-07-28\">07/28 - Thu\r\n<option value=\"2016-07-27\">07/27 - Wed\r\n<option
        value=\"2016-07-26\">07/26 - Tue\r\n<option value=\"2016-07-25\">07/25 - Mon\r\n<option
        value=\"2016-07-22\">07/22 - Fri\r\n<option value=\"2016-07-21\">07/21 - Thu\r\n<option
        value=\"2016-07-20\">07/20 - Wed\r\n<option value=\"2016-07-19\">07/19 - Tue\r\n<option
        value=\"2016-07-18\">07/18 - Mon\r\n<option value=\"2016-07-15\">07/15 - Fri\r\n<option
        value=\"2016-07-14\">07/14 - Thu\r\n<option value=\"2016-07-13\">07/13 - Wed\r\n<option
        value=\"2016-07-12\">07/12 - Tue\r\n<option value=\"2016-07-11\">07/11 - Mon\r\n<option
        value=\"2016-07-01\">07/01 - Fri\r\n<option value=\"2016-06-30\">06/30 - Thu\r\n<option
        value=\"2016-06-29\">06/29 - Wed\r\n<option value=\"2016-06-28\">06/28 - Tue\r\n<option
        value=\"2016-06-27\">06/27 - Mon\r\n<option value=\"2016-06-24\">06/24 - Fri\r\n<option
        value=\"2016-06-23\">06/23 - Thu\r\n<option value=\"2016-06-22\">06/22 - Wed\r\n<option
        value=\"2016-06-21\">06/21 - Tue\r\n<option value=\"2016-06-20\">06/20 - Mon\r\n<option
        value=\"2016-06-17\">06/17 - Fri\r\n<option value=\"2016-06-16\">06/16 - Thu\r\n<option
        value=\"2016-06-15\">06/15 - Wed\r\n<option value=\"2016-06-14\">06/14 - Tue\r\n<option
        value=\"2016-06-13\">06/13 - Mon\r\n<option value=\"2016-06-10\">06/10 - Fri\r\n<option
        value=\"2016-06-09\">06/09 - Thu\r\n<option value=\"2016-06-08\">06/08 - Wed\r\n<option
        value=\"2016-06-07\">06/07 - Tue\r\n<option value=\"2016-06-03\">06/03 - Fri\r\n<option
        value=\"2016-06-02\">06/02 - Thu\r\n<option value=\"2016-06-01\">06/01 - Wed\r\n<option
        value=\"2016-05-27\">05/27 - Fri\r\n<option value=\"2016-05-26\">05/26 - Thu\r\n<option
        value=\"2016-05-25\">05/25 - Wed\r\n<option value=\"2016-05-24\">05/24 - Tue\r\n<option
        value=\"2016-05-23\">05/23 - Mon\r\n<option value=\"2016-05-20\">05/20 - Fri\r\n<option
        value=\"2016-05-19\">05/19 - Thu\r\n<option value=\"2016-05-18\">05/18 - Wed\r\n<option
        value=\"2016-05-17\">05/17 - Tue\r\n<option value=\"2016-05-16\">05/16 - Mon\r\n<option
        value=\"2016-05-13\">05/13 - Fri\r\n<option value=\"2016-05-12\">05/12 - Thu\r\n<option
        value=\"2016-05-11\">05/11 - Wed\r\n<option value=\"2016-05-10\">05/10 - Tue\r\n<option
        value=\"2016-05-09\">05/09 - Mon\r\n<option value=\"2016-05-06\">05/06 - Fri\r\n<option
        value=\"2016-05-05\">05/05 - Thu\r\n<option value=\"2016-05-04\">05/04 - Wed\r\n<option
        value=\"2016-05-03\">05/03 - Tue\r\n<option value=\"2016-05-02\">05/02 - Mon\r\n<option
        value=\"2016-04-29\">04/29 - Fri\r\n<option value=\"2016-04-28\">04/28 - Thu\r\n<option
        value=\"2016-04-27\">04/27 - Wed\r\n<option value=\"2016-04-26\">04/26 - Tue\r\n<option
        value=\"2016-04-25\">04/25 - Mon\r\n<option value=\"2016-04-22\">04/22 - Fri\r\n<option
        value=\"2016-04-21\">04/21 - Thu\r\n<option value=\"2016-04-20\">04/20 - Wed\r\n<option
        value=\"2016-04-19\">04/19 - Tue\r\n<option value=\"2016-04-18\">04/18 - Mon\r\n\n\t\t\t\t</select>\n\t\t\t</td></tr>\n
        \               \n\t\t\t<tr><td align=\"right\" class=\"aslabel\">Call: </td><td
        align=\"right\">\n\t\t\t\t<select id=\"called\" name=\"called\" tabindex=\"3\"
        class=\"selectBox\" onchange=\"this.form.submit();\">\n\t\t\t\t<option value=\"%\">All\n\t\t\t\t<option
        value=5>Buy\n\t\t\t\t<option value=4>Pos Mention\n\t\t\t\t<option value=3>Hold\n\t\t\t\t<option
        value=2>Neg Mention\n\t\t\t\t<option value=1>Sell\n\t\t\t\t</select>\n\t\t\t</td></tr>\n\n\t\t\t<tr><td
        align=\"right\" class=\"aslabel\">Industry: </td><td align=\"right\">\n\t\t\t\t<select
        id=\"industry\" name=\"industry\" tabindex=\"4\" class=\"selectBox\" onchange=\"this.form.submit();\">\n
        \               <option value=\"%\">All\n                <option>Accident
        & Health Insurance\r\n<option>Advertising & Marketing\r\n<option>Advertising
        Agencies\r\n<option>Aerospace & Defense\r\n<option>Aerospace/Defense - Major
        Diversified\r\n<option>Aerospace/Defense Products\r\n<option>Aerospace/Defense
        Products & Services\r\n<option>Agricultural\r\n<option>Agricultural Chemicals\r\n<option>Agricultural
        Inputs\r\n<option>Air Delivery & Freight Services\r\n<option>Air Services,
        Other\r\n<option>Airports & Air Services\r\n<option>Aluminum\r\n<option>Apparel\r\n<option>Apparel
        Footwear & Accessories\r\n<option>Apparel Manufacturing\r\n<option>Apparel
        Retail\r\n<option>Apparel Stores\r\n<option>Appliances\r\n<option>Application
        Service Providers\r\n<option>Application Software\r\n<option>Application Softwarei\r\n<option>Asset
        Management\r\n<option>Auto & Truck Dealerships\r\n<option>Auto Dealerships\r\n<option>Auto
        Manufacturers\r\n<option>Auto Manufacturers - Major\r\n<option>Auto Parts\r\n<option>Auto
        Parts Stores\r\n<option>Auto Parts Wholesale\r\n<option>Banks - Regional\r\n<option>Banks
        - Regional - US\r\n<option>Basic Materials Wholesale\r\n<option>Beverages\r\n<option>Beverages
        - Brewers\r\n<option>Beverages - Soft Drinks\r\n<option>Beverages - Wineries
        & Distillers\r\n<option>Bio Therapeutic Drugs\r\n<option>Biotechnology\r\n<option>Broadcasting\r\n<option>Broadcasting
        - Radio\r\n<option>Broadcasting - TV\r\n<option>Building Materials\r\n<option>Building
        Materials Wholesale\r\n<option>Building Products & Equipment\r\n<option>Busines
        Software & Services\r\n<option>Business Equipment\r\n<option>Business Services\r\n<option>Business
        Software & Services\r\n<option>Capital Markets\r\n<option>Catalog & Mail Order
        Houses\r\n<option>CATV Systems\r\n<option>Cement\r\n<option>Chemicals\r\n<option>Chemicals
        - Major Diversified\r\n<option>Cigarettes\r\n<option>Cleaning Products\r\n<option>Closed-End
        Fund - Debt\r\n<option>Closed-End Fund - Equity\r\n<option>Cloud Computing
        Services\r\n<option>Coal\r\n<option>Commercial Banks\r\n<option>Communication
        Equipment\r\n<option>Communication Services\r\n<option>Communications & Networking\r\n<option>Communications
        Equipment\r\n<option>Computer Based Systems\r\n<option>Computer Hardware\r\n<option>Computer
        Peripherals\r\n<option>Computers Wholesale\r\n<option>Confectioners\r\n<option>Conglomerates\r\n<option>Consumer
        Electronics\r\n<option>Consumer Services\r\n<option>Copper\r\n<option>Credit
        Services\r\n<option>Cybersecurity\r\n<option>Dairy Products\r\n<option>Data
        Centers\r\n<option>Data Processing Services\r\n<option>Data Storage Devices\r\n<option>Department
        Stores\r\n<option>Diagnostic Substances\r\n<option>Diagnostics & Research\r\n<option>Discount,
        Variety Stores\r\n<option>Diversified Communication Services\r\n<option>Diversified
        Computer Systems\r\n<option>Diversified Electronics\r\n<option>Diversified
        Industrials\r\n<option>Diversified Investments\r\n<option>Diversified Machinery\r\n<option>Diversified
        Utilities\r\n<option>Doors & Window Frames\r\n<option>Drug Delivery\r\n<option>Drug
        Manufacturers - Major\r\n<option>Drug Manufacturers - Other\r\n<option>Drug
        Manufacturers - Specialty\r\n<option>Drug Manufacturers - Specialty & Generic\r\n<option>Drug
        Manufacturers\u2014Specialty & Generic\r\n<option>Drug Related Products\r\n<option>Drug
        Stores\r\n<option>Drugs - Generic\r\n<option>Drugs Wholesale\r\n<option>Education
        & Training Services\r\n<option>Electric Utilities\r\n<option>Electrical Equipment
        & Parts\r\n<option>Electronic Components\r\n<option>Electronic Equipment\r\n<option>Electronic
        Gaming & Multimedia\r\n<option>Electronics Stores\r\n<option>Electronics Wholesale\r\n<option>Engineering
        & Construction\r\n<option>Engineering and Construction\r\n<option>Entertainment\r\n<option>Entertainment
        - Diversified\r\n<option>ETF\r\n<option>ETF - Exchange Traded Fund\r\n<option>Farm
        & Construction Equipment\r\n<option>Farm & Construction Machinery\r\n<option>Farm
        & Heavy Construction Machinery\r\n<option>Farm & Heavy Machinery\r\n<option>Farm
        Products\r\n<option>Food - Major Diversified\r\n<option>Food Distribution\r\n<option>Food
        Processing\r\n<option>Food Wholesale\r\n<option>Footwear\r\n<option>Foreign
        Banks\r\n<option>Foreign Money Center Banks\r\n<option>Foreign Regional Banks\r\n<option>Foreign
        Utilities\r\n<option>Furnishings, Fixtures & Appliances\r\n<option>Gambling\r\n<option>Gaming
        Activities\r\n<option>Gas Utilities\r\n<option>General Building Materials\r\n<option>General
        Contractors\r\n<option>General Entertainment\r\n<option>Gold\r\n<option>Grocery
        Stores\r\n<option>Health Care Plans\r\n<option>Health Information Services\r\n<option>Health
        Information Systems\r\n<option>Healthcare Information Services\r\n<option>Healthcare
        Plans\r\n<option>Heavy Construction\r\n<option>Home Furnishing Stores\r\n<option>Home
        Furnishings & Fixtures\r\n<option>Home Health Care\r\n<option>Home Improvement
        Retail\r\n<option>Home Improvement Stores\r\n<option>Hospitals\r\n<option>Household
        & Personal Products\r\n<option>Housewares & Accessories\r\n<option>Independent
        Oil & Gas\r\n<option>Independent Power Producers\r\n<option>Industrial Distribution\r\n<option>Industrial
        Electrical Equipment\r\n<option>Industrial Equipment & Components\r\n<option>Industrial
        Equipment Wholesale\r\n<option>Industrial Machinery & Equipment\r\n<option>Industrial
        Metals & Minerals\r\n<option>Industrial Metals & Mining\r\n<option>Information
        & Delivery Services\r\n<option>Information Services\r\n<option>Information
        Technology Services\r\n<option>Infrastructure Software\r\n<option>Insurance\r\n<option>Insurance
        Brokers\r\n<option>Insurance\u2014Property & Casualty\r\n<option>Integrated
        Freight & Logistics\r\n<option>Integrated Oil & Gas\r\n<option>Integrated
        Shipping & Logistics\r\n<option>Internet Content & Information\r\n<option>Internet
        Information Providers\r\n<option>Internet Retail\r\n<option>Internet Service
        Providers\r\n<option>Internet Software & Services\r\n<option>Investment Brokerage
        - National\r\n<option>Investment Brokerage - Regional\r\n<option>Jewelry Stores\r\n<option>Keryx
        Biopharmaceutical\r\n<option>Leasing\r\n<option>Leisure\r\n<option>Life Insurance\r\n<option>LNG
        Transportation & Storage\r\n<option>Lodging\r\n<option>Long Distance Carriers\r\n<option>Long-Term
        Care Facilities\r\n<option>Lumber & Wood Production\r\n<option>Lumber, Wood
        Production\r\n<option>Luxury Goods\r\n<option>Machine Tools & Accessories\r\n<option>Major
        Airlines\r\n<option>Major Integrated Oil & Gas\r\n<option>Management Services\r\n<option>Marine
        Shipping\r\n<option>Marketing Services\r\n<option>Meat Products\r\n<option>Media
        - Diversifie\r\n<option>Media - Diversified\r\n<option>Medical Appliances\r\n<option>Medical
        Appliances & Equipment\r\n<option>Medical Care Facilities\r\n<option>Medical
        Devices\r\n<option>Medical Distribution\r\n<option>Medical Equipment Wholesale\r\n<option>Medical
        Instruments & Supplies\r\n<option>Medical Laboratories & Research\r\n<option>Medical
        Monitoring Systems\r\n<option>Metal Fabrication\r\n<option>Money Center Banks\r\n<option>Mortgage
        Finance\r\n<option>Mortgage Investment\r\n<option>Movie Production, Theaters\r\n<option>Multimedia
        & Graphics Software\r\n<option>Music & Video Stores\r\n<option>Network Equipment\r\n<option>Networking\r\n<option>Networking
        & Communication Devices\r\n<option>Nonmetallic Mineral Mining\r\n<option>Oil
        & Gas\r\n<option>Oil & Gas Drilling & Exploration\r\n<option>Oil & Gas Drilling
        & Pipelines\r\n<option>Oil & Gas Equipment & Services\r\n<option>Oil & Gas
        Integrated\r\n<option>Oil & Gas Midstream\r\n<option>Oil & Gas Pipelines\r\n<option>Oil
        & Gas Production\r\n<option>Oil & Gas Refining & Marketing\r\n<option>Oil
        & Gas Transportation Services\r\n<option>Oil and Gas ENP\r\n<option>Oil and
        Gas Midstream\r\n<option>Other Industrial Metals & Mining\r\n<option>Packaged
        Foods\r\n<option>Packaging & Container\r\n<option>Packaging & Containers\r\n<option>Paper
        & Paper Products\r\n<option>Personal Computers\r\n<option>Personal Products\r\n<option>Personal
        Services\r\n<option>Pollution & Treatment Controls\r\n<option>Printed Circuit
        Boards\r\n<option>Processed & Packaged Goods\r\n<option>Processing Systems
        & Products\r\n<option>Property & Casualty Insurance\r\n<option>Property and
        Casualty Insurance\r\n<option>Property Management\r\n<option>Publishing\r\n<option>Publishing
        - Newspapers\r\n<option>Publishing - Periodicals\r\n<option>Railroads\r\n<option>Real
        Estate Development\r\n<option>Real Estate Services\r\n<option>Recreational
        Goods\r\n<option>Recreational Goods, Other\r\n<option>Recreational Vehicles\r\n<option>Regional
        - Mid-Atlantic Banks\r\n<option>Regional - Midwest Banks\r\n<option>Regional
        - Northeast Banks\r\n<option>Regional - Pacific Banks\r\n<option>Regional
        - Southeast Banks\r\n<option>Regional - Southwest Banks\r\n<option>Regional
        Airlines\r\n<option>Regional Banks\r\n<option>Regulated Gas\r\n<option>REIT
        - Casino\r\n<option>REIT - Diversified\r\n<option>REIT - Entertainment\r\n<option>REIT
        - Healthcare\r\n<option>REIT - Healthcare Facilities\r\n<option>REIT - Hospitality\r\n<option>REIT
        - Hotel/Motel\r\n<option>REIT - Industrial\r\n<option>REIT - Mortgage\r\n<option>REIT
        - Office\r\n<option>REIT - Residential\r\n<option>REIT - Retail\r\n<option>REIT
        - Specialized\r\n<option>REIT -Healthcare\r\n<option>Rental & Leasing Services\r\n<option>Residential
        Construction\r\n<option>Resorts & Casinos\r\n<option>Restaurants\r\n<option>Rubber
        & Plastics\r\n<option>Savings & Cooperative Banks\r\n<option>Savings & Loan\r\n<option>Savings
        & Loans\r\n<option>Scientific & Technical Instruments\r\n<option>Security
        & Protection\r\n<option>Security & Protection Services\r\n<option>Security
        Software & Services\r\n<option>Semiconductor - Broad Line\r\n<option>Semiconductor
        - Integrated Circuits\r\n<option>Semiconductor - Specialized\r\n<option>Semiconductor
        Equipment\r\n<option>Semiconductor Equipment & Materials\r\n<option>Semiconductor-
        Memory Chips\r\n<option>Semiconductors\r\n<option>Shell Companies\r\n<option>Shell
        Corporations\r\n<option>Shipping\r\n<option>Silver\r\n<option>Small Tools
        & Accessories\r\n<option>Software\r\n<option>Software - Application\r\n<option>Software
        - Infrastructure\r\n<option>Software Infrastructure\r\n<option>Solar\r\n<option>Special
        Purpose Acquisition\r\n<option>Specialized Health Services\r\n<option>Specialty
        Acquisition\r\n<option>Specialty Business Service\r\n<option>Specialty Chemicals\r\n<option>Specialty
        Eateries\r\n<option>Specialty Finance\r\n<option>Specialty Industrial Machinery\r\n<option>Specialty
        Industrial Materials\r\n<option>Specialty Insurance\r\n<option>Specialty Purpose
        Acquisition\r\n<option>Specialty Retail\r\n<option>Specialty Retail, Other\r\n<option>Sporting
        Activities\r\n<option>Sporting Goods\r\n<option>Sporting Goods Stores\r\n<option>Staffing
        & Employment Services\r\n<option>Staffing & Outsourcing Services\r\n<option>Steel
        & Iron\r\n<option>Surety & Title Insurance\r\n<option>Synthetics\r\n<option>Technical
        & System Software\r\n<option>Technical Services\r\n<option>Telecom Services\r\n<option>Telecom
        Services - Domestic\r\n<option>Textile - Apparel Clothing\r\n<option>Textile
        - Apparel Footwear & Accessories\r\n<option>Tobacco\r\n<option>Toys & Games\r\n<option>Trucking\r\n<option>Trucks
        & Other Vehicles\r\n<option>Universal Display\r\n<option>Uranium\r\n<option>Utilities
        - Independent Power Producer\r\n<option>Utilities - Regulated Electric\r\n<option>Utilities
        Renewable\r\n<option>Utilities\u2014Renewable\r\n<option>Waste Management\r\n<option>Water\r\n<option>Water
        Utilities\r\n<option>Wholesale, Other\r\n<option>Wireless Communications\r\n<option>Wireless
        Technologies\r\n\n                </select>\n\t\t\t</td></tr>\n                \n\t\t\t<tr><td
        align=\"right\" class=\"aslabel\">Sector: </td><td align=\"right\">\n\t\t\t\t<select
        id=\"sector\" name=\"sector\" tabindex=\"5\" class=\"selectBox\" onchange=\"this.form.submit();\">\n
        \               <option value=\"%\">All\n                <option>Apparel Stores\r\n<option>Basic
        Material\r\n<option>Basic Materials\r\n<option>Basic Matierals\r\n<option>Basica
        Materials\r\n<option>Con\r\n<option>Conglomerates\r\n<option>Consumer Goods\r\n<option>Eneggy\r\n<option>Energy\r\n<option>Financial\r\n<option>Financials\r\n<option>H\r\n<option>Healthcare\r\n<option>Helathcare\r\n<option>Industrial
        Goods\r\n<option>Industrials\r\n<option>Services\r\n<option>Technology\r\n<option>Utilites\r\n<option>Utilities\r\n\n
        \               </select>\n\t\t\t</td></tr>\n                \n\t\t\t<tr><td
        align=\"right\" class=\"aslabel\">Segment: </td><td align=\"right\">\n\t\t\t\t<select
        id=\"segment\" name=\"segment\" tabindex=\"6\" class=\"selectBox\" onchange=\"this.form.submit();\">\n\t\t\t\t<option
        value=\"%\">All\n\t\t\t\t<option value=F>Featured Stock\n\t\t\t\t<option value=D>Discussed
        Stock\n\t\t\t\t<option value=C>Caller's Stock\n\t\t\t\t<option value=I>Guest
        Interview\n\t\t\t\t<option value=L>Lightning Round\n\t\t\t\t<option value=G>Game
        Plan\n\t\t\t\t<option value=M>MailBag\n\t\t\t\t<option value=S>Sudden Death\n\t\t\t\t</select>\n\t\t\t</td></tr>\n\n\t\t\t<tr><td
        align=\"right\" class=\"aslabel\">Price Greater: </td><td align=\"right\">\n\t\t\t\t<select
        id=\"pricelow\" name=\"pricelow\" tabindex=\"7\" class=\"selectBox\" onchange=\"this.form.submit();\">\n
        \               <option selected >0\n                <option >10\n                <option
        >20\n                <option >30\n                <option >40\n                <option
        >50\n                <option >60\n                <option >70\n                <option
        >80\n                <option >90\n                <option >100\n                <option
        >200\n                <option >300\n                <option >400\n                <option
        >500\n                <option >750\n                <option >1000\n\t\t\t\t</select>\n\t\t\t</td></tr>\n\n\t\t\t<tr><td
        align=\"right\" class=\"aslabel\">Price Less: </td><td align=\"right\">\n\t\t\t\t<select
        id=\"pricehigh\" name=\"pricehigh\" tabindex=\"8\" class=\"selectBox\" onchange=\"this.form.submit();\">\n
        \               <option selected >1000\n                <option >750\n                <option
        >500\n                <option >400\n                <option >300\n                <option
        >200\n                <option >100\n                <option >90\n                <option
        >80\n                <option >70\n                <option >60\n                <option
        >50\n                <option >40\n                <option >30\n                <option
        >20\n                <option >10\n                </select>\n\t\t\t</td></tr>\n\t\t\t\n\t\t\t<tr><td
        align=\"right\" class=\"aslabel\">Sort By: </td><td align=\"right\">\n\t\t\t\t<select
        id=\"sortby\" name=\"sortby\" tabindex=\"9\" class=\"selectBox\" onchange=\"this.form.submit();\">\n
        \               <option selected value=\"symbol\">Symbol\n                <option
        value=\"airdate\">Showdate\n                <option value=\"icon\">Segment\n
        \               <option value=\"called\">Call\n                <option value=\"callprice\">Price\n
        \               </select> \n\t\t\t</td></tr>\n            \n            <tr><td
        colspan=\"2\" align=\"right\" class=\"resetText\">\n            \t<a href=\"index.cfm?resetall=Y\"
        onclick=\"resize()\">Reset Search Criteria</a>\n\t\t\t</td></tr>\n            \n\t\t</table>\n\t\t\n\t\t</form>\n\t</div>\n\n</div>\n\n\n\n\n\n\n\n\n\n\n\n\n\n\n\t\n\n\t\n\n\n\n</body>\n</html>\n"
    headers:
      Cache-Control:
      - private
      Connection:
      - keep-alive
      Content-Length:
      - '75780'
      Content-Type:
      - text/html;charset=UTF-8
      Date:
      - Mon, 23 Jan 2023 14:16:10 GMT
      Server:
      - Microsoft-IIS/8.5
      Set-Cookie:
      - cfid=3cbdafa2-74df-4a95-a9dd-dd23e8f996fb;Path=/;Expires=Sun, 12-Feb-2023
        15:54:14 UTC;HTTPOnly
      - cftoken=0;Path=/;Expires=Sun, 12-Feb-2023 15:54:14 UTC;HTTPOnly
      X-AspNet-Version:
      - 4.0.30319
      X-Powered-By:
      - ASP.NET
    status:
      code: 200
      message: OK
- request:
    body: null
    headers:
      Accept:
      - '*/*'
      Accept-Encoding:
      - gzip, deflate
      Connection:
      - keep-alive
    method: GET
    uri: https://query2.finance.yahoo.com/v8/finance/chart/AMAT?range=1d&interval=1h&includePrePost=False&events=div%2Csplits%2CcapitalGains
  response:
    body:
      string: '{"chart":{"result":[{"meta":{"currency":"USD","symbol":"AMAT","exchangeName":"NMS","instrumentType":"EQUITY","firstTradeDate":322151400,"regularMarketTime":1674248405,"gmtoffset":-18000,"timezone":"EST","exchangeTimezoneName":"America/New_York","regularMarketPrice":109.65,"chartPreviousClose":106.16,"previousClose":106.16,"scale":3,"priceHint":2,"currentTradingPeriod":{"pre":{"timezone":"EST","start":1674464400,"end":1674484200,"gmtoffset":-18000},"regular":{"timezone":"EST","start":1674484200,"end":1674507600,"gmtoffset":-18000},"post":{"timezone":"EST","start":1674507600,"end":1674522000,"gmtoffset":-18000}},"tradingPeriods":[[{"timezone":"EST","start":1674225000,"end":1674248400,"gmtoffset":-18000}]],"dataGranularity":"1h","range":"1d","validRanges":["1d","5d","1mo","3mo","6mo","1y","2y","5y","10y","ytd","max"]},"timestamp":[1674225000,1674228600,1674232200,1674235800,1674239400,1674243000,1674246600,1674248400],"indicators":{"quote":[{"high":[107.55999755859375,107.69999694824219,107.97000122070312,108.05000305175781,108.77999877929688,109.58000183105469,109.7750015258789,109.6500015258789],"low":[106.4896011352539,106.57499694824219,107.44000244140625,107.5199966430664,107.77999877929688,108.62000274658203,109.13999938964844,109.6500015258789],"volume":[827935,394199,277134,367068,493932,524440,815108,0],"open":[106.80000305175781,107.09500122070312,107.62000274658203,107.80999755859375,107.79000091552734,108.75,109.43000030517578,109.6500015258789],"close":[106.95500183105469,107.5999984741211,107.80000305175781,107.76000213623047,108.75,109.41000366210938,109.66000366210938,109.6500015258789]}]}}],"error":null}}'
    headers:
      Age:
      - '0'
      Connection:
      - keep-alive
      Expect-CT:
      - max-age=31536000, report-uri="http://csp.yahoo.com/beacon/csp?src=yahoocom-expect-ct-report-only"
      Referrer-Policy:
      - no-referrer-when-downgrade
      Strict-Transport-Security:
      - max-age=15552000
      X-Content-Type-Options:
      - nosniff
      X-Frame-Options:
      - SAMEORIGIN
      X-XSS-Protection:
      - 1; mode=block
      cache-control:
      - public, max-age=10, stale-while-revalidate=20
      content-length:
      - '1646'
      content-type:
      - application/json;charset=utf-8
      date:
      - Mon, 23 Jan 2023 14:16:10 GMT
      server:
      - ATS
      vary:
      - Origin,Accept-Encoding
      x-envoy-decorator-operation:
      - finance-chart-api--mtls-production-ir2.finance-k8s.svc.yahoo.local:4080/*
      x-envoy-upstream-service-time:
      - '20'
      x-request-id:
      - 7dfcba3f-8514-4b87-90d7-7b7efab41d20
      x-yahoo-request-id:
      - cdfohi5hst5la
      y-rid:
      - cdfohi5hst5la
    status:
      code: 200
      message: OK
- request:
    body: null
    headers:
      Accept:
      - '*/*'
      Accept-Encoding:
      - gzip, deflate
      Connection:
      - keep-alive
    method: GET
    uri: https://query2.finance.yahoo.com/v8/finance/chart/AMN?range=1d&interval=1h&includePrePost=False&events=div%2Csplits%2CcapitalGains
  response:
    body:
      string: '{"chart":{"result":[{"meta":{"currency":"USD","symbol":"AMN","exchangeName":"NYQ","instrumentType":"EQUITY","firstTradeDate":1005661800,"regularMarketTime":1674248401,"gmtoffset":-18000,"timezone":"EST","exchangeTimezoneName":"America/New_York","regularMarketPrice":99.14,"chartPreviousClose":96.12,"previousClose":96.12,"scale":3,"priceHint":2,"currentTradingPeriod":{"pre":{"timezone":"EST","end":1674484200,"start":1674464400,"gmtoffset":-18000},"regular":{"timezone":"EST","end":1674507600,"start":1674484200,"gmtoffset":-18000},"post":{"timezone":"EST","end":1674522000,"start":1674507600,"gmtoffset":-18000}},"tradingPeriods":[[{"timezone":"EST","end":1674248400,"start":1674225000,"gmtoffset":-18000}]],"dataGranularity":"1h","range":"1d","validRanges":["1d","5d","1mo","3mo","6mo","1y","2y","5y","10y","ytd","max"]},"timestamp":[1674225000,1674228600,1674232200,1674235800,1674239400,1674243000,1674246600,1674248400],"indicators":{"quote":[{"close":[96.47000122070312,97.03500366210938,97.98979949951172,97.79000091552734,98.28500366210938,99.0999984741211,99.12999725341797,99.13999938964844],"open":[96.8499984741211,96.38999938964844,97.1500015258789,97.96499633789062,97.80000305175781,98.29000091552734,99.0999984741211,99.13999938964844],"high":[97.12000274658203,97.11000061035156,98.16999816894531,98.0,98.79000091552734,99.16000366210938,99.5999984741211,99.13999938964844],"volume":[96618,95993,161983,90411,80392,102383,233256,0],"low":[95.69999694824219,96.18000030517578,97.1500015258789,97.30999755859375,97.7655029296875,98.04000091552734,98.8301010131836,99.13999938964844]}]}}],"error":null}}'
    headers:
      Age:
      - '0'
      Connection:
      - keep-alive
      Expect-CT:
      - max-age=31536000, report-uri="http://csp.yahoo.com/beacon/csp?src=yahoocom-expect-ct-report-only"
      Referrer-Policy:
      - no-referrer-when-downgrade
      Strict-Transport-Security:
      - max-age=15552000
      X-Content-Type-Options:
      - nosniff
      X-Frame-Options:
      - SAMEORIGIN
      X-XSS-Protection:
      - 1; mode=block
      cache-control:
      - public, max-age=10, stale-while-revalidate=20
      content-length:
      - '1618'
      content-type:
      - application/json;charset=utf-8
      date:
      - Mon, 23 Jan 2023 14:16:10 GMT
      server:
      - ATS
      vary:
      - Origin,Accept-Encoding
      x-envoy-decorator-operation:
      - finance-chart-api--mtls-production-ir2.finance-k8s.svc.yahoo.local:4080/*
      x-envoy-upstream-service-time:
      - '14'
      x-request-id:
      - e6b67bb7-e3ba-42cd-a1e9-5db9da88edae
      x-yahoo-request-id:
      - 1r1mgi1hst5la
      y-rid:
      - 1r1mgi1hst5la
    status:
      code: 200
      message: OK
- request:
    body: null
    headers:
      Accept:
      - '*/*'
      Accept-Encoding:
      - gzip, deflate
      Connection:
      - keep-alive
    method: GET
    uri: https://query2.finance.yahoo.com/v8/finance/chart/BABA?range=1d&interval=1h&includePrePost=False&events=div%2Csplits%2CcapitalGains
  response:
    body:
      string: '{"chart":{"result":[{"meta":{"currency":"USD","symbol":"BABA","exchangeName":"NYQ","instrumentType":"EQUITY","firstTradeDate":1411133400,"regularMarketTime":1674248561,"gmtoffset":-18000,"timezone":"EST","exchangeTimezoneName":"America/New_York","regularMarketPrice":119.86,"chartPreviousClose":116.58,"previousClose":116.58,"scale":3,"priceHint":2,"currentTradingPeriod":{"pre":{"timezone":"EST","start":1674464400,"end":1674484200,"gmtoffset":-18000},"regular":{"timezone":"EST","start":1674484200,"end":1674507600,"gmtoffset":-18000},"post":{"timezone":"EST","start":1674507600,"end":1674522000,"gmtoffset":-18000}},"tradingPeriods":[[{"timezone":"EST","start":1674225000,"end":1674248400,"gmtoffset":-18000}]],"dataGranularity":"1h","range":"1d","validRanges":["1d","5d","1mo","3mo","6mo","1y","2y","5y","10y","ytd","max"]},"timestamp":[1674225000,1674228600,1674232200,1674235800,1674239400,1674243000,1674246600,1674248400],"indicators":{"quote":[{"close":[119.7300033569336,119.3499984741211,119.63999938964844,120.0,119.80999755859375,119.5199966430664,119.8499984741211,119.86000061035156],"low":[117.80000305175781,119.20999908447266,119.19999694824219,119.20999908447266,119.55999755859375,119.22000122070312,119.31999969482422,119.86000061035156],"volume":[6546983,3852449,1351607,1236839,1338786,1513188,1615346,0],"open":[118.302001953125,119.7300033569336,119.37000274658203,119.6449966430664,120.0,119.80010223388672,119.5199966430664,119.86000061035156],"high":[119.94999694824219,120.05999755859375,119.83000183105469,120.0,120.01499938964844,119.86289978027344,119.87999725341797,119.86000061035156]}]}}],"error":null}}'
    headers:
      Age:
      - '1'
      Connection:
      - keep-alive
      Expect-CT:
      - max-age=31536000, report-uri="http://csp.yahoo.com/beacon/csp?src=yahoocom-expect-ct-report-only"
      Referrer-Policy:
      - no-referrer-when-downgrade
      Strict-Transport-Security:
      - max-age=15552000
      X-Content-Type-Options:
      - nosniff
      X-Frame-Options:
      - SAMEORIGIN
      X-XSS-Protection:
      - 1; mode=block
      cache-control:
      - public, max-age=10, stale-while-revalidate=20
      content-length:
      - '1638'
      content-type:
      - application/json;charset=utf-8
      date:
      - Mon, 23 Jan 2023 14:16:10 GMT
      server:
      - ATS
      vary:
      - Origin,Accept-Encoding
      x-envoy-decorator-operation:
      - finance-chart-api--mtls-production-ir2.finance-k8s.svc.yahoo.local:4080/*
      x-envoy-upstream-service-time:
      - '10'
      x-request-id:
      - 7bcc7fbf-4ab6-4063-90ca-89f5d6a6b635
      x-yahoo-request-id:
      - 16he5lhhst5lb
      y-rid:
      - 16he5lhhst5lb
    status:
      code: 200
      message: OK
- request:
    body: null
    headers:
      Accept:
      - '*/*'
      Accept-Encoding:
      - gzip, deflate
      Connection:
      - keep-alive
    method: GET
    uri: https://query2.finance.yahoo.com/v8/finance/chart/BROS?range=1d&interval=1h&includePrePost=False&events=div%2Csplits%2CcapitalGains
  response:
    body:
      string: '{"chart":{"result":[{"meta":{"currency":"USD","symbol":"BROS","exchangeName":"NYQ","instrumentType":"EQUITY","firstTradeDate":1631712600,"regularMarketTime":1674248402,"gmtoffset":-18000,"timezone":"EST","exchangeTimezoneName":"America/New_York","regularMarketPrice":34.0,"chartPreviousClose":34.0,"previousClose":34.0,"scale":3,"priceHint":2,"currentTradingPeriod":{"pre":{"timezone":"EST","start":1674464400,"end":1674484200,"gmtoffset":-18000},"regular":{"timezone":"EST","start":1674484200,"end":1674507600,"gmtoffset":-18000},"post":{"timezone":"EST","start":1674507600,"end":1674522000,"gmtoffset":-18000}},"tradingPeriods":[[{"timezone":"EST","start":1674225000,"end":1674248400,"gmtoffset":-18000}]],"dataGranularity":"1h","range":"1d","validRanges":["1d","5d","1mo","3mo","6mo","1y","2y","ytd","max"]},"timestamp":[1674225000,1674228600,1674232200,1674235800,1674239400,1674243000,1674246600,1674248400],"indicators":{"quote":[{"close":[33.880001068115234,34.08000183105469,33.68000030517578,33.290000915527344,33.6349983215332,33.875,33.994998931884766,34.0],"volume":[112390,75362,54460,141400,90495,122102,128049,0],"low":[33.599998474121094,33.68000030517578,33.650001525878906,33.11000061035156,33.29499816894531,33.6150016784668,33.75,34.0],"open":[34.38999938964844,33.89659881591797,34.11000061035156,33.67499923706055,33.29499816894531,33.654998779296875,33.88999938964844,34.0],"high":[34.54999923706055,34.09000015258789,34.149898529052734,33.709999084472656,33.70000076293945,33.915000915527344,34.11000061035156,34.0]}]}}],"error":null}}'
    headers:
      Age:
      - '1'
      Connection:
      - keep-alive
      Expect-CT:
      - max-age=31536000, report-uri="http://csp.yahoo.com/beacon/csp?src=yahoocom-expect-ct-report-only"
      Referrer-Policy:
      - no-referrer-when-downgrade
      Strict-Transport-Security:
      - max-age=15552000
      X-Content-Type-Options:
      - nosniff
      X-Frame-Options:
      - SAMEORIGIN
      X-XSS-Protection:
      - 1; mode=block
      cache-control:
      - public, max-age=10, stale-while-revalidate=20
      content-length:
      - '1559'
      content-type:
      - application/json;charset=utf-8
      date:
      - Mon, 23 Jan 2023 14:16:10 GMT
      server:
      - ATS
      vary:
      - Origin,Accept-Encoding
      x-envoy-decorator-operation:
      - finance-chart-api--mtls-production-ir2.finance-k8s.svc.yahoo.local:4080/*
      x-envoy-upstream-service-time:
      - '15'
      x-request-id:
      - 636c7479-6da7-4e88-bdeb-0eb16471135c
      x-yahoo-request-id:
      - dgosdfthst5lb
      y-rid:
      - dgosdfthst5lb
    status:
      code: 200
      message: OK
- request:
    body: null
    headers:
      Accept:
      - '*/*'
      Accept-Encoding:
      - gzip, deflate
      Connection:
      - keep-alive
    method: GET
    uri: https://query2.finance.yahoo.com/v8/finance/chart/CHPT?range=1d&interval=1h&includePrePost=False&events=div%2Csplits%2CcapitalGains
  response:
    body:
      string: '{"chart":{"result":[{"meta":{"currency":"USD","symbol":"CHPT","exchangeName":"NYQ","instrumentType":"EQUITY","firstTradeDate":1568640600,"regularMarketTime":1674248402,"gmtoffset":-18000,"timezone":"EST","exchangeTimezoneName":"America/New_York","regularMarketPrice":11.09,"chartPreviousClose":10.66,"previousClose":10.66,"scale":3,"priceHint":2,"currentTradingPeriod":{"pre":{"timezone":"EST","start":1674464400,"end":1674484200,"gmtoffset":-18000},"regular":{"timezone":"EST","start":1674484200,"end":1674507600,"gmtoffset":-18000},"post":{"timezone":"EST","start":1674507600,"end":1674522000,"gmtoffset":-18000}},"tradingPeriods":[[{"timezone":"EST","start":1674225000,"end":1674248400,"gmtoffset":-18000}]],"dataGranularity":"1h","range":"1d","validRanges":["1d","5d","1mo","3mo","6mo","1y","2y","5y","ytd","max"]},"timestamp":[1674225000,1674228600,1674232200,1674235800,1674239400,1674243000,1674246600,1674248400],"indicators":{"quote":[{"low":[10.609999656677246,10.739999771118164,10.829999923706055,10.805000305175781,10.829999923706055,10.920000076293945,11.020099639892578,11.09000015258789],"close":[10.89900016784668,10.888799667358398,10.845000267028809,10.833999633789062,10.960000038146973,11.028400421142578,11.09000015258789,11.09000015258789],"high":[11.010000228881836,10.970000267028809,10.920000076293945,10.890000343322754,10.989500045776367,11.029999732971191,11.100000381469727,11.09000015258789],"volume":[1856378,987761,439797,397444,527285,748654,1175715,0],"open":[10.75,10.899999618530273,10.890000343322754,10.845000267028809,10.835000038146973,10.954999923706055,11.024999618530273,11.09000015258789]}]}}],"error":null}}'
    headers:
      Age:
      - '0'
      Connection:
      - keep-alive
      Expect-CT:
      - max-age=31536000, report-uri="http://csp.yahoo.com/beacon/csp?src=yahoocom-expect-ct-report-only"
      Referrer-Policy:
      - no-referrer-when-downgrade
      Strict-Transport-Security:
      - max-age=15552000
      X-Content-Type-Options:
      - nosniff
      X-Frame-Options:
      - SAMEORIGIN
      X-XSS-Protection:
      - 1; mode=block
      cache-control:
      - public, max-age=10, stale-while-revalidate=20
      content-length:
      - '1653'
      content-type:
      - application/json;charset=utf-8
      date:
      - Mon, 23 Jan 2023 14:16:11 GMT
      server:
      - ATS
      vary:
      - Origin,Accept-Encoding
      x-envoy-decorator-operation:
      - finance-chart-api--mtls-baseline-production-ir2.finance-k8s.svc.yahoo.local:4080/*
      x-envoy-upstream-service-time:
      - '13'
      x-request-id:
      - e124d21e-e25a-4a18-8765-6bda8cddc93d
      x-yahoo-request-id:
      - 6ird535hst5lb
      y-rid:
      - 6ird535hst5lb
    status:
      code: 200
      message: OK
- request:
    body: null
    headers:
      Accept:
      - '*/*'
      Accept-Encoding:
      - gzip, deflate
      Connection:
      - keep-alive
    method: GET
    uri: https://query2.finance.yahoo.com/v8/finance/chart/CLF?range=1d&interval=1h&includePrePost=False&events=div%2Csplits%2CcapitalGains
  response:
    body:
      string: '{"chart":{"result":[{"meta":{"currency":"USD","symbol":"CLF","exchangeName":"NYQ","instrumentType":"EQUITY","firstTradeDate":99153000,"regularMarketTime":1674248402,"gmtoffset":-18000,"timezone":"EST","exchangeTimezoneName":"America/New_York","regularMarketPrice":20.97,"chartPreviousClose":20.38,"previousClose":20.38,"scale":3,"priceHint":2,"currentTradingPeriod":{"pre":{"timezone":"EST","start":1674464400,"end":1674484200,"gmtoffset":-18000},"regular":{"timezone":"EST","start":1674484200,"end":1674507600,"gmtoffset":-18000},"post":{"timezone":"EST","start":1674507600,"end":1674522000,"gmtoffset":-18000}},"tradingPeriods":[[{"timezone":"EST","start":1674225000,"end":1674248400,"gmtoffset":-18000}]],"dataGranularity":"1h","range":"1d","validRanges":["1d","5d","1mo","3mo","6mo","1y","2y","5y","10y","ytd","max"]},"timestamp":[1674225000,1674228600,1674232200,1674235800,1674239400,1674243000,1674246600,1674248400],"indicators":{"quote":[{"low":[20.235000610351562,20.684999465942383,20.771099090576172,20.709999084472656,20.719999313354492,20.75,20.809999465942383,20.969999313354492],"open":[20.389999389648438,20.700000762939453,20.875,20.815000534057617,20.739999771118164,20.769899368286133,20.854999542236328,20.969999313354492],"volume":[1767204,1116665,1108003,716263,847820,996581,1321632,0],"high":[20.700000762939453,20.959999084472656,20.899999618530273,20.84000015258789,20.81999969482422,20.969999313354492,20.989999771118164,20.969999313354492],"close":[20.69499969482422,20.8799991607666,20.815000534057617,20.730100631713867,20.764699935913086,20.854999542236328,20.969999313354492,20.969999313354492]}]}}],"error":null}}'
    headers:
      Age:
      - '0'
      Connection:
      - keep-alive
      Expect-CT:
      - max-age=31536000, report-uri="http://csp.yahoo.com/beacon/csp?src=yahoocom-expect-ct-report-only"
      Referrer-Policy:
      - no-referrer-when-downgrade
      Strict-Transport-Security:
      - max-age=15552000
      X-Content-Type-Options:
      - nosniff
      X-Frame-Options:
      - SAMEORIGIN
      X-XSS-Protection:
      - 1; mode=block
      cache-control:
      - public, max-age=10, stale-while-revalidate=20
      content-length:
      - '1647'
      content-type:
      - application/json;charset=utf-8
      date:
      - Mon, 23 Jan 2023 14:16:11 GMT
      server:
      - ATS
      vary:
      - Origin,Accept-Encoding
      x-envoy-decorator-operation:
      - finance-chart-api--mtls-production-ir2.finance-k8s.svc.yahoo.local:4080/*
      x-envoy-upstream-service-time:
      - '11'
      x-request-id:
      - 2de7a5ec-1d5a-4ade-9594-b67893b8df1a
      x-yahoo-request-id:
      - fb7tln9hst5lb
      y-rid:
      - fb7tln9hst5lb
    status:
      code: 200
      message: OK
- request:
    body: null
    headers:
      Accept:
      - '*/*'
      Accept-Encoding:
      - gzip, deflate
      Connection:
      - keep-alive
    method: GET
    uri: https://query2.finance.yahoo.com/v8/finance/chart/F?range=1d&interval=1h&includePrePost=False&events=div%2Csplits%2CcapitalGains
  response:
    body:
      string: '{"chart":{"result":[{"meta":{"currency":"USD","symbol":"F","exchangeName":"NYQ","instrumentType":"EQUITY","firstTradeDate":76253400,"regularMarketTime":1674248603,"gmtoffset":-18000,"timezone":"EST","exchangeTimezoneName":"America/New_York","regularMarketPrice":12.4,"chartPreviousClose":12.18,"previousClose":12.18,"scale":3,"priceHint":2,"currentTradingPeriod":{"pre":{"timezone":"EST","start":1674464400,"end":1674484200,"gmtoffset":-18000},"regular":{"timezone":"EST","start":1674484200,"end":1674507600,"gmtoffset":-18000},"post":{"timezone":"EST","start":1674507600,"end":1674522000,"gmtoffset":-18000}},"tradingPeriods":[[{"timezone":"EST","start":1674225000,"end":1674248400,"gmtoffset":-18000}]],"dataGranularity":"1h","range":"1d","validRanges":["1d","5d","1mo","3mo","6mo","1y","2y","5y","10y","ytd","max"]},"timestamp":[1674225000,1674228600,1674232200,1674235800,1674239400,1674243000,1674246600,1674248400],"indicators":{"quote":[{"low":[12.079999923706055,12.1899995803833,12.239999771118164,12.210100173950195,12.25,12.319999694824219,12.350000381469727,12.399999618530273],"open":[12.210000038146973,12.220000267028809,12.265000343322754,12.267900466918945,12.260000228881836,12.319999694824219,12.385000228881836,12.399999618530273],"volume":[8995872,5147952,3780182,4004430,3884251,5017078,6945554,0],"high":[12.25,12.270000457763672,12.289999961853027,12.279999732971191,12.34000015258789,12.390000343322754,12.420000076293945,12.399999618530273],"close":[12.216300010681152,12.265600204467773,12.265000343322754,12.255000114440918,12.320099830627441,12.385000228881836,12.40999984741211,12.399999618530273]}]}}],"error":null}}'
    headers:
      Age:
      - '0'
      Connection:
      - keep-alive
      Expect-CT:
      - max-age=31536000, report-uri="http://csp.yahoo.com/beacon/csp?src=yahoocom-expect-ct-report-only"
      Referrer-Policy:
      - no-referrer-when-downgrade
      Strict-Transport-Security:
      - max-age=15552000
      X-Content-Type-Options:
      - nosniff
      X-Frame-Options:
      - SAMEORIGIN
      X-XSS-Protection:
      - 1; mode=block
      cache-control:
      - public, max-age=10, stale-while-revalidate=20
      content-length:
      - '1647'
      content-type:
      - application/json;charset=utf-8
      date:
      - Mon, 23 Jan 2023 14:16:11 GMT
      server:
      - ATS
      vary:
      - Origin,Accept-Encoding
      x-envoy-decorator-operation:
      - finance-chart-api--mtls-production-ir2.finance-k8s.svc.yahoo.local:4080/*
      x-envoy-upstream-service-time:
      - '10'
      x-request-id:
      - c532b135-fb8e-4218-bdfa-1497ec72dc85
      x-yahoo-request-id:
      - dnnn0p1hst5lb
      y-rid:
      - dnnn0p1hst5lb
    status:
      code: 200
      message: OK
- request:
    body: null
    headers:
      Accept:
      - '*/*'
      Accept-Encoding:
      - gzip, deflate
      Connection:
      - keep-alive
    method: GET
    uri: https://query2.finance.yahoo.com/v8/finance/chart/LLY?range=1d&interval=1h&includePrePost=False&events=div%2Csplits%2CcapitalGains
  response:
    body:
      string: '{"chart":{"result":[{"meta":{"currency":"USD","symbol":"LLY","exchangeName":"NYQ","instrumentType":"EQUITY","firstTradeDate":76253400,"regularMarketTime":1674248590,"gmtoffset":-18000,"timezone":"EST","exchangeTimezoneName":"America/New_York","regularMarketPrice":346.07,"chartPreviousClose":351.08,"previousClose":351.08,"scale":3,"priceHint":2,"currentTradingPeriod":{"pre":{"timezone":"EST","start":1674464400,"end":1674484200,"gmtoffset":-18000},"regular":{"timezone":"EST","start":1674484200,"end":1674507600,"gmtoffset":-18000},"post":{"timezone":"EST","start":1674507600,"end":1674522000,"gmtoffset":-18000}},"tradingPeriods":[[{"timezone":"EST","start":1674225000,"end":1674248400,"gmtoffset":-18000}]],"dataGranularity":"1h","range":"1d","validRanges":["1d","5d","1mo","3mo","6mo","1y","2y","5y","10y","ytd","max"]},"timestamp":[1674225000,1674228600,1674232200,1674235800,1674239400,1674243000,1674246600,1674248400],"indicators":{"quote":[{"open":[347.0,347.55499267578125,345.3500061035156,343.2699890136719,341.93798828125,343.5400085449219,345.9880065917969,346.07000732421875],"low":[344.5799865722656,344.92999267578125,343.04998779296875,341.5799865722656,341.9100036621094,343.4800109863281,344.79998779296875,346.07000732421875],"close":[347.6400146484375,345.3399963378906,343.3299865722656,341.9920959472656,343.5950012207031,346.05999755859375,346.07000732421875,346.07000732421875],"volume":[1227916,394339,523200,594223,411297,590310,885088,0],"high":[349.06500244140625,347.760009765625,346.1300048828125,343.44000244140625,343.9200134277344,346.4800109863281,346.2200012207031,346.07000732421875]}]}}],"error":null}}'
    headers:
      Age:
      - '0'
      Connection:
      - keep-alive
      Expect-CT:
      - max-age=31536000, report-uri="http://csp.yahoo.com/beacon/csp?src=yahoocom-expect-ct-report-only"
      Referrer-Policy:
      - no-referrer-when-downgrade
      Strict-Transport-Security:
      - max-age=15552000
      X-Content-Type-Options:
      - nosniff
      X-Frame-Options:
      - SAMEORIGIN
      X-XSS-Protection:
      - 1; mode=block
      cache-control:
      - public, max-age=10, stale-while-revalidate=20
      content-length:
      - '1642'
      content-type:
      - application/json;charset=utf-8
      date:
      - Mon, 23 Jan 2023 14:16:11 GMT
      server:
      - ATS
      vary:
      - Origin,Accept-Encoding
      x-envoy-decorator-operation:
      - finance-chart-api--mtls-production-ir2.finance-k8s.svc.yahoo.local:4080/*
      x-envoy-upstream-service-time:
      - '16'
      x-request-id:
      - 00826b09-a2e1-4629-853c-3685b810fb4b
      x-yahoo-request-id:
      - 9dni2ithst5lb
      y-rid:
      - 9dni2ithst5lb
    status:
      code: 200
      message: OK
- request:
    body: null
    headers:
      Accept:
      - '*/*'
      Accept-Encoding:
      - gzip, deflate
      Connection:
      - keep-alive
    method: GET
    uri: https://query2.finance.yahoo.com/v8/finance/chart/META?range=1d&interval=1h&includePrePost=False&events=div%2Csplits%2CcapitalGains
  response:
    body:
      string: '{"chart":{"result":[{"meta":{"currency":"USD","symbol":"META","exchangeName":"NMS","instrumentType":"EQUITY","firstTradeDate":1337347800,"regularMarketTime":1674248404,"gmtoffset":-18000,"timezone":"EST","exchangeTimezoneName":"America/New_York","regularMarketPrice":139.37,"chartPreviousClose":136.15,"previousClose":136.15,"scale":3,"priceHint":2,"currentTradingPeriod":{"pre":{"timezone":"EST","start":1674464400,"end":1674484200,"gmtoffset":-18000},"regular":{"timezone":"EST","start":1674484200,"end":1674507600,"gmtoffset":-18000},"post":{"timezone":"EST","start":1674507600,"end":1674522000,"gmtoffset":-18000}},"tradingPeriods":[[{"timezone":"EST","start":1674225000,"end":1674248400,"gmtoffset":-18000}]],"dataGranularity":"1h","range":"1d","validRanges":["1d","5d","1mo","3mo","6mo","1y","2y","5y","10y","ytd","max"]},"timestamp":[1674225000,1674228600,1674232200,1674235800,1674239400,1674243000,1674246600,1674248400],"indicators":{"quote":[{"open":[135.27000427246094,137.91000366210938,138.27999877929688,138.0800018310547,138.24000549316406,139.24000549316406,139.51010131835938,139.3699951171875],"volume":[7820349,3828792,2436472,2092992,3341681,3497415,3286390,0],"close":[137.88999938964844,138.27999877929688,138.08999633789062,138.24000549316406,139.24000549316406,139.51499938964844,139.30999755859375,139.3699951171875],"high":[138.3699951171875,138.27999877929688,138.4199981689453,138.38839721679688,139.3000030517578,139.94000244140625,139.64999389648438,139.3699951171875],"low":[134.61000061035156,136.52000427246094,137.61000061035156,137.73049926757812,138.24000549316406,139.07000732421875,139.0800018310547,139.3699951171875]}]}}],"error":null}}'
    headers:
      Age:
      - '0'
      Connection:
      - keep-alive
      Expect-CT:
      - max-age=31536000, report-uri="http://csp.yahoo.com/beacon/csp?src=yahoocom-expect-ct-report-only"
      Referrer-Policy:
      - no-referrer-when-downgrade
      Strict-Transport-Security:
      - max-age=15552000
      X-Content-Type-Options:
      - nosniff
      X-Frame-Options:
      - SAMEORIGIN
      X-XSS-Protection:
      - 1; mode=block
      cache-control:
      - public, max-age=10, stale-while-revalidate=20
      content-length:
      - '1677'
      content-type:
      - application/json;charset=utf-8
      date:
      - Mon, 23 Jan 2023 14:16:11 GMT
      server:
      - ATS
      vary:
      - Origin,Accept-Encoding
      x-envoy-decorator-operation:
      - finance-chart-api--mtls-production-ir2.finance-k8s.svc.yahoo.local:4080/*
      x-envoy-upstream-service-time:
      - '11'
      x-request-id:
      - 441420dd-b5c5-4df7-bdd7-3eb1c6995cac
      x-yahoo-request-id:
      - dg7ie69hst5lb
      y-rid:
      - dg7ie69hst5lb
    status:
      code: 200
      message: OK
- request:
    body: null
    headers:
      Accept:
      - '*/*'
      Accept-Encoding:
      - gzip, deflate
      Connection:
      - keep-alive
    method: GET
    uri: https://query2.finance.yahoo.com/v8/finance/chart/MPW?range=1d&interval=1h&includePrePost=False&events=div%2Csplits%2CcapitalGains
  response:
    body:
      string: '{"chart":{"result":[{"meta":{"currency":"USD","symbol":"MPW","exchangeName":"NYQ","instrumentType":"EQUITY","firstTradeDate":1120829400,"regularMarketTime":1674248402,"gmtoffset":-18000,"timezone":"EST","exchangeTimezoneName":"America/New_York","regularMarketPrice":13.72,"chartPreviousClose":13.34,"previousClose":13.34,"scale":3,"priceHint":2,"currentTradingPeriod":{"pre":{"timezone":"EST","start":1674464400,"end":1674484200,"gmtoffset":-18000},"regular":{"timezone":"EST","start":1674484200,"end":1674507600,"gmtoffset":-18000},"post":{"timezone":"EST","start":1674507600,"end":1674522000,"gmtoffset":-18000}},"tradingPeriods":[[{"timezone":"EST","start":1674225000,"end":1674248400,"gmtoffset":-18000}]],"dataGranularity":"1h","range":"1d","validRanges":["1d","5d","1mo","3mo","6mo","1y","2y","5y","10y","ytd","max"]},"timestamp":[1674225000,1674228600,1674232200,1674235800,1674239400,1674243000,1674246600,1674248400],"indicators":{"quote":[{"open":[13.390000343322754,13.359999656677246,13.319999694824219,13.414899826049805,13.430000305175781,13.545000076293945,13.5600004196167,13.720000267028809],"low":[13.199999809265137,13.270000457763672,13.3100004196167,13.390000343322754,13.404999732971191,13.515000343322754,13.550000190734863,13.720000267028809],"close":[13.350000381469727,13.310999870300293,13.41409969329834,13.4350004196167,13.550000190734863,13.556099891662598,13.729999542236328,13.720000267028809],"volume":[1382954,879559,1148165,1127145,882433,1344886,2552891,0],"high":[13.420000076293945,13.359999656677246,13.420000076293945,13.505000114440918,13.550000190734863,13.609999656677246,13.739999771118164,13.720000267028809]}]}}],"error":null}}'
    headers:
      Age:
      - '2'
      Connection:
      - keep-alive
      Expect-CT:
      - max-age=31536000, report-uri="http://csp.yahoo.com/beacon/csp?src=yahoocom-expect-ct-report-only"
      Referrer-Policy:
      - no-referrer-when-downgrade
      Strict-Transport-Security:
      - max-age=15552000
      X-Content-Type-Options:
      - nosniff
      X-Frame-Options:
      - SAMEORIGIN
      X-XSS-Protection:
      - 1; mode=block
      cache-control:
      - public, max-age=10, stale-while-revalidate=20
      content-length:
      - '1673'
      content-type:
      - application/json;charset=utf-8
      date:
      - Mon, 23 Jan 2023 14:16:11 GMT
      server:
      - ATS
      vary:
      - Origin,Accept-Encoding
      x-envoy-decorator-operation:
      - finance-chart-api--mtls-production-ir2.finance-k8s.svc.yahoo.local:4080/*
      x-envoy-upstream-service-time:
      - '18'
      x-request-id:
      - 046b6b4d-1748-4429-a517-bb15f8984c26
      x-yahoo-request-id:
      - 44fshp9hst5lb
      y-rid:
      - 44fshp9hst5lb
    status:
      code: 200
      message: OK
- request:
    body: null
    headers:
      Accept:
      - '*/*'
      Accept-Encoding:
      - gzip, deflate
      Connection:
      - keep-alive
    method: GET
    uri: https://query2.finance.yahoo.com/v8/finance/chart/NUE?range=1d&interval=1h&includePrePost=False&events=div%2Csplits%2CcapitalGains
  response:
    body:
      string: '{"chart":{"result":[{"meta":{"currency":"USD","symbol":"NUE","exchangeName":"NYQ","instrumentType":"EQUITY","firstTradeDate":322151400,"regularMarketTime":1674248401,"gmtoffset":-18000,"timezone":"EST","exchangeTimezoneName":"America/New_York","regularMarketPrice":153.47,"chartPreviousClose":150.8,"previousClose":150.8,"scale":3,"priceHint":2,"currentTradingPeriod":{"pre":{"timezone":"EST","end":1674484200,"start":1674464400,"gmtoffset":-18000},"regular":{"timezone":"EST","end":1674507600,"start":1674484200,"gmtoffset":-18000},"post":{"timezone":"EST","end":1674522000,"start":1674507600,"gmtoffset":-18000}},"tradingPeriods":[[{"timezone":"EST","end":1674248400,"start":1674225000,"gmtoffset":-18000}]],"dataGranularity":"1h","range":"1d","validRanges":["1d","5d","1mo","3mo","6mo","1y","2y","5y","10y","ytd","max"]},"timestamp":[1674225000,1674228600,1674232200,1674235800,1674239400,1674243000,1674246600,1674248400],"indicators":{"quote":[{"open":[150.6699981689453,151.19000244140625,152.22000122070312,152.27000427246094,151.88999938964844,152.4499969482422,152.75,153.47000122070312],"volume":[260069,115570,73605,92409,138016,139990,321664,0],"high":[151.66000366210938,152.35000610351562,152.52999877929688,152.47999572753906,152.77000427246094,153.24249267578125,153.47999572753906,153.47000122070312],"low":[149.80999755859375,150.91000366210938,151.72000122070312,151.75999450683594,151.6999969482422,152.44000244140625,152.25999450683594,153.47000122070312],"close":[151.1199951171875,152.25,152.3300018310547,151.8603973388672,152.47000122070312,152.75,153.42999267578125,153.47000122070312]}]}}],"error":null}}'
    headers:
      Age:
      - '0'
      Connection:
      - keep-alive
      Expect-CT:
      - max-age=31536000, report-uri="http://csp.yahoo.com/beacon/csp?src=yahoocom-expect-ct-report-only"
      Referrer-Policy:
      - no-referrer-when-downgrade
      Strict-Transport-Security:
      - max-age=15552000
      X-Content-Type-Options:
      - nosniff
      X-Frame-Options:
      - SAMEORIGIN
      X-XSS-Protection:
      - 1; mode=block
      cache-control:
      - public, max-age=10, stale-while-revalidate=20
      content-length:
      - '1631'
      content-type:
      - application/json;charset=utf-8
      date:
      - Mon, 23 Jan 2023 14:16:12 GMT
      server:
      - ATS
      vary:
      - Origin,Accept-Encoding
      x-envoy-decorator-operation:
      - finance-chart-api--mtls-production-ir2.finance-k8s.svc.yahoo.local:4080/*
      x-envoy-upstream-service-time:
      - '11'
      x-request-id:
      - d10f549f-450b-4909-8413-998387cd144b
      x-yahoo-request-id:
      - dlaiuv9hst5lc
      y-rid:
      - dlaiuv9hst5lc
    status:
      code: 200
      message: OK
- request:
    body: null
    headers:
      Accept:
      - '*/*'
      Accept-Encoding:
      - gzip, deflate
      Connection:
      - keep-alive
    method: GET
    uri: https://query2.finance.yahoo.com/v8/finance/chart/PLNT?range=1d&interval=1h&includePrePost=False&events=div%2Csplits%2CcapitalGains
  response:
    body:
      string: '{"chart":{"result":[{"meta":{"currency":"USD","symbol":"PLNT","exchangeName":"NYQ","instrumentType":"EQUITY","firstTradeDate":1438867800,"regularMarketTime":1674248402,"gmtoffset":-18000,"timezone":"EST","exchangeTimezoneName":"America/New_York","regularMarketPrice":79.22,"chartPreviousClose":80.47,"previousClose":80.47,"scale":3,"priceHint":2,"currentTradingPeriod":{"pre":{"timezone":"EST","start":1674464400,"end":1674484200,"gmtoffset":-18000},"regular":{"timezone":"EST","start":1674484200,"end":1674507600,"gmtoffset":-18000},"post":{"timezone":"EST","start":1674507600,"end":1674522000,"gmtoffset":-18000}},"tradingPeriods":[[{"timezone":"EST","start":1674225000,"end":1674248400,"gmtoffset":-18000}]],"dataGranularity":"1h","range":"1d","validRanges":["1d","5d","1mo","3mo","6mo","1y","2y","5y","10y","ytd","max"]},"timestamp":[1674225000,1674228600,1674232200,1674235800,1674239400,1674243000,1674246600,1674248400],"indicators":{"quote":[{"low":[80.5199966430664,80.6500015258789,80.3499984741211,79.8595962524414,79.87999725341797,79.62999725341797,79.12000274658203,79.22000122070312],"open":[81.05000305175781,81.12000274658203,80.9000015258789,80.45999908447266,79.88999938964844,79.91000366210938,79.68000030517578,79.22000122070312],"close":[81.12000274658203,80.88999938964844,80.4800033569336,79.8595962524414,79.91999816894531,79.68000030517578,79.22000122070312,79.22000122070312],"volume":[214608,115543,101656,110288,129753,242181,379957,0],"high":[81.5999984741211,81.12000274658203,80.9000015258789,80.62000274658203,80.0999984741211,80.1500015258789,79.69999694824219,79.22000122070312]}]}}],"error":null}}'
    headers:
      Age:
      - '0'
      Connection:
      - keep-alive
      Expect-CT:
      - max-age=31536000, report-uri="http://csp.yahoo.com/beacon/csp?src=yahoocom-expect-ct-report-only"
      Referrer-Policy:
      - no-referrer-when-downgrade
      Strict-Transport-Security:
      - max-age=15552000
      X-Content-Type-Options:
      - nosniff
      X-Frame-Options:
      - SAMEORIGIN
      X-XSS-Protection:
      - 1; mode=block
      cache-control:
      - public, max-age=10, stale-while-revalidate=20
      content-length:
      - '1633'
      content-type:
      - application/json;charset=utf-8
      date:
      - Mon, 23 Jan 2023 14:16:12 GMT
      server:
      - ATS
      vary:
      - Origin,Accept-Encoding
      x-envoy-decorator-operation:
      - finance-chart-api--mtls-canary-production-ir2.finance-k8s.svc.yahoo.local:4080/*
      x-envoy-upstream-service-time:
      - '11'
      x-request-id:
      - 0219eebe-ceac-4d2e-a88b-e8d910f16497
      x-yahoo-request-id:
      - 19bia3lhst5lc
      y-rid:
      - 19bia3lhst5lc
    status:
      code: 200
      message: OK
- request:
    body: null
    headers:
      Accept:
      - '*/*'
      Accept-Encoding:
      - gzip, deflate
      Connection:
      - keep-alive
    method: GET
    uri: https://query2.finance.yahoo.com/v8/finance/chart/PRTA?range=1d&interval=1h&includePrePost=False&events=div%2Csplits%2CcapitalGains
  response:
    body:
      string: '{"chart":{"result":[{"meta":{"currency":"USD","symbol":"PRTA","exchangeName":"NMS","instrumentType":"EQUITY","firstTradeDate":1355841000,"regularMarketTime":1674248404,"gmtoffset":-18000,"timezone":"EST","exchangeTimezoneName":"America/New_York","regularMarketPrice":54.56,"chartPreviousClose":53.955,"previousClose":53.955,"scale":3,"priceHint":2,"currentTradingPeriod":{"pre":{"timezone":"EST","end":1674484200,"start":1674464400,"gmtoffset":-18000},"regular":{"timezone":"EST","end":1674507600,"start":1674484200,"gmtoffset":-18000},"post":{"timezone":"EST","end":1674522000,"start":1674507600,"gmtoffset":-18000}},"tradingPeriods":[[{"timezone":"EST","end":1674248400,"start":1674225000,"gmtoffset":-18000}]],"dataGranularity":"1h","range":"1d","validRanges":["1d","5d","1mo","3mo","6mo","1y","2y","5y","10y","ytd","max"]},"timestamp":[1674225000,1674228600,1674232200,1674235800,1674239400,1674243000,1674246600,1674248400],"indicators":{"quote":[{"open":[54.86000061035156,53.4900016784668,53.939998626708984,54.15999984741211,53.775001525878906,54.400001525878906,54.43000030517578,54.560001373291016],"volume":[0,27213,23681,16025,19553,30563,115145,0],"high":[54.95000076293945,53.915000915527344,54.30500030517578,54.15999984741211,54.599998474121094,54.779998779296875,54.65999984741211,54.560001373291016],"low":[53.47999954223633,53.310001373291016,53.5,53.790000915527344,53.7400016784668,54.279998779296875,54.18000030517578,54.560001373291016],"close":[53.47999954223633,53.869998931884766,54.22999954223633,53.80500030517578,54.42499923706055,54.38999938964844,54.52000045776367,54.560001373291016]}]}}],"error":null}}'
    headers:
      Age:
      - '0'
      Connection:
      - keep-alive
      Expect-CT:
      - max-age=31536000, report-uri="http://csp.yahoo.com/beacon/csp?src=yahoocom-expect-ct-report-only"
      Referrer-Policy:
      - no-referrer-when-downgrade
      Strict-Transport-Security:
      - max-age=15552000
      X-Content-Type-Options:
      - nosniff
      X-Frame-Options:
      - SAMEORIGIN
      X-XSS-Protection:
      - 1; mode=block
      cache-control:
      - public, max-age=10, stale-while-revalidate=20
      content-length:
      - '1635'
      content-type:
      - application/json;charset=utf-8
      date:
      - Mon, 23 Jan 2023 14:16:12 GMT
      server:
      - ATS
      vary:
      - Origin,Accept-Encoding
      x-envoy-decorator-operation:
      - finance-chart-api--mtls-production-ir2.finance-k8s.svc.yahoo.local:4080/*
      x-envoy-upstream-service-time:
      - '9'
      x-request-id:
      - 94b82dfb-80b6-425f-a01a-07816e3bd67e
      x-yahoo-request-id:
      - 5sccsh1hst5lc
      y-rid:
      - 5sccsh1hst5lc
    status:
      code: 200
      message: OK
- request:
    body: null
    headers:
      Accept:
      - '*/*'
      Accept-Encoding:
      - gzip, deflate
      Connection:
      - keep-alive
    method: GET
    uri: https://query2.finance.yahoo.com/v8/finance/chart/SOFI?range=1d&interval=1h&includePrePost=False&events=div%2Csplits%2CcapitalGains
  response:
    body:
      string: '{"chart":{"result":[{"meta":{"currency":"USD","symbol":"SOFI","exchangeName":"NMS","instrumentType":"EQUITY","firstTradeDate":1609770600,"regularMarketTime":1674248405,"gmtoffset":-18000,"timezone":"EST","exchangeTimezoneName":"America/New_York","regularMarketPrice":5.67,"chartPreviousClose":5.41,"previousClose":5.41,"scale":3,"priceHint":2,"currentTradingPeriod":{"pre":{"timezone":"EST","end":1674484200,"start":1674464400,"gmtoffset":-18000},"regular":{"timezone":"EST","end":1674507600,"start":1674484200,"gmtoffset":-18000},"post":{"timezone":"EST","end":1674522000,"start":1674507600,"gmtoffset":-18000}},"tradingPeriods":[[{"timezone":"EST","end":1674248400,"start":1674225000,"gmtoffset":-18000}]],"dataGranularity":"1h","range":"1d","validRanges":["1d","5d","1mo","3mo","6mo","1y","2y","5y","ytd","max"]},"timestamp":[1674225000,1674228600,1674232200,1674235800,1674239400,1674243000,1674246600,1674248400],"indicators":{"quote":[{"volume":[5684738,3765606,4351151,4197022,5513325,3647460,3350835,0],"high":[5.590000152587891,5.599999904632568,5.619999885559082,5.670000076293945,5.75,5.739999771118164,5.71999979019165,5.670000076293945],"low":[5.43120002746582,5.5,5.559999942779541,5.590000152587891,5.659999847412109,5.679999828338623,5.659999847412109,5.670000076293945],"open":[5.5,5.545000076293945,5.585000038146973,5.595200061798096,5.659999847412109,5.704999923706055,5.704999923706055,5.670000076293945],"close":[5.545000076293945,5.585000038146973,5.599999904632568,5.659999847412109,5.704999923706055,5.704999923706055,5.664999961853027,5.670000076293945]}]}}],"error":null}}'
    headers:
      Age:
      - '0'
      Connection:
      - keep-alive
      Expect-CT:
      - max-age=31536000, report-uri="http://csp.yahoo.com/beacon/csp?src=yahoocom-expect-ct-report-only"
      Referrer-Policy:
      - no-referrer-when-downgrade
      Strict-Transport-Security:
      - max-age=15552000
      X-Content-Type-Options:
      - nosniff
      X-Frame-Options:
      - SAMEORIGIN
      X-XSS-Protection:
      - 1; mode=block
      cache-control:
      - public, max-age=10, stale-while-revalidate=20
      content-length:
<<<<<<< HEAD
      - '1661'
=======
      - '1653'
>>>>>>> dbd20977
      content-type:
      - application/json;charset=utf-8
      date:
      - Mon, 23 Jan 2023 14:16:12 GMT
      server:
      - ATS
      vary:
      - Origin,Accept-Encoding
      x-envoy-decorator-operation:
      - finance-chart-api--mtls-baseline-production-ir2.finance-k8s.svc.yahoo.local:4080/*
      x-envoy-upstream-service-time:
      - '12'
      x-request-id:
      - 0b390f17-12ef-48fd-a9b8-e94bf9d54589
      x-yahoo-request-id:
      - fnqrkd9hst5lc
      y-rid:
      - fnqrkd9hst5lc
    status:
      code: 200
      message: OK
- request:
    body: null
    headers:
      Accept:
      - '*/*'
      Accept-Encoding:
      - gzip, deflate
      Connection:
      - keep-alive
    method: GET
    uri: https://query2.finance.yahoo.com/v8/finance/chart/TOL?range=1d&interval=1h&includePrePost=False&events=div%2Csplits%2CcapitalGains
  response:
    body:
      string: '{"chart":{"result":[{"meta":{"currency":"USD","symbol":"TOL","exchangeName":"NYQ","instrumentType":"EQUITY","firstTradeDate":521213400,"regularMarketTime":1674248402,"gmtoffset":-18000,"timezone":"EST","exchangeTimezoneName":"America/New_York","regularMarketPrice":55.86,"chartPreviousClose":55.09,"previousClose":55.09,"scale":3,"priceHint":2,"currentTradingPeriod":{"pre":{"timezone":"EST","start":1674464400,"end":1674484200,"gmtoffset":-18000},"regular":{"timezone":"EST","start":1674484200,"end":1674507600,"gmtoffset":-18000},"post":{"timezone":"EST","start":1674507600,"end":1674522000,"gmtoffset":-18000}},"tradingPeriods":[[{"timezone":"EST","start":1674225000,"end":1674248400,"gmtoffset":-18000}]],"dataGranularity":"1h","range":"1d","validRanges":["1d","5d","1mo","3mo","6mo","1y","2y","5y","10y","ytd","max"]},"timestamp":[1674225000,1674228600,1674232200,1674235800,1674239400,1674243000,1674246600,1674248400],"indicators":{"quote":[{"low":[54.619998931884766,55.150001525878906,55.0880012512207,55.06999969482422,55.15999984741211,55.34000015258789,55.3650016784668,55.86000061035156],"open":[55.380001068115234,55.439998626708984,55.349998474121094,55.15999984741211,55.16999816894531,55.40999984741211,55.380001068115234,55.86000061035156],"close":[55.439998626708984,55.34000015258789,55.18000030517578,55.152099609375,55.41999816894531,55.380001068115234,55.869998931884766,55.86000061035156],"volume":[233469,90334,112846,93400,156249,99973,230423,0],"high":[55.650001525878906,55.5,55.46500015258789,55.31999969482422,55.54999923706055,55.58000183105469,55.90999984741211,55.86000061035156]}]}}],"error":null}}'
    headers:
      Age:
      - '0'
      Connection:
      - keep-alive
      Expect-CT:
      - max-age=31536000, report-uri="http://csp.yahoo.com/beacon/csp?src=yahoocom-expect-ct-report-only"
      Referrer-Policy:
      - no-referrer-when-downgrade
      Strict-Transport-Security:
      - max-age=15552000
      X-Content-Type-Options:
      - nosniff
      X-Frame-Options:
      - SAMEORIGIN
      X-XSS-Protection:
      - 1; mode=block
      cache-control:
      - public, max-age=10, stale-while-revalidate=20
      content-length:
      - '1632'
      content-type:
      - application/json;charset=utf-8
      date:
      - Mon, 23 Jan 2023 14:16:12 GMT
      server:
      - ATS
      vary:
      - Origin,Accept-Encoding
      x-envoy-decorator-operation:
      - finance-chart-api--mtls-production-ir2.finance-k8s.svc.yahoo.local:4080/*
      x-envoy-upstream-service-time:
      - '11'
      x-request-id:
      - 406d6638-cc2f-41ea-aa64-69643c20a7ac
      x-yahoo-request-id:
      - 62chbsthst5lc
      y-rid:
      - 62chbsthst5lc
    status:
      code: 200
      message: OK
- request:
    body: null
    headers:
      Accept:
      - '*/*'
      Accept-Encoding:
      - gzip, deflate
      Connection:
      - keep-alive
    method: GET
    uri: https://query2.finance.yahoo.com/v8/finance/chart/WDS?range=1d&interval=1h&includePrePost=False&events=div%2Csplits%2CcapitalGains
  response:
    body:
      string: '{"chart":{"result":[{"meta":{"currency":"USD","symbol":"WDS","exchangeName":"NYQ","instrumentType":"EQUITY","firstTradeDate":848327400,"regularMarketTime":1674248402,"gmtoffset":-18000,"timezone":"EST","exchangeTimezoneName":"America/New_York","regularMarketPrice":25.98,"chartPreviousClose":25.76,"previousClose":25.76,"scale":3,"priceHint":2,"currentTradingPeriod":{"pre":{"timezone":"EST","end":1674484200,"start":1674464400,"gmtoffset":-18000},"regular":{"timezone":"EST","end":1674507600,"start":1674484200,"gmtoffset":-18000},"post":{"timezone":"EST","end":1674522000,"start":1674507600,"gmtoffset":-18000}},"tradingPeriods":[[{"timezone":"EST","end":1674248400,"start":1674225000,"gmtoffset":-18000}]],"dataGranularity":"1h","range":"1d","validRanges":["1d","5d","1mo","3mo","6mo","1y","2y","5y","10y","ytd","max"]},"timestamp":[1674225000,1674228600,1674232200,1674235800,1674239400,1674243000,1674246600,1674248400],"indicators":{"quote":[{"close":[25.734399795532227,25.90999984741211,25.915000915527344,25.831100463867188,25.875,25.889999389648438,25.979999542236328,25.979999542236328],"open":[25.90999984741211,25.739999771118164,25.905000686645508,25.915000915527344,25.834999084472656,25.8799991607666,25.8799991607666,25.979999542236328],"high":[25.93000030517578,25.90999984741211,25.93000030517578,25.950000762939453,25.979999542236328,25.889999389648438,25.979999542236328,25.979999542236328],"volume":[209136,48461,37932,35030,49323,36644,70485,0],"low":[25.559999465942383,25.6299991607666,25.829999923706055,25.809600830078125,25.834999084472656,25.815000534057617,25.8700008392334,25.979999542236328]}]}}],"error":null}}'
    headers:
      Age:
      - '0'
      Connection:
      - keep-alive
      Expect-CT:
      - max-age=31536000, report-uri="http://csp.yahoo.com/beacon/csp?src=yahoocom-expect-ct-report-only"
      Referrer-Policy:
      - no-referrer-when-downgrade
      Strict-Transport-Security:
      - max-age=15552000
      X-Content-Type-Options:
      - nosniff
      X-Frame-Options:
      - SAMEORIGIN
      X-XSS-Protection:
      - 1; mode=block
      cache-control:
      - public, max-age=10, stale-while-revalidate=20
      content-length:
      - '1643'
      content-type:
      - application/json;charset=utf-8
      date:
      - Mon, 23 Jan 2023 14:16:12 GMT
      server:
      - ATS
      vary:
      - Origin,Accept-Encoding
      x-envoy-decorator-operation:
      - finance-chart-api--mtls-production-ir2.finance-k8s.svc.yahoo.local:4080/*
      x-envoy-upstream-service-time:
      - '11'
      x-request-id:
      - b39075ea-c7df-404a-93bb-348fde923387
      x-yahoo-request-id:
      - 30ko3jthst5lc
      y-rid:
      - 30ko3jthst5lc
    status:
      code: 200
      message: OK
- request:
    body: null
    headers:
      Accept:
      - '*/*'
      Accept-Encoding:
      - gzip, deflate
      Connection:
      - keep-alive
    method: GET
    uri: https://query2.finance.yahoo.com/v8/finance/chart/WHR?range=1d&interval=1h&includePrePost=False&events=div%2Csplits%2CcapitalGains
  response:
    body:
      string: '{"chart":{"result":[{"meta":{"currency":"USD","symbol":"WHR","exchangeName":"NYQ","instrumentType":"EQUITY","firstTradeDate":99153000,"regularMarketTime":1674248655,"gmtoffset":-18000,"timezone":"EST","exchangeTimezoneName":"America/New_York","regularMarketPrice":150.82,"chartPreviousClose":145.49,"previousClose":145.49,"scale":3,"priceHint":2,"currentTradingPeriod":{"pre":{"timezone":"EST","end":1674484200,"start":1674464400,"gmtoffset":-18000},"regular":{"timezone":"EST","end":1674507600,"start":1674484200,"gmtoffset":-18000},"post":{"timezone":"EST","end":1674522000,"start":1674507600,"gmtoffset":-18000}},"tradingPeriods":[[{"timezone":"EST","end":1674248400,"start":1674225000,"gmtoffset":-18000}]],"dataGranularity":"1h","range":"1d","validRanges":["1d","5d","1mo","3mo","6mo","1y","2y","5y","10y","ytd","max"]},"timestamp":[1674225000,1674228600,1674232200,1674235800,1674239400,1674243000,1674246600,1674248400],"indicators":{"quote":[{"open":[146.38999938964844,146.66000366210938,147.52499389648438,147.13999938964844,147.0800018310547,148.86000061035156,149.72000122070312,150.82000732421875],"high":[147.61000061035156,147.47999572753906,147.78990173339844,147.36000061035156,148.7899932861328,149.75,150.94000244140625,150.82000732421875],"volume":[70943,48745,44238,46462,32667,48659,143626,0],"low":[144.50999450683594,146.3000030517578,146.96499633789062,146.80999755859375,147.0800018310547,148.7899932861328,149.67999267578125,150.82000732421875],"close":[146.47999572753906,147.47999572753906,147.27999877929688,147.14500427246094,148.77499389648438,149.72000122070312,150.77999877929688,150.82000732421875]}]}}],"error":null}}'
    headers:
      Age:
      - '3'
      Connection:
      - keep-alive
      Expect-CT:
      - max-age=31536000, report-uri="http://csp.yahoo.com/beacon/csp?src=yahoocom-expect-ct-report-only"
      Referrer-Policy:
      - no-referrer-when-downgrade
      Strict-Transport-Security:
      - max-age=15552000
      X-Content-Type-Options:
      - nosniff
      X-Frame-Options:
      - SAMEORIGIN
      X-XSS-Protection:
      - 1; mode=block
      cache-control:
      - public, max-age=10, stale-while-revalidate=20
      content-length:
      - '1653'
      content-type:
      - application/json;charset=utf-8
      date:
      - Mon, 23 Jan 2023 14:16:12 GMT
      server:
      - ATS
      vary:
      - Origin,Accept-Encoding
      x-envoy-decorator-operation:
      - finance-chart-api--mtls-production-ir2.finance-k8s.svc.yahoo.local:4080/*
      x-envoy-upstream-service-time:
      - '10'
      x-request-id:
      - ef35199c-bc38-4666-ac1d-8d7b302c8a00
      x-yahoo-request-id:
      - 9njm48lhst5lc
      y-rid:
      - 9njm48lhst5lc
    status:
      code: 200
      message: OK
version: 1<|MERGE_RESOLUTION|>--- conflicted
+++ resolved
@@ -1728,11 +1728,8 @@
       cache-control:
       - public, max-age=10, stale-while-revalidate=20
       content-length:
-<<<<<<< HEAD
       - '1661'
-=======
       - '1653'
->>>>>>> dbd20977
       content-type:
       - application/json;charset=utf-8
       date:
