--- conflicted
+++ resolved
@@ -15,11 +15,7 @@
     uri: https://query2.finance.yahoo.com/v8/finance/chart/GME?interval=1d&range=1d
   response:
     body:
-<<<<<<< HEAD
-      string: '{"chart":{"result":[{"meta":{"currency":"USD","symbol":"GME","exchangeName":"NYQ","instrumentType":"EQUITY","firstTradeDate":1013610600,"regularMarketTime":1673557202,"gmtoffset":-18000,"timezone":"EST","exchangeTimezoneName":"America/New_York","regularMarketPrice":20.63,"chartPreviousClose":49.053,"priceHint":2,"currentTradingPeriod":{"pre":{"timezone":"EST","end":1673620200,"start":1673600400,"gmtoffset":-18000},"regular":{"timezone":"EST","end":1673643600,"start":1673620200,"gmtoffset":-18000},"post":{"timezone":"EST","end":1673658000,"start":1673643600,"gmtoffset":-18000}},"dataGranularity":"1d","range":"","validRanges":["1d","5d","1mo","3mo","6mo","1y","2y","5y","10y","ytd","max"]},"timestamp":[1638369000],"indicators":{"quote":[{"low":[44.252498626708984],"close":[44.959999084472656],"high":[50.02750015258789],"volume":[9406000],"open":[49.849998474121094]}],"adjclose":[{"adjclose":[44.959999084472656]}]}}],"error":null}}'
-=======
       string: '{"chart":{"result":[{"meta":{"currency":"USD","symbol":"GME","exchangeName":"NYQ","instrumentType":"EQUITY","firstTradeDate":1013610600,"regularMarketTime":1673633472,"gmtoffset":-18000,"timezone":"EST","exchangeTimezoneName":"America/New_York","regularMarketPrice":20.77,"chartPreviousClose":20.63,"priceHint":2,"currentTradingPeriod":{"pre":{"timezone":"EST","end":1673620200,"start":1673600400,"gmtoffset":-18000},"regular":{"timezone":"EST","end":1673643600,"start":1673620200,"gmtoffset":-18000},"post":{"timezone":"EST","end":1673658000,"start":1673643600,"gmtoffset":-18000}},"dataGranularity":"1d","range":"1d","validRanges":["1d","5d","1mo","3mo","6mo","1y","2y","5y","10y","ytd","max"]},"timestamp":[1673633472],"indicators":{"quote":[{"open":[19.8799991607666],"low":[19.799999237060547],"close":[20.770000457763672],"high":[21.110000610351562],"volume":[3248823]}],"adjclose":[{"adjclose":[20.770000457763672]}]}}],"error":null}}'
->>>>>>> 94383293
     headers:
       Age:
       - '0'
@@ -44,9 +40,6 @@
       content-type:
       - application/json;charset=utf-8
       date:
-<<<<<<< HEAD
-      - Fri, 13 Jan 2023 10:54:44 GMT
-=======
       - Fri, 13 Jan 2023 18:11:12 GMT
       server:
       - ATS
@@ -107,7 +100,6 @@
       - application/json;charset=utf-8
       date:
       - Fri, 13 Jan 2023 18:11:12 GMT
->>>>>>> 94383293
       server:
       - ATS
       vary:
@@ -115,15 +107,6 @@
       x-envoy-decorator-operation:
       - finance-chart-api--mtls-production-ir2.finance-k8s.svc.yahoo.local:4080/*
       x-envoy-upstream-service-time:
-<<<<<<< HEAD
-      - '9'
-      x-request-id:
-      - 529ce0cb-a6f0-4785-bb0a-8fa83aef1606
-      x-yahoo-request-id:
-      - 55rgnh9hs2e3k
-      y-rid:
-      - 55rgnh9hs2e3k
-=======
       - '13'
       x-request-id:
       - 311806ef-484c-4c56-819c-23f87c840131
@@ -131,7 +114,6 @@
       - a2hhs9lhs37m1
       y-rid:
       - a2hhs9lhs37m1
->>>>>>> 94383293
     status:
       code: 200
       message: OK
