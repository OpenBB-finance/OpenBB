--- conflicted
+++ resolved
@@ -12,7 +12,6 @@
     uri: https://financialmodelingprep.com/api/v3/quote/GME?apikey=MOCK_API_KEY
   response:
     body:
-<<<<<<< HEAD
       string: "[\n  {\n    \"symbol\": \"GME\",\n    \"name\": \"GameStop Corp.\",\n
         \   \"price\": 18.06,\n    \"changesPercentage\": -3.1635,\n    \"change\":
         -0.59,\n    \"dayLow\": 18.06,\n    \"dayHigh\": 18.835,\n    \"yearHigh\":
@@ -22,10 +21,6 @@
         18.65,\n    \"eps\": -1.64,\n    \"pe\": -11.01,\n    \"earningsAnnouncement\":
         \"2023-03-15T10:59:00.000+0000\",\n    \"sharesOutstanding\": 304577984,\n
         \   \"timestamp\": 1678222802\n  }\n]"
-=======
-      string: "{\n  \"Error Message\": \"Invalid API KEY. Please retry or visit our
-        documentation to create one FREE https://site.financialmodelingprep.com/developer/docs\"\n}"
->>>>>>> da393749
     headers:
       Access-Control-Allow-Credentials:
       - 'true'
@@ -41,7 +36,6 @@
       Connection:
       - close
       Content-Length:
-<<<<<<< HEAD
       - '594'
       Content-Type:
       - application/json; charset=utf-8
@@ -49,15 +43,6 @@
       - Wed, 08 Mar 2023 14:01:23 GMT
       ETag:
       - W/"252-3YV8k360rN54CWWpVAM/bjKtIxg"
-=======
-      - '154'
-      Content-Type:
-      - application/json; charset=utf-8
-      Date:
-      - Sat, 25 Feb 2023 13:18:01 GMT
-      ETag:
-      - W/"9a-ufKRTAmgqkT6Vv3bqU5trChBRE8"
->>>>>>> da393749
       Server:
       - nginx/1.14.0 (Ubuntu)
       X-Frame-Options:
