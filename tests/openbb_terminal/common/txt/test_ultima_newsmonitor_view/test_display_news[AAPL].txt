--- conflicted
+++ resolved
@@ -1,9 +1,5 @@
 
-<<<<<<< HEAD
-[purple][bold]Most Relevant Articles for AAPL - 2023-05-28[/bold][/purple]
-=======
 [purple][bold]Most Relevant Articles for AAPL - 2023-05-29[/bold][/purple]
->>>>>>> fb1bf21a
 
 [green]Regulatory Risk[/green] ([3mThe U.S. solicitor general has urged the Supreme Court to reject an appeal by Apple and Broadcom in their $1.1 billion trial loss to the California Institute of Technology (Caltech) over a patent infringement case. The solicitor general argued that the U.S. Court of Appeals for the Federal Circuit was correct in ruling that the companies could not seek to invalidate Caltech's patents in court after Apple failed to raise its invalidity arguments at the U.S. Patent Office. Caltech has also sued Microsoft, Samsung, Dell, and HP for infringing the same patents in separate cases that are still pending - Reuters (https://www.reuters.com/legal/biden-administration-urges-supreme-court-not-hear-apple-caltech-patent-case-2023-05-24/)[0m)
 
