import os
from pathlib import Path
from typing import List

import pandas as pd
import pytest

from openbb_terminal import keys_model
from openbb_terminal.session.user import get_current_user

# pylint: disable=R0902,R0903,W1404,C0302
TEST_PATH = Path(__file__).parent.resolve()
proc_id = os.getpid()


# Test persist
@pytest.mark.parametrize(
    "var_name, var_value, persist",
    [("OPENBB_API_TEST", "TEST_KEY", True), ("OPENBB_API_TEST", "TEST_KEY", False)],
)
def test_set_key(var_name: str, var_value: str, persist: bool):
    # Route .env file location
    keys_model.USER_ENV_FILE = (TEST_PATH / f"{env_var_name}{proc_id}.tmp").resolve()

    # Test
    keys_model.set_key(var_name, var_value, persist)

    # Get key from temp .env
    dotenv_key = keys_model.dotenv.get_key(
        str(keys_model.USER_ENV_FILE), key_to_get=var_name
    )

    # Remove temp .env
    if keys_model.USER_ENV_FILE.is_file():
        keys_model.USER_ENV_FILE.unlink(missing_ok=True)

    # Get key from config_terminal.py
    if var_name.startswith("OPENBB_"):
        var_name = var_name[7:]
        user_key = getattr(get_current_user().credentials, var_name)

    if persist is True:
        assert dotenv_key == user_key == var_value
    else:
        assert (dotenv_key is None) and (user_key == var_value)


def test_get_keys():
    df = keys_model.get_keys()
    assert isinstance(df, pd.DataFrame)


<<<<<<< HEAD
def set_naive_environment(var_name_list: List[str]) -> None:
    tmp_env = Path(os.path.dirname(__file__), ".tmp")
=======
def set_naive_environment(env_var_name_list: List[str]) -> None:
    temp_name = "_".join(env_var_name_list).replace("OPENBB_", "").replace("API_", "")
    tmp_env = (TEST_PATH / f"{temp_name}{proc_id}.tmp").resolve()
>>>>>>> f1a824a1

    # Remove keys from patched os.environ
    for var_name in var_name_list:
        if var_name in os.environ:
            os.environ.pop(var_name)

    # Remove .tmp content
    if tmp_env.is_file():
        tmp_env.unlink(missing_ok=True)

    # Set new temporary .env
    keys_model.USER_ENV_FILE = tmp_env


def assert_keys_and_status(
    args: List[str],
    persist: bool,
    expected: str,
    var_name_list: List[str],
    status: str,
) -> None:
    for i, var_name in enumerate(var_name_list):
        dotenv_var = keys_model.dotenv.get_key(
            str(keys_model.USER_ENV_FILE), key_to_get=var_name
        )

        if var_name.startswith("OPENBB_"):
            var_name = var_name[7:]
        user_var = getattr(get_current_user().credentials, var_name)

        if persist is True:
            assert dotenv_var == user_var == args[i]
        else:
            assert (dotenv_var is None) and (user_var == args[i])

        assert status == expected


# Alphavantage api is working with any key you pass, so expected is 1 with dummy keys


@pytest.mark.vcr
@pytest.mark.record_stdout
@pytest.mark.parametrize(
    "args, persist, show_output, expected",
    [
        (
            ["test_key"],
            False,
            True,
            keys_model.KeyStatus.DEFINED_TEST_PASSED,
        ),
        (
            ["test_key"],
            False,
            False,
            keys_model.KeyStatus.DEFINED_TEST_PASSED,
        ),
        (
            ["test_key"],
            True,
            True,
            keys_model.KeyStatus.DEFINED_TEST_PASSED,
        ),
        (
            ["REPLACE_ME"],
            False,
            True,
            keys_model.KeyStatus.NOT_DEFINED,
        ),
    ],
)
def test_set_av_key(args: List[str], persist: bool, show_output: bool, expected: str):
    var_name_list = [
        "OPENBB_API_KEY_ALPHAVANTAGE",
    ]

    set_naive_environment(var_name_list)

    status = keys_model.set_av_key(
        key=args[0],
        persist=persist,
        show_output=show_output,
    )

    assert_keys_and_status(args, persist, expected, var_name_list, status)


@pytest.mark.vcr
@pytest.mark.record_stdout
@pytest.mark.parametrize(
    "args, persist, show_output, expected",
    [
        (
            ["test_key"],
            False,
            True,
            keys_model.KeyStatus.DEFINED_TEST_FAILED,
        ),
        (
            ["test_key"],
            False,
            False,
            keys_model.KeyStatus.DEFINED_TEST_FAILED,
        ),
        (
            ["test_key"],
            True,
            True,
            keys_model.KeyStatus.DEFINED_TEST_FAILED,
        ),
        (
            ["REPLACE_ME"],
            False,
            True,
            keys_model.KeyStatus.NOT_DEFINED,
        ),
    ],
)
def test_set_fmp_key(args: List[str], persist: bool, show_output: bool, expected: str):
    var_name_list = [
        "OPENBB_API_KEY_FINANCIALMODELINGPREP",
    ]

    set_naive_environment(var_name_list)

    status = keys_model.set_fmp_key(
        key=args[0],
        persist=persist,
        show_output=show_output,
    )

    assert_keys_and_status(args, persist, expected, var_name_list, status)


@pytest.mark.vcr
@pytest.mark.record_stdout
@pytest.mark.parametrize(
    "args, persist, show_output, expected",
    [
        (
            ["test_key"],
            False,
            True,
            keys_model.KeyStatus.DEFINED_TEST_FAILED,
        ),
        (
            ["test_key"],
            False,
            False,
            keys_model.KeyStatus.DEFINED_TEST_FAILED,
        ),
        (
            ["test_key"],
            True,
            True,
            keys_model.KeyStatus.DEFINED_TEST_FAILED,
        ),
        (
            ["REPLACE_ME"],
            False,
            True,
            keys_model.KeyStatus.NOT_DEFINED,
        ),
    ],
)
def test_set_quandl_key(
    args: List[str], persist: bool, show_output: bool, expected: str
):
    var_name_list = [
        "OPENBB_API_KEY_QUANDL",
    ]

    set_naive_environment(var_name_list)

    status = keys_model.set_quandl_key(
        key=args[0],
        persist=persist,
        show_output=show_output,
    )

    assert_keys_and_status(args, persist, expected, var_name_list, status)


@pytest.mark.vcr
@pytest.mark.record_stdout
@pytest.mark.parametrize(
    "args, persist, show_output, expected",
    [
        (
            ["test_key"],
            False,
            True,
            keys_model.KeyStatus.DEFINED_TEST_FAILED,
        ),
        (
            ["test_key"],
            False,
            False,
            keys_model.KeyStatus.DEFINED_TEST_FAILED,
        ),
        (
            ["test_key"],
            True,
            True,
            keys_model.KeyStatus.DEFINED_TEST_FAILED,
        ),
        (
            ["REPLACE_ME"],
            False,
            True,
            keys_model.KeyStatus.NOT_DEFINED,
        ),
    ],
)
def test_set_polygon_key(
    args: List[str], persist: bool, show_output: bool, expected: str
):
    var_name_list = [
        "OPENBB_API_POLYGON_KEY",
    ]

    set_naive_environment(var_name_list)

    status = keys_model.set_polygon_key(
        key=args[0],
        persist=persist,
        show_output=show_output,
    )

    assert_keys_and_status(args, persist, expected, var_name_list, status)


@pytest.mark.vcr
@pytest.mark.record_stdout
@pytest.mark.parametrize(
    "args, persist, show_output, expected",
    [
        (
            ["test_key"],
            False,
            True,
            keys_model.KeyStatus.DEFINED_TEST_FAILED,
        ),
        (
            ["test_key"],
            False,
            False,
            keys_model.KeyStatus.DEFINED_TEST_FAILED,
        ),
        (
            ["test_key"],
            True,
            True,
            keys_model.KeyStatus.DEFINED_TEST_FAILED,
        ),
        (
            ["REPLACE_ME"],
            False,
            True,
            keys_model.KeyStatus.NOT_DEFINED,
        ),
    ],
)
def test_set_fred_key(args: List[str], persist: bool, show_output: bool, expected: str):
    var_name_list = [
        "OPENBB_API_FRED_KEY",
    ]

    set_naive_environment(var_name_list)

    status = keys_model.set_fred_key(
        key=args[0],
        persist=persist,
        show_output=show_output,
    )

    assert_keys_and_status(args, persist, expected, var_name_list, status)


@pytest.mark.vcr
@pytest.mark.record_stdout
@pytest.mark.parametrize(
    "args, persist, show_output, expected",
    [
        (
            ["test_key"],
            False,
            True,
            keys_model.KeyStatus.DEFINED_TEST_FAILED,
        ),
        (
            ["test_key"],
            False,
            False,
            keys_model.KeyStatus.DEFINED_TEST_FAILED,
        ),
        (
            ["test_key"],
            True,
            True,
            keys_model.KeyStatus.DEFINED_TEST_FAILED,
        ),
        (
            ["REPLACE_ME"],
            False,
            True,
            keys_model.KeyStatus.NOT_DEFINED,
        ),
    ],
)
def test_set_news_key(args: List[str], persist: bool, show_output: bool, expected: str):
    var_name_list = [
        "OPENBB_API_NEWS_TOKEN",
    ]

    set_naive_environment(var_name_list)

    status = keys_model.set_news_key(
        key=args[0],
        persist=persist,
        show_output=show_output,
    )

    assert_keys_and_status(args, persist, expected, var_name_list, status)


@pytest.mark.vcr
@pytest.mark.record_stdout
@pytest.mark.parametrize(
    "args, persist, show_output, expected",
    [
        (
            ["test_key"],
            False,
            True,
            keys_model.KeyStatus.DEFINED_TEST_FAILED,
        ),
        (
            ["test_key"],
            False,
            False,
            keys_model.KeyStatus.DEFINED_TEST_FAILED,
        ),
        (
            ["test_key"],
            True,
            True,
            keys_model.KeyStatus.DEFINED_TEST_FAILED,
        ),
        (
            ["REPLACE_ME"],
            False,
            True,
            keys_model.KeyStatus.NOT_DEFINED,
        ),
    ],
)
def test_set_tradier_key(
    args: List[str], persist: bool, show_output: bool, expected: str
):
    var_name_list = [
        "OPENBB_API_TRADIER_TOKEN",
    ]

    set_naive_environment(var_name_list)

    status = keys_model.set_tradier_key(
        key=args[0],
        persist=persist,
        show_output=show_output,
    )

    assert_keys_and_status(args, persist, expected, var_name_list, status)


@pytest.mark.vcr
@pytest.mark.record_stdout
@pytest.mark.parametrize(
    "args, persist, show_output, expected",
    [
        (
            ["test_key"],
            False,
            True,
            keys_model.KeyStatus.DEFINED_TEST_FAILED,
        ),
        (
            ["test_key"],
            False,
            False,
            keys_model.KeyStatus.DEFINED_TEST_FAILED,
        ),
        (
            ["test_key"],
            True,
            True,
            keys_model.KeyStatus.DEFINED_TEST_FAILED,
        ),
        (
            ["REPLACE_ME"],
            False,
            True,
            keys_model.KeyStatus.NOT_DEFINED,
        ),
    ],
)
def test_set_cmc_key(args: List[str], persist: bool, show_output: bool, expected: str):
    var_name_list = [
        "OPENBB_API_CMC_KEY",
    ]

    set_naive_environment(var_name_list)

    status = keys_model.set_cmc_key(
        key=args[0],
        persist=persist,
        show_output=show_output,
    )

    assert_keys_and_status(args, persist, expected, var_name_list, status)


@pytest.mark.vcr
@pytest.mark.record_stdout
@pytest.mark.parametrize(
    "args, persist, show_output, expected",
    [
        (
            ["test_key"],
            False,
            True,
            keys_model.KeyStatus.DEFINED_TEST_FAILED,
        ),
        (
            ["test_key"],
            False,
            False,
            keys_model.KeyStatus.DEFINED_TEST_FAILED,
        ),
        (
            ["test_key"],
            True,
            True,
            keys_model.KeyStatus.DEFINED_TEST_FAILED,
        ),
        (
            ["REPLACE_ME"],
            False,
            True,
            keys_model.KeyStatus.NOT_DEFINED,
        ),
    ],
)
def test_set_finnhub_key(
    args: List[str], persist: bool, show_output: bool, expected: str
):
    var_name_list = [
        "OPENBB_API_FINNHUB_KEY",
    ]

    set_naive_environment(var_name_list)

    status = keys_model.set_finnhub_key(
        key=args[0],
        persist=persist,
        show_output=show_output,
    )

    assert_keys_and_status(args, persist, expected, var_name_list, status)


@pytest.mark.vcr
@pytest.mark.record_stdout
@pytest.mark.parametrize(
    "args, persist, show_output, expected",
    [
        (
            ["test_id", "test_secret", "test_pass", "test_user", "test_agent"],
            False,
            True,
            keys_model.KeyStatus.DEFINED_TEST_FAILED,
        ),
        (
            ["test_id", "test_secret", "test_pass", "test_user", "test_agent"],
            False,
            False,
            keys_model.KeyStatus.DEFINED_TEST_FAILED,
        ),
        (
            ["test_id", "test_secret", "test_pass", "test_user", "test_agent"],
            True,
            True,
            keys_model.KeyStatus.DEFINED_TEST_FAILED,
        ),
        (
            ["REPLACE_ME", "REPLACE_ME", "REPLACE_ME", "REPLACE_ME", "REPLACE_ME"],
            False,
            True,
            keys_model.KeyStatus.NOT_DEFINED,
        ),
    ],
)
def test_set_reddit_key(
    args: List[str], persist: bool, show_output: bool, expected: str
):
    var_name_list = [
        "OPENBB_API_REDDIT_CLIENT_ID",
        "OPENBB_API_REDDIT_CLIENT_SECRET",
        "OPENBB_API_REDDIT_PASSWORD",
        "OPENBB_API_REDDIT_USERNAME",
        "OPENBB_API_REDDIT_USER_AGENT",
    ]

    set_naive_environment(var_name_list)

    status = keys_model.set_reddit_key(
        client_id=args[0],
        client_secret=args[1],
        password=args[2],
        username=args[3],
        useragent=args[4],
        persist=persist,
        show_output=show_output,
    )

    assert_keys_and_status(args, persist, expected, var_name_list, status)


@pytest.mark.vcr
@pytest.mark.record_stdout
@pytest.mark.parametrize(
    "args, persist, show_output, expected",
    [
        (
            ["test_key"],
            False,
            True,
            keys_model.KeyStatus.DEFINED_TEST_FAILED,
        ),
        (
            ["test_key"],
            False,
            False,
            keys_model.KeyStatus.DEFINED_TEST_FAILED,
        ),
        (
            ["test_key"],
            True,
            True,
            keys_model.KeyStatus.DEFINED_TEST_FAILED,
        ),
        (
            ["REPLACE_ME"],
            False,
            True,
            keys_model.KeyStatus.NOT_DEFINED,
        ),
    ],
)
def test_set_bitquery_key(
    args: List[str], persist: bool, show_output: bool, expected: str
):
    var_name_list = [
        "OPENBB_API_BITQUERY_KEY",
    ]

    set_naive_environment(var_name_list)

    status = keys_model.set_bitquery_key(
        key=args[0],
        persist=persist,
        show_output=show_output,
    )

    assert_keys_and_status(args, persist, expected, var_name_list, status)


@pytest.mark.vcr
@pytest.mark.record_stdout
@pytest.mark.parametrize(
    "access_token, persist, show_output, expected",
    [
        (
            "test_access_token",
            False,
            True,
            keys_model.KeyStatus.DEFINED_TEST_FAILED,
        ),
        (
            "test_access_token",
            False,
            False,
            keys_model.KeyStatus.DEFINED_TEST_FAILED,
        ),
        (
            "test_access_token",
            True,
            True,
            keys_model.KeyStatus.DEFINED_TEST_FAILED,
        ),
        (
            "REPLACE_ME",
            False,
            True,
            keys_model.KeyStatus.NOT_DEFINED,
        ),
    ],
)
def test_set_twitter_key(
    access_token: str, persist: bool, show_output: bool, expected: str
):
<<<<<<< HEAD
    var_name_list = [
        "OPENBB_API_TWITTER_KEY",
        "OPENBB_API_TWITTER_SECRET_KEY",
=======
    env_var_name_list = [
>>>>>>> f1a824a1
        "OPENBB_API_TWITTER_BEARER_TOKEN",
    ]

    set_naive_environment(var_name_list)

    status = keys_model.set_twitter_key(
        access_token=access_token,
        persist=persist,
        show_output=show_output,
    )

<<<<<<< HEAD
    assert_keys_and_status(args, persist, expected, var_name_list, status)
=======
    assert_keys_and_status([access_token], persist, expected, env_var_name_list, status)
>>>>>>> f1a824a1


@pytest.mark.vcr
@pytest.mark.record_stdout
@pytest.mark.parametrize(
    "args, persist, show_output, expected",
    [
        (
            ["test_username", "test_password"],
            False,
            True,
            keys_model.KeyStatus.DEFINED_NOT_TESTED,
        ),
        (
            ["test_username", "test_password"],
            False,
            False,
            keys_model.KeyStatus.DEFINED_NOT_TESTED,
        ),
        (
            ["test_username", "test_password"],
            True,
            True,
            keys_model.KeyStatus.DEFINED_NOT_TESTED,
        ),
        (
            ["REPLACE_ME", "REPLACE_ME"],
            False,
            True,
            keys_model.KeyStatus.NOT_DEFINED,
        ),
    ],
)
def test_set_rh_key(args: List[str], persist: bool, show_output: bool, expected: str):
    var_name_list = [
        "OPENBB_RH_USERNAME",
        "OPENBB_RH_PASSWORD",
    ]

    set_naive_environment(var_name_list)

    status = keys_model.set_rh_key(
        username=args[0],
        password=args[1],
        persist=persist,
        show_output=show_output,
    )

    assert_keys_and_status(args, persist, expected, var_name_list, status)


@pytest.mark.vcr
@pytest.mark.record_stdout
@pytest.mark.parametrize(
    "args, persist, show_output, expected",
    [
        (
            ["test_username", "test_password", "test_secret"],
            False,
            True,
            keys_model.KeyStatus.DEFINED_TEST_FAILED,
        ),
        (
            ["test_username", "test_password", "test_secret"],
            False,
            False,
            keys_model.KeyStatus.DEFINED_TEST_FAILED,
        ),
        (
            ["test_username", "test_password", "test_secret"],
            True,
            True,
            keys_model.KeyStatus.DEFINED_TEST_FAILED,
        ),
        (
            ["REPLACE_ME", "REPLACE_ME", "REPLACE_ME"],
            False,
            True,
            keys_model.KeyStatus.NOT_DEFINED,
        ),
    ],
)
def test_set_degiro_key(
    args: List[str], persist: bool, show_output: bool, expected: str
):
    var_name_list = [
        "OPENBB_DG_USERNAME",
        "OPENBB_DG_PASSWORD",
        "OPENBB_DG_TOTP_SECRET",
    ]

    set_naive_environment(var_name_list)

    status = keys_model.set_degiro_key(
        username=args[0],
        password=args[1],
        secret=args[2],
        persist=persist,
        show_output=show_output,
    )

    assert_keys_and_status(args, persist, expected, var_name_list, status)


@pytest.mark.vcr
@pytest.mark.record_stdout
@pytest.mark.parametrize(
    "args, persist, show_output, expected",
    [
        (
            ["test_account", "test_access_token", "account_type"],
            False,
            True,
            keys_model.KeyStatus.DEFINED_TEST_FAILED,
        ),
        (
            ["test_account", "test_access_token", "account_type"],
            False,
            False,
            keys_model.KeyStatus.DEFINED_TEST_FAILED,
        ),
        (
            ["test_account", "test_access_token", "account_type"],
            True,
            True,
            keys_model.KeyStatus.DEFINED_TEST_FAILED,
        ),
        (
            ["REPLACE_ME", "REPLACE_ME", "REPLACE_ME"],
            False,
            True,
            keys_model.KeyStatus.NOT_DEFINED,
        ),
    ],
)
def test_set_oanda_key(
    args: List[str], persist: bool, show_output: bool, expected: str
):
    var_name_list = [
        "OPENBB_OANDA_ACCOUNT",
        "OPENBB_OANDA_TOKEN",
        "OPENBB_OANDA_ACCOUNT_TYPE",
    ]

    set_naive_environment(var_name_list)

    status = keys_model.set_oanda_key(
        account=args[0],
        access_token=args[1],
        account_type=args[2],
        persist=persist,
        show_output=show_output,
    )

    assert_keys_and_status(args, persist, expected, var_name_list, status)


@pytest.mark.vcr
@pytest.mark.record_stdout
@pytest.mark.parametrize(
    "args, persist, show_output, expected",
    [
        (
            ["test_key", "test_secret"],
            False,
            True,
            keys_model.KeyStatus.DEFINED_TEST_FAILED,
        ),
        (
            ["test_key", "test_secret"],
            False,
            False,
            keys_model.KeyStatus.DEFINED_TEST_FAILED,
        ),
        (
            ["test_key", "test_secret"],
            True,
            True,
            keys_model.KeyStatus.DEFINED_TEST_FAILED,
        ),
        (
            ["REPLACE_ME", "REPLACE_ME"],
            False,
            True,
            keys_model.KeyStatus.NOT_DEFINED,
        ),
    ],
)
def test_set_binance_key(
    args: List[str], persist: bool, show_output: bool, expected: str
):
    var_name_list = [
        "OPENBB_API_BINANCE_KEY",
        "OPENBB_API_BINANCE_SECRET",
    ]

    set_naive_environment(var_name_list)

    status = keys_model.set_binance_key(
        key=args[0],
        secret=args[1],
        persist=persist,
        show_output=show_output,
    )

    assert_keys_and_status(args, persist, expected, var_name_list, status)


@pytest.mark.vcr
@pytest.mark.record_stdout
@pytest.mark.parametrize(
    "args, persist, show_output, expected",
    [
        (
            ["test_key", "test_secret", "test_passphrase"],
            False,
            True,
            keys_model.KeyStatus.DEFINED_TEST_FAILED,
        ),
        (
            ["test_key", "test_secret", "test_passphrase"],
            False,
            False,
            keys_model.KeyStatus.DEFINED_TEST_FAILED,
        ),
        (
            ["test_key", "test_secret", "test_passphrase"],
            True,
            True,
            keys_model.KeyStatus.DEFINED_TEST_FAILED,
        ),
        (
            ["REPLACE_ME", "REPLACE_ME", "REPLACE_ME"],
            False,
            True,
            keys_model.KeyStatus.NOT_DEFINED,
        ),
    ],
)
def test_set_coinbase_key(
    args: List[str], persist: bool, show_output: bool, expected: str
):
    var_name_list = [
        "OPENBB_API_COINBASE_KEY",
        "OPENBB_API_COINBASE_SECRET",
        "OPENBB_API_COINBASE_PASS_PHRASE",
    ]

    set_naive_environment(var_name_list)

    status = keys_model.set_coinbase_key(
        key=args[0],
        secret=args[1],
        passphrase=args[2],
        persist=persist,
        show_output=show_output,
    )

    assert_keys_and_status(args, persist, expected, var_name_list, status)


@pytest.mark.vcr
@pytest.mark.record_stdout
@pytest.mark.parametrize(
    "args, persist, show_output, expected",
    [
        (
            ["test_key"],
            False,
            True,
            keys_model.KeyStatus.DEFINED_TEST_FAILED,
        ),
        (
            ["test_key"],
            False,
            False,
            keys_model.KeyStatus.DEFINED_TEST_FAILED,
        ),
        (
            ["test_key"],
            True,
            True,
            keys_model.KeyStatus.DEFINED_TEST_FAILED,
        ),
        (
            ["REPLACE_ME"],
            False,
            True,
            keys_model.KeyStatus.NOT_DEFINED,
        ),
    ],
)
def test_set_walert_key(
    args: List[str], persist: bool, show_output: bool, expected: str
):
    var_name_list = [
        "OPENBB_API_WHALE_ALERT_KEY",
    ]

    set_naive_environment(var_name_list)

    status = keys_model.set_walert_key(
        key=args[0],
        persist=persist,
        show_output=show_output,
    )

    assert_keys_and_status(args, persist, expected, var_name_list, status)


@pytest.mark.vcr
@pytest.mark.record_stdout
@pytest.mark.parametrize(
    "args, persist, show_output, expected",
    [
        (
            ["test_key"],
            False,
            True,
            keys_model.KeyStatus.DEFINED_TEST_FAILED,
        ),
        (
            ["test_key"],
            False,
            False,
            keys_model.KeyStatus.DEFINED_TEST_FAILED,
        ),
        (
            ["test_key"],
            True,
            True,
            keys_model.KeyStatus.DEFINED_TEST_FAILED,
        ),
        (
            ["REPLACE_ME"],
            False,
            True,
            keys_model.KeyStatus.NOT_DEFINED,
        ),
    ],
)
def test_set_glassnode_key(
    args: List[str], persist: bool, show_output: bool, expected: str
):
    var_name_list = [
        "OPENBB_API_GLASSNODE_KEY",
    ]

    set_naive_environment(var_name_list)

    status = keys_model.set_glassnode_key(
        key=args[0],
        persist=persist,
        show_output=show_output,
    )

    assert_keys_and_status(args, persist, expected, var_name_list, status)


@pytest.mark.vcr
@pytest.mark.record_stdout
@pytest.mark.parametrize(
    "args, persist, show_output, expected",
    [
        (
            ["test_key"],
            False,
            True,
            keys_model.KeyStatus.DEFINED_TEST_FAILED,
        ),
        (
            ["test_key"],
            False,
            False,
            keys_model.KeyStatus.DEFINED_TEST_FAILED,
        ),
        (
            ["test_key"],
            True,
            True,
            keys_model.KeyStatus.DEFINED_TEST_FAILED,
        ),
        (
            ["REPLACE_ME"],
            False,
            True,
            keys_model.KeyStatus.NOT_DEFINED,
        ),
    ],
)
def test_set_coinglass_key(
    args: List[str], persist: bool, show_output: bool, expected: str
):
    var_name_list = [
        "OPENBB_API_COINGLASS_KEY",
    ]

    set_naive_environment(var_name_list)

    status = keys_model.set_coinglass_key(
        key=args[0],
        persist=persist,
        show_output=show_output,
    )

    assert_keys_and_status(args, persist, expected, var_name_list, status)


@pytest.mark.vcr
@pytest.mark.record_stdout
@pytest.mark.parametrize(
    "args, persist, show_output, expected",
    [
        (
            ["test_key"],
            False,
            True,
            keys_model.KeyStatus.DEFINED_TEST_FAILED,
        ),
        (
            ["test_key"],
            False,
            False,
            keys_model.KeyStatus.DEFINED_TEST_FAILED,
        ),
        (
            ["test_key"],
            True,
            True,
            keys_model.KeyStatus.DEFINED_TEST_FAILED,
        ),
        (
            ["REPLACE_ME"],
            False,
            True,
            keys_model.KeyStatus.NOT_DEFINED,
        ),
    ],
)
def test_set_cpanic_key(
    args: List[str], persist: bool, show_output: bool, expected: str
):
    var_name_list = [
        "OPENBB_API_CRYPTO_PANIC_KEY",
    ]

    set_naive_environment(var_name_list)

    status = keys_model.set_cpanic_key(
        key=args[0],
        persist=persist,
        show_output=show_output,
    )

    assert_keys_and_status(args, persist, expected, var_name_list, status)


@pytest.mark.vcr
@pytest.mark.record_stdout
@pytest.mark.parametrize(
    "args, persist, show_output, expected",
    [
        (
            ["test_key"],
            False,
            True,
            keys_model.KeyStatus.DEFINED_TEST_FAILED,
        ),
        (
            ["test_key"],
            False,
            False,
            keys_model.KeyStatus.DEFINED_TEST_FAILED,
        ),
        (
            ["test_key"],
            True,
            True,
            keys_model.KeyStatus.DEFINED_TEST_FAILED,
        ),
        (
            ["REPLACE_ME"],
            False,
            True,
            keys_model.KeyStatus.NOT_DEFINED,
        ),
    ],
)
def test_set_ethplorer_key(
    args: List[str], persist: bool, show_output: bool, expected: str
):
    var_name_list = [
        "OPENBB_API_ETHPLORER_KEY",
    ]

    set_naive_environment(var_name_list)

    status = keys_model.set_ethplorer_key(
        key=args[0],
        persist=persist,
        show_output=show_output,
    )

    assert_keys_and_status(args, persist, expected, var_name_list, status)


@pytest.mark.vcr
@pytest.mark.record_stdout
@pytest.mark.parametrize(
    "args, persist, show_output, expected",
    [
        (
            ["test_key", "test_access_token"],
            False,
            True,
            keys_model.KeyStatus.DEFINED_TEST_FAILED,
        ),
        (
            ["test_key", "test_access_token"],
            False,
            False,
            keys_model.KeyStatus.DEFINED_TEST_FAILED,
        ),
        (
            ["test_key", "test_access_token"],
            True,
            True,
            keys_model.KeyStatus.DEFINED_TEST_FAILED,
        ),
        (
            ["REPLACE_ME", "REPLACE_ME"],
            False,
            True,
            keys_model.KeyStatus.NOT_DEFINED,
        ),
    ],
)
def test_set_smartstake_key(
    args: List[str], persist: bool, show_output: bool, expected: str
):
    var_name_list = [
        "OPENBB_API_SMARTSTAKE_KEY",
        "OPENBB_API_SMARTSTAKE_TOKEN",
    ]

    set_naive_environment(var_name_list)

    status = keys_model.set_smartstake_key(
        key=args[0],
        access_token=args[1],
        persist=persist,
        show_output=show_output,
    )

    assert_keys_and_status(args, persist, expected, var_name_list, status)


@pytest.mark.vcr
@pytest.mark.record_stdout
@pytest.mark.parametrize(
    "args, persist, show_output, expected",
    [
        (
            ["test_key"],
            False,
            True,
            keys_model.KeyStatus.DEFINED_NOT_TESTED,
        ),
        (
            ["test_key"],
            False,
            False,
            keys_model.KeyStatus.DEFINED_NOT_TESTED,
        ),
        (
            ["test_key"],
            True,
            True,
            keys_model.KeyStatus.DEFINED_NOT_TESTED,
        ),
        (
            ["REPLACE_ME"],
            False,
            True,
            keys_model.KeyStatus.NOT_DEFINED,
        ),
    ],
)
def test_set_github_key(
    args: List[str], persist: bool, show_output: bool, expected: str
):
    var_name_list = [
        "OPENBB_API_GITHUB_KEY",
    ]

    set_naive_environment(var_name_list)

    status = keys_model.set_github_key(
        key=args[0],
        persist=persist,
        show_output=show_output,
    )

    assert_keys_and_status(args, persist, expected, var_name_list, status)


@pytest.mark.vcr
@pytest.mark.record_stdout
@pytest.mark.parametrize(
    "args, persist, show_output, expected",
    [
        (
            ["test_key"],
            False,
            True,
            keys_model.KeyStatus.DEFINED_TEST_FAILED,
        ),
        (
            ["test_key"],
            False,
            False,
            keys_model.KeyStatus.DEFINED_TEST_FAILED,
        ),
        (
            ["test_key"],
            True,
            True,
            keys_model.KeyStatus.DEFINED_TEST_FAILED,
        ),
        (
            ["REPLACE_ME"],
            False,
            True,
            keys_model.KeyStatus.NOT_DEFINED,
        ),
    ],
)
def test_set_messari_key(
    args: List[str], persist: bool, show_output: bool, expected: str
):
    var_name_list = [
        "OPENBB_API_MESSARI_KEY",
    ]

    set_naive_environment(var_name_list)

    status = keys_model.set_messari_key(
        key=args[0],
        persist=persist,
        show_output=show_output,
    )

    assert_keys_and_status(args, persist, expected, var_name_list, status)


@pytest.mark.vcr
@pytest.mark.record_stdout
@pytest.mark.parametrize(
    "args, persist, show_output, expected",
    [
        (
            ["test_key"],
            False,
            True,
            keys_model.KeyStatus.DEFINED_TEST_FAILED,
        ),
        (
            ["test_key"],
            False,
            False,
            keys_model.KeyStatus.DEFINED_TEST_FAILED,
        ),
        (
            ["test_key"],
            True,
            True,
            keys_model.KeyStatus.DEFINED_TEST_FAILED,
        ),
        (
            ["REPLACE_ME"],
            False,
            True,
            keys_model.KeyStatus.NOT_DEFINED,
        ),
    ],
)
def test_set_eodhd_key(
    args: List[str], persist: bool, show_output: bool, expected: str
):
    var_name_list = [
        "OPENBB_API_EODHD_KEY",
    ]

    set_naive_environment(var_name_list)

    status = keys_model.set_eodhd_key(
        key=args[0],
        persist=persist,
        show_output=show_output,
    )

    assert_keys_and_status(args, persist, expected, var_name_list, status)


@pytest.mark.vcr
@pytest.mark.record_stdout
@pytest.mark.parametrize(
    "args, persist, show_output, expected",
    [
        (
            ["test_key"],
            False,
            True,
            keys_model.KeyStatus.DEFINED_TEST_FAILED,
        ),
        (
            ["test_key"],
            False,
            False,
            keys_model.KeyStatus.DEFINED_TEST_FAILED,
        ),
        (
            ["test_key"],
            True,
            True,
            keys_model.KeyStatus.DEFINED_TEST_FAILED,
        ),
        (
            ["REPLACE_ME"],
            False,
            True,
            keys_model.KeyStatus.NOT_DEFINED,
        ),
    ],
)
def test_set_santiment_key(
    args: List[str], persist: bool, show_output: bool, expected: str
):
    var_name_list = [
        "OPENBB_API_SANTIMENT_KEY",
    ]

    set_naive_environment(var_name_list)

    status = keys_model.set_santiment_key(
        key=args[0],
        persist=persist,
        show_output=show_output,
    )

    assert_keys_and_status(args, persist, expected, var_name_list, status)


@pytest.mark.vcr
@pytest.mark.record_stdout
@pytest.mark.parametrize(
    "args, persist, show_output, expected",
    [
        (
            ["test_key"],
            False,
            True,
            keys_model.KeyStatus.DEFINED_TEST_FAILED,
        ),
        (
            ["test_key"],
            False,
            False,
            keys_model.KeyStatus.DEFINED_TEST_FAILED,
        ),
        (
            ["test_key"],
            True,
            True,
            keys_model.KeyStatus.DEFINED_TEST_FAILED,
        ),
        (
            ["REPLACE_ME"],
            False,
            True,
            keys_model.KeyStatus.NOT_DEFINED,
        ),
    ],
)
def test_set_tokenterminal_key(
    args: List[str], persist: bool, show_output: bool, expected: str
):
    var_name_list = [
        "OPENBB_API_TOKEN_TERMINAL_KEY",
    ]

    set_naive_environment(var_name_list)

    status = keys_model.set_tokenterminal_key(
        key=args[0],
        persist=persist,
        show_output=show_output,
    )

    assert_keys_and_status(args, persist, expected, var_name_list, status)


@pytest.mark.vcr
@pytest.mark.record_stdout
@pytest.mark.parametrize(
    "args, persist, show_output, expected",
    [
        (
            ["test_key"],
            False,
            True,
            keys_model.KeyStatus.DEFINED_TEST_FAILED,
        ),
        (
            ["test_key"],
            False,
            False,
            keys_model.KeyStatus.DEFINED_TEST_FAILED,
        ),
        (
            ["test_key"],
            True,
            True,
            keys_model.KeyStatus.DEFINED_TEST_FAILED,
        ),
        (
            ["REPLACE_ME"],
            False,
            True,
            keys_model.KeyStatus.NOT_DEFINED,
        ),
    ],
)
def test_set_shroom_key(
    args: List[str], persist: bool, show_output: bool, expected: str
):
    var_name_list = [
        "OPENBB_API_SHROOM_KEY",
    ]

    set_naive_environment(var_name_list)

    status = keys_model.set_shroom_key(
        key=args[0],
        persist=persist,
        show_output=show_output,
    )

    assert_keys_and_status(args, persist, expected, var_name_list, status)


@pytest.mark.vcr
@pytest.mark.record_stdout
@pytest.mark.parametrize(
    "args, persist, show_output, expected",
    [
        (
            ["test_key"],
            False,
            True,
            keys_model.KeyStatus.DEFINED_TEST_FAILED,
        ),
        (
            ["test_key"],
            False,
            False,
            keys_model.KeyStatus.DEFINED_TEST_FAILED,
        ),
        (
            ["test_key"],
            True,
            True,
            keys_model.KeyStatus.DEFINED_TEST_FAILED,
        ),
        (
            ["REPLACE_ME"],
            False,
            True,
            keys_model.KeyStatus.NOT_DEFINED,
        ),
    ],
)
def test_set_openbb_key(
    args: List[str], persist: bool, show_output: bool, expected: str
):
    var_name_list = [
        "OPENBB_OPENBB_PERSONAL_ACCESS_TOKEN",
    ]

    set_naive_environment(var_name_list)

    status = keys_model.set_openbb_personal_access_token(
        key=args[0],
        persist=persist,
        show_output=show_output,
    )

<<<<<<< HEAD
    assert_keys_and_status(args, persist, expected, var_name_list, status)
=======
    assert_keys_and_status(args, persist, expected, env_var_name_list, status)


def delete_tmp_files():
    tmp_files = TEST_PATH.glob(f"*{proc_id}.tmp")
    for file in tmp_files:
        file.unlink(missing_ok=True)


@pytest.fixture(scope="session", autouse=True)
def delete_tmp_files_session():
    delete_tmp_files()
    yield
    delete_tmp_files()
>>>>>>> f1a824a1
<|MERGE_RESOLUTION|>--- conflicted
+++ resolved
@@ -50,14 +50,9 @@
     assert isinstance(df, pd.DataFrame)
 
 
-<<<<<<< HEAD
-def set_naive_environment(var_name_list: List[str]) -> None:
-    tmp_env = Path(os.path.dirname(__file__), ".tmp")
-=======
 def set_naive_environment(env_var_name_list: List[str]) -> None:
     temp_name = "_".join(env_var_name_list).replace("OPENBB_", "").replace("API_", "")
     tmp_env = (TEST_PATH / f"{temp_name}{proc_id}.tmp").resolve()
->>>>>>> f1a824a1
 
     # Remove keys from patched os.environ
     for var_name in var_name_list:
@@ -670,13 +665,7 @@
 def test_set_twitter_key(
     access_token: str, persist: bool, show_output: bool, expected: str
 ):
-<<<<<<< HEAD
-    var_name_list = [
-        "OPENBB_API_TWITTER_KEY",
-        "OPENBB_API_TWITTER_SECRET_KEY",
-=======
-    env_var_name_list = [
->>>>>>> f1a824a1
+    var_name_list = [
         "OPENBB_API_TWITTER_BEARER_TOKEN",
     ]
 
@@ -688,11 +677,7 @@
         show_output=show_output,
     )
 
-<<<<<<< HEAD
-    assert_keys_and_status(args, persist, expected, var_name_list, status)
-=======
-    assert_keys_and_status([access_token], persist, expected, env_var_name_list, status)
->>>>>>> f1a824a1
+    assert_keys_and_status([access_token], persist, expected, var_name_list, status)
 
 
 @pytest.mark.vcr
@@ -1590,10 +1575,7 @@
         show_output=show_output,
     )
 
-<<<<<<< HEAD
-    assert_keys_and_status(args, persist, expected, var_name_list, status)
-=======
-    assert_keys_and_status(args, persist, expected, env_var_name_list, status)
+    assert_keys_and_status(args, persist, expected, var_name_list, status)
 
 
 def delete_tmp_files():
@@ -1606,5 +1588,4 @@
 def delete_tmp_files_session():
     delete_tmp_files()
     yield
-    delete_tmp_files()
->>>>>>> f1a824a1
+    delete_tmp_files()