from unittest import TestCase

import pytest
import vcr
from gamestonk_terminal.cryptocurrency.overview import (
    pycoingecko_view as ov_pycoingecko_view,
)

from tests.helpers.helpers import check_print

# pylint: disable=unused-import


# pylint: disable=R0904
class TestCoinGeckoAPI(TestCase):
<<<<<<< HEAD
=======
    @pytest.mark.skip
>>>>>>> 9d36f84a
    @check_print(assert_in="companies hold a total of ")
    @vcr.use_cassette(
        "tests/gamestonk_terminal/cryptocurrency/overview/cassettes/test_pycoingecko_view/overview.yaml",
        record_mode="new_episodes",
    )
    def test_coin_holdings_overview(self):
        ov_pycoingecko_view.display_holdings_overview(coin="bitcoin", export="")

    @check_print(assert_in="═════════════")
    @vcr.use_cassette(
        "tests/gamestonk_terminal/cryptocurrency/overview/cassettes/test_pycoingecko_view/news.yaml",
        record_mode="new_episodes",
    )
    def test_coin_news(self):
        ov_pycoingecko_view.display_news(
            top=15, sortby="Index", descend=True, links=False, export=""
        )

    @check_print(assert_in="Decentralized Finance")
    @vcr.use_cassette(
        "tests/gamestonk_terminal/cryptocurrency/overview/cassettes/test_pycoingecko_view/categories.yaml",
        record_mode="new_episodes",
    )
    def test_coin_categories(self):
        ov_pycoingecko_view.display_categories(
            top=15, sortby="Rank", descend=True, links=False, export=""
        )

    @check_print(assert_in="════")
    @vcr.use_cassette(
        "tests/gamestonk_terminal/cryptocurrency/overview/cassettes/test_pycoingecko_view/stablecoins.yaml",
        record_mode="new_episodes",
    )
    def test_coin_stablecoins(self):
        ov_pycoingecko_view.display_stablecoins(
            top=15, sortby="Rank", descend=True, links=False, export=""
        )

    @check_print(assert_in="Metric")
    @vcr.use_cassette(
        "tests/gamestonk_terminal/cryptocurrency/overview/cassettes/test_pycoingecko_view/nft_market-status.yaml",
        record_mode="new_episodes",
    )
    def test_coin_nft_market_status(self):
        ov_pycoingecko_view.display_nft_market_status(export="")

    @check_print(assert_in="═══════════")
    @vcr.use_cassette(
        "tests/gamestonk_terminal/cryptocurrency/overview/cassettes/test_pycoingecko_view/exchanges.yaml",
        record_mode="new_episodes",
    )
    def test_coin_exchanges(self):
        ov_pycoingecko_view.display_exchanges(
            top=15, sortby="Rank", descend=True, links=False, export=""
        )

    @check_print(assert_in="Rank")
    @vcr.use_cassette(
        "tests/gamestonk_terminal/cryptocurrency/overview/cassettes/test_pycoingecko_view/platforms.yaml",
        record_mode="new_episodes",
    )
    def test_coin_platforms(self):
        ov_pycoingecko_view.display_platforms(
            top=15, sortby="Rank", descend=True, export=""
        )

    @check_print(assert_in="Rank")
    @vcr.use_cassette(
        "tests/gamestonk_terminal/cryptocurrency/overview/cassettes/test_pycoingecko_view/products.yaml",
        record_mode="new_episodes",
    )
    def test_coin_products(self):
        ov_pycoingecko_view.display_products(
            top=15, sortby="Rank", descend=True, export=""
        )

    @check_print(assert_in="Rank")
    @vcr.use_cassette(
        "tests/gamestonk_terminal/cryptocurrency/overview/cassettes/test_pycoingecko_view/indexes.yaml",
        record_mode="new_episodes",
    )
    def test_coin_indexes(self):
        ov_pycoingecko_view.display_indexes(
            top=15, sortby="Rank", descend=True, export=""
        )

    @check_print(assert_in="═════════")
    @vcr.use_cassette(
        "tests/gamestonk_terminal/cryptocurrency/overview/cassettes/test_pycoingecko_view/derivatives.yaml",
        record_mode="new_episodes",
    )
    def test_coin_derivatives(self):
        ov_pycoingecko_view.display_derivatives(
            top=15, sortby="Rank", descend=True, export=""
        )

    @check_print(assert_in="Index")
    @vcr.use_cassette(
        "tests/gamestonk_terminal/cryptocurrency/overview/cassettes/test_pycoingecko_view/exchange_rates.yaml",
        record_mode="new_episodes",
    )
    def test_coin_exchange_rates(self):
        ov_pycoingecko_view.display_exchange_rates(
            top=15, sortby="Index", descend=True, export=""
        )

    @check_print(assert_in="Metric")
    @vcr.use_cassette(
        "tests/gamestonk_terminal/cryptocurrency/overview/cassettes/test_pycoingecko_view/global_market_info.yaml",
        record_mode="new_episodes",
    )
    def test_coin_global_market_info(self):
        ov_pycoingecko_view.display_global_market_info(export="")

    @check_print(assert_in="Metric")
    @vcr.use_cassette(
        "tests/gamestonk_terminal/cryptocurrency/overview/cassettes/test_pycoingecko_view/global_defo_info.yaml",
        record_mode="new_episodes",
    )
    def test_coin_global_defi_info(self):
        ov_pycoingecko_view.display_global_defi_info(export="")<|MERGE_RESOLUTION|>--- conflicted
+++ resolved
@@ -13,10 +13,7 @@
 
 # pylint: disable=R0904
 class TestCoinGeckoAPI(TestCase):
-<<<<<<< HEAD
-=======
     @pytest.mark.skip
->>>>>>> 9d36f84a
     @check_print(assert_in="companies hold a total of ")
     @vcr.use_cassette(
         "tests/gamestonk_terminal/cryptocurrency/overview/cassettes/test_pycoingecko_view/overview.yaml",
