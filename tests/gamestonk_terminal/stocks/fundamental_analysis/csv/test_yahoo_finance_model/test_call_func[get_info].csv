,Value
Zip,76051
Sector,Consumer Cyclical
Full time employees,12 K
Long business summary,"GameStop Corp., a specialty retailer, provides games and entertainment products through its e-commerce properties and various stores in the United States, Canada, Australia, and Europe. The company sells new and pre-owned video game platforms; accessories, such as controllers, gaming headsets, virtual reality products, and memory cards; new and pre-owned video game software; and in-game digital currency, digital downloadable content, and full-game downloads, as well as network points cards, and prepaid digital and subscription cards. It also sells collectibles comprising licensed merchandise primarily related to the video game, television, and movie industries, as well as pop culture themes. The company operates its stores and e-commerce sites under the GameStop, EB Games, and Micromania brands; and collectibles stores under the Zing Pop Culture and ThinkGeek brand, as well as offers Game Informer, a print and digital video game publication featuring reviews of new title releases, game tips, and news regarding the video game industry. As of January 30, 2021, it operated 4,816 stores. The company was formerly known as GSC Holdings Corp. GameStop Corp. was founded in 1996 and is headquartered in Grapevine, Texas."
City,Grapevine
Phone,817 424 2000
State,TX
Country,United States
Website,https://www.gamestop.com
Max age,1
Address,625 Westport Parkway
Industry,Specialty Retail
Ebitda margins,-0.016
Profit margins,-0.026
Gross margins,0.241
Operating cashflow,-159.200 M
Revenue growth,0.291
Operating margins,-0.029
Ebitda,-95.600 M
Target low price,24
Recommendation key,underperform
Gross profits,1.260 B
Free cashflow,-168.138 M
Target median price,45
Current price,131.030
Current ratio,1.900
Return on assets,-0.033
Number of analyst opinions,3
Target mean price,83
Debt to equity,38.053
Return on equity,-0.147
Target high price,180
Total cash,1.413 B
Total debt,667.800 M
Total revenue,5.879 B
Total cash per share,18.604
Financial currency,USD
Revenue per share,84.044
Quick ratio,1.079
Recommendation mean,4
Exchange,NYQ
Short name,GameStop Corporation
Long name,GameStop Corp.
Exchange timezone name,America/New_York
Exchange timezone short name,EST
Is esg populated,False
Gmt off set milliseconds,-18 M
Quote type,EQUITY
Symbol,GME
Message board id,finmb_1342560
Market,us_market
Enterprise to revenue,1.566
Enterprise to ebitda,-96.304
52 week change,6.407
Forward EPS,-0.820
Shares outstanding,76.351 M
Book value,23.244
Shares short,8.612 M
Shares percent shares out,0.113
Last fiscal year end,1.612 B
Held percent institutions,0.283
Net income to common,-153.500 M
Trailing EPS,-2.194
Last dividend value,0.380
Sand p52 week change,0.228
Price to book,5.637
Held percent insiders,0.180
Next fiscal year end,1.675 B
Most recent quarter,1.636 B
Short ratio,3.110
Shares short previous month date,1.637 B
Float shares,62.491 M
Beta,-2.003
Enterprise value,9.207 B
Price hint,2
<<<<<<< HEAD
Last split date,18/03/2007
=======
Last split date,2007-03-19
>>>>>>> f2df70de
Last split factor,2:1
Last dividend date,1.553 B
Price to sales trailing 12 months,1.702
Date short interest,1.640 B
PEG ratio,1.790
Forward PE,-159.793
Short percent of float,0.186
Shares short prior month,6.775 M
Implied shares outstanding,76.492 M
Previous close,129.370
Regular market open,132.840
Two hundred day average,185.277
Trailing annual dividend yield,0
Payout ratio,0
Regular market day high,137.700
Average daily volume 10 day,2.142 M
Regular market previous close,129.370
Fifty day average,180.003
Trailing annual dividend rate,0
Open,132.840
Average volume 10 days,2.142 M
Ex dividend date,1.553 B
Regular market day low,121.140
Currency,USD
Regular market volume,3.436 M
Market cap,10.004 B
Average volume,2.454 M
Day low,121.140
Ask,0
Ask size,1.800 K
Volume,3.436 M
Fifty two week high,483
Fifty two week low,17.080
Bid,0
Tradeable,False
Bid size,1 K
Day high,137.700
Regular market price,131.030
Pre market price,161.650
Logo_url,https://logo.clearbit.com/gamestop.com<|MERGE_RESOLUTION|>--- conflicted
+++ resolved
@@ -74,11 +74,7 @@
 Beta,-2.003
 Enterprise value,9.207 B
 Price hint,2
-<<<<<<< HEAD
-Last split date,18/03/2007
-=======
 Last split date,2007-03-19
->>>>>>> f2df70de
 Last split factor,2:1
 Last dividend date,1.553 B
 Price to sales trailing 12 months,1.702
