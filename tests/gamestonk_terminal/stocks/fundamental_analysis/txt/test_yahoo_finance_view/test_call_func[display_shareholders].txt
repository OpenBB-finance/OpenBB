--- conflicted
+++ resolved
@@ -4,11 +4,6 @@
 1  75.81%  Percentage of Shares Held by Institutions
 2  75.96%   Percentage of Float Held by Institutions
 3    2402      Number of Institutions Holding Shares
-<<<<<<< HEAD
-
-Institutional Holders:
-=======
->>>>>>> 7090d064
 
                               Holder     Shares Date Reported   Stake     Value
 0         Vanguard Group, Inc. (The)  126.627 M    2021-12-30  8.17 %  12.030 B
@@ -21,11 +16,6 @@
 7      Geode Capital Management, LLC   27.333 M    2021-12-30  1.76 %   2.597 B
 8   Wellington Management Group, LLP   24.537 M    2021-12-30  1.58 %   2.331 B
 9          JP Morgan Chase & Company   23.415 M    2021-12-30  1.51 %   2.224 B
-<<<<<<< HEAD
-
-Mutual Fund Holders:
-=======
->>>>>>> 7090d064
 
                                    Holder    Shares Date Reported   Stake    Value
 0  Vanguard Total Stock Market Index Fund  44.242 M    2021-12-30  2.85 %  4.203 B
