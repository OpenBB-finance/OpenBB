--- conflicted
+++ resolved
@@ -26,17 +26,6 @@
     mentions      interest over time based on stock's mentions
     regions       regions that show highest interest in stock
     queries       top related queries with this stock
-<<<<<<< HEAD
-    rise          top rising related queries with stock[0m
-SentimentInvestor:
-    hist          plot historical RHI and AHI data by hour[0m
-=======
     rise          top rising related queries with stock
 [SentimentInvestor]
-    popularsi     show most popular stocks on social media right now
-    emerging      show stocks that are being talked about more than usual
-    metrics       core social sentiment metrics for this stock
-    social        social media figures for stock popularity
-    historical    plot the past week of data for a selected metric
->>>>>>> b5a95a3e
-        +    hist          plot historical RHI and AHI data by hour