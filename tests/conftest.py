--- conflicted
+++ resolved
@@ -23,15 +23,8 @@
     decorators,
     helper_funcs,
 )
-<<<<<<< HEAD
 from openbb_terminal.core.models.user_model import PreferencesModel
 from openbb_terminal.core.session.current_user import get_current_user
-=======
-from openbb_terminal.base_helpers import (
-    load_dotenv_and_reload_configs,
-    strtobool,
-)
->>>>>>> 437607c5
 
 # pylint: disable=redefined-outer-name
 
