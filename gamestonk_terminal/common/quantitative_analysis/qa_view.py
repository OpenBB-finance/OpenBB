--- conflicted
+++ resolved
@@ -29,10 +29,7 @@
     plot_autoscale,
     print_rich_table,
     reindex_dates,
-<<<<<<< HEAD
-=======
     long_number_format,
->>>>>>> cc7d7a9f
 )
 from gamestonk_terminal.rich_config import console
 
@@ -341,15 +338,12 @@
             l_ticks.append(l_months[int(val.get_text()) - 1])
         box_plot.set_xticklabels(l_ticks)
 
-<<<<<<< HEAD
-=======
     # remove the scientific notion on the left hand side
     ax.ticklabel_format(style="plain", axis="y")
     ax.get_yaxis().set_major_formatter(
         matplotlib.ticker.FuncFormatter(lambda x, _: long_number_format(x))
     )
 
->>>>>>> cc7d7a9f
     theme.style_primary_axis(ax)
 
     if external_axes is None:
