""" Prediction helper functions """
__docformat__ = "numpy"

import argparse
from typing import List, Union
import os
from warnings import simplefilter
from datetime import timedelta
import numpy as np
import pandas as pd
from pandas.plotting import register_matplotlib_converters
import matplotlib.pyplot as plt
import matplotlib.dates as mdates
from sklearn.metrics import (
    mean_absolute_error,
    r2_score,
    mean_squared_error,
)
from sklearn.model_selection import train_test_split
from sklearn.preprocessing import StandardScaler, MinMaxScaler, Normalizer
from tensorflow.keras.models import Sequential
from gamestonk_terminal.helper_funcs import (
    check_positive,
    check_positive_float,
    parse_known_args_and_warn,
    valid_date,
    plot_autoscale,
    print_rich_table,
)
from gamestonk_terminal import config_neural_network_models as cfg
from gamestonk_terminal import feature_flags as gtff
from gamestonk_terminal.config_plot import PLOT_DPI
from gamestonk_terminal.rich_config import console


register_matplotlib_converters()

os.environ["TF_CPP_MIN_LOG_LEVEL"] = "2"

simplefilter(action="ignore", category=FutureWarning)

# store the user's TensorFlow environment variables
ORIGINAL_TF_XLA_FLAGS = os.environ.get("TF_XLA_FLAGS")
ORIGINAL_TF_FORCE_GPU_ALLOW_GROWTH = os.environ.get("TF_FORCE_GPU_ALLOW_GROWTH")

PREPROCESSER = cfg.Preprocess


def check_valid_frac(num) -> float:
    """Argparse type checker for valid float between 0 and 1"""
    if (num < 0) or (num > 1):
        raise argparse.ArgumentTypeError(f"{num} is an invalid percentage")
    return num


def restore_env():
    """Restore environment variables to original values"""

    def restore(key, value):
        if value is None:
            if key in os.environ:
                del os.environ[key]
        else:
            os.environ[key] = value

    restore("TF_XLA_FLAGS", ORIGINAL_TF_XLA_FLAGS)
    restore("TF_FORCE_GPU_ALLOW_GROWTH", ORIGINAL_TF_FORCE_GPU_ALLOW_GROWTH)


def parse_args(prog: str, description: str, other_args: List[str]):
    """
    Create an argparser and parse other_args. Will print help if user requests it.
    Parameters
    ----------
    prog: str
        Program for argparser
    description: str
        Description for argparser
    other_args
        Argparse arguments to pass
    Returns
    -------
    ns_parser: argparse.Namespace
        Parsed argument parser
    """

    parser = argparse.ArgumentParser(
        prog=prog,
        description=description,
        add_help=False,
        formatter_class=argparse.RawTextHelpFormatter,  # enable multiline help messages
    )
    parser.add_argument(
        "-d",
        "--days",
        action="store",
        dest="n_days",
        type=check_positive,
        default=5,
        help="prediction days.",
    )
    parser.add_argument(
        "-i",
        "--input",
        action="store",
        dest="n_inputs",
        type=check_positive,
        default=40,
        help="number of days to use for prediction.",
    )
    parser.add_argument(
        "--epochs",
        action="store",
        dest="n_epochs",
        type=check_positive,
        default=50,
        help="number of training epochs.",
    )
    parser.add_argument(
        "-e",
        "--end",
        action="store",
        type=valid_date,
        dest="s_end_date",
        default=None,
        help="The end date (format YYYY-MM-DD) to select - Backtesting",
    )
    parser.add_argument(
        "--batch_size",
        action="store",
        dest="n_batch_size",
        type=check_positive,
        default=None,
        help="batch size for model fitting (use a power of 2)",
    )
    parser.add_argument(
        "--xla_cpu",
        action="store_true",
        dest="b_xla_cpu",
        default=False,
        help="enable XLA for CPU (see https://www.tensorflow.org/xla)",
    )
    parser.add_argument(
        "--xla_gpu",
        action="store_true",
        dest="b_xla_gpu",
        default=False,
        help="enable XLA for GPU (see https://www.tensorflow.org/xla)",
    )
    parser.add_argument(
        "--force_gpu_allow_growth",
        action="store",
        dest="s_force_gpu_allow_growth",
        default="true",
        choices=["true", "false", "default"],
        help="true: GPU memory will grow as needed. \n"
        "false: TensorFlow will allocate 100%% of GPU memory. \n"
        "default: usually the same as false, uses env/TensorFlow default",
    )
    parser.add_argument(
        "-l",
        "--loops",
        action="store",
        dest="n_loops",
        type=check_positive,
        default=1,
        help="number of loops to iterate and train models",
    )
    parser.add_argument(
        "-v",
        "--valid",
        type=check_valid_frac,
        dest="valid_split",
        default=0.1,
        help="Validation data split fraction",
    )

    parser.add_argument(
        "--lr",
        type=check_positive_float,
        dest="lr",
        default=0.01,
        help="Specify learning rate for optimizer.",
    )

    parser.add_argument(
        "--no_shuffle",
        action="store_false",
        dest="no_shuffle",
        default=True,
        help="Specify if shuffling validation inputs.",
    )

    try:
        ns_parser = parse_known_args_and_warn(parser, other_args)
        if not ns_parser:
            return None

        # set xla flags if requested
        xla_flags = (
            set(ORIGINAL_TF_XLA_FLAGS.split(" ")) if ORIGINAL_TF_XLA_FLAGS else set()
        )
        if ns_parser.b_xla_cpu or ns_parser.b_xla_gpu:
            xla_flags.add("--tf_xla_enable_xla_devices")
            if ns_parser.b_xla_cpu:
                xla_flags.add("--tf_xla_cpu_global_jit")
            if ns_parser.b_xla_gpu:
                xla_flags.add("--tf_xla_auto_jit=2")
        os.environ["TF_XLA_FLAGS"] = " ".join(xla_flags)

        # set GPU memory growth flag
        if ns_parser.s_force_gpu_allow_growth == "true":
            os.environ["TF_FORCE_GPU_ALLOW_GROWTH"] = "true"
        elif ns_parser.s_force_gpu_allow_growth == "false":
            os.environ["TF_FORCE_GPU_ALLOW_GROWTH"] = "false"

        return ns_parser

    except SystemExit:
        console.print("")
        return None


def prepare_scale_train_valid_test(
    data: Union[pd.DataFrame, pd.Series],
    n_input_days: int,
    n_predict_days: int,
    test_size: float,
    s_end_date: str,
    no_shuffle: bool,
):
    """
    Prepare and scale train, validate and test data.
    Parameters
    ----------
    data: pd.DataFrame
        Dataframe of stock prices
    ns_parser: argparse.Namespace
        Parsed arguments
    Returns
    -------
    X_train: np.ndarray
        Array of training data.  Shape (# samples, n_inputs, 1)
    X_test: np.ndarray
        Array of validation data.  Shape (total sequences - #samples, n_inputs, 1)
    y_train: np.ndarray
        Array of training outputs.  Shape (#samples, n_days)
    y_test: np.ndarray
        Array of validation outputs.  Shape (total sequences -#samples, n_days)
    X_dates_train: np.ndarray
        Array of dates for X_train
    X_dates_test: np.ndarray
        Array of dates for X_test
    y_dates_train: np.ndarray
        Array of dates for y_train
    y_dates_test: np.ndarray
        Array of dates for y_test
    test_data: np.ndarray
        Array of prices after the specified end date
    dates_test: np.ndarray
        Array of dates after specified end date
    scaler:
        Fitted preprocesser
    """

    # Pre-process data
    if PREPROCESSER == "standardization":
        scaler = StandardScaler()

    elif PREPROCESSER == "minmax":
        scaler = MinMaxScaler()

    elif PREPROCESSER == "normalization":
        scaler = Normalizer()

    elif (PREPROCESSER == "none") or (PREPROCESSER is None):
        scaler = None
    # Test data is used for forecasting.  Takes the last n_input_days data points.
    # These points are not fed into training

    if s_end_date:
        data = data[data.index <= s_end_date]
        if n_input_days + n_predict_days > data.shape[0]:
            console.print(
                "Cannot train enough input days to predict with loaded dataframe\n"
            )
            return (
                None,
                None,
                None,
                None,
                None,
                None,
                None,
                None,
                None,
                None,
                None,
                True,
            )

    test_data = data.iloc[-n_input_days:]
    train_data = data.iloc[:-n_input_days]

    dates = data.index
    dates_test = test_data.index
    if scaler:
        train_data = scaler.fit_transform(data.values.reshape(-1, 1))
        test_data = scaler.transform(test_data.values.reshape(-1, 1))
    else:
        train_data = data.values.reshape(-1, 1)
        test_data = test_data.values.reshape(-1, 1)

    prices = train_data

    input_dates = []
    input_prices = []
    next_n_day_prices = []
    next_n_day_dates = []

    for idx in range(len(prices) - n_input_days - n_predict_days):
        input_prices.append(prices[idx : idx + n_input_days])
        input_dates.append(dates[idx : idx + n_input_days])
        next_n_day_prices.append(
            prices[idx + n_input_days : idx + n_input_days + n_predict_days]
        )
        next_n_day_dates.append(
            dates[idx + n_input_days : idx + n_input_days + n_predict_days]
        )

    input_dates = np.asarray(input_dates)  # type: ignore
    input_prices = np.array(input_prices)  # type: ignore
    next_n_day_prices = np.array(next_n_day_prices)  # type: ignore
    next_n_day_dates = np.asarray(next_n_day_dates)  # type: ignore

    (
        X_train,
        X_valid,
        y_train,
        y_valid,
        X_dates_train,
        X_dates_valid,
        y_dates_train,
        y_dates_valid,
    ) = train_test_split(
        input_prices,
        next_n_day_prices,
        input_dates,
        next_n_day_dates,
        test_size=test_size,
        shuffle=no_shuffle,
    )
    return (
        X_train,
        X_valid,
        y_train,
        y_valid,
        X_dates_train,
        X_dates_valid,
        y_dates_train,
        y_dates_valid,
        test_data,
        dates_test,
        scaler,
        False,
    )


def forecast(
    input_values: np.ndarray, future_dates: List, model: Sequential, scaler
) -> pd.DataFrame:
    """
    Forecast the stock movement over future days and rescale
    Parameters
    ----------
    input_values: np.ndarray
        Array of values to be fed into the model
    future_dates: List
        List of future dates
    model: Sequential
        Pretrained model
    scaler:
        Fit scaler to be used to 'unscale' the data

    Returns
    -------
    df_future: pd.DataFrame
        Dataframe of predicted values
    """
    if scaler:
        future_values = scaler.inverse_transform(
            model.predict(input_values.reshape(1, -1, 1)).reshape(-1, 1)
        )
    else:
        future_values = model.predict(input_values.reshape(1, -1, 1)).reshape(-1, 1)

    df_future = pd.DataFrame(
        future_values, index=future_dates, columns=["Predicted Price"]
    )
    return df_future


# pylint:disable=too-many-arguments


def plot_data_predictions(
    data,
    preds,
    y_valid,
    y_dates_valid,
    scaler,
    title,
    forecast_data,
    n_loops,
    time_str: str = "",
):
    """Plots data predictions for the different ML techniques"""

    # plt.figure(figsize=plot_autoscale(), dpi=PLOT_DPI)
    fig, ax = plt.subplots(figsize=plot_autoscale(), dpi=PLOT_DPI)
    ax.plot(
        data.index,
        data.values,
        "-ob",
        lw=1,
        ms=2,
        label="Prices",
    )
    for i in range(len(y_valid) - 1):

        if scaler:
            y_pred = scaler.inverse_transform(preds[i].reshape(-1, 1)).ravel()
            y_act = scaler.inverse_transform(y_valid[i].reshape(-1, 1)).ravel()
        else:
            y_pred = preds[i].ravel()
            y_act = y_valid[i].ravel()
        ax.plot(
            y_dates_valid[i],
            y_pred,
            "r",
            lw=1,
        )
        ax.fill_between(
            y_dates_valid[i],
            y_pred,
            y_act,
            where=(y_pred < y_act),
            color="r",
            alpha=0.2,
        )
        ax.fill_between(
            y_dates_valid[i],
            y_pred,
            y_act,
            where=(y_pred > y_act),
            color="g",
            alpha=0.2,
        )

    # Leave this one out of the loop so that the legend doesn't get overpopulated with "Predictions"
    if scaler:
        final_pred = scaler.inverse_transform(preds[-1].reshape(-1, 1)).ravel()
        final_valid = scaler.inverse_transform(y_valid[-1].reshape(-1, 1)).ravel()
    else:
        final_pred = preds[-1].reshape(-1, 1).ravel()
        final_valid = y_valid[-1].reshape(-1, 1).ravel()
    ax.plot(
        y_dates_valid[-1],
        final_pred,
        "r",
        lw=2,
        label="Predictions",
    )
    ax.fill_between(
        y_dates_valid[-1],
        final_pred,
        final_valid,
        color="k",
        alpha=0.2,
    )

    _, _, ymin, ymax = plt.axis()
    ax.vlines(
        forecast_data.index[0],
        ymin,
        ymax,
        colors="k",
        linewidth=3,
        linestyle="--",
        color="k",
    )
    if n_loops == 1:
        ax.plot(
            forecast_data.index,
            forecast_data.values,
            "-og",
            ms=3,
            label="Forecast",
        )
    else:
        ax.plot(
            forecast_data.index,
            forecast_data.median(axis=1).values,
            "-og",
            ms=3,
            label="Forecast",
        )
        ax.fill_between(
            forecast_data.index,
            forecast_data.quantile(0.25, axis=1).values,
            forecast_data.quantile(0.75, axis=1).values,
            color="c",
            alpha=0.3,
        )
    # Subtracting 1 day only works nicely for daily data.  For now if not daily, then start line on last point
    if not time_str or time_str == "1D":
        ax.axvspan(
            forecast_data.index[0] - timedelta(days=1),
            forecast_data.index[-1],
            facecolor="tab:orange",
            alpha=0.2,
        )
        ax.set_xlim(data.index[0], forecast_data.index[-1] + timedelta(days=1))

    else:
        ax.axvspan(
            forecast_data.index[0],
            forecast_data.index[-1],
            facecolor="tab:orange",
            alpha=0.2,
        )
        ax.set_xlim(data.index[0], forecast_data.index[-1])

    ax.legend(loc=0)
    ax.set_xlabel("Time")
    ax.set_ylabel("Value")
    ax.grid(b=True, which="major", color="#666666", linestyle="-")
    dateFmt = mdates.DateFormatter("%m/%d/%Y")
    ax.xaxis.set_major_formatter(dateFmt)
    ax.tick_params(axis="x", labelrotation=45)
    fig.suptitle(title)
    fig.tight_layout(pad=2)
    if gtff.USE_ION:
        plt.ion()
    plt.show()


def price_prediction_color(val: float, last_val: float) -> str:
    """Set prediction to be a colored string"""
    if float(val) > last_val:
        return f"[green]{val:.2f} $[/green]"
    return f"[red]{val:.2f} $[/red]"


def print_pretty_prediction(df_pred: pd.DataFrame, last_price: float):
    """Print predictions"""
    console.print("")
    if gtff.USE_COLOR:
<<<<<<< HEAD
        df_pred = pd.DataFrame(df_pred)
        df_pred.columns = ["pred"]
        df_pred["pred"] = df_pred["pred"].apply(
            lambda x: price_prediction_color(x, last_val=last_price)
        )
        console.print(
            rich_table_from_df(
                df_pred,
                show_index=True,
                index_name="Datetime",
                headers=["Prediction"],
                floatfmt=".2f",
                title=f"Actual price: [yellow]{last_price:.2f} $[/yellow]\n",
=======
        console.print(f"Actual price: [yellow]{last_price:.2f} $[/yellow]\n")
        if gtff.USE_TABULATE_DF:
            df_pred = pd.DataFrame(df_pred)
            df_pred.columns = ["pred"]
            df_pred["pred"] = df_pred["pred"].apply(
                lambda x: price_prediction_color(x, last_val=last_price)
            )
            console.print(
                print_rich_table(
                    df_pred,
                    show_index=True,
                    title="Predictions",
                    index_name="Datetime",
                    headers=["Prediction"],
                    floatfmt=".2f",
                )
>>>>>>> 183e10b5
            )
        )

    else:
<<<<<<< HEAD
        df_pred = pd.DataFrame(df_pred)
        df_pred.columns = ["pred"]
        console.print(
            rich_table_from_df(
                df_pred,
                show_index=True,
                title=f"Actual price: [yellow]{last_price:.2f} $[/yellow]\n",
                index_name="Datetime",
                headers=["Prediction"],
                floatfmt=".2f",
=======
        if gtff.USE_TABULATE_DF:
            df_pred = pd.DataFrame(df_pred)
            df_pred.columns = ["pred"]
            console.print(
                print_rich_table(
                    df_pred,
                    show_index=True,
                    title="Predictions",
                    index_name="Datetime",
                    headers=["Prediction"],
                    floatfmt=".2f",
                )
>>>>>>> 183e10b5
            )
        )


def print_pretty_prediction_nn(df_pred: pd.DataFrame, last_price: float):
    if gtff.USE_COLOR:
        console.print(f"Actual price: [yellow]{last_price:.2f} $[/yellow]\n")
        console.print("Prediction:")
        console.print(
            df_pred.applymap(
                lambda x: price_prediction_color(x, last_val=last_price)
            ).to_string()
        )
    else:
        console.print(f"Actual price: {last_price:.2f} $\n")
        console.print("Prediction:")
        console.print(df_pred.to_string())


def mean_absolute_percentage_error(y_true: np.ndarray, y_pred: np.ndarray) -> np.number:
    """Calculate mean absolute percent error"""
    y_true, y_pred = np.array(y_true), np.array(y_pred)
    return np.mean(np.abs((y_true - y_pred) / y_true)) * 100


def print_prediction_kpis(real: np.ndarray, pred: np.ndarray):
    """Print prediction statistics"""
    kpis = {
        "MAPE": f"{mean_absolute_percentage_error(real, pred) :.3f} %",
        "R2": f"{r2_score(real, pred) :.3f}",
        "MAE": f"{mean_absolute_error(real, pred):.3f}",
        "MSE": f"{mean_squared_error(real, pred):.3f}",
        "RMSE": f"{mean_squared_error(real, pred, squared=False):.3f}",
    }

    df = pd.DataFrame.from_dict(kpis, orient="index")
<<<<<<< HEAD
    console.print(
        rich_table_from_df(
            df,
            show_index=True,
            title="KPIs",
            floatfmt=".2f",
=======
    if gtff.USE_TABULATE_DF:
        console.print(
            print_rich_table(
                df,
                show_index=True,
                title="KPIs",
                floatfmt=".2f",
            )
>>>>>>> 183e10b5
        )
    )


def price_prediction_backtesting_color(val: list) -> str:
    """Add color to backtest data"""
    err_pct = 100 * (val[0] - val[1]) / val[1]
    if val[0] > val[1]:
        s_err_pct = f"       [green] +{err_pct:.2f} %"
        color = "[/green]"
    else:
        s_err_pct = f"       [red] {err_pct:.2f} %"
        color = "[/red]"
    return f"{val[1]:.2f}    x    [yellow]{val[0]:.2f}[/yellow]{s_err_pct}{color}"<|MERGE_RESOLUTION|>--- conflicted
+++ resolved
@@ -556,67 +556,33 @@
     """Print predictions"""
     console.print("")
     if gtff.USE_COLOR:
-<<<<<<< HEAD
         df_pred = pd.DataFrame(df_pred)
         df_pred.columns = ["pred"]
         df_pred["pred"] = df_pred["pred"].apply(
             lambda x: price_prediction_color(x, last_val=last_price)
         )
         console.print(
-            rich_table_from_df(
+            print_rich_table(
                 df_pred,
                 show_index=True,
                 index_name="Datetime",
                 headers=["Prediction"],
                 floatfmt=".2f",
                 title=f"Actual price: [yellow]{last_price:.2f} $[/yellow]\n",
-=======
-        console.print(f"Actual price: [yellow]{last_price:.2f} $[/yellow]\n")
-        if gtff.USE_TABULATE_DF:
-            df_pred = pd.DataFrame(df_pred)
-            df_pred.columns = ["pred"]
-            df_pred["pred"] = df_pred["pred"].apply(
-                lambda x: price_prediction_color(x, last_val=last_price)
             )
-            console.print(
-                print_rich_table(
-                    df_pred,
-                    show_index=True,
-                    title="Predictions",
-                    index_name="Datetime",
-                    headers=["Prediction"],
-                    floatfmt=".2f",
-                )
->>>>>>> 183e10b5
-            )
-        )
-
-    else:
-<<<<<<< HEAD
+        )
+
+    else:
         df_pred = pd.DataFrame(df_pred)
         df_pred.columns = ["pred"]
         console.print(
-            rich_table_from_df(
+            print_rich_table(
                 df_pred,
                 show_index=True,
                 title=f"Actual price: [yellow]{last_price:.2f} $[/yellow]\n",
                 index_name="Datetime",
                 headers=["Prediction"],
                 floatfmt=".2f",
-=======
-        if gtff.USE_TABULATE_DF:
-            df_pred = pd.DataFrame(df_pred)
-            df_pred.columns = ["pred"]
-            console.print(
-                print_rich_table(
-                    df_pred,
-                    show_index=True,
-                    title="Predictions",
-                    index_name="Datetime",
-                    headers=["Prediction"],
-                    floatfmt=".2f",
-                )
->>>>>>> 183e10b5
             )
         )
 
@@ -653,23 +619,12 @@
     }
 
     df = pd.DataFrame.from_dict(kpis, orient="index")
-<<<<<<< HEAD
     console.print(
-        rich_table_from_df(
+        print_rich_table(
             df,
             show_index=True,
             title="KPIs",
             floatfmt=".2f",
-=======
-    if gtff.USE_TABULATE_DF:
-        console.print(
-            print_rich_table(
-                df,
-                show_index=True,
-                title="KPIs",
-                floatfmt=".2f",
-            )
->>>>>>> 183e10b5
         )
     )
 
