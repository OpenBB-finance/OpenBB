"""Robinhood View"""
__docformat__ = "numpy"

import logging
import os

import matplotlib.pyplot as plt
import mplfinance as mpf

<<<<<<< HEAD
from gamestonk_terminal import config_terminal as cfg
=======
>>>>>>> e2299132
from gamestonk_terminal import feature_flags as gtff
from gamestonk_terminal.decorators import log_start_end
from gamestonk_terminal.helper_funcs import (
    export_data,
    plot_autoscale,
    print_rich_table,
)
from gamestonk_terminal.portfolio.brokers.robinhood import robinhood_model
from gamestonk_terminal.rich_config import console

logger = logging.getLogger(__name__)

span_title_dict = {
    "day": "Day",
    "week": "Week",
    "month": "Month",
    "3month": "3 Months",
    "year": "Year",
    "5year": "5 Years",
    "all": "All Time",
}


@log_start_end(log=logger)
def display_holdings(export: str = ""):
    """Display stock holdings in robinhood

    Parameters
    ----------
    export : str, optional
        Format to export data, by default ""
    """
    holdings = robinhood_model.get_holdings()
    print_rich_table(
        holdings, headers=list(holdings.columns), title="Robinhood Holdings"
    )
    console.print("")
    export_data(
        export,
        os.path.dirname(os.path.dirname(os.path.dirname(os.path.abspath(__file__)))),
        "rh_holdings",
        holdings,
    )


@log_start_end(log=logger)
def display_historical(interval: str = "day", span: str = "3month", export: str = ""):
    """Display historical portfolio

    Parameters
    ----------
    interval : str
        Interval to look at (candle width), default="day"
    span : str
        How long to look back, default="3month"
    export : str, optional
        Format to export data
    """
    hist = robinhood_model.get_historical(interval, span)

    mpf.plot(
        hist,
        type="candle",
        style=cfg.style.mpf_style,
        title=f"\nPortfolio for {span_title_dict[span]}",
        ylabel="Equity ($)",
        xrotation=10,
        figratio=(10, 7),
        figscale=1.10,
        scale_padding={"left": 0.3, "right": 1, "top": 0.8, "bottom": 0.8},
        figsize=(plot_autoscale()),
        update_width_config=dict(
            candle_linewidth=0.6,
            candle_width=0.8,
            volume_linewidth=0.8,
            volume_width=0.8,
        ),
    )
    if gtff.USE_ION:
        plt.ion()
    console.print("")

    export_data(
        export,
        os.path.dirname(os.path.dirname(os.path.dirname(os.path.abspath(__file__)))),
        "rh_hist",
        hist,
    )<|MERGE_RESOLUTION|>--- conflicted
+++ resolved
@@ -7,10 +7,7 @@
 import matplotlib.pyplot as plt
 import mplfinance as mpf
 
-<<<<<<< HEAD
 from gamestonk_terminal import config_terminal as cfg
-=======
->>>>>>> e2299132
 from gamestonk_terminal import feature_flags as gtff
 from gamestonk_terminal.decorators import log_start_end
 from gamestonk_terminal.helper_funcs import (
