""" Fundamental Analysis Controller """
__docformat__ = "numpy"

import argparse
import os
from typing import List
from prompt_toolkit.completion import NestedCompleter

from gamestonk_terminal.fundamental_analysis import business_insider_view
from gamestonk_terminal.fundamental_analysis.financial_modeling_prep import (
    fmp_controller,
    fmp_view,
)
from gamestonk_terminal.fundamental_analysis import (
    finviz_view,
    yahoo_finance_view,
    av_view,
)
from gamestonk_terminal import feature_flags as gtff
from gamestonk_terminal.helper_funcs import get_flair, parse_known_args_and_warn
from gamestonk_terminal.menu import session

# pylint: disable=inconsistent-return-statements


class FundamentalAnalysisController:
    """Fundamental Analysis Controller"""

    # Command choices
    CHOICES = [
        "cls",
        "?",
        "help",
        "q",
        "quit",
        "score",
        "screener",
        "fraud",
        "excel",
        "income",
        "balance",
        "cash",
        "mgmt",
        "info",
        "shrs",
        "sust",
        "cal",
        "web",
        "hq",
        "overview",
        "key",
        "income",
        "balance",
        "cash",
        "earnings",
        "fmp",
    ]

    def __init__(self, ticker: str, start: str, interval: str):
        """Constructor

        Parameters
        ----------
        ticker : str
            Fundamental analysis ticker symbol
        start : str
            Stat date of the stock data
        interval : str
            Stock data interval
        """

        self.ticker = ticker
        self.start = start
        self.interval = interval

        self.fa_parser = argparse.ArgumentParser(add_help=False, prog="fa")
        self.fa_parser.add_argument(
            "cmd",
            choices=self.CHOICES,
        )

    def print_help(self):
        """Print help"""
        print(
            "https://github.com/GamestonkTerminal/GamestonkTerminal/tree/main/gamestonk_terminal/fundamental_analysis"
        )
        intraday = (f"Intraday {self.interval}", "Daily")[self.interval == "1440min"]

        if self.start:
            print(
                f"\n{intraday} Stock: {self.ticker} (from {self.start.strftime('%Y-%m-%d')})"
            )
        else:
            print(f"\n{intraday} Stock: {self.ticker}")

        print("\nFundamental Analysis:")
        print("   cls           clear screen")
        print("   ?/help        show this menu again")
        print("   q             quit this menu, and shows back to main menu")
        print("   quit          quit to abandon program")
        print("")
        print("   screener      screen info about the company [Finviz]")
        print("   mgmt          management team of the company [Business Insider]")
        print(
            "   score         investing score from Warren Buffett, Joseph Piotroski and Benjamin Graham [FMP]"
        )
        print("")
        print("Yahoo Finance API")
        print("   info          information scope of the company")
        print("   shrs          shareholders of the company")
        print("   sust          sustainability values of the company")
        print("   cal           calendar earnings and estimates of the company")
        print("   web           open web browser of the company")
        print("   hq            open HQ location of the company")
        print("")
        print("Alpha Vantage API:")
        print("   overview      overview of the company")
        print("   key           company key metrics")
        print("   income        income statements of the company")
        print("   balance       balance sheet of the company")
        print("   cash          cash flow of the company")
        print("   earnings      earnings dates and reported EPS")
        print("   fraud         key fraud ratios")
        print("   excel         download excel discounted cash flow")
        print("")
        print("Other Sources:")
        print(">  fmp           Financial Modeling Prep MENU")
        print("")

        # No longer used, but keep for future:
        # print("")
        # print("Market Watch API - DEPRECATED")
        # print("   income        income statement of the company")
        # print("   balance       balance sheet of the company")
        # print("   cash          cash flow statement of the company")

    def switch(self, an_input: str):
        """Process and dispatch input

        Returns
        -------
        True, False or None
            False - quit the menu
            True - quit the program
            None - continue in the menu
        """

        # Empty command
        if not an_input:
            print("")
            return None

        (known_args, other_args) = self.fa_parser.parse_known_args(an_input.split())

        # Help menu again
        if known_args.cmd == "?":
            self.print_help()
            return None

        # Clear screen
        if known_args.cmd == "cls":
            os.system("cls||clear")
            return None

        return getattr(
            self, "call_" + known_args.cmd, lambda: "Command not recognized!"
        )(other_args)

    def call_help(self, _):
        """Process Help command"""
        self.print_help()

    def call_q(self, _):
        """Process Q command - quit the menu"""
        return False

    def call_quit(self, _):
        """Process Quit command - quit the program"""
        return True

    def call_mgmt(self, other_args: List[str]):
        """Process mgmt command"""
        business_insider_view.management(other_args, self.ticker)

    def call_screener(self, other_args: List[str]):
        """Process screener command"""
        finviz_view.screener(other_args, self.ticker)

    def call_score(self, other_args: List[str]):
        """Process score command"""
        fmp_view.valinvest_score(other_args, self.ticker)

    def call_info(self, other_args: List[str]):
        """Process info command"""
        yahoo_finance_view.info(other_args, self.ticker)

    def call_shrs(self, other_args: List[str]):
        """Process shrs command"""
        yahoo_finance_view.shareholders(other_args, self.ticker)

    def call_sust(self, other_args: List[str]):
        """Process sust command"""
        yahoo_finance_view.sustainability(other_args, self.ticker)

    def call_cal(self, other_args: List[str]):
        """Process cal command"""
        yahoo_finance_view.calendar_earnings(other_args, self.ticker)

    def call_web(self, other_args: List[str]):
        """Process web command"""
        yahoo_finance_view.web(other_args, self.ticker)

    def call_hq(self, other_args: List[str]):
        """Process hq command"""
        yahoo_finance_view.headquarters(other_args, self.ticker)

    def call_overview(self, other_args: List[str]):
        """Process overview command"""
        av_view.overview(other_args, self.ticker)

    def call_key(self, other_args: List[str]):
        """Process overview command"""
        av_view.key(other_args, self.ticker)

    def call_income(self, other_args: List[str]):
        """Process income command"""
        av_view.income_statement(other_args, self.ticker)

    def call_balance(self, other_args: List[str]):
        """Process balance command"""
        av_view.balance_sheet(other_args, self.ticker)

    def call_cash(self, other_args: List[str]):
        """Process cash command"""
        av_view.cash_flow(other_args, self.ticker)

    def call_earnings(self, other_args: List[str]):
        """Process earnings command"""
        av_view.earnings(other_args, self.ticker)

    def call_fraud(self, other_args: List[str]):
        """Process fraud command"""
        av_view.fraud(other_args, self.ticker)
<<<<<<< HEAD

    def call_excel(self, other_args: List[str]):
        """Process fraud command"""
        av_view.excel(other_args, self.ticker)
=======
>>>>>>> 8cd51d60

    def call_fmp(self, _):
        """Process fmp command"""
        ret = fmp_controller.menu(self.ticker, self.start, self.interval)

        if ret is False:
            self.print_help()
        else:
            return True


def key_metrics_explained(other_args: List[str]):
    """Key metrics explained

    Parameters
    ----------
    other_args : List[str]
        argparse other args
    """
    parser = argparse.ArgumentParser(
        add_help=False,
        formatter_class=argparse.ArgumentDefaultsHelpFormatter,
        prog="info",
        description="""
            Provides information about main key metrics. Namely: EBITDA,
            EPS, P/E, PEG, FCF, P/B, ROE, DPR, P/S, Dividend Yield Ratio, D/E, and Beta.
        """,
    )

    try:
        ns_parser = parse_known_args_and_warn(parser, other_args)
        if not ns_parser:
            return

        filepath = "fundamental_analysis/key_metrics_explained.txt"
        with open(filepath) as fp:
            line = fp.readline()
            while line:
                print(f"{line.strip()}")
                line = fp.readline()
            print("")

    except Exception as e:
        print(e, "ERROR!\n")


def menu(ticker: str, start: str, interval: str):
    """Fundamental Analysis menu

    Parameters
    ----------
    ticker : str
        Fundamental analysis ticker symbol
    start : str
        Start date of the stock data
    interval : str
        Stock data interval
    """
    fa_controller = FundamentalAnalysisController(ticker, start, interval)
    fa_controller.call_help(None)

    while True:
        # Get input command from user
        if session and gtff.USE_PROMPT_TOOLKIT:
            completer = NestedCompleter.from_nested_dict(
                {c: None for c in fa_controller.CHOICES}
            )

            an_input = session.prompt(
                f"{get_flair()} (fa)> ",
                completer=completer,
            )
        else:
            an_input = input(f"{get_flair()} (fa)> ")

        try:
            process_input = fa_controller.switch(an_input)

            if process_input is not None:
                return process_input

        except SystemExit:
            print("The command selected doesn't exist\n")
            continue<|MERGE_RESOLUTION|>--- conflicted
+++ resolved
@@ -241,13 +241,6 @@
     def call_fraud(self, other_args: List[str]):
         """Process fraud command"""
         av_view.fraud(other_args, self.ticker)
-<<<<<<< HEAD
-
-    def call_excel(self, other_args: List[str]):
-        """Process fraud command"""
-        av_view.excel(other_args, self.ticker)
-=======
->>>>>>> 8cd51d60
 
     def call_fmp(self, _):
         """Process fmp command"""
