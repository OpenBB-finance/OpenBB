--- conflicted
+++ resolved
@@ -7,14 +7,9 @@
 from prompt_toolkit.completion import NestedCompleter
 from colorama import Style
 from gamestonk_terminal import feature_flags as gtff
-<<<<<<< HEAD
 from gamestonk_terminal.forex.oanda import oanda_controller
 from gamestonk_terminal.forex import av_view, av_model
-=======
-from gamestonk_terminal.forex import fx_view
-
-# from gamestonk_terminal.forex.behavioural_analysis import ba_controller
->>>>>>> 8122082a
+
 
 # from gamestonk_terminal.forex.exploratory_data_analysis import eda_controller
 from gamestonk_terminal.helper_funcs import (
@@ -42,18 +37,10 @@
     ]
 
     CHOICES_COMMANDS = ["select", "load", "quote", "candle"]
-
-<<<<<<< HEAD
     CHOICES_MENUS = ["oanda"]
-=======
-    # CHOICES_MENUS = [
-    # "eda",
-    # "ba",
-    # ]
->>>>>>> 8122082a
 
     CHOICES += CHOICES_COMMANDS
-    # CHOICES += CHOICES_MENUS
+    CHOICES += CHOICES_MENUS
 
     def __init__(self):
         """Construct Data"""
@@ -68,7 +55,6 @@
 
     def print_help(self):
         """Print help"""
-<<<<<<< HEAD
         dim_bool = self.from_symbol and self.to_symbol
         help_str = f"""
 >>> FOREX <<<
@@ -94,42 +80,6 @@
 
  """
         print(help_str)
-=======
-        print("\nForex Mode:")
-        print("   cls           clear screen")
-        print("   ?/help        show this menu again")
-        print("   q             quit this menu and goes back to main menu")
-        print("   quit          quit to abandon program")
-        print("   reset         reset terminal and reload configs")
-        print("")
-        print("   summary       shows account summary")
-        print("   calendar      show calendar")
-        print("   list          list order history")
-        print("   pending       get information on pending orders")
-        print("   cancel        cancel a pending order by ID -i order ID")
-        print("   positions     get open positions")
-        print("   trades        list open trades")
-        print("   closetrade    close a trade by id")
-        print("")
-        print(f"Loaded instrument: {self.instrument if self.instrument else ''}")
-        print("")
-        print("   load          load an instrument to use")
-        if self.instrument:
-            print("   candles       show candles")
-            print("   price         shows price for selected instrument")
-            print("   order         place limit order -u # of units -p price")
-            print("   orderbook     print orderbook")
-            print("   positionbook  print positionbook")
-            print("   news          print news [News API]")
-            print(
-                "   reddit        search reddit for posts about the loaded instrument"
-            )
-            # print("")
-            # print(
-            #    ">  ba          behavioural analysis,    	 from: reddit, stocktwits, twitter, google"
-            # )
-        print("")
->>>>>>> 8122082a
 
     def switch(self, an_input: str):
         """Process and dispatch input
