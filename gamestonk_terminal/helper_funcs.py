"""Helper functions"""
__docformat__ = "numpy"
import argparse
import logging
from typing import List
from datetime import datetime, timedelta
import os
import random
import re
import sys
import pytz
import pandas as pd
from rich.table import Table
import iso8601

import matplotlib
import matplotlib.pyplot as plt
from holidays import US as us_holidays
from colorama import Fore, Style
from pandas._config.config import get_option
from pandas.plotting import register_matplotlib_converters
import pandas.io.formats.format
import requests
from screeninfo import get_monitors

from gamestonk_terminal import feature_flags as gtff
from gamestonk_terminal import config_plot as cfgPlot


register_matplotlib_converters()
if cfgPlot.BACKEND is not None:
    matplotlib.use(cfgPlot.BACKEND)

NO_EXPORT = 0
EXPORT_ONLY_RAW_DATA_ALLOWED = 1
EXPORT_ONLY_FIGURES_ALLOWED = 2
EXPORT_BOTH_RAW_DATA_AND_FIGURES = 3

MENU_GO_BACK = 0
MENU_QUIT = 1
MENU_RESET = 2


def rich_table_from_df(
    df: pd.DataFrame,
    show_index: bool = False,
    title: str = "",
    index_name: str = "",
    headers: List[str] = None,
    floatfmt: str = ".2f",
) -> Table:
    """Prepare a table from df in rich

    Parameters
    ----------
    df: pd.DataFrame
        Dataframe to turn into table
    show_index: bool
        Whether to include index
    title: str
        Title for table
    index_name : str
        Title for index column
    headers: List[str]
        Titles for columns
    floatfmt: str
        String to
    Returns
    -------
    Table
        rich table
    """
    table = Table(title=title, show_lines=True)

    if show_index:
        table.add_column(index_name)

    if headers:
        if len(headers) != len(df.columns):
            raise ValueError("Length of headers does not match length of DataFrame")
        for header in headers:
            table.add_column(str(header))
    else:
        for column in df.columns:
            table.add_column(str(column))

    for idx, values in zip(df.index.tolist(), df.values.tolist()):
        row = [str(idx)] if show_index else []
        row += [
            str(x) if not isinstance(x, float) else f"{x:{floatfmt}}" for x in values
        ]
        table.add_row(*row)

    return table


def check_int_range(mini: int, maxi: int):
    """
    Checks if argparse argument is an int between 2 values.

    Parameters
    ----------
    mini: int
        Min value to compare
    maxi: int
        Max value to compare

    Returns
    -------
    int_range_checker:
        Function that compares the three integers
    """

    # Define the function with default arguments
    def int_range_checker(num: int) -> int:
        """
        Checks if int is between a high and low value

        Parameters
        ----------
        num: int
            Input integer

        Returns
        -------
        num: int
            Input number if conditions are met

        Raises
        -------
        argparse.ArgumentTypeError
            Input number not between min and max values
        """
        num = int(num)
        if num < mini or num > maxi:
            raise argparse.ArgumentTypeError(f"must be in range [{mini},{maxi}]")
        return num

    # Return function handle to checking function
    return int_range_checker


def check_non_negative(value) -> int:
    """Argparse type to check non negative int"""
    new_value = int(value)
    if new_value < 0:
        raise argparse.ArgumentTypeError(f"{value} is negative")
    return new_value


def check_non_negative_float(value) -> float:
    """Argparse type to check non negative int"""
    new_value = float(value)
    if new_value < 0:
        raise argparse.ArgumentTypeError(f"{value} is negative")
    return new_value


def check_positive_list(value) -> List[int]:
    """Argparse type to return list of positive ints"""
    list_of_nums = value.split(",")
    list_of_pos = []
    for a_value in list_of_nums:
        new_value = int(a_value)
        if new_value <= 0:
            raise argparse.ArgumentTypeError(
                f"{value} is an invalid positive int value"
            )
        list_of_pos.append(new_value)
    return list_of_pos


def check_positive(value) -> int:
    """Argparse type to check positive int"""
    new_value = int(value)
    if new_value <= 0:
        raise argparse.ArgumentTypeError(f"{value} is an invalid positive int value")
    return new_value


def check_positive_float(value) -> float:
    """Argparse type to check positive int"""
    new_value = float(value)
    if new_value <= 0:
        raise argparse.ArgumentTypeError(f"{value} is not a positive float value")
    return new_value


def check_proportion_range(num) -> float:
    """
    Checks if float is between 0 and 1. If so, return it.

    Parameters
    ----------
    num: float
        Input float
    Returns
    -------
    num: float
        Input number if conditions are met
    Raises
    -------
    argparse.ArgumentTypeError
        Input number not between min and max values
    """
    num = float(num)
    maxi = 1.0
    mini = 0.0
    if num < mini or num > maxi:
        raise argparse.ArgumentTypeError("Value must be between 0 and 1")
    return num


def valid_date_in_past(s: str) -> datetime:
    """Argparse type to check date is in valid format"""
    try:
        delta = datetime.now() - datetime.strptime(s, "%Y-%m-%d")
        if delta.days < 1:
            raise argparse.ArgumentTypeError(
                f"Not a valid date: {s}. Must be earlier than today"
            )
        return datetime.strptime(s, "%Y-%m-%d")
    except ValueError as value_error:
        raise argparse.ArgumentTypeError(f"Not a valid date: {s}") from value_error


def valid_date(s: str) -> datetime:
    """Argparse type to check date is in valid format"""
    try:
        return datetime.strptime(s, "%Y-%m-%d")
    except ValueError as value_error:
        raise argparse.ArgumentTypeError(f"Not a valid date: {s}") from value_error


def plot_view_stock(df: pd.DataFrame, symbol: str, interval: str):
    """
    Plot the loaded stock dataframe
    Parameters
    ----------
    df: Dataframe
        Dataframe of prices and volumes
    symbol: str
        Symbol of ticker
    interval: str
        Stock data resolution for plotting purposes

    """
    df.sort_index(ascending=True, inplace=True)
    bar_colors = ["r" if x[1].Open < x[1].Close else "g" for x in df.iterrows()]

    try:
        fig, ax = plt.subplots(
            2,
            1,
            gridspec_kw={"height_ratios": [3, 1]},
            figsize=plot_autoscale(),
            dpi=cfgPlot.PLOT_DPI,
        )
    except Exception as e:
        print(e)
        print(
            "Encountered an error trying to open a chart window. Check your X server configuration."
        )
        logging.exception("%s", type(e).__name__)
        return

    # In order to make nice Volume plot, make the bar width = interval
    if interval == "1440min":
        bar_width = timedelta(days=1)
        title_string = "Daily"
    else:
        bar_width = timedelta(minutes=int(interval.split("m")[0]))
        title_string = f"{int(interval.split('m')[0])} min"

    ax[0].yaxis.tick_right()
    if "Adj Close" in df.columns:
        ax[0].plot(df.index, df["Adj Close"], c=cfgPlot.VIEW_COLOR)
    else:
        ax[0].plot(df.index, df["Close"], c=cfgPlot.VIEW_COLOR)
    ax[0].set_xlim(df.index[0], df.index[-1])
    ax[0].set_xticks([])
    ax[0].yaxis.set_label_position("right")
    ax[0].set_ylabel("Share Price ($)")
    ax[0].grid(axis="y", color="gainsboro", linestyle="-", linewidth=0.5)

    ax[0].spines["top"].set_visible(False)
    ax[0].spines["left"].set_visible(False)
    ax[1].bar(
        df.index, df.Volume / 1_000_000, color=bar_colors, alpha=0.8, width=bar_width
    )
    ax[1].set_xlim(df.index[0], df.index[-1])
    ax[1].yaxis.tick_right()
    ax[1].yaxis.set_label_position("right")
    ax[1].set_ylabel("Volume (1M)")
    ax[1].grid(axis="y", color="gainsboro", linestyle="-", linewidth=0.5)
    ax[1].spines["top"].set_visible(False)
    ax[1].spines["left"].set_visible(False)
    ax[1].set_xlabel("Time")
    fig.suptitle(
        symbol + " " + title_string,
        size=20,
        x=0.15,
        y=0.95,
        fontfamily="serif",
        fontstyle="italic",
    )
    if gtff.USE_ION:
        plt.ion()
    fig.tight_layout(pad=2)
    plt.setp(ax[1].get_xticklabels(), rotation=20, horizontalalignment="right")

    plt.show()
    print("")


def us_market_holidays(years) -> list:
    """Get US market holidays"""
    if isinstance(years, int):
        years = [
            years,
        ]
    # https://www.nyse.com/markets/hours-calendars
    market_holidays = [
        "Martin Luther King Jr. Day",
        "Washington's Birthday",
        "Memorial Day",
        "Independence Day",
        "Labor Day",
        "Thanksgiving",
        "Christmas Day",
    ]
    #   http://www.maa.clell.de/StarDate/publ_holidays.html
    good_fridays = {
        2010: "2010-04-02",
        2011: "2011-04-22",
        2012: "2012-04-06",
        2013: "2013-03-29",
        2014: "2014-04-18",
        2015: "2015-04-03",
        2016: "2016-03-25",
        2017: "2017-04-14",
        2018: "2018-03-30",
        2019: "2019-04-19",
        2020: "2020-04-10",
        2021: "2021-04-02",
        2022: "2022-04-15",
        2023: "2023-04-07",
        2024: "2024-03-29",
        2025: "2025-04-18",
        2026: "2026-04-03",
        2027: "2027-03-26",
        2028: "2028-04-14",
        2029: "2029-03-30",
        2030: "2030-04-19",
    }
    market_and_observed_holidays = market_holidays + [
        holiday + " (Observed)" for holiday in market_holidays
    ]
    all_holidays = us_holidays(years=years)
    valid_holidays = []
    for date in list(all_holidays):
        if all_holidays[date] in market_and_observed_holidays:
            valid_holidays.append(date)
    for year in years:
        new_Year = datetime.strptime(f"{year}-01-01", "%Y-%m-%d")
        if new_Year.weekday() != 5:  # ignore saturday
            valid_holidays.append(new_Year.date())
        if new_Year.weekday() == 6:  # add monday for Sunday
            valid_holidays.append(new_Year.date() + timedelta(1))
    for year in years:
        valid_holidays.append(datetime.strptime(good_fridays[year], "%Y-%m-%d").date())
    return valid_holidays


def long_number_format(num) -> str:
    """Format a long number"""
    if isinstance(num, float):
        magnitude = 0
        while abs(num) >= 1000:
            magnitude += 1
            num /= 1000.0
        num_str = int(num) if num.is_integer() else f"{num:.3f}"
        return f"{num_str} {' KMBTP'[magnitude]}".strip()
    if isinstance(num, int):
        num = str(num)
    if num.lstrip("-").isdigit():
        num = int(num)
        num /= 1.0
        magnitude = 0
        while abs(num) >= 1000:
            magnitude += 1
            num /= 1000.0
        num_str = int(num) if num.is_integer() else f"{num:.3f}"
        return f"{num_str} {' KMBTP'[magnitude]}".strip()
    return num


def clean_data_values_to_float(val: str) -> float:
    """Cleans data to float based on string ending"""
    # Remove any leading or trailing parentheses and spaces
    val = val.strip("( )")
    if val == "-":
        val = "0"

    # Convert percentage to decimal
    if val.endswith("%"):
        return float(val[:-1]) / 100.0
    if val.endswith("B"):
        return float(val[:-1]) * 1_000_000_000
    if val.endswith("M"):
        return float(val[:-1]) * 1_000_000
    if val.endswith("K"):
        return float(val[:-1]) * 1000
    return float(val)


def int_or_round_float(x) -> str:
    """Format int or round float"""
    if (x - int(x) < -sys.float_info.epsilon) or (x - int(x) > sys.float_info.epsilon):
        return " " + str(round(x, 2))

    return " " + str(int(x))


def divide_chunks(data, n):
    """Split into chunks"""
    # looping till length of data
    for i in range(0, len(data), n):
        yield data[i : i + n]


def get_next_stock_market_days(last_stock_day, n_next_days) -> list:
    """Gets the next stock market day. Checks against weekends and holidays"""
    n_days = 0
    l_pred_days = []
    years: list = []
    holidays: list = []
    while n_days < n_next_days:
        last_stock_day += timedelta(hours=24)
        year = last_stock_day.date().year
        if year not in years:
            years.append(year)
            holidays += us_market_holidays(year)
        # Check if it is a weekend
        if last_stock_day.date().weekday() > 4:
            continue
        # Check if it is a holiday
        if last_stock_day.strftime("%Y-%m-%d") in holidays:
            continue
        # Otherwise stock market is open
        n_days += 1
        l_pred_days.append(last_stock_day)

    return l_pred_days


def get_data(tweet):
    """Gets twitter data from API request"""
    if "+" in tweet["created_at"]:
        s_datetime = tweet["created_at"].split(" +")[0]
    else:
        s_datetime = iso8601.parse_date(tweet["created_at"]).strftime(
            "%Y-%m-%d %H:%M:%S"
        )

    s_text = tweet["full_text"] if "full_text" in tweet.keys() else tweet["text"]
    return {"created_at": s_datetime, "text": s_text}


def clean_tweet(tweet: str, s_ticker: str) -> str:
    """Cleans tweets to be fed to sentiment model"""
    whitespace = re.compile(r"\s+")
    web_address = re.compile(r"(?i)http(s):\/\/[a-z0-9.~_\-\/]+")
    ticker = re.compile(fr"(?i)@{s_ticker}(?=\b)")
    user = re.compile(r"(?i)@[a-z0-9_]+")

    tweet = whitespace.sub(" ", tweet)
    tweet = web_address.sub("", tweet)
    tweet = ticker.sub(s_ticker, tweet)
    tweet = user.sub("", tweet)

    return tweet


def get_user_agent() -> str:
    """Get a not very random user agent"""
    user_agent_strings = [
        "Mozilla/5.0 (Macintosh; U; Intel Mac OS X 10.10; rv:86.1) Gecko/20100101 Firefox/86.1",
        "Mozilla/5.0 (Windows NT 6.1; WOW64; rv:86.1) Gecko/20100101 Firefox/86.1",
        "Mozilla/5.0 (Macintosh; Intel Mac OS X 10.10; rv:82.1) Gecko/20100101 Firefox/82.1",
        "Mozilla/5.0 (Macintosh; Intel Mac OS X 10.13; rv:86.0) Gecko/20100101 Firefox/86.0",
        "Mozilla/5.0 (Windows NT 10.0; WOW64; rv:86.0) Gecko/20100101 Firefox/86.0",
        "Mozilla/5.0 (Macintosh; U; Intel Mac OS X 10.10; rv:83.0) Gecko/20100101 Firefox/83.0",
        "Mozilla/5.0 (Windows NT 6.1; WOW64; rv:84.0) Gecko/20100101 Firefox/84.0",
    ]

    return random.choice(user_agent_strings)  # nosec


def text_adjustment_init(self):
    """Adjust text monkey patch for Pandas"""
    self.ansi_regx = re.compile(r"\x1B[@-_][0-?]*[ -/]*[@-~]")
    self.encoding = get_option("display.encoding")


def text_adjustment_len(self, text):
    """Get the length of the text adjustment"""
    # return compat.strlen(self.ansi_regx.sub("", text), encoding=self.encoding)
    return len(self.ansi_regx.sub("", text))


def text_adjustment_justify(self, texts, max_len, mode="right"):
    """Justify text"""
    justify = (
        str.ljust
        if (mode == "left")
        else str.rjust
        if (mode == "right")
        else str.center
    )
    out = []
    for s in texts:
        escapes = self.ansi_regx.findall(s)
        if len(escapes) == 2:
            out.append(
                escapes[0].strip()
                + justify(self.ansi_regx.sub("", s), max_len)
                + escapes[1].strip()
            )
        else:
            out.append(justify(s, max_len))
    return out


# pylint: disable=unused-argument
def text_adjustment_join_unicode(self, lines, sep=""):
    """Join Unicode"""
    try:
        return sep.join(lines)
    except UnicodeDecodeError:
        # sep = compat.text_type(sep)
        return sep.join([x.decode("utf-8") if isinstance(x, str) else x for x in lines])


# pylint: disable=unused-argument
def text_adjustment_adjoin(self, space, *lists, **kwargs):
    """Adjoin"""
    # Add space for all but the last column:
    pads = ([space] * (len(lists) - 1)) + [0]
    max_col_len = max(len(col) for col in lists)
    new_cols = []
    for col, pad in zip(lists, pads):
        width = max(self.len(s) for s in col) + pad
        c = self.justify(col, width, mode="left")
        # Add blank cells to end of col if needed for different col lens:
        if len(col) < max_col_len:
            c.extend([" " * width] * (max_col_len - len(col)))
        new_cols.append(c)

    rows = [self.join_unicode(row_tup) for row_tup in zip(*new_cols)]
    return self.join_unicode(rows, sep="\n")


# https://github.com/pandas-dev/pandas/issues/18066#issuecomment-522192922
def patch_pandas_text_adjustment():
    """Set pandas text adjustment settings"""
    pandas.io.formats.format.TextAdjustment.__init__ = text_adjustment_init
    pandas.io.formats.format.TextAdjustment.len = text_adjustment_len
    pandas.io.formats.format.TextAdjustment.justify = text_adjustment_justify
    pandas.io.formats.format.TextAdjustment.join_unicode = text_adjustment_join_unicode
    pandas.io.formats.format.TextAdjustment.adjoin = text_adjustment_adjoin


def parse_known_args_and_warn(
    parser: argparse.ArgumentParser,
    other_args: List[str],
    export_allowed: int = NO_EXPORT,
    raw: bool = False,
    limit: int = 0,
):
    """Parses list of arguments into the supplied parser

    Parameters
    ----------
    parser: argparse.ArgumentParser
        Parser with predefined arguments
    other_args: List[str]
        List of arguments to parse
    export_allowed: int
        Choose from NO_EXPORT, EXPORT_ONLY_RAW_DATA_ALLOWED,
        EXPORT_ONLY_FIGURES_ALLOWED and EXPORT_BOTH_RAW_DATA_AND_FIGURES
    raw: bool
        Add the --raw flag
    limit: int
        Add a --limit flag with this number default
    Returns
    -------
    ns_parser:
        Namespace with parsed arguments
    """
    parser.add_argument(
        "-h", "--help", action="store_true", help="show this help message"
    )
    if export_allowed > NO_EXPORT:
        choices_export = []
        help_export = "Does not export!"

        if export_allowed == EXPORT_ONLY_RAW_DATA_ALLOWED:
            choices_export = ["csv", "json", "xlsx"]
            help_export = "Export raw data into csv, json, xlsx"
        elif export_allowed == EXPORT_ONLY_FIGURES_ALLOWED:
            choices_export = ["png", "jpg", "pdf", "svg"]
            help_export = "Export figure into png, jpg, pdf, svg "
        else:
            choices_export = ["csv", "json", "xlsx", "png", "jpg", "pdf", "svg"]
            help_export = "Export raw data into csv, json, xlsx and figure into png, jpg, pdf, svg "

        parser.add_argument(
            "--export",
            choices=choices_export,
            default="",
            type=str,
            dest="export",
            help=help_export,
        )

    if raw:
        parser.add_argument(
            "--raw",
            dest="raw",
            action="store_true",
            default=False,
            help="Flag to display raw data",
        )
    if limit > 0:
        parser.add_argument(
            "-l",
            "--limit",
            dest="limit",
            default=limit,
            help="Number of entries to show in data.",
            type=int,
        )

    if gtff.USE_CLEAR_AFTER_CMD:
        system_clear()

    try:
        (ns_parser, l_unknown_args) = parser.parse_known_args(other_args)
    except SystemExit:
        # In case the command has required argument that isn't specified
        print("")
        return None

    if ns_parser.help:
        parser.print_help()
        print("")
        return None

    if l_unknown_args:
        print(f"The following args couldn't be interpreted: {l_unknown_args}")

    return ns_parser


def financials_colored_values(val: str) -> str:
    """Add a color to a value"""
    if val == "N/A" or str(val) == "nan":
        val = f"{Fore.YELLOW}N/A{Style.RESET_ALL}"
    elif sum(c.isalpha() for c in val) < 2:
        if "%" in val and "-" in val or "%" not in val and "(" in val:
            val = f"{Fore.RED}{val}{Style.RESET_ALL}"
        elif "%" in val:
            val = f"{Fore.GREEN}{val}{Style.RESET_ALL}"
    return val


def check_ohlc(type_ohlc: str) -> str:
    """Check that data is in ohlc"""
    if bool(re.match("^[ohlca]+$", type_ohlc)):
        return type_ohlc
    raise argparse.ArgumentTypeError("The type specified is not recognized")


def lett_to_num(word: str) -> str:
    """Matches ohlca to integers"""
    replacements = [("o", "1"), ("h", "2"), ("l", "3"), ("c", "4"), ("a", "5")]
    for (a, b) in replacements:
        word = word.replace(a, b)
    return word


def get_flair() -> str:
    """Get a flair icon"""
    flair = {
        "rocket": "(🚀🚀)",
        "diamond": "(💎💎)",
        "stars": "(✨)",
        "baseball": "(⚾)",
        "boat": "(⛵)",
        "phone": "(☎)",
        "mercury": "(☿)",
        "sun": "(☼)",
        "moon": "(☾)",
        "nuke": "(☢)",
        "hazard": "(☣)",
        "tunder": "(☈)",
        "king": "(♔)",
        "queen": "(♕)",
        "knight": "(♘)",
        "recycle": "(♻)",
        "scales": "(⚖)",
        "ball": "(⚽)",
        "golf": "(⛳)",
        "piece": "(☮)",
        "yy": "(☯)",
    }

    if flair.get(gtff.USE_FLAIR):
        if gtff.USE_DATETIME and get_user_timezone_or_invalid() != "INVALID":
            dtime = datetime.now(pytz.timezone(get_user_timezone())).strftime(
                "%Y %b %d, %H:%M"
            )
            return f"{dtime} {flair[gtff.USE_FLAIR]}"
        return flair[gtff.USE_FLAIR]
    return ""


def is_timezone_valid(user_tz: str) -> bool:
    """Check whether user timezone is valid

    Parameters
    ----------
    user_tz: str
        Timezone to check for validity
<<<<<<< HEAD

    Returns
    -------
    bool
        True if timezone provided is valid
    """
    return user_tz in pytz.all_timezones


=======

    Returns
    -------
    bool
        True if timezone provided is valid
    """
    return user_tz in pytz.all_timezones


>>>>>>> 9d36f84a
def get_user_timezone() -> str:
    """Get user timezone if it is a valid one

    Returns
    -------
    str
        user timezone based on timezone.gst file
    """
    filename = os.path.join(
        os.path.dirname(os.path.abspath(__file__)),
        "timezone.gst",
    )
    if os.path.isfile(filename):
        with open(filename) as f:
            return f.read()
    return ""


def get_user_timezone_or_invalid() -> str:
    """Get user timezone if it is a valid one

    Returns
    -------
    str
        user timezone based on timezone.gst file or INVALID
    """
    user_tz = get_user_timezone()
    if is_timezone_valid(user_tz):
        return f"{user_tz}"
    return "INVALID"


def replace_user_timezone(user_tz: str) -> None:
    """Replace user timezone

    Parameters
    ----------
    user_tz: str
        User timezone to set
    """
    filename = os.path.join(
        os.path.dirname(os.path.abspath(__file__)),
        "timezone.gst",
    )
    if os.path.isfile(filename):
        with open(filename, "w") as f:
            if is_timezone_valid(user_tz):
                if f.write(user_tz):
                    print("Timezone successfully updated", "\n")
                else:
                    print("Timezone not set successfully", "\n")
            else:
                print("Timezone selected is not valid", "\n")
    else:
        print("timezone.gst file does not exist", "\n")


def str_to_bool(value) -> bool:
    """Match a string to a boolean value"""
    if isinstance(value, bool):
        return value
    if value.lower() in {"false", "f", "0", "no", "n"}:
        return False
    if value.lower() in {"true", "t", "1", "yes", "y"}:
        return True
    raise ValueError(f"{value} is not a valid boolean value")


def get_screeninfo():
    """Get screeninfo"""
    screens = get_monitors()  # Get all available monitors
    if len(screens) - 1 < cfgPlot.MONITOR:  # Check to see if chosen monitor is detected
        monitor = 0
        print(f"Could not locate monitor {cfgPlot.MONITOR}, using primary monitor.")
    else:
        monitor = cfgPlot.MONITOR
    main_screen = screens[monitor]  # Choose what monitor to get

    return (main_screen.width, main_screen.height)


def plot_autoscale():
    """Autoscale plot"""

    if gtff.USE_PLOT_AUTOSCALING:
        x, y = get_screeninfo()  # Get screen size
        x = ((x) * cfgPlot.PLOT_WIDTH_PERCENTAGE * 10 ** -2) / (
            cfgPlot.PLOT_DPI
        )  # Calculate width
        if cfgPlot.PLOT_HEIGHT_PERCENTAGE == 100:  # If full height
            y = y - 60  # Remove the height of window toolbar
        y = ((y) * cfgPlot.PLOT_HEIGHT_PERCENTAGE * 10 ** -2) / (cfgPlot.PLOT_DPI)
    else:  # If not autoscale, use size defined in config_plot.py
        x = cfgPlot.PLOT_WIDTH / (cfgPlot.PLOT_DPI)
        y = cfgPlot.PLOT_HEIGHT / (cfgPlot.PLOT_DPI)
    return x, y


def get_last_time_market_was_open(dt):
    """Get last time the US market was open"""
    # Check if it is a weekend
    if dt.date().weekday() > 4:
        dt = get_last_time_market_was_open(dt - timedelta(hours=24))

    # Check if it is a holiday
    if dt.strftime("%Y-%m-%d") in us_holidays():
        dt = get_last_time_market_was_open(dt - timedelta(hours=24))

    dt = dt.replace(hour=21, minute=0, second=0)

    return dt


def export_data(
    export_type: str, dir_path: str, func_name: str, df: pd.DataFrame = pd.DataFrame()
) -> None:
    """Export data to a file.

    Parameters
    ----------
    export_type : str
        Type of export between: csv,json,xlsx,xls
    dir_path : str
        Path of directory from where this function is called
    func_name : str
        Name of the command that invokes this function
    df : pd.Dataframe
        Dataframe of data to save
    """
    if export_type:
        export_dir = dir_path.replace("gamestonk_terminal", "exports")

        now = datetime.now()
        full_path = os.path.abspath(
            os.path.join(
                export_dir,
                f"{func_name}_{now.strftime('%Y%m%d_%H%M%S')}",
            )
        )

        if "," not in export_type:
            export_type += ","

        for exp_type in export_type.split(","):
            if exp_type:
                saved_path = f"{full_path}.{exp_type}"

                if exp_type == "csv":
                    df.to_csv(saved_path)
                elif exp_type == "json":
                    df.to_json(saved_path)
                elif exp_type in "xlsx":
                    df.to_excel(saved_path, index=True, header=True)
                elif exp_type == "png":
                    plt.savefig(saved_path)
                elif exp_type == "jpg":
                    plt.savefig(saved_path)
                elif exp_type == "pdf":
                    plt.savefig(saved_path)
                elif exp_type == "svg":
                    plt.savefig(saved_path)
                else:
                    print("Wrong export file specified.\n")

                print(f"Saved file: {saved_path}\n")


def get_rf() -> float:
    """
    Uses the fiscaldata.gov API to get most recent T-Bill rate

    Returns
    -------
    rate : float
        The current US T-Bill rate
    """
    try:
        base = "https://api.fiscaldata.treasury.gov/services/api/fiscal_service"
        end = "/v2/accounting/od/avg_interest_rates"
        filters = "?filter=security_desc:eq:Treasury Bills&sort=-record_date"
        response = requests.get(base + end + filters)
        latest = response.json()["data"][0]
        return round(float(latest["avg_interest_rate_amt"]) / 100, 8)
    except Exception:
        return 0.02


class LineAnnotateDrawer:
    def __init__(self, ax: matplotlib.axes = None):
        self.ax = ax

    def draw_lines_and_annotate(self):

        # ymin, _ = self.ax.get_ylim()
        # xmin, _ = self.ax.get_xlim()
        # self.ax.plot(
        #     [xmin, xmin],
        #     [ymin, ymin],
        #     lw=0,
        #     color="white",
        #     label="X - leave interactive mode\nClick twice for annotation",
        # )
        # self.ax.legend(handlelength=0, handletextpad=0, fancybox=True, loc=2)
        # self.ax.figure.canvas.draw()

        print("Click twice for annotation.\nClose window to keep using terminal.\n")

        while True:
            xy = plt.ginput(2)
            # Check whether the user has closed the window or not
            if not plt.get_fignums():
                print("")
                return

            if len(xy) == 2:
                x = [p[0] for p in xy]
                y = [p[1] for p in xy]

                if (x[0] == x[1]) and (y[0] == y[1]):
                    txt = input("Annotation: ")
                    self.ax.annotate(txt, (x[0], y[1]), ha="center", va="center")
                else:
                    self.ax.plot(x, y)

                self.ax.figure.canvas.draw()


class LineAnnotateDrawer:
    def __init__(self, ax: matplotlib.axes = None):
        self.ax = ax

    def draw_lines_and_annotate(self):

        # ymin, _ = self.ax.get_ylim()
        # xmin, _ = self.ax.get_xlim()
        # self.ax.plot(
        #     [xmin, xmin],
        #     [ymin, ymin],
        #     lw=0,
        #     color="white",
        #     label="X - leave interactive mode\nClick twice for annotation",
        # )
        # self.ax.legend(handlelength=0, handletextpad=0, fancybox=True, loc=2)
        # self.ax.figure.canvas.draw()

        print("Click twice for annotation.\nClose window to keep using terminal.\n")

        while True:
            xy = plt.ginput(2)
            # Check whether the user has closed the window or not
            if not plt.get_fignums():
                print("")
                return

            if len(xy) == 2:
                x = [p[0] for p in xy]
                y = [p[1] for p in xy]

                if (x[0] == x[1]) and (y[0] == y[1]):
                    txt = input("Annotation: ")
                    self.ax.annotate(txt, (x[0], y[1]), ha="center", va="center")
                else:
                    self.ax.plot(x, y)

                self.ax.figure.canvas.draw()


def system_clear():
    """Clear screen"""
    os.system("cls||clear")  # nosec


def log_start_end(func=None, log=None):
    assert callable(func) or func is None

    def decorator(func):
        @functools.wraps(func)
        def wrapper(*args, **kwargs):

            args_passed_in_function = [repr(a) for a in args]
            # view files have parameters that are usually small given they are input by the user
            if log.name[-5:] == "_view":
                kwargs_passed_in_function = [f"{k}={v!r}" for k, v in kwargs.items()]
            # other files can have as parameters big variables, therefore adds logic to only add small ones
            else:
                kwargs_passed_in_function = list()
                for k, v in kwargs.items():
                    if type(v) in (int, float):
                        kwargs_passed_in_function.append(f"{k}={v!r}")
                    elif k == "export":
                        kwargs_passed_in_function.append(f"{k}={v!r}")
                    else:
                        kwargs_passed_in_function.append(f"{k}={type(v)!r}")

            if args_passed_in_function or kwargs_passed_in_function:
                formatted_arguments = ", ".join(
                    args_passed_in_function + kwargs_passed_in_function
                )
                log.info(
                    f"START params: {formatted_arguments}",
                    extra={"func_name_override": func.__name__},
                )
            else:
                log.info("START", extra={"func_name_override": func.__name__})

            try:
                value = func(*args, **kwargs)
                log.info("END", extra={"func_name_override": func.__name__})
                return value
            except Exception:
                log.exception("Exception", extra={"func_name_override": func.__name__})
                return None

        return wrapper

    return decorator(func) if callable(func) else decorator<|MERGE_RESOLUTION|>--- conflicted
+++ resolved
@@ -733,7 +733,6 @@
     ----------
     user_tz: str
         Timezone to check for validity
-<<<<<<< HEAD
 
     Returns
     -------
@@ -743,17 +742,6 @@
     return user_tz in pytz.all_timezones
 
 
-=======
-
-    Returns
-    -------
-    bool
-        True if timezone provided is valid
-    """
-    return user_tz in pytz.all_timezones
-
-
->>>>>>> 9d36f84a
 def get_user_timezone() -> str:
     """Get user timezone if it is a valid one
 
