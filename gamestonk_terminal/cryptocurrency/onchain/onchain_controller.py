"""Onchain Controller Module"""
__docformat__ = "numpy"

import os
import argparse
from typing import List
<<<<<<< HEAD
from datetime import datetime, timedelta
=======

>>>>>>> 87473683
from prompt_toolkit.completion import NestedCompleter

from gamestonk_terminal import feature_flags as gtff
from gamestonk_terminal.menu import session
from gamestonk_terminal.helper_funcs import (
    get_flair,
    parse_known_args_and_warn,
    check_positive,
    check_int_range,
    valid_date,
)

from gamestonk_terminal.cryptocurrency.onchain import (
    ethgasstation_view,
    glassnode_view,
    whale_alert_view,
    ethplorer_view,
)

# pylint: disable=R1732


class OnchainController:
    """Onchain Controller class"""

    CHOICES = [
        "cls",
        "?",
        "help",
        "q",
        "quit",
    ]

<<<<<<< HEAD
    CHOICES_COMMANDS = ["gwei", "whales", "active"]
=======
    SPECIFIC_CHOICES = {
        "account": [
            "balance",
            "hist",
        ],
        "token": [
            "info",
            "th",
            "prices",
            "holders",
        ],
        "tx": ["tx"],
    }

    CHOICES_COMMANDS = [
        "gwei",
        "whales",
        "balance",
        "top",
        "holders",
        "tx",
        "hist",
        "info",
        "th",
        "prices",
        "address",
    ]
>>>>>>> 87473683

    CHOICES += CHOICES_COMMANDS

    def __init__(self):
        """Constructor"""
        self.onchain_parser = argparse.ArgumentParser(add_help=False, prog="onchain")
        self.onchain_parser.add_argument(
            "cmd",
            choices=self.CHOICES,
        )
        self.address = None
        self.address_type = None

    def switch(self, an_input: str):
        """Process and dispatch input

        Parameters
        -------
        an_input : str
            string with input arguments

        Returns
        -------
        True, False or None
            False - quit the menu
            True - quit the program
            None - continue in the menu
        """

        # Empty command
        if not an_input:
            print("")
            return None

        (known_args, other_args) = self.onchain_parser.parse_known_args(
            an_input.split()
        )

        # Help menu again
        if known_args.cmd == "?":
            self.print_help()
            return None

        # Clear screen
        if known_args.cmd == "cls":
            os.system("cls||clear")
            return None

        return getattr(
            self, "call_" + known_args.cmd, lambda: "Command not recognized!"
        )(other_args)

    def call_help(self, *_):
        """Process Help command"""
        self.print_help()

    def call_q(self, _):
        """Process Q command - quit the menu"""
        return False

    def call_quit(self, _):
        """Process Quit command - quit the program"""
        return True

    def call_gwei(self, other_args: List[str]):
        """Process gwei command"""
        parser = argparse.ArgumentParser(
            add_help=False,
            formatter_class=argparse.ArgumentDefaultsHelpFormatter,
            prog="onchain",
            description="""
                Display ETH gas fees
                [Source: https://ethgasstation.info]
            """,
        )

        parser.add_argument(
            "--export",
            choices=["csv", "json", "xlsx"],
            default="",
            type=str,
            dest="export",
            help="Export dataframe data to csv,json,xlsx file",
        )

        try:
            ns_parser = parse_known_args_and_warn(parser, other_args)

            if not ns_parser:
                return

            ethgasstation_view.display_gwei_fees(export=ns_parser.export)

        except Exception as e:
            print(e, "\n")

    def call_active(self, other_args: List[str]):
        """Process active command"""

        supported_assets = [
            "BTC",
            "ETH",
            "LTC",
            "AAVE",
            "ABT",
            "AMPL",
            "ANT",
            "ARMOR",
            "BADGER",
            "BAL",
            "BAND",
            "BAT",
            "BIX",
            "BNT",
            "BOND",
            "BRD",
            "BUSD",
            "BZRX",
            "CELR",
            "CHSB",
            "CND",
            "COMP",
            "CREAM",
            "CRO",
            "CRV",
            "CVC",
            "CVP",
            "DAI",
            "DDX",
            "DENT",
            "DGX",
            "DHT",
            "DMG",
            "DODO",
            "DOUGH",
            "DRGN",
            "ELF",
            "ENG",
            "ENJ",
            "EURS",
            "FET",
            "FTT",
            "FUN",
            "GNO",
            "GUSD",
            "HEGIC",
            "HOT",
            "HPT",
            "HT",
            "HUSD",
            "INDEX",
            "KCS",
            "LAMB",
            "LBA",
            "LDO",
            "LEO",
            "LINK",
            "LOOM",
            "LRC",
            "MANA",
            "MATIC",
            "MCB",
            "MCO",
            "MFT",
            "MIR",
            "MKR",
            "MLN",
            "MTA",
            "MTL",
            "MX",
            "NDX",
            "NEXO",
            "NFTX",
            "NMR",
            "Nsure",
            "OCEAN",
            "OKB",
            "OMG",
            "PAX",
            "PAY",
            "PERP",
            "PICKLE",
            "PNK",
            "PNT",
            "POLY",
            "POWR",
            "PPT",
            "QASH",
            "QKC",
            "QNT",
            "RDN",
            "REN",
            "REP",
            "RLC",
            "ROOK",
            "RPL",
            "RSR",
            "SAI",
            "SAN",
            "SNT",
            "SNX",
            "STAKE",
            "STORJ",
            "sUSD",
            "SUSHI",
            "TEL",
            "TOP",
            "UBT",
            "UMA",
            "UNI",
            "USDC",
            "USDK",
            "USDT",
            "UTK",
            "VERI",
            "WaBi",
            "WAX",
            "WBTC",
            "WETH",
            "wNMX",
            "WTC",
            "YAM",
            "YFI",
            "ZRX",
        ]

        parser = argparse.ArgumentParser(
            add_help=False,
            formatter_class=argparse.ArgumentDefaultsHelpFormatter,
            prog="active",
            description="""
                Display active blockchain addresses over time
                [Source: https://glassnode.org]
            """,
        )

        parser.add_argument(
            "-a",
            "--asset",
            dest="asset",
            type=str,
            help="Asset symbol. Default: BTC",
            default="BTC",
            choices=supported_assets,
        )

        parser.add_argument(
            "-i",
            "--interval",
            dest="interval",
            type=str,
            help="Frequency interval. Default: 24h",
            default="24h",
            choices=["1h", "24h", "10m", "1w", "1month"],
        )

        # max_timestamp = int(datetime.timestamp(datetime.now()))

        parser.add_argument(
            "-s",
            "--since",
            dest="since",
            type=valid_date,
            help="Initial date. Default: 2020-01-01",
            default=(datetime.now() - timedelta(days=365)).strftime("%Y-%m-%d"),
        )

        parser.add_argument(
            "-u",
            "--until",
            dest="until",
            type=valid_date,
            help="Final date. Default: 2021-01-01",
            default=(datetime.now()).strftime("%Y-%m-%d"),
        )

        parser.add_argument(
            "--export",
            choices=["csv", "json", "xlsx"],
            default="",
            type=str,
            dest="export",
            help="Export dataframe data to csv,json,xlsx file",
        )

        try:
            ns_parser = parse_known_args_and_warn(parser, other_args)

            if not ns_parser:
                return

            glassnode_view.display_active_addresses(
                asset=ns_parser.asset,
                interval=ns_parser.interval,
                since=int(datetime.timestamp(ns_parser.since)),
                until=int(datetime.timestamp(ns_parser.until)),
                export=ns_parser.export,
            )

        except Exception as e:
            print(e)

    def call_whales(self, other_args: List[str]):
        """Process whales command"""
        parser = argparse.ArgumentParser(
            add_help=False,
            formatter_class=argparse.ArgumentDefaultsHelpFormatter,
            prog="whales",
            description="""
                Display crypto whales transactions.
                [Source: https://docs.whale-alert.io/]
            """,
        )

        parser.add_argument(
            "-m",
            "--min",
            dest="min",
            type=check_int_range(500000, 100 ** 7),
            help="Minimum value of transactions.",
            default=1000000,
        )

        parser.add_argument(
            "-t",
            "--top",
            dest="top",
            type=check_positive,
            help="top N number records",
            default=10,
        )

        parser.add_argument(
            "-s",
            "--sort",
            dest="sortby",
            type=str,
            help="Sort by given column. Default: date",
            default="date",
            choices=[
                "date",
                "symbol",
                "blockchain",
                "amount",
                "amount_usd",
                "from",
                "to",
            ],
        )
        parser.add_argument(
            "--descend",
            action="store_false",
            help="Flag to sort in descending order (lowest first)",
            dest="descend",
            default=True,
        )

        parser.add_argument(
            "-a",
            "--balance",
            dest="balance",
            action="store_true",
            help="Flag to show addresses of transaction",
            default=False,
        )

        parser.add_argument(
            "--export",
            choices=["csv", "json", "xlsx"],
            default="",
            type=str,
            dest="export",
            help="Export dataframe data to csv,json,xlsx file",
        )

        try:
            ns_parser = parse_known_args_and_warn(parser, other_args)

            if not ns_parser:
                return

            whale_alert_view.display_whales_transactions(
                min_value=ns_parser.min,
                top=ns_parser.top,
                sortby=ns_parser.sortby,
                descend=ns_parser.descend,
                show_address=ns_parser.address,
                export=ns_parser.export,
            )

        except Exception as e:
            print(e)

    def call_address(self, other_args: List[str]):
        """Process address command"""
        parser = argparse.ArgumentParser(
            add_help=False,
            formatter_class=argparse.ArgumentDefaultsHelpFormatter,
            prog="address",
            description="""
                Load address for further analysis. You can analyze account address, token address or transaction hash.
                [Source: Ethplorer]
            """,
        )

        parser.add_argument(
            "-a",
            action="store_true",
            help="Account address",
            dest="account",
            default=False,
        )

        parser.add_argument(
            "-t",
            action="store_true",
            help="ERC20 token address",
            dest="token",
            default=False,
        )

        parser.add_argument(
            "-tx",
            action="store_true",
            help="Transaction hash",
            dest="transaction",
            default=False,
        )

        parser.add_argument(
            "--address",
            dest="address",
            help="Ethereum address",
            default=False,
            type=str,
            required="-h" not in other_args,
        )

        try:
            if other_args:
                if not other_args[0][0] == "-":
                    other_args.insert(0, "--address")

            ns_parser = parse_known_args_and_warn(parser, other_args)

            if not ns_parser:
                return

            if len(ns_parser.address) not in [42, 66]:
                print(
                    f"Couldn't load address {ns_parser.address}. "
                    f"Token or account address should be 42 characters long. "
                    f"Transaction hash should be 66 characters long\n"
                )
                return

            if ns_parser.account:
                address_type = "account"
            elif ns_parser.token:
                address_type = "token"
            elif ns_parser.transaction:
                address_type = "tx"
            else:
                address_type = "account"

            if len(ns_parser.address) == 66:
                address_type = "tx"

            self.address = ns_parser.address
            self.address_type = address_type

            print(f"Address loaded {self.address}\n")
        except Exception as e:
            print(e)

    def call_balance(self, other_args: List[str]):
        """Process balance command"""
        parser = argparse.ArgumentParser(
            add_help=False,
            formatter_class=argparse.ArgumentDefaultsHelpFormatter,
            prog="balance",
            description="""
                Display info about tokens on given ethereum blockchain balance.
                [Source: Ethplorer]
            """,
        )

        parser.add_argument(
            "-t",
            "--top",
            dest="top",
            type=check_positive,
            help="top N number records",
            default=10,
        )

        parser.add_argument(
            "-s",
            "--sort",
            dest="sortby",
            type=str,
            help="Sort by given column. Default: index",
            default="index",
            choices=[
                "index",
                "balance",
                "tokenName",
                "tokenSymbol",
            ],
        )
        parser.add_argument(
            "--descend",
            action="store_false",
            help="Flag to sort in descending order (lowest first)",
            dest="descend",
            default=True,
        )

        parser.add_argument(
            "--export",
            choices=["csv", "json", "xlsx"],
            default="",
            type=str,
            dest="export",
            help="Export dataframe data to csv,json,xlsx file",
        )

        try:
            ns_parser = parse_known_args_and_warn(parser, other_args)

            if not ns_parser or not self.address:
                return

            ethplorer_view.display_address_info(
                top=ns_parser.top,
                sortby=ns_parser.sortby,
                descend=ns_parser.descend,
                address=self.address,
                export=ns_parser.export,
            )

        except Exception as e:
            print(e)

    def call_hist(self, other_args: List[str]):
        """Process hist command"""
        parser = argparse.ArgumentParser(
            add_help=False,
            formatter_class=argparse.ArgumentDefaultsHelpFormatter,
            prog="hist",
            description="""
                   Display history for given ethereum blockchain balance.
                    e.g. 0x3cD751E6b0078Be393132286c442345e5DC49699
                   [Source: Ethplorer]
               """,
        )

        parser.add_argument(
            "-t",
            "--top",
            dest="top",
            type=check_positive,
            help="top N number records",
            default=10,
        )

        parser.add_argument(
            "-s",
            "--sort",
            dest="sortby",
            type=str,
            help="Sort by given column. Default: timestamp",
            default="timestamp",
            choices=["timestamp", "transactionHash", "token", "value"],
        )
        parser.add_argument(
            "--descend",
            action="store_false",
            help="Flag to sort in descending order (lowest first)",
            dest="descend",
            default=True,
        )

        parser.add_argument(
            "--export",
            choices=["csv", "json", "xlsx"],
            default="",
            type=str,
            dest="export",
            help="Export dataframe data to csv,json,xlsx file",
        )

        try:
            ns_parser = parse_known_args_and_warn(parser, other_args)

            if not ns_parser or not self.address:
                return

            ethplorer_view.display_address_history(
                top=ns_parser.top,
                sortby=ns_parser.sortby,
                descend=ns_parser.descend,
                address=self.address,
                export=ns_parser.export,
            )

        except Exception as e:
            print(e)

    def call_holders(self, other_args: List[str]):
        """Process holders command"""
        parser = argparse.ArgumentParser(
            add_help=False,
            formatter_class=argparse.ArgumentDefaultsHelpFormatter,
            prog="holders",
            description="""
                Display top ERC20 token holders: e.g. 0x1f9840a85d5aF5bf1D1762F925BDADdC4201F984
                [Source: Ethplorer]
            """,
        )

        parser.add_argument(
            "-t",
            "--top",
            dest="top",
            type=check_positive,
            help="top N number records",
            default=10,
        )

        parser.add_argument(
            "-s",
            "--sort",
            dest="sortby",
            type=str,
            help="Sort by given column. Default: share",
            default="share",
            choices=[
                "balance",
                "balance",
                "share",
            ],
        )
        parser.add_argument(
            "--descend",
            action="store_false",
            help="Flag to sort in descending order (lowest first)",
            dest="descend",
            default=False,
        )

        parser.add_argument(
            "--export",
            choices=["csv", "json", "xlsx"],
            default="",
            type=str,
            dest="export",
            help="Export dataframe data to csv,json,xlsx file",
        )

        try:
            ns_parser = parse_known_args_and_warn(parser, other_args)

            if not ns_parser or not self.address:
                return

            ethplorer_view.display_top_token_holders(
                top=ns_parser.top,
                sortby=ns_parser.sortby,
                descend=ns_parser.descend,
                address=self.address,
                export=ns_parser.export,
            )

        except Exception as e:
            print(e)

    def call_top(self, other_args: List[str]):
        """Process top command"""
        parser = argparse.ArgumentParser(
            add_help=False,
            formatter_class=argparse.ArgumentDefaultsHelpFormatter,
            prog="top",
            description="""
                Display top ERC20 tokens.
                [Source: Ethplorer]
            """,
        )

        parser.add_argument(
            "-t",
            "--top",
            dest="top",
            type=check_positive,
            help="top N number records",
            default=10,
        )

        parser.add_argument(
            "-s",
            "--sort",
            dest="sortby",
            type=str,
            help="Sort by given column. Default: rank",
            default="rank",
            choices=[
                "rank",
                "name",
                "symbol",
                "price",
                "txsCount",
                "transfersCount",
                "holdersCount",
            ],
        )

        parser.add_argument(
            "--descend",
            action="store_false",
            help="Flag to sort in descending order (lowest first)",
            dest="descend",
            default=True,
        )

        parser.add_argument(
            "--export",
            choices=["csv", "json", "xlsx"],
            default="",
            type=str,
            dest="export",
            help="Export dataframe data to csv,json,xlsx file",
        )

        try:
            ns_parser = parse_known_args_and_warn(parser, other_args)

            if not ns_parser:
                return

            ethplorer_view.display_top_tokens(
                top=ns_parser.top,
                sortby=ns_parser.sortby,
                descend=ns_parser.descend,
                export=ns_parser.export,
            )

        except Exception as e:
            print(e)

    def call_info(self, other_args: List[str]):
        """Process info command"""
        parser = argparse.ArgumentParser(
            add_help=False,
            formatter_class=argparse.ArgumentDefaultsHelpFormatter,
            prog="info",
            description="""
                Display info about ERC20 token. e.g. 0x1f9840a85d5aF5bf1D1762F925BDADdC4201F984
                [Source: Ethplorer]
            """,
        )

        parser.add_argument(
            "--social",
            action="store_false",
            help="Flag to show social media links",
            dest="social",
            default=False,
        )

        parser.add_argument(
            "--export",
            choices=["csv", "json", "xlsx"],
            default="",
            type=str,
            dest="export",
            help="Export dataframe data to csv,json,xlsx file",
        )

        try:
            ns_parser = parse_known_args_and_warn(parser, other_args)

            if not ns_parser or not self.address:
                return

            ethplorer_view.display_token_info(
                social=ns_parser.social,
                address=self.address,
                export=ns_parser.export,
            )

        except Exception as e:
            print(e)

    def call_th(self, other_args: List[str]):
        """Process th command"""
        parser = argparse.ArgumentParser(
            add_help=False,
            formatter_class=argparse.ArgumentDefaultsHelpFormatter,
            prog="th",
            description="""
                     Displays info about token history.
                     e.g. 0x1f9840a85d5aF5bf1D1762F925BDADdC4201F984
                     [Source: Ethplorer]
                 """,
        )

        parser.add_argument(
            "-t",
            "--top",
            dest="top",
            type=check_positive,
            help="top N number records",
            default=10,
        )

        parser.add_argument(
            "-s",
            "--sort",
            dest="sortby",
            type=str,
            help="Sort by given column. Default: value",
            default="value",
            choices=[
                "value",
            ],
        )
        parser.add_argument(
            "--descend",
            action="store_false",
            help="Flag to sort in descending order (lowest first)",
            dest="descend",
            default=True,
        )

        parser.add_argument(
            "--hash",
            action="store_false",
            help="Flag to show transaction hash",
            dest="hash",
            default=True,
        )

        parser.add_argument(
            "--export",
            choices=["csv", "json", "xlsx"],
            default="",
            type=str,
            dest="export",
            help="Export dataframe data to csv,json,xlsx file",
        )

        try:

            ns_parser = parse_known_args_and_warn(parser, other_args)

            if not ns_parser or not self.address:
                return

            ethplorer_view.display_token_history(
                top=ns_parser.top,
                hash_=ns_parser.hash,
                sortby=ns_parser.sortby,
                descend=ns_parser.descend,
                address=self.address,
                export=ns_parser.export,
            )

        except Exception as e:
            print(e)

    def call_tx(self, other_args: List[str]):
        """Process tx command"""
        parser = argparse.ArgumentParser(
            add_help=False,
            formatter_class=argparse.ArgumentDefaultsHelpFormatter,
            prog="tx",
            description="""
                  Display info ERC20 token transaction on ethereum blockchain.
                  e.g. 0x9dc7b43ad4288c624fdd236b2ecb9f2b81c93e706b2ffd1d19b112c1df7849e6
                  [Source: Ethplorer]
              """,
        )

        parser.add_argument(
            "--export",
            choices=["csv", "json", "xlsx"],
            default="",
            type=str,
            dest="export",
            help="Export dataframe data to csv,json,xlsx file",
        )

        try:

            ns_parser = parse_known_args_and_warn(parser, other_args)

            if not ns_parser or not self.address:
                return

            ethplorer_view.display_tx_info(
                tx_hash=self.address,
                export=ns_parser.export,
            )

        except Exception as e:
            print(e)

    def call_prices(self, other_args: List[str]):
        """Process prices command"""
        parser = argparse.ArgumentParser(
            add_help=False,
            formatter_class=argparse.ArgumentDefaultsHelpFormatter,
            prog="prices",
            description="""
                  "Display token historical prices. e.g. 0x1f9840a85d5aF5bf1D1762F925BDADdC4201F984
                  [Source: Ethplorer]
              """,
        )

        parser.add_argument(
            "-t",
            "--top",
            dest="top",
            type=check_positive,
            help="top N number records",
            default=10,
        )

        parser.add_argument(
            "-s",
            "--sort",
            dest="sortby",
            type=str,
            help="Sort by given column. Default: date",
            default="date",
            choices=[
                "date",
                "cap",
                "volumeConverted",
                "open",
                "high",
                "close",
                "low",
            ],
        )
        parser.add_argument(
            "--descend",
            action="store_false",
            help="Flag to sort in descending order (lowest first)",
            dest="descend",
            default=False,
        )

        parser.add_argument(
            "--export",
            choices=["csv", "json", "xlsx"],
            default="",
            type=str,
            dest="export",
            help="Export dataframe data to csv,json,xlsx file",
        )

        try:
            ns_parser = parse_known_args_and_warn(parser, other_args)

            if not ns_parser or not self.address:
                return

            ethplorer_view.display_token_historical_prices(
                top=ns_parser.top,
                sortby=ns_parser.sortby,
                descend=ns_parser.descend,
                address=self.address,
                export=ns_parser.export,
            )

        except Exception as e:
            print(e)

    def print_help(self):
        """Print help"""
        help_text = """
Onchain:
    cls         clear screen
    ?/help      show this menu again
    q           quit this menu, and shows back to main menu
    quit        quit to abandon the program

    gwei              check current eth gas fees
    whales            check crypto wales transactions
"""
        help_text += f"\nEthereum address: {self.address if self.address else '?'}"
        help_text += (
            f"\nAddress type: {self.address_type if self.address_type else '?'}\n"
        )

        help_text += """
Ethereum:
    address           load ethereum address of token, account or transaction
    top               top ERC20 tokens"""

        if self.address_type == "account":
            help_text += """
    balance           check ethereum balance balance
    hist              ethereum balance history (transactions)"""

        if self.address_type == "token":
            help_text += """
    info              ERC20 token info
    holders           top ERC20 token holders
    th                ERC20 token history
    prices            ERC20 token historical prices"""

        if self.address_type == "tx":
            help_text += """
    tx                ethereum blockchain transaction info"""

<<<<<<< HEAD
def print_help():
    """Print help"""
    print("\nOnchain:")
    print("   cls           clear screen")
    print("   ?/help        show this menu again")
    print("   q             quit this menu, and shows back to main menu")
    print("   quit          quit to abandon program")
    print("")
    print("Eth Gas Station:")
    print("   gwei          check current eth gas fees")
    print("Whale Alert:")
    print("   whales        check crypto wales transactions")
    print("Glassnode:")
    print("   active        check active addresses in a certain blockchain")
    print("")
=======
        print(help_text, "\n")
>>>>>>> 87473683


def menu():
    """Onchain Menu"""
    onchain_controller = OnchainController()
    onchain_controller.call_help(None)

    while True:
        # Get input command from user
        if session and gtff.USE_PROMPT_TOOLKIT:
            completer = NestedCompleter.from_nested_dict(
                {c: None for c in onchain_controller.CHOICES}
            )
            an_input = session.prompt(
                f"{get_flair()} (crypto)>(onchain)> ",
                completer=completer,
            )
        else:
            an_input = input(f"{get_flair()} (crypto)>(onchain)> ")

        try:
            process_input = onchain_controller.switch(an_input)
        except SystemExit:
            print("The command selected doesn't exist\n")
            continue

        if process_input is False:
            return False

        if process_input is True:
            return True<|MERGE_RESOLUTION|>--- conflicted
+++ resolved
@@ -1,14 +1,13 @@
 """Onchain Controller Module"""
 __docformat__ = "numpy"
+
+# pylint: disable=C0302
 
 import os
 import argparse
 from typing import List
-<<<<<<< HEAD
 from datetime import datetime, timedelta
-=======
-
->>>>>>> 87473683
+
 from prompt_toolkit.completion import NestedCompleter
 
 from gamestonk_terminal import feature_flags as gtff
@@ -28,8 +27,6 @@
     ethplorer_view,
 )
 
-# pylint: disable=R1732
-
 
 class OnchainController:
     """Onchain Controller class"""
@@ -42,9 +39,6 @@
         "quit",
     ]
 
-<<<<<<< HEAD
-    CHOICES_COMMANDS = ["gwei", "whales", "active"]
-=======
     SPECIFIC_CHOICES = {
         "account": [
             "balance",
@@ -71,8 +65,8 @@
         "th",
         "prices",
         "address",
+        "active",
     ]
->>>>>>> 87473683
 
     CHOICES += CHOICES_COMMANDS
 
@@ -1061,7 +1055,13 @@
     q           quit this menu, and shows back to main menu
     quit        quit to abandon the program
 
+Eth Gas Station:
     gwei              check current eth gas fees
+
+Glassnode:
+    active            check active addresses in a certain blockchain
+
+Whale Alert:
     whales            check crypto wales transactions
 """
         help_text += f"\nEthereum address: {self.address if self.address else '?'}"
@@ -1070,7 +1070,7 @@
         )
 
         help_text += """
-Ethereum:
+Ethereum [Ethplorer]:
     address           load ethereum address of token, account or transaction
     top               top ERC20 tokens"""
 
@@ -1090,25 +1090,7 @@
             help_text += """
     tx                ethereum blockchain transaction info"""
 
-<<<<<<< HEAD
-def print_help():
-    """Print help"""
-    print("\nOnchain:")
-    print("   cls           clear screen")
-    print("   ?/help        show this menu again")
-    print("   q             quit this menu, and shows back to main menu")
-    print("   quit          quit to abandon program")
-    print("")
-    print("Eth Gas Station:")
-    print("   gwei          check current eth gas fees")
-    print("Whale Alert:")
-    print("   whales        check crypto wales transactions")
-    print("Glassnode:")
-    print("   active        check active addresses in a certain blockchain")
-    print("")
-=======
         print(help_text, "\n")
->>>>>>> 87473683
 
 
 def menu():
