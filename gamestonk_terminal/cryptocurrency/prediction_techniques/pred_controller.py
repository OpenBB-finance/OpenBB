--- conflicted
+++ resolved
@@ -55,11 +55,8 @@
     ]
 
     CHOICES_COMMANDS = [
-<<<<<<< HEAD
-=======
         "pick",
         "load",
->>>>>>> 92a0bc75
         "ets",
         "knn",
         "regression",
@@ -85,20 +82,6 @@
             "cmd",
             choices=self.CHOICES,
         )
-<<<<<<< HEAD
-
-        self.completer: Union[None, NestedCompleter] = None
-        if session and gtff.USE_PROMPT_TOOLKIT:
-            choices: dict = {c: {} for c in self.CHOICES}
-            self.completer = NestedCompleter.from_nested_dict(choices)
-
-        if queue:
-            self.queue = queue
-        else:
-            self.queue = list()
-
-=======
->>>>>>> 92a0bc75
         data["Returns"] = data["Close"].pct_change()
         data["LogRet"] = np.log(data["Close"]) - np.log(data["Close"].shift(1))
         data = data.dropna()
@@ -107,8 +90,6 @@
         self.coin = coin
         self.resolution = "1D"
         self.target = "Close"
-<<<<<<< HEAD
-=======
 
         self.completer: Union[None, NestedCompleter] = None
         if session and gtff.USE_PROMPT_TOOLKIT:
@@ -125,20 +106,15 @@
             self.queue = queue
         else:
             self.queue = list()
->>>>>>> 92a0bc75
 
     def print_help(self):
         """Print help"""
 
         help_string = f"""
-<<<<<<< HEAD
-Prediction Menu:
-=======
 Prediction Techniques Menu:
 
     load        load new ticker
     pick        pick new target variable
->>>>>>> 92a0bc75
 
 Coin Loaded: {self.coin}
 Target Column: {self.target}
@@ -178,7 +154,6 @@
         # Navigation slash is being used
         if "/" in an_input:
             actions = an_input.split("/")
-<<<<<<< HEAD
 
             # Absolute path is specified
             if not actions[0]:
@@ -194,23 +169,6 @@
 
         (known_args, other_args) = self.pred_parser.parse_known_args(an_input.split())
 
-=======
-
-            # Absolute path is specified
-            if not actions[0]:
-                an_input = "home"
-            # Relative path so execute first instruction
-            else:
-                an_input = actions[0]
-
-            # Add all instructions to the queue
-            for cmd in actions[1:][::-1]:
-                if cmd:
-                    self.queue.insert(0, cmd)
-
-        (known_args, other_args) = self.pred_parser.parse_known_args(an_input.split())
-
->>>>>>> 92a0bc75
         # Redirect commands to their correct functions
         if known_args.cmd:
             if known_args.cmd in ("..", "q"):
@@ -246,51 +204,29 @@
     def call_quit(self, _):
         """Process quit menu command"""
         if len(self.queue) > 0:
-<<<<<<< HEAD
-            self.queue.insert(0, "q")
-            return self.queue
-        return ["q"]
-=======
             self.queue.insert(0, "quit")
             return self.queue
         return ["quit"]
->>>>>>> 92a0bc75
 
     def call_exit(self, _):
         """Process exit terminal command"""
         if len(self.queue) > 0:
-<<<<<<< HEAD
-            self.queue.insert(0, "q")
-            self.queue.insert(0, "q")
-            self.queue.insert(0, "q")
-            return self.queue
-        return ["q", "q", "q"]
-=======
             self.queue.insert(0, "quit")
             self.queue.insert(0, "quit")
             self.queue.insert(0, "quit")
             return self.queue
         return ["quit", "quit", "quit"]
->>>>>>> 92a0bc75
 
     def call_reset(self, _):
         """Process reset command"""
         if len(self.queue) > 0:
             self.queue.insert(0, "pred")
             self.queue.insert(0, "crypto")
-<<<<<<< HEAD
-            self.queue.insert(0, "r")
-            self.queue.insert(0, "q")
-            self.queue.insert(0, "q")
-            return self.queue
-        return ["q", "q", "r", "crypto", "pred"]
-=======
             self.queue.insert(0, "reset")
             self.queue.insert(0, "quit")
             self.queue.insert(0, "quit")
             return self.queue
         return ["quit", "quit", "reset", "crypto", "pred"]
->>>>>>> 92a0bc75
 
     @try_except
     def call_load(self, other_args: List[str]):
@@ -551,13 +487,9 @@
             default=True,
             help="Specify if shuffling validation inputs.",
         )
-<<<<<<< HEAD
-        ns_parser = parse_known_args_and_warn(parser, other_args)
-=======
         ns_parser = parse_known_args_and_warn(
             parser, other_args, EXPORT_ONLY_FIGURES_ALLOWED
         )
->>>>>>> 92a0bc75
         if ns_parser:
             knn_view.display_k_nearest_neighbors(
                 ticker=self.coin,
@@ -998,11 +930,7 @@
 
         except SystemExit:
             print(
-<<<<<<< HEAD
-                f"\nThe command '{an_input}' doesn't exist on the /crypto/pred menu.",
-=======
                 f"\nThe command '{an_input}' doesn't exist on the /stocks/options menu.",
->>>>>>> 92a0bc75
                 end="",
             )
             similar_cmd = difflib.get_close_matches(
@@ -1016,15 +944,6 @@
                     candidate_input = (
                         f"{similar_cmd[0]} {' '.join(an_input.split(' ')[1:])}"
                     )
-<<<<<<< HEAD
-                    if candidate_input == an_input:
-                        an_input = ""
-                        print("\n")
-                        continue
-                    an_input = candidate_input
-                else:
-                    an_input = similar_cmd[0]
-=======
                 else:
                     candidate_input = similar_cmd[0]
 
@@ -1033,15 +952,10 @@
                     pred_controller.queue = []
                     print("\n")
                     continue
->>>>>>> 92a0bc75
 
                 print(f" Replacing by '{an_input}'.")
                 pred_controller.queue.insert(0, an_input)
             else:
-<<<<<<< HEAD
-                print("\n")
-=======
                 print("\n")
                 an_input = ""
-                pred_controller.queue = []
->>>>>>> 92a0bc75
+                pred_controller.queue = []