--- conflicted
+++ resolved
@@ -226,11 +226,7 @@
     return df.merge(coins, on="id")
 
 
-<<<<<<< HEAD
 # TODO: verify vs, interval, days, depending on source
-=======
-@try_except
->>>>>>> 18c3a4e5
 def load(
     coin: str,
     source: str = "cg",
