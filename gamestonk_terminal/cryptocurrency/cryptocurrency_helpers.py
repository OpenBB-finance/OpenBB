"""Cryptocurrency helpers"""
__docformat__ = "numpy"
# pylint: disable=C0301,R0911,C0302

import os
import json
from typing import Tuple, Any, Optional
import difflib
import pandas as pd
import numpy as np
from binance.client import Client
import matplotlib.pyplot as plt
from tabulate import tabulate
import mplfinance as mpf
from pycoingecko import CoinGeckoAPI
from gamestonk_terminal.helper_funcs import (
    plot_autoscale,
    export_data,
    try_except,
)
from gamestonk_terminal.config_plot import PLOT_DPI
from gamestonk_terminal.cryptocurrency.due_diligence import (
    pycoingecko_model,
    coinpaprika_model,
)
from gamestonk_terminal.cryptocurrency.discovery.pycoingecko_model import get_coin_list
from gamestonk_terminal.cryptocurrency.overview.coinpaprika_model import (
    get_list_of_coins,
)
from gamestonk_terminal.cryptocurrency.due_diligence.binance_model import (
    check_valid_binance_str,
    show_available_pairs_for_given_symbol,
    plot_candles,
)

from gamestonk_terminal.cryptocurrency.due_diligence import coinbase_model
import gamestonk_terminal.config_terminal as cfg
from gamestonk_terminal.feature_flags import USE_ION as ion
from gamestonk_terminal import feature_flags as gtff

INTERVALS = ["1H", "3H", "6H", "1D"]

SOURCES_INTERVALS = {
    "bin": [
        "1day",
        "3day",
        "1hour",
        "2hour",
        "4hour",
        "6hour",
        "8hour",
        "12hour",
        "1week",
        "1min",
        "3min",
        "5min",
        "15min",
        "30min",
        "1month",
    ],
    "cb": [
        "1min",
        "5min",
        "15min",
        "1hour",
        "6hour",
        "24hour",
        "1day",
    ],
}


def load_cg_coin_data(
    coin: str, currency: str = "USD", days: int = 365, sampling: str = "1D"
) -> pd.DataFrame:
    """Load cryptocurrency data from CoinGecko
    Timestamps from CoinGecko are not uniform, so the sampling is included to provide ohlc bars.
    Note that for days > 90, daily data is returned as prices only.  Less than 90 days returns hourly data
    which can be consolidated into OHLC

    Parameters
    ----------
    coin : str
        Cryptocurrency to load
    currency : str, optional
        Conversion unit, by default "USD"
    days : int, optional
        Number of days to get, by default 365
    sampling : str, optional
        Time period to resample in the format in the format #U where U can be H (hour) or D(day), by default "1D"

    Returns
    -------
    pd.DataFrame
        DataFrame of OHLC
    """
    prices = CoinGeckoAPI().get_coin_market_chart_by_id(coin, currency, days)
    df = pd.DataFrame(data=prices["prices"], columns=["time", "price"])
    df["time"] = pd.to_datetime(df.time, unit="ms")
    df = df.set_index("time")
    if days > 90:
        sampling = "1D"
    df = df.resample(sampling).ohlc()
    df.columns = ["Open", "High", "Low", "Close"]
    return df


def _load_coin_map(file_name: str) -> pd.DataFrame:
    if file_name.split(".")[1] != "json":
        raise TypeError("Please load json file")

    current_dir = os.path.dirname(os.path.abspath(__file__))
    path = os.path.join(current_dir, "data", file_name)
    with open(path, encoding="utf8") as f:
        coins = json.load(f)

    coins_df = pd.Series(coins).reset_index()
    coins_df.columns = ["symbol", "id"]
    return coins_df


def load_coins_list(file_name: str, return_raw: bool = False) -> pd.DataFrame:
    if file_name.split(".")[1] != "json":
        raise TypeError("Please load json file")

    current_dir = os.path.dirname(os.path.abspath(__file__))
    path = os.path.join(current_dir, "data", file_name)
    with open(path, encoding="utf8") as f:
        coins = json.load(f)
    if return_raw:
        return coins
    return pd.DataFrame(coins)


def load_binance_map():
    return _load_coin_map("binance_gecko_map.json")


def load_coinbase_map():
    return _load_coin_map("coinbase_gecko_map.json")


def prepare_all_coins_df() -> pd.DataFrame:
    """Helper method which loads coins from all sources: CoinGecko, CoinPaprika, Binance
    and merge those coins on keys:

        CoinGecko - > name < - CoinPaprika
        CoinGecko - > id <- Binance

    Returns
    -------
    pd.DataFrame
        CoinGecko - id for coin in CoinGecko API: uniswap
        CoinPaprika - id for coin in CoinPaprika API: uni-uniswap
        Binance - symbol (baseAsset) for coin in Binance API: UNI
        Coinbase - symbol for coin in Coinbase Pro API e.g UNI
        Symbol: uni
    """

    gecko_coins_df = load_coins_list("coingecko_coins.json")

    paprika_coins_df = load_coins_list("coinpaprika_coins.json")
    paprika_coins_df = paprika_coins_df[paprika_coins_df["is_active"]]
    paprika_coins_df = paprika_coins_df[["rank", "id", "name", "symbol", "type"]]

    # TODO: Think about scheduled job, that once a day will update data

    binance_coins_df = load_binance_map().rename(columns={"symbol": "Binance"})
    coinbase_coins_df = load_coinbase_map().rename(columns={"symbol": "Coinbase"})
    gecko_paprika_coins_df = pd.merge(
        gecko_coins_df, paprika_coins_df, on="name", how="left"
    )
    df_merged = pd.merge(
        left=gecko_paprika_coins_df,
        right=binance_coins_df,
        left_on="id_x",
        right_on="id",
        how="left",
    )
    df_merged.rename(
        columns={
            "id_x": "CoinGecko",
            "symbol_x": "Symbol",
            "id_y": "CoinPaprika",
        },
        inplace=True,
    )

    df_merged = pd.merge(
        left=df_merged,
        right=coinbase_coins_df,
        left_on="CoinGecko",
        right_on="id",
        how="left",
    )

    return df_merged[["CoinGecko", "CoinPaprika", "Binance", "Coinbase", "Symbol"]]


def _create_closest_match_df(
    coin: str, coins: pd.DataFrame, limit: int, cutoff: float
) -> pd.DataFrame:
    """Helper method. Creates a DataFrame with best matches for given coin found in given list of coins.
    Based on difflib.get_close_matches func.

    Parameters
    ----------
    coin: str
        coin you search for
    coins: list
        list of coins in which you want to find similarities
    limit: int
        limit of matches
    cutoff: float
        float between <0, 1>. Show only coins matches with score higher then cutoff.

    Returns
    -------
    pd.DataFrame
        index, id, name, symbol - > depends on source of data.
    """

    coins_list = coins["id"].to_list()
    sim = difflib.get_close_matches(coin, coins_list, limit, cutoff)
    df = pd.Series(sim).to_frame().reset_index()
    df.columns = ["index", "id"]
    return df.merge(coins, on="id")


# TODO: verify vs, interval, days, depending on source
<<<<<<< HEAD
@try_except
=======
>>>>>>> 9d36f84a
def load(
    coin: str,
    source: str = "cg",
    days: int = 60,
    vs: str = "usd",
    interval: str = "1day",
    should_load_ta_data: bool = False,
<<<<<<< HEAD
) -> Tuple[
    Optional[Any],
    Optional[Any],
    Optional[Any],
    Optional[Any],
    Optional[Any],
    Optional[Any],
]:
=======
):
>>>>>>> 9d36f84a
    """Load cryptocurrency from given source. Available sources are: CoinGecko, CoinPaprika, Coinbase and Binance.

    Loading coin from Binance and CoinPaprika means validation if given coins exists in chosen source,
    if yes then id of the coin is returned as a string.
    In case of CoinGecko load will return Coin object, if provided coin exists. Coin object has access to different coin
    information.

    Parameters
    ----------
    coin: str
        Coin symbol or id which is checked if exists in chosen data source.
    source : str
        Source of the loaded data. CoinGecko, CoinPaprika, or Binance

    Returns
    -------
    Tuple[Union[str, pycoingecko_model.Coin], str, str]
        - str or Coin object for provided coin
        - str with source of the loaded data. CoinGecko, CoinPaprika, or Binance
        - str with symbol
        - Dataframe with coin map to different sources
    """
    if source in ("cg", "cp"):
        if vs not in ("USD", "BTC", "usd", "btc"):
            print("You can only compare with usd or btc (e.g., --vs usd)\n")
            return None, None, None, None, None, None
        if interval != "1day":
            print(
                "Only daily data is supported for coingecko and coinpaprika (e.g., -i 1day)\n"
            )
            return None, None, None, None, None, None

    current_coin = ""  # type: Optional[Any]

    coins_map_df = prepare_all_coins_df().set_index("Symbol").dropna(thresh=2)

    if source == "cg":
        coingecko = pycoingecko_model.Coin(coin.lower(), True)
        coin_map_df = coins_map_df.loc[coingecko.symbol]
        coin_map_df = (
            coin_map_df.iloc[0]
            if isinstance(coin_map_df, pd.DataFrame)
            else coin_map_df
        )  # TODO: improve to choose the row that matches better; if it is dataframe, it means that found more than 1 coin
        if should_load_ta_data:
            df_prices, currency = load_ta_data(
                coin_map_df=coin_map_df,
                source=source,
                currency=vs,
                days=days,
                limit=0,
                interval=interval,
            )
            return (
                str(coingecko),
                source,
                coingecko.symbol,
                coin_map_df,
                df_prices,
                currency,
            )
        return (
            str(coingecko),
            source,
            coingecko.symbol,
            coin_map_df,
            None,
            None,
        )
    if source == "cp":
        paprika_coins = get_list_of_coins()
        paprika_coins_dict = dict(zip(paprika_coins.id, paprika_coins.symbol))
        current_coin, symbol = coinpaprika_model.validate_coin(coin, paprika_coins_dict)
        coin_map_df = coins_map_df.loc[symbol.lower() if symbol is not None else symbol]
        coin_map_df = (
            coin_map_df.iloc[0]
            if isinstance(coin_map_df, pd.DataFrame)
            else coin_map_df
        )
<<<<<<< HEAD

        if should_load_ta_data:
            df_prices, currency = load_ta_data(
                coin_map_df=coin_map_df,
                source=source,
                currency=vs,
                days=days,
                limit=0,
                interval=interval,
            )

=======

        if should_load_ta_data:
            df_prices, currency = load_ta_data(
                coin_map_df=coin_map_df,
                source=source,
                currency=vs,
                days=days,
                limit=0,
                interval=interval,
            )

>>>>>>> 9d36f84a
            return (current_coin, source, symbol, coin_map_df, df_prices, currency)
        return (current_coin, source, symbol, coin_map_df, None, None)
    if source == "bin":
        if vs == "usd":
            vs = "USDT"
        if interval not in SOURCES_INTERVALS["bin"]:
            print(
                "Interval not available on binance. Run command again with one supported (e.g., -i 1day):\n",
                SOURCES_INTERVALS["bin"],
            )
            return None, None, None, None, None, None

        # TODO: convert bitcoin to btc before searching pairs
        parsed_coin = coin.upper()
        current_coin, pairs = show_available_pairs_for_given_symbol(parsed_coin)
        if len(pairs) > 0:
            if vs not in pairs:
                print(
                    "vs specified not supported by binance. Run command again with one supported (e.g., --vs USDT):\n",
                    pairs,
                )
                return None, None, None, None, None, None
            coin_map_df = coins_map_df.loc[parsed_coin.lower()]
            coin_map_df = (
                coin_map_df.iloc[0]
                if isinstance(coin_map_df, pd.DataFrame)
                else coin_map_df
            )
            # print(f"Coin found : {current_coin}\n")
            if should_load_ta_data:
                df_prices, currency = load_ta_data(
                    coin_map_df=coin_map_df,
                    source=source,
                    currency=vs,
                    days=0,
                    limit=days,
                    interval=interval,
                )
                return (
                    current_coin,
                    source,
                    parsed_coin,
                    coin_map_df,
                    df_prices,
                    currency,
                )
            return (current_coin, source, parsed_coin, coin_map_df, None, None)
        return None, None, None, None, None, None

    if source == "cb":
        if vs == "usd":
            vs = "USDT"
        if interval not in SOURCES_INTERVALS["cb"]:
            print(
                "Interval not available on coinbase. Run command again with one supported (e.g., -i 1day):\n",
                SOURCES_INTERVALS["cb"],
            )
            return None, None, None, None, None, None

        # TODO: convert bitcoin to btc before searching pairs
        coinbase_coin = coin.upper()
        current_coin, pairs = coinbase_model.show_available_pairs_for_given_symbol(
            coinbase_coin
        )
        if vs not in pairs:
            print(
                "vs specified not supported by coinbase. Run command again with one supported (e.g., --vs USDT):\n",
                pairs,
            )
            return None, None, None, None, None, None
        if len(pairs) > 0:
            # print(f"Coin found : {current_coin}\n")

            coin_map_df = coins_map_df.loc[coin]
            coin_map_df = (
                coin_map_df.iloc[0]
                if isinstance(coin_map_df, pd.DataFrame)
                else coin_map_df
            )
            if should_load_ta_data:
                df_prices, currency = load_ta_data(
                    coin_map_df=coin_map_df,
                    source=source,
                    currency=vs,
                    days=0,
                    limit=days,
                    interval=interval,
                )
                return (current_coin, source, coin, coin_map_df, df_prices, currency)
            return (current_coin, source, coin, coin_map_df, None, None)
        print(f"Couldn't find coin with symbol {current_coin}\n")
        return None, None, None, None, None, None

    return None, None, None, None, None, None


FIND_KEYS = ["id", "symbol", "name"]

# TODO: Find better algorithm then difflib.get_close_matches to find most similar coins


def find(source: str, coin: str, key: str, top: int, export: str) -> None:
    """Find similar coin by coin name,symbol or id.

    If you don't remember exact name or id of the Coin at CoinGecko CoinPaprika, Binance or Coinbase
    you can use this command to display coins with similar name, symbol or id to your search query.
    Example of usage: coin name is something like "polka". So I can try: find -c polka -k name -t 25
    It will search for coin that has similar name to polka and display top 25 matches.

        -c, --coin stands for coin - you provide here your search query
        -k, --key it's a searching key. You can search by symbol, id or name of coin
        -t, --top it displays top N number of records.

    Parameters
    ----------
    top: int
        Number of records to display
    coin: str
        Cryptocurrency
    key: str
        Searching key (symbol, id, name)
    source: str
        Data source of coins.  CoinGecko (cg) or CoinPaprika (cp) or Binance (bin), Coinbase (cb)
    export : str
        Export dataframe data to csv,json,xlsx file
    """

    if source == "cg":
        coins_df = get_coin_list()
        coins_list = coins_df[key].to_list()
        if key in ["symbol", "id"]:
            coin = coin.lower()
        sim = difflib.get_close_matches(coin, coins_list, top)
        df = pd.Series(sim).to_frame().reset_index()
        df.columns = ["index", key]
        coins_df.drop("index", axis=1, inplace=True)
        df = df.merge(coins_df, on=key)

    elif source == "cp":
        coins_df = get_list_of_coins()
        coins_list = coins_df[key].to_list()
        keys = {"name": "title", "symbol": "upper", "id": "lower"}

        func_key = keys[key]
        coin = getattr(coin, str(func_key))()

        sim = difflib.get_close_matches(coin, coins_list, top)
        df = pd.Series(sim).to_frame().reset_index()
        df.columns = ["index", key]
        df = df.merge(coins_df, on=key)

    elif source == "bin":

        # TODO: Fix it in future. Determine if user looks for symbol like ETH or ethereum
        if len(coin) > 5:
            key = "id"

        coins_df_gecko = get_coin_list()
        coins_df_bin = load_binance_map()
        coins = pd.merge(
            coins_df_bin, coins_df_gecko[["id", "name"]], how="left", on="id"
        )
        coins_list = coins[key].to_list()

        sim = difflib.get_close_matches(coin, coins_list, top)
        df = pd.Series(sim).to_frame().reset_index()
        df.columns = ["index", key]
        df = df.merge(coins, on=key)

    elif source == "cb":
        if len(coin) > 5:
            key = "id"

        coins_df_gecko = get_coin_list()
        coins_df_bin = load_coinbase_map()
        coins = pd.merge(
            coins_df_bin, coins_df_gecko[["id", "name"]], how="left", on="id"
        )
        coins_list = coins[key].to_list()

        sim = difflib.get_close_matches(coin, coins_list, top)
        df = pd.Series(sim).to_frame().reset_index()
        df.columns = ["index", key]
        df = df.merge(coins, on=key)

    else:
        print(
            "Couldn't execute find methods for CoinPaprika, Binance, Coinbase or CoinGecko\n"
        )
        df = pd.DataFrame()

    if gtff.USE_TABULATE_DF:
        print(
            tabulate(
                df,
                headers=df.columns,
                floatfmt=".1f",
                showindex=False,
                tablefmt="fancy_grid",
            ),
            "\n",
        )
    else:
        print(df.to_string, "\n")

    export_data(
        export,
        os.path.dirname(os.path.abspath(__file__)),
        "find",
        df,
    )


def display_all_coins(
    source: str, coin: str, top: int, skip: int, show_all: bool, export: str
) -> None:
    """Find similar coin by coin name,symbol or id.

    If you don't remember exact name or id of the Coin at CoinGecko, CoinPaprika, Coinbase, Binance
    you can use this command to display coins with similar name, symbol or id to your search query.
    Example of usage: coin name is something like "polka". So I can try: find -c polka -k name -t 25
    It will search for coin that has similar name to polka and display top 25 matches.

        -c, --coin stands for coin - you provide here your search query
        -t, --top it displays top N number of records.

    Parameters
    ----------
    top: int
        Number of records to display
    coin: str
        Cryptocurrency
    source: str
        Data source of coins.  CoinGecko (cg) or CoinPaprika (cp) or Binance (bin), Coinbase (cb)
    skip: int
        Skip N number of records
    show_all: bool
        Flag to show all sources of data
    export : str
        Export dataframe data to csv,json,xlsx file
    """
    sources = ["cg", "cp", "bin", "cb"]
    limit, cutoff = 30, 0.75
    coins_func_map = {
        "cg": get_coin_list,
        "cp": get_list_of_coins,
        "bin": load_binance_map,
        "cb": load_coinbase_map,
    }

    if show_all:
        coins_func = coins_func_map.get(source)
        if coins_func:
            df = coins_func()
        else:
            df = prepare_all_coins_df()

    elif not source or source not in sources:
        df = prepare_all_coins_df()
        cg_coins_list = df["CoinGecko"].to_list()
        sim = difflib.get_close_matches(coin.lower(), cg_coins_list, limit, cutoff)
        df_matched = pd.Series(sim).to_frame().reset_index()
        df_matched.columns = ["index", "CoinGecko"]
        df = df.merge(df_matched, on="CoinGecko")
        df.drop("index", axis=1, inplace=True)

    else:

        if source == "cg":
            coins_df = get_coin_list().drop("index", axis=1)
            df = _create_closest_match_df(coin.lower(), coins_df, limit, cutoff)
            df = df[["index", "id", "name"]]

        elif source == "cp":
            coins_df = get_list_of_coins()
            df = _create_closest_match_df(coin.lower(), coins_df, limit, cutoff)
            df = df[["index", "id", "name"]]

        elif source == "bin":
            coins_df_gecko = get_coin_list()
            coins_df_bin = load_binance_map()
            coins_df_bin.columns = ["symbol", "id"]
            coins_df = pd.merge(
                coins_df_bin, coins_df_gecko[["id", "name"]], how="left", on="id"
            )
            df = _create_closest_match_df(coin.lower(), coins_df, limit, cutoff)
            df = df[["index", "symbol", "name"]]
            df.columns = ["index", "id", "name"]

        elif source == "cb":
            coins_df_gecko = get_coin_list()
            coins_df_cb = load_coinbase_map()
            coins_df_cb.columns = ["symbol", "id"]
            coins_df = pd.merge(
                coins_df_cb, coins_df_gecko[["id", "name"]], how="left", on="id"
            )
            df = _create_closest_match_df(coin.lower(), coins_df, limit, cutoff)
            df = df[["index", "symbol", "name"]]
            df.columns = ["index", "id", "name"]

        else:
            df = pd.DataFrame(columns=["index", "id", "symbol"])
            print("Couldn't find any coins")
        print("")

    try:
        df = df[skip : skip + top]
    except Exception as e:
        print(e)

    if gtff.USE_TABULATE_DF:
        print(
            tabulate(
                df.fillna("N/A"),
                headers=df.columns,
                floatfmt=".1f",
                showindex=False,
                tablefmt="fancy_grid",
            )
        )

    else:
        print(df.fillna("N/A").to_string, "\n")

    export_data(
        export,
        os.path.dirname(os.path.abspath(__file__)),
        "coins",
        df,
    )


def load_ta_data(
    coin_map_df: pd.DataFrame, source: str, currency: str, **kwargs: Any
) -> Tuple[pd.DataFrame, str]:
    """Load data for Technical Analysis

    Parameters
    ----------
    coin_map_df: pd.DataFrame
        Cryptocurrency
    source: str
        Source of data: CoinGecko, Binance, CoinPaprika
    currency: str
        Quotes currency
    kwargs:
        days: int
            Days limit for coingecko, coinpaprika
        limit: int
            Limit for binance quotes
        interval: str
            Time interval for Binance
    Returns
    ----------
    Tuple[pd.DataFrame, str]
        df with prices
        quoted currency
    """

    limit = kwargs.get("limit", 100)
    interval = kwargs.get("interval", "1day")
    days = kwargs.get("days", 30)

    if source == "bin":
        client = Client(cfg.API_BINANCE_KEY, cfg.API_BINANCE_SECRET)

        interval_map = {
            "1day": client.KLINE_INTERVAL_1DAY,
            "3day": client.KLINE_INTERVAL_3DAY,
            "1hour": client.KLINE_INTERVAL_1HOUR,
            "2hour": client.KLINE_INTERVAL_2HOUR,
            "4hour": client.KLINE_INTERVAL_4HOUR,
            "6hour": client.KLINE_INTERVAL_6HOUR,
            "8hour": client.KLINE_INTERVAL_8HOUR,
            "12hour": client.KLINE_INTERVAL_12HOUR,
            "1week": client.KLINE_INTERVAL_1WEEK,
            "1min": client.KLINE_INTERVAL_1MINUTE,
            "3min": client.KLINE_INTERVAL_3MINUTE,
            "5min": client.KLINE_INTERVAL_5MINUTE,
            "15min": client.KLINE_INTERVAL_15MINUTE,
            "30min": client.KLINE_INTERVAL_30MINUTE,
            "1month": client.KLINE_INTERVAL_1MONTH,
        }

        symbol_binance = coin_map_df["Binance"]

        pair = symbol_binance + currency.upper()

        if check_valid_binance_str(pair):
            # print(f"{symbol_binance} loaded vs {currency.upper()}")

            candles = client.get_klines(
                symbol=pair,
                interval=interval_map[interval],
                limit=limit,
            )
            candles_df = pd.DataFrame(candles).astype(float).iloc[:, :6]
            candles_df.columns = [
                "date",
                "Open",
                "High",
                "Low",
                "Close",
                "Volume",
            ]
            df_coin = candles_df.set_index(
                pd.to_datetime(candles_df["date"], unit="ms")
            ).drop("date", axis=1)

            return df_coin, currency
        return pd.DataFrame(), currency

    if source == "cp":
        symbol_coinpaprika = coin_map_df["CoinPaprika"]
        df = coinpaprika_model.get_ohlc_historical(
            symbol_coinpaprika, currency.upper(), days
        )

        if df.empty:
            print("No data found", "\n")
            return pd.DataFrame(), ""

        df.drop(["time_close", "market_cap"], axis=1, inplace=True)
        df.columns = [
            "date",
            "Open",
            "High",
            "Low",
            "Close",
            "Volume",
        ]
        df = df.set_index(pd.to_datetime(df["date"])).drop("date", axis=1)
        return df, currency

    if source == "cg":
        coin_id = coin_map_df["CoinGecko"]
        # coin = pycoingecko_model.Coin(symbol_coingecko)
        df = pycoingecko_model.get_coin_market_chart(coin_id, currency, days)
        df = df["price"].resample("1D").ohlc().ffill()
        df.columns = [
            "Open",
            "High",
            "Low",
            "Close",
        ]
        df.index.name = "date"
        return df, currency

    if source == "cb":
        symbol_coinbase = coin_map_df["Coinbase"]
        coin, currency = symbol_coinbase.upper(), currency.upper()
        pair = f"{coin}-{currency}"

        if coinbase_model.check_validity_of_product(pair):
            # print(f"{coin} loaded vs {currency}")

            df = coinbase_model.get_candles(
                product_id=pair,
                interval=interval or "24hour",
            ).head(limit)

            df_coin = df.set_index(pd.to_datetime(df["date"], unit="s")).drop(
                "date", axis=1
            )

            return df_coin[::-1], currency

    return pd.DataFrame(), currency


def plot_chart(
    coin_map_df: pd.DataFrame, source: str, currency: str, **kwargs: Any
) -> None:
    """Load data for Technical Analysis

    Parameters
    ----------
    coin_map_df: pd.DataFrame
        Cryptocurrency
    source: str
        Source of data: CoinGecko, Binance, CoinPaprika
    currency: str
        Quotes currency
    kwargs:
        days: int
            Days limit for coingecko, coinpaprika
        limit: int
            Limit for binance quotes
        interval: str
            Time interval for Binance
    Returns
    ----------
    Tuple[pd.DataFrame, str]
        dataframe with prices
        quoted currency
    """

    limit = kwargs.get("limit", 100)
    interval = kwargs.get("interval", "1day")
    days = kwargs.get("days", 30)

    if source == "bin":
        client = Client(cfg.API_BINANCE_KEY, cfg.API_BINANCE_SECRET)

        interval_map = {
            "1day": client.KLINE_INTERVAL_1DAY,
            "3day": client.KLINE_INTERVAL_3DAY,
            "1hour": client.KLINE_INTERVAL_1HOUR,
            "2hour": client.KLINE_INTERVAL_2HOUR,
            "4hour": client.KLINE_INTERVAL_4HOUR,
            "6hour": client.KLINE_INTERVAL_6HOUR,
            "8hour": client.KLINE_INTERVAL_8HOUR,
            "12hour": client.KLINE_INTERVAL_12HOUR,
            "1week": client.KLINE_INTERVAL_1WEEK,
            "1min": client.KLINE_INTERVAL_1MINUTE,
            "3min": client.KLINE_INTERVAL_3MINUTE,
            "5min": client.KLINE_INTERVAL_5MINUTE,
            "15min": client.KLINE_INTERVAL_15MINUTE,
            "30min": client.KLINE_INTERVAL_30MINUTE,
            "1month": client.KLINE_INTERVAL_1MONTH,
        }

        symbol_binance = coin_map_df["Binance"]

        pair = symbol_binance + currency

        if check_valid_binance_str(pair):
            # print(f"{symbol_binance} loaded vs {currency.upper()}")

            candles = client.get_klines(
                symbol=pair,
                interval=interval_map[interval],
                limit=limit,
            )
            candles_df = pd.DataFrame(candles).astype(float).iloc[:, :6]
            candles_df.columns = [
                "date",
                "Open",
                "High",
                "Low",
                "Close",
                "Volume",
            ]
            df_coin = candles_df.set_index(
                pd.to_datetime(candles_df["date"], unit="ms")
            ).drop("date", axis=1)

            plot_candles(
                df_coin,
                f"{symbol_binance + currency} from {df_coin.index[0].strftime('%Y/%m/%d')} to "
                f"{df_coin.index[-1].strftime('%Y/%m/%d')}",
            )

    if source == "cp":
        symbol_coinpaprika = coin_map_df["CoinPaprika"]
        df = coinpaprika_model.get_ohlc_historical(
            str(symbol_coinpaprika), currency.upper(), days
        )

        if df.empty:
            print("There is not data to plot chart\n")
            return

        df.drop(["time_close", "market_cap"], axis=1, inplace=True)
        df.columns = [
            "date",
            "Open",
            "High",
            "Low",
            "Close",
            "Volume",
        ]
        df = df.set_index(pd.to_datetime(df["date"])).drop("date", axis=1)
        title = (
            f"\n{symbol_coinpaprika}/{currency} from {df.index[0].strftime('%Y/%m/%d')} to {df.index[-1].strftime('%Y/%m/%d')}",  # noqa: E501
        )
        df["Volume"] = df["Volume"] / 1_000_000
        mpf.plot(
            df,
            type="candle",
            volume=True,
            ylabel_lower="Volume [1M]",
            title=str(title[0]) if isinstance(title, tuple) else title,
            xrotation=20,
            style="binance",
            figratio=(10, 7),
            figscale=1.10,
            figsize=(plot_autoscale()),
            update_width_config=dict(
                candle_linewidth=1.0, candle_width=0.8, volume_linewidth=1.0
            ),
        )

        if ion:
            plt.ion()
        plt.show()
        print("")

    if source == "cg":
        symbol_coingecko = coin_map_df["CoinGecko"]
        coin = pycoingecko_model.Coin(symbol_coingecko)
        df = coin.get_coin_market_chart(currency, days)
        df = df["price"].resample("1D").ohlc().ffill()

        df.columns = [
            "Open",
            "High",
            "Low",
            "Close",
        ]

        title = (
            f"\n{symbol_coingecko}/{currency} from {df.index[0].strftime('%Y/%m/%d')} "
            f"to {df.index[-1].strftime('%Y/%m/%d')}",
        )

        mpf.plot(
            df,
            type="candle",
            volume=False,
            title=str(title[0]) if isinstance(title, tuple) else title,
            xrotation=20,
            style="binance",
            figratio=(10, 7),
            figscale=1.10,
            figsize=(plot_autoscale()),
            update_width_config=dict(
                candle_linewidth=1.0, candle_width=0.8, volume_linewidth=1.0
            ),
        )

        if ion:
            plt.ion()
        plt.show()
        print("")

    if source == "cb":
        symbol_coinbase = coin_map_df["Coinbase"]
        coin, currency = symbol_coinbase.upper(), currency.upper()
        pair = f"{coin}-{currency}"

        if coinbase_model.check_validity_of_product(pair):
            # print(f"{coin} loaded vs {currency}")

            df = coinbase_model.get_candles(
                product_id=pair,
                interval=interval or "24hour",
            ).head(limit)
            df = df.astype(float).iloc[:, :6]
            df.sort_values(by="date", inplace=True, ascending=True)
            df = df.set_index(pd.to_datetime(df["date"], unit="s")).drop("date", axis=1)

            title = (
                f"\n{coin}/{currency} from {df.index[0].strftime('%Y/%m/%d')} to {df.index[-1].strftime('%Y/%m/%d')}",
            )
            df["Volume"] = df["Volume"] / 1_000
            mpf.plot(
                df,
                type="candle",
                volume=True,
                ylabel_lower="Volume [1K]",
                title=str(title[0]) if isinstance(title, tuple) else title,
                xrotation=20,
                style="binance",
                figratio=(10, 7),
                figscale=1.10,
                figsize=(plot_autoscale()),
                update_width_config=dict(
                    candle_linewidth=1.0, candle_width=0.8, volume_linewidth=1.0
                ),
            )

            if ion:
                plt.ion()
            plt.show()
            print("")


def plot_order_book(bids: np.ndarray, asks: np.ndarray, coin: str) -> None:
    """
    Plots Bid/Ask. Can be used for Coinbase and Binance

    Parameters
    ----------
    bids : np.array
        array of bids with columns: price, size, cumulative size
    asks : np.array
        array of asks with columns: price, size, cumulative size
    coin : str
        Coin being plotted
    """

    _, ax = plt.subplots(figsize=plot_autoscale(), dpi=PLOT_DPI)
    ax.plot(bids[:, 0], bids[:, 2], "g", label="bids")
    ax.fill_between(bids[:, 0], bids[:, 2], color="g", alpha=0.4)
    ax.plot(asks[:, 0], asks[:, 2], "r", label="asks")
    ax.fill_between(asks[:, 0], asks[:, 2], color="r", alpha=0.4)
    plt.grid(b=True, which="major", color="#666666", linestyle="-")
    plt.minorticks_on()
    plt.grid(b=True, which="minor", color="#999999", linestyle="-", alpha=0.2)
    plt.legend(loc=0)
    plt.xlabel("Price")
    plt.ylabel("Size (Coins) ")
    plt.title(f"Order Book for {coin}")
    if ion:
        plt.ion()
    plt.show()
    print("")<|MERGE_RESOLUTION|>--- conflicted
+++ resolved
@@ -16,7 +16,6 @@
 from gamestonk_terminal.helper_funcs import (
     plot_autoscale,
     export_data,
-    try_except,
 )
 from gamestonk_terminal.config_plot import PLOT_DPI
 from gamestonk_terminal.cryptocurrency.due_diligence import (
@@ -228,10 +227,6 @@
 
 
 # TODO: verify vs, interval, days, depending on source
-<<<<<<< HEAD
-@try_except
-=======
->>>>>>> 9d36f84a
 def load(
     coin: str,
     source: str = "cg",
@@ -239,18 +234,7 @@
     vs: str = "usd",
     interval: str = "1day",
     should_load_ta_data: bool = False,
-<<<<<<< HEAD
-) -> Tuple[
-    Optional[Any],
-    Optional[Any],
-    Optional[Any],
-    Optional[Any],
-    Optional[Any],
-    Optional[Any],
-]:
-=======
 ):
->>>>>>> 9d36f84a
     """Load cryptocurrency from given source. Available sources are: CoinGecko, CoinPaprika, Coinbase and Binance.
 
     Loading coin from Binance and CoinPaprika means validation if given coins exists in chosen source,
@@ -330,7 +314,6 @@
             if isinstance(coin_map_df, pd.DataFrame)
             else coin_map_df
         )
-<<<<<<< HEAD
 
         if should_load_ta_data:
             df_prices, currency = load_ta_data(
@@ -342,19 +325,6 @@
                 interval=interval,
             )
 
-=======
-
-        if should_load_ta_data:
-            df_prices, currency = load_ta_data(
-                coin_map_df=coin_map_df,
-                source=source,
-                currency=vs,
-                days=days,
-                limit=0,
-                interval=interval,
-            )
-
->>>>>>> 9d36f84a
             return (current_coin, source, symbol, coin_map_df, df_prices, currency)
         return (current_coin, source, symbol, coin_map_df, None, None)
     if source == "bin":
