from datetime import datetime, timedelta
import textwrap
import requests
import pandas as pd
from dateutil import parser
from requests.adapters import HTTPAdapter

ENDPOINTS = {
    "global": "/global",
    "coin": "/coins/{}",
    "coins": "/coins",
    "coin_tweeter": "/coins/{}/twitter",
    "coin_events": "/coins/{}/events",
    "coin_exchanges": "/coins/{}/exchanges",
    "coin_markets": "/coins/{}/markets",
    "ohlcv": "/coins/{}/ohlcv/latest",
    "ohlcv_hist": "/coins/{}/ohlcv/historical",
    "people": "/people/{}",
    "tickers": "/tickers",
    "ticker_info": "/tickers/{}",
    "exchanges": "/exchanges",
    "exchange_info": "/exchanges/{}",
    "exchange_markets": "/exchanges/{}/markets",
    "contract_platforms": "/contracts",
    "contract_platform_addresses": "/contracts/{}",
    "search": "/search",
}

PAPRIKA_BASE_URL = "https://api.coinpaprika.com/v1"

# Mount a session with adapter. It's solution for time to time timeouts
session = requests.Session()
session.mount(PAPRIKA_BASE_URL, HTTPAdapter(max_retries=5))


def make_request(endpoint, payload=None, **kwargs):
    """Helper method that handles request for coinpaprika api.
    It prepares URL for given endpoint and payload if it's part of requests

    Parameters
    ----------
    endpoint: str,
        it's an endpoint that we want to query. e.g. to get twitter data for given coin we need to use:
       https://api.coinpaprika.com/v1/coins/{}/twitter
    payload: dict
        the body of your request. Contains the data send to the CoinPaprika API when making an API request
    kwargs:
        additional parameters that will be added to payload
    Returns
    -------
    dict with response data

    """
    url = f"{PAPRIKA_BASE_URL}{endpoint}"
    if payload is None:
        payload = {}
    if kwargs:
        payload.update(kwargs)
    return session.get(url, params=payload).json()


def get_global_market():
    """Return data frame with most important global crypto statistics like:
    market_cap_usd, volume_24h_usd, bitcoin_dominance_percentage, cryptocurrencies_number,
    market_cap_ath_value, market_cap_ath_date, volume_24h_ath_value, volume_24h_ath_date,
    market_cap_change_24h, volume_24h_change_24h, last_updated,

    Returns
    -------
    pandas.DataFrame
        Metric, Value
    """
    global_markets = make_request(ENDPOINTS["global"])
    global_markets["last_updated"] = datetime.fromtimestamp(
        global_markets["last_updated"]
    )

    for key, date in global_markets.items():
        if "date" in key:
            try:
                global_markets[key] = parser.parse(date).strftime("%Y-%m-%d %H:%M:%S")
            except (KeyError, ValueError, TypeError):
                ...
    df = pd.Series(global_markets).to_frame().reset_index()
    df.columns = ["Metric", "Value"]
    return df


def get_list_of_coins():
    """Get list of all available coins on CoinPaprika

    Returns
    -------
    pandas.DataFrame
        rank, id, name, symbol, type
    """
    coins = make_request(ENDPOINTS["coins"])
    df = pd.DataFrame(coins)
    df = df[df["is_active"]]
    return df[["rank", "id", "name", "symbol", "type"]]


def get_coin(coin_id="eth-ethereum"):
    """Get coin by id
    Parameters
    ----------
    coin_id: str
        id of coin from coinpaprika e.g. Ethereum - > 'eth-ethereum'
    Returns
    -------
    dict with response
    """
    coin = make_request(ENDPOINTS["coin"].format(coin_id))
    return coin


def get_coin_twitter_timeline(coin_id="eth-ethereum"):
    """Get twitter timeline for given coin id. Not more than last 50 tweets

    Parameters
    ----------
    coin_id: str
        id of coin from coinpaprika e.g. Ethereum - > 'eth-ethereum'
    Returns
    -------
    pandas.DataFrame
        date, user_name, status, retweet_count, like_count

    """
    res = make_request(ENDPOINTS["coin_tweeter"].format(coin_id))
    if "error" in res:
        print(res)
        return pd.DataFrame()
    if isinstance(res, list) and len(res) == 0:
        return pd.DataFrame()
    df = pd.DataFrame(res)[
        ["date", "user_name", "status", "retweet_count", "like_count"]
    ]

    df = df.applymap(
        lambda x: "\n".join(textwrap.wrap(x, width=80)) if isinstance(x, str) else x
    )
    df["status"] = df["status"].apply(lambda x: x.replace("  ", ""))
    df["date"] = df["date"].apply(lambda x: x.replace("T", "\n"))
    df["date"] = df["date"].apply(lambda x: x.replace("Z", ""))
    return df


def get_coin_events_by_id(coin_id="eth-ethereum"):
    """
    Example of response from API:
    {
        "id": "17398-cme-april-first-trade",
        "date": "2018-04-02T00:00:00Z",
        "date_to": "string",
        "name": "CME: April First Trade",
        "description": "First trade of Bitcoin futures contract for April 2018.",
        "is_conference": false,
        "link": "http://www.cmegroup.com/trading/equity-index/us-index/bitcoin_product_calendar_futures.html",
        "proof_image_link": "https://static.coinpaprika.com/storage/cdn/event_images/16635.jpg"
    }

    Parameters
    ----------
    coin_id: str
        id of coin from coinpaprika e.g. Ethereum - > 'eth-ethereum'
    Returns
    -------
    pandas.DataFrame
        id, date , date_to, name, description, is_conference, link, proof_image_link

    """
    res = make_request(ENDPOINTS["coin_events"].format(coin_id))
    if not res:
        return pd.DataFrame()
    data = pd.DataFrame(res)
    data["description"] = data["description"].apply(
        lambda x: "\n".join(textwrap.wrap(x, width=40)) if isinstance(x, str) else x
    )
    data.drop(["id", "proof_image_link"], axis=1, inplace=True)
    for col in ["date", "date_to"]:
        data[col] = data[col].apply(
<<<<<<< HEAD
            lambda x: x.replace("T", "\n") if x is not None else ""
        )
        data[col] = data[col].apply(
            lambda x: x.replace("Z", "") if x is not None else ""
=======
            lambda x: x.replace("T", "\n") if isinstance(x, str) else ""
        )
        data[col] = data[col].apply(
            lambda x: x.replace("Z", "") if isinstance(x, str) else ""
>>>>>>> 52a73fdd
        )
    return data


def get_coin_exchanges_by_id(coin_id="eth-ethereum"):
    """Get all exchanges for given coin id.

    Parameters
    ----------
    coin_id: Identifier of Coin from CoinPaprika

    Returns
    -------
    pandas.DataFrame
        id, name, adjusted_volume_24h_share, fiats
    """
    res = make_request(ENDPOINTS["coin_exchanges"].format(coin_id))
    df = pd.DataFrame(res)
    df["fiats"] = df["fiats"].copy().apply(lambda x: len([i["symbol"] for i in x if x]))
    return df


def get_coin_markets_by_id(coin_id="eth-ethereum", quotes="USD"):
    """

    Parameters
    ----------
    coin_id: Coin Parpika identifier of coin e.g. eth-ethereum
    quotes: Comma separated list of quotes to return.
        Example: quotes=USD,BTC
        Allowed values:
        BTC, ETH, USD, EUR, PLN, KRW, GBP, CAD, JPY, RUB, TRY, NZD, AUD, CHF, UAH, HKD, SGD, NGN, PHP, MXN, BRL,
        THB, CLP, CNY, CZK, DKK, HUF, IDR, ILS, INR, MYR, NOK, PKR, SEK, TWD, ZAR, VND, BOB, COP, PEN, ARS, ISK

    Returns
    -------
    pandas.DataFrame
    """

    markets = make_request(ENDPOINTS["coin_markets"].format(coin_id), quotes=quotes)
    if "error" in markets:
        print(markets)
        return pd.DataFrame()

    data = []
    for r in markets:
        dct = {
            "exchange": r.get("exchange_name"),
            "pair": r.get("pair"),
            "trust_score": r.get("trust_score"),
            "pct_volume_share": r.get("adjusted_volume_24h_share"),
        }
        quotes = r.get("quotes")
        for k, v in quotes.items():
            dct[f"{k.lower()}_price"] = v.get("price")
            dct[f"{k.lower()}_volume"] = v.get("volume_24h")
        dct["market_url"] = r.get("market_url")
        data.append(dct)

    return pd.DataFrame(data)


def get_ohlc_historical(coin_id="eth-ethereum", quotes="USD", days=90):
    """
    Open/High/Low/Close values with volume and market_cap.
    Request example: https://api.coinpaprika.com/v1/coins/btc-bitcoin/ohlcv/historical?start=2019-01-01&end=2019-01-20
    if the last day is current day it can an change with every request until actual close of the day at 23:59:59


    Parameters
    ----------
    coin_id: str
        Paprika coin identifier e.g. eth-ethereum
    quotes: str
        returned data quote (available values: usd btc)
    days: int
        time range for chart in days. Maximum 365

    Returns
    -------
    pandas.DataFrame

    """
    if quotes.lower() not in ["usd", "btc"]:
        quotes = "USD"

    if abs(int(days)) > 365:
        days = 365

    end = datetime.now().strftime("%Y-%m-%d")
    start = (datetime.now() - timedelta(days=days)).strftime("%Y-%m-%d")

    data = make_request(
        ENDPOINTS["ohlcv_hist"].format(coin_id), quotes=quotes, start=start, end=end
    )
    if "error" in data:
        print(data)
        return pd.DataFrame()
    return pd.DataFrame(data)


def _get_coins_info_helper(quotes="USD"):
    """Helper method that call /tickers endpoint which returns for all coins quoted in provided currency/crypto

    {
        "id": "btc-bitcoin",
        "name": "Bitcoin",
        "symbol": "BTC",
        "rank": 1,
        "circulating_supply": 17007062,
        "total_supply": 17007062,
        "max_supply": 21000000,
        "beta_value": 0.735327,
        "first_data_at": "2010-11-14T07:20:41Z",
        "last_updated": "2018-11-14T07:20:41Z",
        "quotes" : {
                "USD": {
                    "price": 5162.15941296,
                    "volume_24h": 7304207651.1585,
                    "volume_24h_change_24h": -2.5,
                    "market_cap": 91094433242,
                    "market_cap_change_24h": 1.6,
                    "percent_change_15m": 0,
                    "percent_change_30m": 0,
                    "percent_change_1h": 0,
                    "percent_change_6h": 0,
                    "percent_change_12h": -0.09,
                    "percent_change_24h": 1.59,
                    "percent_change_7d": 0.28,
                    "percent_change_30d": 27.39,
                    "percent_change_1y": -37.99,
                    "ath_price": 20089,
                    "ath_date": "2017-12-17T12:19:00Z",
                    "percent_from_price_ath": -74.3
                    }
                }
    }

    Parameters
    ----------
    quotes: Coma separated quotes to return e.g quotes=USD,BTC

    Returns
    -------
    pandas.DataFrame
        id, name, symbol, rank, circulating_supply, total_supply, max_supply, beta_value, first_data_at,
        last_updated, price, volume_24h, volume_24h_change_24h, market_cap, market_cap_change_24h,
        percent_change_15m, percent_change_30m, percent_change_1h, percent_change_6h, percent_change_12h,
       percent_change_24h, percent_change_7d, percent_change_30d, percent_change_1y,
       ath_price, ath_date, percent_from_price_ath
    """
    tickers = make_request(ENDPOINTS["tickers"], quotes=quotes)
    data = pd.json_normalize(tickers)
    try:
        # data.columns = [col.replace(f"quotes.{quotes}.", f"{quotes.lower()}_") for col in data.columns.tolist()]
        data.columns = [
            col.replace(f"quotes.{quotes}.", "") for col in data.columns.tolist()
        ]
        data.columns = [col.replace("percent", "pct") for col in data.columns.tolist()]
    except KeyError as e:
        print(e)
    data.rename(
        columns={
            "market_cap_change_24h": "mcap_change_24h",
            "pct_from_price_ath": "pct_from_ath",
        },
        inplace=True,
    )
    return data


def get_coins_info(quotes="USD"):  # > format big numbers fix
    """Returns basic coin information for all coins from CoinPaprika API
    Parameters
    ----------
    quotes: Coma separated quotes to return e.g quotes=USD,BTC

    Returns
    -------
    pandas.DataFrame
        rank, name, symbol, price, volume_24h, circulating_supply, total_supply,
        max_supply, market_cap, beta_value, ath_price,
    """
    cols = [
        "rank",
        "name",
        "symbol",
        "price",
        "volume_24h",
        "circulating_supply",
        "total_supply",
        "max_supply",
        "market_cap",
        "beta_value",
        "ath_price",
    ]
    return _get_coins_info_helper(quotes)[cols].sort_values(by="rank")


def get_coins_market_info(quotes="USD"):
    """Returns basic coin information for all coins from CoinPaprika API
    Parameters
    ----------
    quotes: Coma separated quotes to return e.g quotes=USD,BTC

    Returns
    -------
    pandas.DataFrame
        rank, name, symbol, price, volume_24h, mcap_change_24h,
        pct_change_1h, pct_change_24h, ath_price, pct_from_ath,
    """
    cols = [
        "rank",
        "name",
        "symbol",
        "price",
        "volume_24h",
        "mcap_change_24h",
        "pct_change_1h",
        "pct_change_24h",
        # "pct_change_7d",
        # "pct_change_30d",
        "ath_price",
        "pct_from_ath",
    ]
    return _get_coins_info_helper(quotes=quotes)[cols].sort_values(by="rank")


def get_list_of_exchanges(quotes="USD"):
    """
    List exchanges from CoinPaprika API
    Parameters
    ----------
    quotes: Coma separated quotes to return e.g quotes=USD,BTC

    Returns
    -------
    pandas.DataFrame
        rank, name, currencies, markets, fiats, confidence_score, reported_volume_24h,
        reported_volume_7d ,reported_volume_30d, sessions_per_month,
    """
    exchanges = make_request(ENDPOINTS["exchanges"], quotes=quotes)
    df = pd.json_normalize(exchanges)
    try:
        df.columns = [
            col.replace(f"quotes.{quotes}.", "") for col in df.columns.tolist()
        ]
    except KeyError as e:
        print(e)
    df = df[df["active"]]
    cols = [
        "adjusted_rank",
        "id",
        "name",
        "currencies",
        "markets",
        "fiats",
        "confidence_score",
        "reported_volume_24h",
        "reported_volume_7d",
        "reported_volume_30d",
        "sessions_per_month",
    ]
    df.loc[:, "fiats"] = df["fiats"].apply(lambda x: len([i["symbol"] for i in x if x]))
    df = df[cols]
    df = df.applymap(
        lambda x: "\n".join(textwrap.wrap(x, width=28)) if isinstance(x, str) else x
    )
    df.rename(
        columns={"adjusted_rank": "rank", "confidence_score": "confidence"},
        inplace=True,
    )
    df.columns = [x.replace("reported_", "") for x in df.columns]
    return df.sort_values(by="rank")


def get_exchanges_market(exchange_id="binance", quotes="USD"):
    """List markets by exchange ID
    Parameters
    ----------
    exchange_id: identifier of exchange e.g for Binance Exchange -> binance
    quotes: Coma separated quotes to return e.g quotes=USD,BTC

    Returns
    -------
    pandas.DataFrame
        pair, base_currency_name, quote_currency_name, market_url,
        category, reported_volume_24h_share, trust_score,
    """
    data = make_request(
        ENDPOINTS["exchange_markets"].format(exchange_id), quotes=quotes
    )
    if "error" in data:
        print(data)
        return pd.DataFrame()
    cols = [
        "exchange_id",
        "pair",
        "base_currency_name",
        "quote_currency_name",
        "category",
        "reported_volume_24h_share",
        "trust_score",
        "market_url",
    ]
    df = pd.DataFrame(data)
    df["exchange_id"] = exchange_id
    return df[cols]


def get_tickers_info_for_coin(coin_id="btc-bitcoin", quotes="USD"):
    """Get all most important ticker related information for given coin id
    {
        "id": "btc-bitcoin",
        "name": "Bitcoin",
        "symbol": "BTC",
        "rank": 1,
        "circulating_supply": 17007062,
        "total_supply": 17007062,
        "max_supply": 21000000,
        "beta_value": 0.735327,
        "first_data_at": "2010-11-14T07:20:41Z",
        "last_updated": "2018-11-14T07:20:41Z",
        "quotes": {
            "USD": {
                "price": 5162.15941296,
                "volume_24h": 7304207651.1585,
                "volume_24h_change_24h": -2.5,
                "market_cap": 91094433242,
                "market_cap_change_24h": 1.6,
                "percent_change_15m": 0,
                "percent_change_30m": 0,
                "percent_change_1h": 0,
                "percent_change_6h": 0,
                "percent_change_12h": -0.09,
                "percent_change_24h": 1.59,
                "percent_change_7d": 0.28,
                "percent_change_30d": 27.39,
                "percent_change_1y": -37.99,
                "ath_price": 20089,
                "ath_date": "2017-12-17T12:19:00Z",
                "percent_from_price_ath": -74.3
            }
        }
    }

    Parameters
    ----------
    coin_id: Id of coin from CoinPaprika
    quotes: Coma separated quotes to return e.g quotes = USD, BTC

    Returns
    -------
    pandas.DataFrame
        Metric, Value
    """
    tickers = make_request(ENDPOINTS["ticker_info"].format(coin_id), quotes=quotes)

    for key, date in tickers.items():
        if "date" in key or "data" in key:
            try:
                tickers[key] = parser.parse(date).strftime("%Y-%m-%d %H:%M:%S")
            except (KeyError, ValueError, TypeError):
                ...
        if key == "quotes":
            try:
                tickers[key][quotes]["ath_date"] = parser.parse(
                    tickers[key][quotes]["ath_date"]
                ).strftime("%Y-%m-%d %H:%M:%S")
            except (KeyError, ValueError, TypeError) as e:
                print(e)

    df = pd.json_normalize(tickers)
    try:
        df.columns = [col.replace("quotes.", "") for col in list(df.columns)]
        df.columns = [col.replace(".", "_").lower() for col in list(df.columns)]
    except KeyError as e:
        print(e)
    df = df.T.reset_index()
    df.columns = ["Metric", "Value"]
    return df


def search(q, c=None, modifier=None):
    """Search CoinPaprika
    Parameters
    ----------
    q:  phrase for search
    c:  one or more categories (comma separated) to search.
        Available options: currencies|exchanges|icos|people|tags
        Default: currencies,exchanges,icos,people,tags
    modifier: set modifier for search results. Available options: symbol_search -
        search only by symbol (works for currencies only)

    Returns
    -------
    pandas.DataFrame
        Metric, Value
    """
    if c is None:
        c = "currencies,exchanges,icos,people,tags"
    data = make_request(ENDPOINTS["search"], q=q, c=c, modifier=modifier, limit=100)
    results = []
    for item in data:
        category = data[item]
        for r in category:
            results.append(
                {
                    "id": r.get("id"),
                    "name": r.get("name"),
                    "category": item,
                }
            )
    return pd.DataFrame(results)


def get_all_contract_platforms():
    """List all smart contract platforms like ethereum, solana, cosmos, polkadot, kusama ...

    Returns
    -------
    pandas.DataFrame
        index, platform_id
    """

    contract_platforms = make_request(ENDPOINTS["contract_platforms"])
    df = pd.DataFrame(contract_platforms).reset_index()
    df.columns = ["index", "platform_id"]
    df["index"] = df["index"] + 1
    return df


def get_contract_platform(platform_id="eth-ethereum"):
    """Gets all contract addresses for given platform
    Parameters
    ----------
    platform_id: Blockchain platform like eth-ethereum

    Returns
    -------
    pandas.DataFrame
         id, type, active, address
    """
    contract_platforms = make_request(
        ENDPOINTS["contract_platform_addresses"].format(platform_id)
    )

    return pd.DataFrame(contract_platforms)[["id", "type", "active", "address"]]


def validate_coin(coin: str, coins_dct: dict):
    """Helper method that validates if proper coin id or symbol was provided

    Parameters
    ----------
    coin: id or symbol of coin for CoinPaprika
    coins_dct: dictionary of coins

    Returns
    -------
    coin id, coin symbol

    """
    coin_found, symbol = None, None
    if coin in coins_dct:
        coin_found = coin
        symbol = coins_dct.get(coin_found)
    else:
        for key, value in coins_dct.items():
            if coin.upper() == value:
                coin_found = key
                symbol = value

    if not coin_found:
        raise ValueError(f"Could not find coin with given id: {coin}\n")
    print(f"Coin found : {coin_found} with symbol {symbol}")
    return coin_found, symbol


def basic_coin_info(coin_id: str):
    coin = get_coin(coin_id)
    tags = coin.get("tags") or []
    keys = [
        "id",
        "name",
        "symbol",
        "rank",
        "type",
        "description",
        "platform",
        "proof_type",
        "contract",
    ]
    results = {}
    for key in keys:
        results[key] = coin.get(key)

    try:
        tags = ", ".join(t.get("name") for t in tags)
        parent = coin.get("parent") or {}
    except (KeyError, IndexError):
        tags, parent = [], {}

    results["tags"] = tags
    results["parent"] = parent.get("id")
    df = pd.Series(results).reset_index()
    df.columns = ["Metric", "Value"]
    df["Value"] = df["Value"].apply(
        lambda x: "\n".join(textwrap.wrap(x, width=80)) if isinstance(x, str) else x
    )
    df.dropna(subset=["Value"], inplace=True)
    return df<|MERGE_RESOLUTION|>--- conflicted
+++ resolved
@@ -180,17 +180,10 @@
     data.drop(["id", "proof_image_link"], axis=1, inplace=True)
     for col in ["date", "date_to"]:
         data[col] = data[col].apply(
-<<<<<<< HEAD
-            lambda x: x.replace("T", "\n") if x is not None else ""
-        )
-        data[col] = data[col].apply(
-            lambda x: x.replace("Z", "") if x is not None else ""
-=======
             lambda x: x.replace("T", "\n") if isinstance(x, str) else ""
         )
         data[col] = data[col].apply(
             lambda x: x.replace("Z", "") if isinstance(x, str) else ""
->>>>>>> 52a73fdd
         )
     return data
 
