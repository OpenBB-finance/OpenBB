"""Defi Controller Module"""
__docformat__ = "numpy"

import argparse

from typing import List
from prompt_toolkit.completion import NestedCompleter

from gamestonk_terminal.cryptocurrency.defi import (
    graph_model,
    coindix_model,
    terraengineer_model,
    terraengineer_view,
)
from gamestonk_terminal.parent_classes import BaseController
from gamestonk_terminal import feature_flags as gtff
from gamestonk_terminal.menu import session
from gamestonk_terminal.helper_funcs import (
    parse_known_args_and_warn,
    check_positive,
    EXPORT_ONLY_RAW_DATA_ALLOWED,
    EXPORT_BOTH_RAW_DATA_AND_FIGURES,
)

from gamestonk_terminal.cryptocurrency.defi import (
    defirate_view,
    defipulse_view,
    llama_model,
    llama_view,
    substack_view,
    graph_view,
    coindix_view,
)


class DefiController(BaseController):
    """Defi Controller class"""

    CHOICES_COMMANDS = [
        "dpi",
        "funding",
        "lending",
        "borrow",
        "ldapps",
        "gdapps",
        "stvl",
        "dtvl",
        "newsletter",
        "tokens",
        "pairs",
        "pools",
        "swaps",
        "stats",
        "vaults",
        "ayr",
        "aterra",
    ]

    def __init__(self, queue: List[str] = None):
        """Constructor"""
        super().__init__("/crypto/defi/", queue)

        if session and gtff.USE_PROMPT_TOOLKIT:
            choices: dict = {c: {} for c in self.controller_choices}
<<<<<<< HEAD
            choices["ldapps"]["-s"] = {c: {} for c in llama_model.LLAMA_FILTERS}
=======
            choices["aterra"]["--asset"] = {c: {} for c in terraengineer_model.ASSETS}
            choices["aterra"] = {c: {} for c in terraengineer_model.ASSETS}
            choices["llama"]["-s"] = {c: {} for c in llama_model.LLAMA_FILTERS}
>>>>>>> 4d26b3f7
            choices["tokens"]["-s"] = {c: {} for c in graph_model.TOKENS_FILTERS}
            choices["pairs"]["-s"] = {c: {} for c in graph_model.PAIRS_FILTERS}
            choices["pools"]["-s"] = {c: {} for c in graph_model.POOLS_FILTERS}
            choices["swaps"]["-s"] = {c: {} for c in graph_model.SWAPS_FILTERS}
            choices["vaults"]["-s"] = {c: {} for c in coindix_model.VAULTS_FILTERS}
            choices["vaults"]["-k"] = {c: {} for c in coindix_model.VAULT_KINDS}
            choices["vaults"]["-c"] = {c: {} for c in coindix_model.CHAINS}
            choices["vaults"]["-p"] = {c: {} for c in coindix_model.PROTOCOLS}
            self.completer = NestedCompleter.from_nested_dict(choices)

    def print_help(self):
        """Print help"""
        help_text = """
Decentralized Finance Menu:

Overview:
    newsletter    Recent DeFi related newsletters
    dpi           DeFi protocols listed on DefiPulse
    funding       Funding rates - current or last 30 days average
    borrow        DeFi borrow rates - current or last 30 days average
    lending       DeFi ending rates - current or last 30 days average
    vaults        Top DeFi Vaults on different blockchains [Source: Coindix]
Defi Llama:
    ldapps        Lists dApps
    gdapps        Display top DeFi dApps grouped by chain
    stvl          Display historical values of the total sum of TVLs from all dApps
    dtvl          Display historical total value locked (TVL) by dApp
Uniswap:
    tokens        Tokens trade-able on Uniswap
    stats         Base statistics about Uniswap
    pairs         Recently added pairs on Uniswap
    pools         Pools by volume on Uniswap
    swaps         Recent swaps done on Uniswap
TerraEngineer:
    aterra        Displays 30-day history of specified asset in terra address
    ayr           Displays 30-day history of anchor yield reserve
"""
        print(help_text)

    def call_aterra(self, other_args: List[str]):
        parser = argparse.ArgumentParser(
            add_help=False,
            formatter_class=argparse.ArgumentDefaultsHelpFormatter,
            prog="aterra",
            description="""
                Displays the 30-day history of an asset in a certain terra address.
                [Source: https://terra.engineer/]
            """,
        )
        parser.add_argument(
            "--asset",
            dest="asset",
            type=str,
            help="Terra asset {ust,luna,sdt} Default: ust",
            default=terraengineer_model.ASSETS[0],
            choices=terraengineer_model.ASSETS,
        )
        parser.add_argument(
            "--address",
            dest="address",
            type=str,
            help="Terra address. Valid terra addresses start with 'terra'",
            required=True,
        )

        if other_args and not other_args[0][0] == "-":
            other_args.insert(0, "--asset")

        ns_parser = parse_known_args_and_warn(
            parser, other_args, EXPORT_ONLY_RAW_DATA_ALLOWED
        )

        if ns_parser:
            terraengineer_view.display_terra_asset_history(
                export=ns_parser.export,
                address=ns_parser.address,
                asset=ns_parser.asset,
            )

    def call_ayr(self, other_args: List[str]):
        """Process ayr command"""
        parser = argparse.ArgumentParser(
            add_help=False,
            formatter_class=argparse.ArgumentDefaultsHelpFormatter,
            prog="ayr",
            description="""
                Displays the 30-day history of the Anchor Yield Reserve.
                An increasing yield reserve indicates that the return on collateral staked by borrowers in Anchor
                is greater than the yield paid to depositors. A decreasing yield reserve means yield paid
                to depositors is outpacing the staking returns of borrower's collateral.
                TLDR: Shows the address that contains UST that is paid on anchor interest earn.
                [Source: https://terra.engineer/]
            """,
        )

        ns_parser = parse_known_args_and_warn(
            parser, other_args, EXPORT_ONLY_RAW_DATA_ALLOWED
        )

        if ns_parser:
            terraengineer_view.display_anchor_yield_reserve(export=ns_parser.export)

    def call_dpi(self, other_args: List[str]):
        """Process dpi command"""
        parser = argparse.ArgumentParser(
            add_help=False,
            formatter_class=argparse.ArgumentDefaultsHelpFormatter,
            prog="dpi",
            description="""
                Displays DeFi Pulse crypto protocols.
                [Source: https://defipulse.com/]
            """,
        )

        parser.add_argument(
            "-l",
            "--limit",
            dest="limit",
            type=check_positive,
            help="Number of records to display",
            default=15,
        )

        parser.add_argument(
            "-s",
            "--sort",
            dest="sortby",
            type=str,
            help="Sort by given column. Default: Rank",
            default="Rank",
            choices=["Rank", "Name", "Chain", "Category", "TVL", "Change_1D"],
        )

        parser.add_argument(
            "--descend",
            action="store_false",
            help="Flag to sort in descending order (lowest first)",
            dest="descend",
            default=True,
        )

        ns_parser = parse_known_args_and_warn(
            parser, other_args, EXPORT_ONLY_RAW_DATA_ALLOWED
        )

        if ns_parser:
            defipulse_view.display_defipulse(
                top=ns_parser.limit,
                sortby=ns_parser.sortby,
                descend=ns_parser.descend,
                export=ns_parser.export,
            )

    def call_gdapps(self, other_args: List[str]):
        """Process gdapps command"""
        parser = argparse.ArgumentParser(
            add_help=False,
            formatter_class=argparse.ArgumentDefaultsHelpFormatter,
            prog="gdapps",
            description="""
                Display top dApps (in terms of TVL) grouped by chain.
                [Source: https://docs.llama.fi/api]
            """,
        )
        parser.add_argument(
            "-l",
            "--limit",
            dest="limit",
            type=check_positive,
            help="Number of top dApps to display",
            default=40,
        )

        ns_parser = parse_known_args_and_warn(
            parser, other_args, EXPORT_ONLY_RAW_DATA_ALLOWED
        )

        if ns_parser:
            llama_view.display_grouped_defi_protocols(num=ns_parser.limit)

    def call_dtvl(self, other_args: List[str]):
        """Process dtvl command"""
        parser = argparse.ArgumentParser(
            add_help=False,
            formatter_class=argparse.ArgumentDefaultsHelpFormatter,
            prog="dtvl",
            description="""
                Displays historical TVL of different dApps.
                [Source: https://docs.llama.fi/api]
            """,
        )
        parser.add_argument(
            "-d",
            "--dapps",
            dest="dapps",
            type=str,
            required="-h" not in other_args,
            help="dApps to search historical TVL. Should be split by , e.g.: anchor,sushiswap,pancakeswap",
        )
        if other_args and not other_args[0][0] == "-":
            other_args.insert(0, "-d")

        ns_parser = parse_known_args_and_warn(
            parser, other_args, EXPORT_ONLY_RAW_DATA_ALLOWED
        )

        if ns_parser:
            llama_view.display_historical_tvl(dapps=ns_parser.dapps)

    def call_ldapps(self, other_args: List[str]):
        """Process ldapps command"""
        parser = argparse.ArgumentParser(
            add_help=False,
            formatter_class=argparse.ArgumentDefaultsHelpFormatter,
            prog="ldapps",
            description="""
                Display information about listed dApps on DeFi Llama.
                [Source: https://docs.llama.fi/api]
            """,
        )

        parser.add_argument(
            "-l",
            "--limit",
            dest="limit",
            type=check_positive,
            help="Number of records to display",
            default=10,
        )

        parser.add_argument(
            "-s",
            "--sort",
            dest="sortby",
            type=str,
            help="Sort by given column. Default: tvl",
            default="tvl",
            choices=llama_model.LLAMA_FILTERS,
        )

        parser.add_argument(
            "--descend",
            action="store_false",
            help="Flag to sort in descending order (lowest first)",
            dest="descend",
            default=False,
        )

        parser.add_argument(
            "--desc",
            action="store_false",
            help="Flag to display description of protocol",
            dest="description",
            default=False,
        )

        ns_parser = parse_known_args_and_warn(
            parser, other_args, EXPORT_ONLY_RAW_DATA_ALLOWED
        )

        if ns_parser:
            llama_view.display_defi_protocols(
                top=ns_parser.limit,
                sortby=ns_parser.sortby,
                descend=ns_parser.descend,
                description=ns_parser.description,
                export=ns_parser.export,
            )

    def call_stvl(self, other_args: List[str]):
        """Process stvl command"""
        parser = argparse.ArgumentParser(
            add_help=False,
            formatter_class=argparse.ArgumentDefaultsHelpFormatter,
            prog="stvl",
            description="""
                Displays historical values of the total sum of TVLs from all listed dApps.
                [Source: https://docs.llama.fi/api]
            """,
        )

        parser.add_argument(
            "-l",
            "--limit",
            dest="limit",
            type=check_positive,
            help="Number of records to display",
            default=10,
        )

        ns_parser = parse_known_args_and_warn(
            parser, other_args, EXPORT_BOTH_RAW_DATA_AND_FIGURES
        )

        if ns_parser:
            llama_view.display_defi_tvl(top=ns_parser.limit, export=ns_parser.export)

    def call_funding(self, other_args: List[str]):
        """Process funding command"""
        parser = argparse.ArgumentParser(
            add_help=False,
            formatter_class=argparse.ArgumentDefaultsHelpFormatter,
            prog="funding",
            description="""
                Display Funding rates.
                [Source: https://defirate.com/]
            """,
        )

        parser.add_argument(
            "-l",
            "--limit",
            dest="limit",
            type=check_positive,
            help="Number of records to display",
            default=10,
        )

        parser.add_argument(
            "--current",
            action="store_false",
            default=True,
            dest="current",
            help="Show Current Funding Rates or Last 30 Days Average",
        )

        ns_parser = parse_known_args_and_warn(
            parser, other_args, EXPORT_ONLY_RAW_DATA_ALLOWED
        )

        if ns_parser:
            defirate_view.display_funding_rates(
                top=ns_parser.limit, current=ns_parser.current, export=ns_parser.export
            )

    def call_borrow(self, other_args: List[str]):
        """Process borrow command"""
        parser = argparse.ArgumentParser(
            add_help=False,
            formatter_class=argparse.ArgumentDefaultsHelpFormatter,
            prog="borrow",
            description="""
                 Display DeFi borrow rates.
                 [Source: https://defirate.com/]
             """,
        )

        parser.add_argument(
            "-l",
            "--limit",
            dest="limit",
            type=check_positive,
            help="Number of records to display",
            default=10,
        )

        parser.add_argument(
            "--current",
            action="store_false",
            default=True,
            dest="current",
            help="Show Current Borrow Rates or Last 30 Days Average",
        )

        ns_parser = parse_known_args_and_warn(
            parser, other_args, EXPORT_ONLY_RAW_DATA_ALLOWED
        )

        if ns_parser:
            defirate_view.display_borrow_rates(
                top=ns_parser.limit, current=ns_parser.current, export=ns_parser.export
            )

    def call_lending(self, other_args: List[str]):
        """Process lending command"""
        parser = argparse.ArgumentParser(
            add_help=False,
            formatter_class=argparse.ArgumentDefaultsHelpFormatter,
            prog="lending",
            description="""
                 Display DeFi lending rates.
                 [Source: https://defirate.com/]
             """,
        )

        parser.add_argument(
            "-l",
            "--limit",
            dest="limit",
            type=check_positive,
            help="Number of records to display",
            default=15,
        )

        parser.add_argument(
            "--current",
            action="store_false",
            default=True,
            dest="current",
            help="Show Current Lending Rates or Last 30 Days Average",
        )

        ns_parser = parse_known_args_and_warn(
            parser, other_args, EXPORT_ONLY_RAW_DATA_ALLOWED
        )

        if ns_parser:
            defirate_view.display_lending_rates(
                top=ns_parser.limit, current=ns_parser.current, export=ns_parser.export
            )

    def call_newsletter(self, other_args: List[str]):
        """Process newsletter command"""
        parser = argparse.ArgumentParser(
            add_help=False,
            formatter_class=argparse.ArgumentDefaultsHelpFormatter,
            prog="newsletter",
            description="""
                Display DeFi related substack newsletters.
                [Source: substack.com]
            """,
        )

        parser.add_argument(
            "-l",
            "--limit",
            dest="limit",
            type=check_positive,
            help="Number of records to display",
            default=10,
        )

        ns_parser = parse_known_args_and_warn(
            parser, other_args, EXPORT_ONLY_RAW_DATA_ALLOWED
        )

        if ns_parser:
            substack_view.display_newsletters(
                top=ns_parser.limit, export=ns_parser.export
            )

    def call_tokens(self, other_args: List[str]):
        """Process tokens command"""
        parser = argparse.ArgumentParser(
            add_help=False,
            formatter_class=argparse.ArgumentDefaultsHelpFormatter,
            prog="tokens",
            description="""
                Display tokens trade-able on Uniswap DEX
                [Source: https://thegraph.com/en/]
            """,
        )

        parser.add_argument(
            "--skip",
            dest="skip",
            type=check_positive,
            help="Number of records to skip",
            default=0,
        )

        parser.add_argument(
            "--limit",
            dest="limit",
            type=check_positive,
            help="Number of records to display",
            default=20,
        )

        parser.add_argument(
            "-s",
            "--sort",
            dest="sortby",
            type=str,
            help="Sort by given column. Default: index",
            default="index",
            choices=graph_model.TOKENS_FILTERS,
        )

        parser.add_argument(
            "--descend",
            action="store_false",
            help="Flag to sort in descending order (lowest first)",
            dest="descend",
            default=True,
        )

        ns_parser = parse_known_args_and_warn(
            parser, other_args, EXPORT_ONLY_RAW_DATA_ALLOWED
        )

        if ns_parser:
            graph_view.display_uni_tokens(
                skip=ns_parser.skip,
                limit=ns_parser.limit,
                sortby=ns_parser.sortby,
                descend=ns_parser.descend,
                export=ns_parser.export,
            )

    def call_stats(self, other_args: List[str]):
        """Process stats command"""
        parser = argparse.ArgumentParser(
            add_help=False,
            formatter_class=argparse.ArgumentDefaultsHelpFormatter,
            prog="stats",
            description="""
                 Display base statistics about Uniswap DEX.
                 [Source: https://thegraph.com/en/]
             """,
        )

        ns_parser = parse_known_args_and_warn(
            parser, other_args, EXPORT_ONLY_RAW_DATA_ALLOWED
        )

        if ns_parser:
            graph_view.display_uni_stats(export=ns_parser.export)

    def call_pairs(self, other_args: List[str]):
        """Process pairs command"""
        parser = argparse.ArgumentParser(
            add_help=False,
            formatter_class=argparse.ArgumentDefaultsHelpFormatter,
            prog="pairs",
            description="""
                Displays Lastly added pairs on Uniswap DEX.
                [Source: https://thegraph.com/en/]
            """,
        )

        parser.add_argument(
            "-l",
            "--limit",
            dest="limit",
            type=check_positive,
            help="Number of records to display",
            default=10,
        )

        parser.add_argument(
            "-v",
            "--vol",
            dest="vol",
            type=check_positive,
            help="Minimum trading volume",
            default=100,
        )

        parser.add_argument(
            "-tx",
            "--tx",
            dest="tx",
            type=check_positive,
            help="Minimum number of transactions",
            default=100,
        )

        parser.add_argument(
            "--days",
            dest="days",
            type=check_positive,
            help="Number of days the pair has been active,",
            default=10,
        )

        parser.add_argument(
            "-s",
            "--sort",
            dest="sortby",
            type=str,
            help="Sort by given column. Default: created",
            default="created",
            choices=graph_model.PAIRS_FILTERS,
        )

        parser.add_argument(
            "--descend",
            action="store_false",
            help="Flag to sort in descending order (lowest first)",
            dest="descend",
            default=False,
        )

        ns_parser = parse_known_args_and_warn(
            parser, other_args, EXPORT_ONLY_RAW_DATA_ALLOWED
        )

        if ns_parser:
            graph_view.display_recently_added(
                top=ns_parser.limit,
                days=ns_parser.days,
                min_volume=ns_parser.vol,
                min_tx=ns_parser.tx,
                sortby=ns_parser.sortby,
                descend=ns_parser.descend,
                export=ns_parser.export,
            )

    def call_pools(self, other_args: List[str]):
        """Process pools command"""
        parser = argparse.ArgumentParser(
            add_help=False,
            formatter_class=argparse.ArgumentDefaultsHelpFormatter,
            prog="pairs",
            description="""
                Display uniswap pools by volume.
                [Source: https://thegraph.com/en/]
            """,
        )

        parser.add_argument(
            "-l",
            "--limit",
            dest="limit",
            type=check_positive,
            help="Number of records to display",
            default=10,
        )

        parser.add_argument(
            "-s",
            "--sort",
            dest="sortby",
            type=str,
            help="Sort by given column. Default: volumeUSD",
            default="volumeUSD",
            choices=graph_model.POOLS_FILTERS,
        )

        parser.add_argument(
            "--descend",
            action="store_false",
            help="Flag to sort in descending order (lowest first)",
            dest="descend",
            default=False,
        )

        ns_parser = parse_known_args_and_warn(
            parser, other_args, EXPORT_ONLY_RAW_DATA_ALLOWED
        )

        if ns_parser:
            graph_view.display_uni_pools(
                top=ns_parser.limit,
                sortby=ns_parser.sortby,
                descend=ns_parser.descend,
                export=ns_parser.export,
            )

    def call_swaps(self, other_args: List[str]):
        """Process swaps command"""
        parser = argparse.ArgumentParser(
            add_help=False,
            formatter_class=argparse.ArgumentDefaultsHelpFormatter,
            prog="pairs",
            description="""
                Display last swaps done on Uniswap DEX.
                [Source: https://thegraph.com/en/]
            """,
        )

        parser.add_argument(
            "-l",
            "--limit",
            dest="limit",
            type=check_positive,
            help="Number of records to display",
            default=10,
        )

        parser.add_argument(
            "-s",
            "--sort",
            dest="sortby",
            type=str,
            help="Sort by given column. Default: timestamp",
            default="timestamp",
            choices=graph_model.SWAPS_FILTERS,
        )

        parser.add_argument(
            "--descend",
            action="store_false",
            help="Flag to sort in descending order (lowest first)",
            dest="descend",
            default=False,
        )

        ns_parser = parse_known_args_and_warn(
            parser, other_args, EXPORT_ONLY_RAW_DATA_ALLOWED
        )

        if ns_parser:
            graph_view.display_last_uni_swaps(
                top=ns_parser.limit,
                sortby=ns_parser.sortby,
                descend=ns_parser.descend,
                export=ns_parser.export,
            )

    def call_vaults(self, other_args: List[str]):
        """Process swaps command"""
        parser = argparse.ArgumentParser(
            add_help=False,
            formatter_class=argparse.ArgumentDefaultsHelpFormatter,
            prog="vaults",
            description="""
                Display Top DeFi Vaults.
                [Source: https://coindix.com/]
            """,
        )

        parser.add_argument(
            "-c",
            "--chain",
            dest="chain",
            type=str,
            help="Blockchain name e.g. ethereum, terra",
            default=None,
            choices=coindix_model.CHAINS,
            required=False,
        )

        parser.add_argument(
            "-p",
            "--protocol",
            dest="protocol",
            type=str,
            help="DeFi protocol name e.g. aave, uniswap",
            default=None,
            choices=coindix_model.PROTOCOLS,
            required=False,
        )

        parser.add_argument(
            "-k",
            "--kind",
            dest="kind",
            type=str,
            help="Kind/type of vault e.g. lp, single, noimploss, stable",
            default=None,
            choices=coindix_model.VAULT_KINDS,
            required=False,
        )

        parser.add_argument(
            "-t",
            "--top",
            dest="limit",
            type=check_positive,
            help="Number of records to display",
            default=10,
        )

        parser.add_argument(
            "-s",
            "--sort",
            dest="sortby",
            type=str,
            help="Sort by given column. Default: timestamp",
            default="apy",
            choices=coindix_model.VAULTS_FILTERS,
        )

        parser.add_argument(
            "--descend",
            action="store_false",
            help="Flag to sort in descending order (lowest first)",
            dest="descend",
            default=False,
        )

        parser.add_argument(
            "-l",
            "--links",
            action="store_false",
            help="Flag to show vault link",
            dest="link",
            default=True,
        )

        ns_parser = parse_known_args_and_warn(
            parser, other_args, EXPORT_ONLY_RAW_DATA_ALLOWED
        )

        if ns_parser:
            coindix_view.display_defi_vaults(
                chain=ns_parser.chain,
                kind=ns_parser.kind,
                protocol=ns_parser.protocol,
                top=ns_parser.limit,
                sortby=ns_parser.sortby,
                descend=ns_parser.descend,
                link=ns_parser.link,
                export=ns_parser.export,
            )<|MERGE_RESOLUTION|>--- conflicted
+++ resolved
@@ -62,13 +62,9 @@
 
         if session and gtff.USE_PROMPT_TOOLKIT:
             choices: dict = {c: {} for c in self.controller_choices}
-<<<<<<< HEAD
             choices["ldapps"]["-s"] = {c: {} for c in llama_model.LLAMA_FILTERS}
-=======
             choices["aterra"]["--asset"] = {c: {} for c in terraengineer_model.ASSETS}
             choices["aterra"] = {c: {} for c in terraengineer_model.ASSETS}
-            choices["llama"]["-s"] = {c: {} for c in llama_model.LLAMA_FILTERS}
->>>>>>> 4d26b3f7
             choices["tokens"]["-s"] = {c: {} for c in graph_model.TOKENS_FILTERS}
             choices["pairs"]["-s"] = {c: {} for c in graph_model.PAIRS_FILTERS}
             choices["pools"]["-s"] = {c: {} for c in graph_model.POOLS_FILTERS}
