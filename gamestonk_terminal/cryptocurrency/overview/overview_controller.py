--- conflicted
+++ resolved
@@ -11,19 +11,10 @@
 from gamestonk_terminal import feature_flags as gtff
 from gamestonk_terminal.cryptocurrency.overview.blockchaincenter_model import DAYS
 from gamestonk_terminal.helper_funcs import (
-<<<<<<< HEAD
     EXPORT_BOTH_RAW_DATA_AND_FIGURES,
     EXPORT_ONLY_RAW_DATA_ALLOWED,
-    get_flair,
     parse_known_args_and_warn,
     check_positive,
-    try_except,
-    system_clear,
-=======
-    parse_known_args_and_warn,
-    check_positive,
-    EXPORT_ONLY_RAW_DATA_ALLOWED,
->>>>>>> 6b2a5001
     valid_date,
 )
 from gamestonk_terminal.menu import session
@@ -179,95 +170,6 @@
 
         print(help_text)
 
-<<<<<<< HEAD
-    def switch(self, an_input: str):
-        """Process and dispatch input
-
-        Parameters
-        -------
-        an_input : str
-            string with input arguments
-
-        Returns
-        -------
-        List[str]
-            List of commands in the queue to execute
-        """
-        # Empty command
-        if not an_input:
-            print("")
-            return self.queue
-
-        # Navigation slash is being used
-        if "/" in an_input:
-            actions = an_input.split("/")
-
-            # Absolute path is specified
-            if not actions[0]:
-                an_input = "home"
-            # Relative path so execute first instruction
-            else:
-                an_input = actions[0]
-
-            # Add all instructions to the queue
-            for cmd in actions[1:][::-1]:
-                if cmd:
-                    self.queue.insert(0, cmd)
-
-        (known_args, other_args) = self.overview_parser.parse_known_args(
-            an_input.split()
-        )
-
-        # Redirect commands to their correct functions
-        if known_args.cmd:
-            if known_args.cmd in ("..", "q"):
-                known_args.cmd = "quit"
-            elif known_args.cmd in ("?", "h"):
-                known_args.cmd = "help"
-            elif known_args.cmd == "r":
-                known_args.cmd = "reset"
-
-        getattr(
-            self,
-            "call_" + known_args.cmd,
-            lambda _: "Command not recognized!",
-        )(other_args)
-
-        return self.queue
-
-    def call_cls(self, _):
-        """Process cls command"""
-        system_clear()
-
-    def call_home(self, _):
-        """Process home command"""
-        self.queue.insert(0, "quit")
-        self.queue.insert(0, "quit")
-
-    def call_help(self, _):
-        """Process help command"""
-        self.print_help()
-
-    def call_quit(self, _):
-        """Process quit menu command"""
-        print("")
-        self.queue.insert(0, "quit")
-
-    def call_exit(self, _):
-        """Process exit terminal command"""
-        self.queue.insert(0, "quit")
-        self.queue.insert(0, "quit")
-        self.queue.insert(0, "quit")
-
-    def call_reset(self, _):
-        """Process reset command"""
-        self.queue.insert(0, "ov")
-        self.queue.insert(0, "crypto")
-        self.queue.insert(0, "reset")
-        self.queue.insert(0, "quit")
-        self.queue.insert(0, "quit")
-
-    @try_except
     def call_btcrb(self, other_args: List[str]):
         """Process btcrb command"""
         parser = argparse.ArgumentParser(
@@ -305,8 +207,6 @@
                 export=ns_parser.export,
             )
 
-=======
->>>>>>> 6b2a5001
     def call_altindex(self, other_args: List[str]):
         """Process altindex command"""
         parser = argparse.ArgumentParser(
