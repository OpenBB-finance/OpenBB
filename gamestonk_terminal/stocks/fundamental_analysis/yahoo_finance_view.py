--- conflicted
+++ resolved
@@ -227,12 +227,8 @@
         print_rich_table(
             div_history.head(limit),
             headers=["Amount Paid ($)", "Change"],
-<<<<<<< HEAD
-            title="Ticker Historical Dividends",
-            show_index=True,
-=======
             title=f"{ticker.upper()} Historical Dividends",
->>>>>>> 72bfa9e2
-        )
-    console.print("")
+            show_index=True
+        )
+    console.print()
     export_data(export, os.path.dirname(os.path.abspath(__file__)), "divs", div_history)