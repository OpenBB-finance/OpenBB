"""Sector and Industry Analysis Controller Module"""
__docformat__ = "numpy"

import argparse
import difflib
from typing import List
import yfinance as yf
from prompt_toolkit.completion import NestedCompleter
from rich.panel import Panel
from gamestonk_terminal.rich_config import console
from gamestonk_terminal.parent_classes import BaseController
from gamestonk_terminal.helper_funcs import (
    EXPORT_BOTH_RAW_DATA_AND_FIGURES,
    parse_known_args_and_warn,
    check_positive,
    check_proportion_range,
)
from gamestonk_terminal.stocks import stocks_helper
from gamestonk_terminal.menu import session
from gamestonk_terminal import feature_flags as gtff
from gamestonk_terminal.stocks.sector_industry_analysis import (
    financedatabase_model,
    financedatabase_view,
)
from gamestonk_terminal.stocks.comparison_analysis import ca_controller


# pylint: disable=inconsistent-return-statements,C0302,R0902


class SectorIndustryAnalysisController(BaseController):
    """Sector Industry Analysis Controller class"""

    CHOICES_COMMANDS = [
        "load",
        "clear",
        "industry",
        "sector",
        "country",
        "mktcap",
        "exchange",
        "cps",
        "cpic",
        "cpis",
        "cpcs",
        "cpci",
        "sama",
        "metric",
    ]
    CHOICES_MENUS = [
        "ca",
    ]

    metric_choices = [
        "roa",
        "roe",
        "cr",
        "qr",
        "de",
        "tc",
        "tcs",
        "tr",
        "rps",
        "rg",
        "eg",
        "pm",
        "gp",
        "gm",
        "ocf",
        "om",
        "fcf",
        "td",
        "ebitda",
        "ebitdam",
        "rec",
        "mc",
        "fte",
        "er",
        "bv",
        "ss",
        "pb",
        "beta",
        "fs",
        "peg",
        "ev",
        "fpe",
    ]
    metric_yf_keys = {
        "roa": ("financialData", "returnOnAssets"),
        "roe": ("financialData", "returnOnEquity"),
        "cr": ("financialData", "currentRatio"),
        "qr": ("financialData", "quickRatio"),
        "de": ("financialData", "debtToEquity"),
        "tc": ("financialData", "totalCash"),
        "tcs": ("financialData", "totalCashPerShare"),
        "tr": ("financialData", "totalRevenue"),
        "rps": ("financialData", "revenuePerShare"),
        "rg": ("financialData", "revenueGrowth"),
        "eg": ("financialData", "earningsGrowth"),
        "pm": ("financialData", "profitMargins"),
        "gp": ("financialData", "grossProfits"),
        "gm": ("financialData", "grossMargins"),
        "ocf": ("financialData", "operatingCashflow"),
        "om": ("financialData", "operatingMargins"),
        "fcf": ("financialData", "freeCashflow"),
        "td": ("financialData", "totalDebt"),
        "ebitda": ("financialData", "ebitda"),
        "ebitdam": ("financialData", "ebitdaMargins"),
        "rec": ("financialData", "recommendationMean"),
        "mc": ("price", "marketCap"),
        "fte": ("summaryProfile", "fullTimeEmployees"),
        "er": ("defaultKeyStatistics", "enterpriseToRevenue"),
        "bv": ("defaultKeyStatistics", "bookValue"),
        "ss": ("defaultKeyStatistics", "sharesShort"),
        "pb": ("defaultKeyStatistics", "priceToBook"),
        "beta": ("defaultKeyStatistics", "beta"),
        "fs": ("defaultKeyStatistics", "floatShares"),
        "sr": ("defaultKeyStatistics", "shortRatio"),
        "peg": ("defaultKeyStatistics", "pegRatio"),
        "ev": ("defaultKeyStatistics", "enterpriseValue"),
        "fpe": ("defaultKeyStatistics", "forwardPE"),
    }
    mktcap_choices = ["Small", "Mid", "Large", "small", "mid", "large"]
    clear_choices = ["industry", "sector", "country", "mktcap"]

    def __init__(
        self,
        ticker: str,
        queue: List[str] = None,
    ):
        """Constructor"""
        super().__init__("/stocks/sia/", queue)

        self.country = "United States"
        self.sector = "Financial Services"
        self.industry = "Financial Data & Stock Exchanges"
        self.mktcap = "Large"
        self.exclude_exchanges = True

        self.ticker = ticker

        self.stocks_data: dict = {}
        self.tickers: List = list()

        if ticker:
            data = yf.utils.get_json(f"https://finance.yahoo.com/quote/{ticker}")

            if "summaryProfile" in data:
                self.country = data["summaryProfile"]["country"]
                if self.country not in financedatabase_model.get_countries():
                    similar_cmd = difflib.get_close_matches(
                        self.country,
                        financedatabase_model.get_countries(),
                        n=1,
                        cutoff=0.7,
                    )
                    if similar_cmd:
                        self.country = similar_cmd[0]
                self.sector = data["summaryProfile"]["sector"]
                if self.sector not in financedatabase_model.get_sectors():
                    similar_cmd = difflib.get_close_matches(
                        self.sector,
                        financedatabase_model.get_sectors(),
                        n=1,
                        cutoff=0.7,
                    )
                    if similar_cmd:
                        self.sector = similar_cmd[0]
                self.industry = data["summaryProfile"]["industry"]
                if self.industry not in financedatabase_model.get_industries():
                    similar_cmd = difflib.get_close_matches(
                        self.industry,
                        financedatabase_model.get_industries(),
                        n=1,
                        cutoff=0.7,
                    )
                    if similar_cmd:
                        self.industry = similar_cmd[0]
            if "price" in data:
                mktcap = data["price"]["marketCap"]
                if mktcap < 2_000_000_000:
                    self.mktcap = "Small"
                elif mktcap > 10_000_000_000:
                    self.mktcap = "Large"
                else:
                    self.mktcap = "Mid"

        if session and gtff.USE_PROMPT_TOOLKIT:
            choices: dict = {c: {} for c in self.controller_choices}
            choices["mktcap"] = {c: None for c in self.mktcap_choices}
            choices["clear"] = {c: None for c in self.clear_choices}
            choices["metric"] = {c: None for c in self.metric_choices}
            # This menu contains dynamic choices that may change during runtime
            self.choices = choices
            self.completer = NestedCompleter.from_nested_dict(choices)

    def update_runtime_choices(self):
        """Update runtime choices"""
        if session and gtff.USE_PROMPT_TOOLKIT:
            self.choices["industry"] = {
                i: None
                for i in financedatabase_model.get_industries(
                    country=self.country, sector=self.sector
                )
            }
            self.choices["sector"] = {
                s: None
                for s in financedatabase_model.get_sectors(
                    industry=self.industry, country=self.country
                )
            }
            self.choices["country"] = {
                c: None
                for c in financedatabase_model.get_countries(
                    industry=self.industry, sector=self.sector
                )
            }
            self.completer = NestedCompleter.from_nested_dict(self.choices)

    def print_help(self):
        """Print help"""
        s = "[unvl]" if not self.sector else ""
        i = "[unvl]" if not self.industry else ""
        c = "[unvl]" if not self.country else ""
        m = "[unvl]" if not self.mktcap else ""
        s_ = "[/unvl]" if not self.sector else ""
        i_ = "[/unvl]" if not self.industry else ""
        c_ = "[/unvl]" if not self.country else ""
        m_ = "[/unvl]" if not self.mktcap else ""
        has_no_tickers = "[unvl]" if len(self.tickers) == 0 else ""
        has_no_tickers_ = "[unvl/]" if len(self.tickers) == 0 else ""
        help_text = f"""[cmds]
    load          load a specific ticker and all it's corresponding parameters

    clear         clear all or one of industry, sector, country and market cap parameters
    industry      see existing industries, or set industry if arg specified
    sector        see existing sectors, or set sector if arg specified
    country       see existing countries, or set country if arg specified
    mktcap        set mktcap between small, mid or large
    exchange      revert exclude international exchanges flag
<<<<<<< HEAD
[/cmds]
[param]Industry          : [/param]{self.industry}
[param]Sector            : [/param]{self.sector}
[param]Country           : [/param]{self.country}
[param]Market Cap        : [/param]{self.mktcap}
[param]Exclude Exchanges : [/param]{self.exclude_exhanges}

[info]Statistics[/info]{c}[cmds]
    cps           companies per Sector based on Country{c_}{m} and Market Cap{m_}{c}
    cpic          companies per Industry based on Country{c_}{m} and Market Cap{m_}{s}
    cpis          companies per Industry based on Sector{s_}{m} and Market Cap{m_}{s}
    cpcs          companies per Country based on Sector{s_}{m} and Market Cap{m_}{i}
    cpci          companies per Country based on Industry{i_}{m} and Market Cap{m_}[/cmds]

[info]Financials {'- loaded data (fast mode) 'if self.stocks_data else ''}[/info][cmds]
    sama          see all metrics available
    metric        visualise financial metric across filters selected[/cmds]
{has_no_tickers}
[param]Returned tickers: [/param]{', '.join(self.tickers)}
[menu]>   ca            take these to comparison analysis menu[/menu]
{has_no_tickers_}"""
        console.print(
            Panel(
                help_text,
                title="Stocks - Sector and Industry Analysis",
                subtitle_align="right",
                subtitle="Gamestonk Terminal",
            )
        )
=======

Industry          : {self.industry}
Sector            : {self.sector}
Country           : {self.country}
Market Cap        : {self.mktcap}
Exclude Exchanges : {self.exclude_exchanges}

Statistics{c}
    cps           companies per Sector based on Country{m} and Market Cap{r}{c}
    cpic          companies per Industry based on Country{m} and Market Cap{r}{s}
    cpis          companies per Industry based on Sector{m} and Market Cap{r}{s}
    cpcs          companies per Country based on Sector{m} and Market Cap{r}{i}
    cpci          companies per Country based on Industry{m} and Market Cap{r}
{r}{Style.DIM if params else ''}
Financials {'- loaded data (fast mode) 'if self.stocks_data else ''}
    sama          see all metrics available
    metric        visualize financial metric across filters selected
{r if params else ''}{Style.DIM if len(self.tickers) == 0 else ''}
Returned tickers: {', '.join(self.tickers)}
>   ca            take these to comparison analysis menu
{r if len(self.tickers) == 0 else ''}"""
        print(help_text)
>>>>>>> 7e5180ec

    def custom_reset(self):
        """Class specific component of reset command"""
        if self.ticker:
            return ["stocks", f"load {self.ticker}", "sia"]
        return []

    def call_load(self, other_args: List[str]):
        """Process load command"""
        parser = argparse.ArgumentParser(
            add_help=False,
            formatter_class=argparse.ArgumentDefaultsHelpFormatter,
            prog="load",
            description="Load stock ticker to perform analysis on. When the data source"
            + " is 'yf', an Indian ticker can be loaded by using '.NS' at the end,"
            + " e.g. 'SBIN.NS'. See available market in"
            + " https://help.yahoo.com/kb/exchanges-data-providers-yahoo-finance-sln2310.html.",
        )
        parser.add_argument(
            "-t",
            "--ticker",
            action="store",
            dest="ticker",
            required="-h" not in other_args,
            help="Stock ticker",
        )
        if other_args and "-" not in other_args[0][0]:
            other_args.insert(0, "-t")
        ns_parser = parse_known_args_and_warn(parser, other_args)
        if ns_parser:
            df_stock_candidate = stocks_helper.load(
                ns_parser.ticker,
            )
            if not df_stock_candidate.empty:
                if "." in ns_parser.ticker:
                    self.ticker = ns_parser.ticker.upper().split(".")[0]
                else:
                    self.ticker = ns_parser.ticker.upper()

                data = yf.utils.get_json(
                    f"https://finance.yahoo.com/quote/{self.ticker}"
                )

                if "summaryProfile" in data:
                    self.country = data["summaryProfile"]["country"]
                    if self.country not in financedatabase_model.get_countries():
                        similar_cmd = difflib.get_close_matches(
                            self.country,
                            financedatabase_model.get_countries(),
                            n=1,
                            cutoff=0.7,
                        )
                        if similar_cmd:
                            self.country = similar_cmd[0]

                    self.sector = data["summaryProfile"]["sector"]
                    if self.sector not in financedatabase_model.get_sectors():
                        similar_cmd = difflib.get_close_matches(
                            self.sector,
                            financedatabase_model.get_sectors(),
                            n=1,
                            cutoff=0.7,
                        )
                        if similar_cmd:
                            self.sector = similar_cmd[0]

                    self.industry = data["summaryProfile"]["industry"]
                    if self.industry not in financedatabase_model.get_industries():
                        similar_cmd = difflib.get_close_matches(
                            self.industry,
                            financedatabase_model.get_industries(),
                            n=1,
                            cutoff=0.7,
                        )
                        if similar_cmd:
                            self.industry = similar_cmd[0]

                if "price" in data:
                    mktcap = data["price"]["marketCap"]

                    if mktcap < 2_000_000_000:
                        self.mktcap = "Small"
                    elif mktcap > 10_000_000_000:
                        self.mktcap = "Large"
                    else:
                        self.mktcap = "Mid"

                self.stocks_data = {}
                self.update_runtime_choices()

    def call_industry(self, other_args: List[str]):
        """Process industry command"""
        parser = argparse.ArgumentParser(
            add_help=False,
            formatter_class=argparse.ArgumentDefaultsHelpFormatter,
            prog="industry",
            description="See existing industries, or set industry if arg specified",
        )
        parser.add_argument(
            "-n",
            "--name",
            type=str,
            dest="name",
            nargs="+",
            help="industry to select",
        )
        if other_args and "-" not in other_args[0][0]:
            other_args.insert(0, "-n")
        ns_parser = parse_known_args_and_warn(parser, other_args)
        if ns_parser:
            possible_industries = financedatabase_model.get_industries(
                country=self.country,
                sector=self.sector,
            )
            if ns_parser.name:
                if " ".join(ns_parser.name) in possible_industries:
                    self.industry = " ".join(ns_parser.name)
                    # if we get the industry, then we also automatically know the sector
                    self.sector = financedatabase_model.get_sectors(
                        industry=self.industry
                    )[0]
                    self.update_runtime_choices()
                else:
                    console.print(
                        f"Industry '{' '.join(ns_parser.name)}' does not exist."
                    )
                    similar_cmd = difflib.get_close_matches(
                        " ".join(ns_parser.name),
                        possible_industries,
                        n=1,
                        cutoff=0.75,
                    )
                    if similar_cmd:
                        console.print(f"Replacing by '{similar_cmd[0]}'")
                        self.industry = similar_cmd[0]
                        # if we get the industry, then we also automatically know the sector
                        self.sector = financedatabase_model.get_sectors(
                            industry=self.industry
                        )[0]
                        self.update_runtime_choices()
                    else:
                        similar_cmd = difflib.get_close_matches(
                            " ".join(ns_parser.name),
                            possible_industries,
                            n=1,
                            cutoff=0.5,
                        )
                        if similar_cmd:
                            console.print(f"Did you mean '{similar_cmd[0]}'?")
            else:
                for industry in possible_industries:
                    console.print(industry)

            self.stocks_data = {}
            console.print("")

    def call_sector(self, other_args: List[str]):
        """Process sector command"""
        parser = argparse.ArgumentParser(
            add_help=False,
            formatter_class=argparse.ArgumentDefaultsHelpFormatter,
            prog="sector",
            description="See existing sectors, or set sector if arg specified",
        )
        parser.add_argument(
            "-n",
            "--name",
            type=str,
            dest="name",
            nargs="+",
            help="sector to select",
        )
        if other_args and "-" not in other_args[0][0]:
            other_args.insert(0, "-n")
        ns_parser = parse_known_args_and_warn(parser, other_args)
        if ns_parser:
            possible_sectors = financedatabase_model.get_sectors(
                self.industry, self.country
            )
            if ns_parser.name:
                if " ".join(ns_parser.name) in possible_sectors:
                    self.sector = " ".join(ns_parser.name)
                    self.update_runtime_choices()
                else:
                    console.print(
                        f"Sector '{' '.join(ns_parser.name)}' does not exist."
                    )

                    similar_cmd = difflib.get_close_matches(
                        " ".join(ns_parser.name),
                        possible_sectors,
                        n=1,
                        cutoff=0.75,
                    )

                    if similar_cmd:
                        console.print(f"Replacing by '{similar_cmd[0]}'")
                        self.sector = similar_cmd[0]
                        self.update_runtime_choices()
                    else:
                        similar_cmd = difflib.get_close_matches(
                            " ".join(ns_parser.name),
                            possible_sectors,
                            n=1,
                            cutoff=0.5,
                        )
                        if similar_cmd:
                            console.print(f"Did you mean '{similar_cmd[0]}'?")

            else:
                for sector in possible_sectors:
                    console.print(sector)

            self.stocks_data = {}
            console.print("")

    def call_country(self, other_args: List[str]):
        """Process country command"""
        parser = argparse.ArgumentParser(
            add_help=False,
            formatter_class=argparse.ArgumentDefaultsHelpFormatter,
            prog="country",
            description="See existing countries, or set country if arg specified",
        )
        parser.add_argument(
            "-n",
            "--name",
            type=str,
            dest="name",
            nargs="+",
            help="country to select",
        )
        if other_args and "-" not in other_args[0][0]:
            other_args.insert(0, "-n")
        ns_parser = parse_known_args_and_warn(parser, other_args)
        if ns_parser:
            possible_countries = financedatabase_model.get_countries(
                industry=self.industry, sector=self.sector
            )
            if ns_parser.name:
                if " ".join(ns_parser.name) in possible_countries:
                    self.country = " ".join(ns_parser.name)
                    self.update_runtime_choices()
                else:
                    console.print(
                        f"Country '{' '.join(ns_parser.name)}' does not exist."
                    )
                    similar_cmd = difflib.get_close_matches(
                        " ".join(ns_parser.name),
                        possible_countries,
                        n=1,
                        cutoff=0.75,
                    )
                    if similar_cmd:
                        console.print(f"Replacing by '{similar_cmd[0]}'")
                        self.country = similar_cmd[0]
                        self.update_runtime_choices()
                    else:
                        similar_cmd = difflib.get_close_matches(
                            " ".join(ns_parser.name),
                            possible_countries,
                            n=1,
                            cutoff=0.5,
                        )
                        if similar_cmd:
                            console.print(f"Did you mean '{similar_cmd[0]}'?")
            else:
                for country in possible_countries:
                    console.print(country)

            self.stocks_data = {}
            console.print("")

    def call_mktcap(self, other_args: List[str]):
        """Process mktcap command"""
        parser = argparse.ArgumentParser(
            add_help=False,
            formatter_class=argparse.ArgumentDefaultsHelpFormatter,
            prog="mktcap",
            description="Set mktcap between small, mid or large",
        )
        parser.add_argument(
            "-n",
            "--name",
            type=str,
            dest="name",
            choices=self.mktcap_choices,
            help="market cap to select",
        )
        if other_args and "-" not in other_args[0][0]:
            other_args.insert(0, "-n")
        ns_parser = parse_known_args_and_warn(parser, other_args)
        if ns_parser:
            if ns_parser.name:
                self.mktcap = ns_parser.name.capitalize()
            else:
                console.print("Select between market cap: Small, Mid and Large")

            self.stocks_data = {}
            console.print("")

    def call_exchange(self, other_args: List[str]):
        """Process exchange command"""
        parser = argparse.ArgumentParser(
            add_help=False,
            formatter_class=argparse.ArgumentDefaultsHelpFormatter,
            prog="exchange",
            description="Swap exclude international exchanges flag",
        )
        ns_parser = parse_known_args_and_warn(parser, other_args)
        if ns_parser:
<<<<<<< HEAD
            self.exclude_exhanges = not self.exclude_exhanges
            console.print(
                f"Internationa exchanges {'excluded' if self.exclude_exhanges else 'included'}",
=======
            self.exclude_exchanges = not self.exclude_exchanges
            print(
                f"Internationa exchanges {'excluded' if self.exclude_exchanges else 'included'}",
>>>>>>> 7e5180ec
                "\n",
            )

        self.stocks_data = {}
        console.print("")

    def call_clear(self, other_args: List[str]):
        """Process clear command"""
        parser = argparse.ArgumentParser(
            add_help=False,
            formatter_class=argparse.ArgumentDefaultsHelpFormatter,
            prog="clear",
            description="Clear all or a particular parameter",
        )
        parser.add_argument(
            "-p",
            "--param",
            type=str,
            dest="parameter",
            choices=self.clear_choices,
            help="parameter to clear",
        )
        if other_args and "-" not in other_args[0][0]:
            other_args.insert(0, "-p")
        ns_parser = parse_known_args_and_warn(parser, other_args)
        if ns_parser:
            if ns_parser.parameter == "industry":
                self.industry = ""
            elif ns_parser.parameter == "sector":
                self.sector = ""
            elif ns_parser.parameter == "country":
                self.country = ""
            elif ns_parser.parameter == "mktcap":
                self.mktcap = ""
            else:
                self.industry = ""
                self.sector = ""
                self.country = ""
                self.mktcap = ""

            self.exclude_exchanges = True
            self.ticker = ""
            self.update_runtime_choices()
            self.stocks_data = {}
            console.print("")

    def call_sama(self, other_args: List[str]):
        """Process sama command"""
        parser = argparse.ArgumentParser(
            add_help=False,
            formatter_class=argparse.ArgumentDefaultsHelpFormatter,
            prog="sama",
            description="See all metrics available",
        )
        ns_parser = parse_known_args_and_warn(parser, other_args)
        if ns_parser:
            help_text = """
        roa           return on assets
        roe           return on equity
        cr            current ratio
        qr            quick ratio
        de            debt to equity
        tc            total cash
        tcs           total cash per share
        tr            total revenue
        rps           revenue per share
        rg            revenue growth
        eg            earnings growth
        pm            profit margins
        gp            gross profits
        gm            gross margins
        ocf           operating cash flow
        om            operating margins
        fcf           free cash flow
        td            total debt
        ebitda        earnings before interest, taxes, depreciation and amortization
        ebitdam       ebitda margins
        rec           recommendation mean
        mc            market cap
        fte           full time employees
        er            enterprise to revenue
        bv            book value
        ss            shares short
        pb            price to book
        beta          beta
        fs            float shares
        sr            short ratio
        peg           peg ratio
        ev            enterprise value
        fpe           forward P/E
            """
            console.print(help_text)

    def call_metric(self, other_args: List[str]):
        """Process metric command"""
        parser = argparse.ArgumentParser(
            add_help=False,
            formatter_class=argparse.ArgumentDefaultsHelpFormatter,
            prog="metric",
            description="Visualize a particular metric with the filters selected",
        )
        parser.add_argument(
            "-m",
            "--metric",
            dest="metric",
            required="-h" not in other_args,
            help="Metric to visualize",
            choices=self.metric_choices,
        )
        parser.add_argument(
            "-l",
            "--limit",
            dest="limit",
            default=10,
            help="Limit number of companies to display",
            type=check_positive,
        )
        parser.add_argument(
            "-r",
            "--raw",
            action="store_true",
            dest="raw",
            default=False,
            help="Output all raw data",
        )

        if other_args and "-" not in other_args[0][0]:
            other_args.insert(0, "-m")
        ns_parser = parse_known_args_and_warn(
            parser, other_args, EXPORT_BOTH_RAW_DATA_AND_FIGURES
        )
        if ns_parser:
            (
                self.stocks_data,
                self.tickers,
            ) = financedatabase_view.display_bars_financials(
                self.metric_yf_keys[ns_parser.metric][0],
                self.metric_yf_keys[ns_parser.metric][1],
                self.country,
                self.sector,
                self.industry,
                self.mktcap,
                self.exclude_exchanges,
                ns_parser.limit,
                ns_parser.export,
                ns_parser.raw,
                self.stocks_data,
            )

    def call_cps(self, other_args: List[str]):
        """Process cps command"""
        parser = argparse.ArgumentParser(
            add_help=False,
            formatter_class=argparse.ArgumentDefaultsHelpFormatter,
            prog="cps",
            description="Companies per Sectors based on Country and Market Cap",
        )
        parser.add_argument(
            "-M",
            "--max",
            dest="max_sectors_to_display",
            default=15,
            help="Maximum number of sectors to display",
            type=check_positive,
        )
        parser.add_argument(
            "-m",
            "--min",
            action="store",
            dest="min_pct_to_display_sector",
            type=check_proportion_range,
            default=0.015,
            help="Minimum percentage to display sector",
        )
        parser.add_argument(
            "-r",
            "--raw",
            action="store_true",
            dest="raw",
            default=False,
            help="Output all raw data",
        )
        ns_parser = parse_known_args_and_warn(
            parser, other_args, EXPORT_BOTH_RAW_DATA_AND_FIGURES
        )
        if ns_parser:
            if not self.country:
                console.print("The country parameter needs to be selected!\n")
            else:
                financedatabase_view.display_companies_per_sector_in_country(
                    self.country,
                    self.mktcap,
                    self.exclude_exchanges,
                    ns_parser.export,
                    ns_parser.raw,
                    ns_parser.max_sectors_to_display,
                    ns_parser.min_pct_to_display_sector,
                )

    def call_cpic(self, other_args: List[str]):
        """Process cpic command"""
        parser = argparse.ArgumentParser(
            add_help=False,
            formatter_class=argparse.ArgumentDefaultsHelpFormatter,
            prog="cpic",
            description="Companies per Industry based on Country and Market Cap",
        )
        parser.add_argument(
            "-M",
            "--max",
            dest="max_industries_to_display",
            default=15,
            help="Maximum number of industries to display",
            type=check_positive,
        )
        parser.add_argument(
            "-m",
            "--min",
            action="store",
            dest="min_pct_to_display_industry",
            type=check_proportion_range,
            default=0.015,
            help="Minimum percentage to display industry",
        )
        parser.add_argument(
            "-r",
            "--raw",
            action="store_true",
            dest="raw",
            default=False,
            help="Output all raw data",
        )
        ns_parser = parse_known_args_and_warn(
            parser, other_args, EXPORT_BOTH_RAW_DATA_AND_FIGURES
        )
        if ns_parser:
            if not self.country:
                console.print("The country parameter needs to be selected!\n")
            else:
                financedatabase_view.display_companies_per_industry_in_country(
                    self.country,
                    self.mktcap,
                    self.exclude_exchanges,
                    ns_parser.export,
                    ns_parser.raw,
                    ns_parser.max_industries_to_display,
                    ns_parser.min_pct_to_display_industry,
                )

    def call_cpis(self, other_args: List[str]):
        """Process cpis command"""
        parser = argparse.ArgumentParser(
            add_help=False,
            formatter_class=argparse.ArgumentDefaultsHelpFormatter,
            prog="cpis",
            description="Companies per Industry based on Sector and Market Cap",
        )
        parser.add_argument(
            "-M",
            "--max",
            dest="max_industries_to_display",
            default=15,
            help="Maximum number of industries to display",
            type=check_positive,
        )
        parser.add_argument(
            "-m",
            "--min",
            action="store",
            dest="min_pct_to_display_industry",
            type=check_proportion_range,
            default=0.015,
            help="Minimum percentage to display industry",
        )
        parser.add_argument(
            "-r",
            "--raw",
            action="store_true",
            dest="raw",
            default=False,
            help="Output all raw data",
        )
        ns_parser = parse_known_args_and_warn(
            parser, other_args, EXPORT_BOTH_RAW_DATA_AND_FIGURES
        )
        if ns_parser:
            if not self.sector:
                console.print("The sector parameter needs to be selected!\n")
            else:
                financedatabase_view.display_companies_per_industry_in_sector(
                    self.sector,
                    self.mktcap,
                    self.exclude_exchanges,
                    ns_parser.export,
                    ns_parser.raw,
                    ns_parser.max_industries_to_display,
                    ns_parser.min_pct_to_display_industry,
                )

    def call_cpcs(self, other_args: List[str]):
        """Process cpcs command"""
        parser = argparse.ArgumentParser(
            add_help=False,
            formatter_class=argparse.ArgumentDefaultsHelpFormatter,
            prog="cpcs",
            description="Companies per Country based on Sector and Market Cap",
        )
        parser.add_argument(
            "-M",
            "--max",
            dest="max_countries_to_display",
            default=15,
            help="Maximum number of countries to display",
            type=check_positive,
        )
        parser.add_argument(
            "-m",
            "--min",
            action="store",
            dest="min_pct_to_display_country",
            type=check_proportion_range,
            default=0.015,
            help="Minimum percentage to display country",
        )
        parser.add_argument(
            "-r",
            "--raw",
            action="store_true",
            dest="raw",
            default=False,
            help="Output all raw data",
        )
        ns_parser = parse_known_args_and_warn(
            parser, other_args, EXPORT_BOTH_RAW_DATA_AND_FIGURES
        )
        if ns_parser:
            if not self.sector:
                console.print("The sector parameter needs to be selected!\n")
            else:
                financedatabase_view.display_companies_per_country_in_sector(
                    self.sector,
                    self.mktcap,
                    self.exclude_exchanges,
                    ns_parser.export,
                    ns_parser.raw,
                    ns_parser.max_countries_to_display,
                    ns_parser.min_pct_to_display_country,
                )

    def call_cpci(self, other_args: List[str]):
        """Process cpci command"""
        parser = argparse.ArgumentParser(
            add_help=False,
            formatter_class=argparse.ArgumentDefaultsHelpFormatter,
            prog="cpci",
            description="Companies per Country based on Industry and Market Cap",
        )
        parser.add_argument(
            "-M",
            "--max",
            dest="max_countries_to_display",
            default=15,
            help="Maximum number of countries to display",
            type=check_positive,
        )
        parser.add_argument(
            "-m",
            "--min",
            action="store",
            dest="min_pct_to_display_country",
            type=check_proportion_range,
            default=0.015,
            help="Minimum percentage to display country",
        )
        parser.add_argument(
            "-r",
            "--raw",
            action="store_true",
            dest="raw",
            default=False,
            help="Output all raw data",
        )
        ns_parser = parse_known_args_and_warn(
            parser, other_args, EXPORT_BOTH_RAW_DATA_AND_FIGURES
        )
        if ns_parser:
            if not self.industry:
                console.print("The industry parameter needs to be selected!\n")
            else:
                financedatabase_view.display_companies_per_country_in_industry(
                    self.industry,
                    self.mktcap,
                    self.exclude_exchanges,
                    ns_parser.export,
                    ns_parser.raw,
                    ns_parser.max_countries_to_display,
                    ns_parser.min_pct_to_display_country,
                )

    def call_ca(self, _):
        """Call the comparison analysis menu with selected tickers"""
        if self.tickers:
            self.queue = ca_controller.ComparisonAnalysisController(
                self.tickers, self.queue
            ).menu(custom_path_menu_above="/stocks/")
        else:
            console.print(
                "No main ticker loaded to go into comparison analysis menu", "\n"
            )<|MERGE_RESOLUTION|>--- conflicted
+++ resolved
@@ -238,7 +238,6 @@
     country       see existing countries, or set country if arg specified
     mktcap        set mktcap between small, mid or large
     exchange      revert exclude international exchanges flag
-<<<<<<< HEAD
 [/cmds]
 [param]Industry          : [/param]{self.industry}
 [param]Sector            : [/param]{self.sector}
@@ -268,30 +267,6 @@
                 subtitle="Gamestonk Terminal",
             )
         )
-=======
-
-Industry          : {self.industry}
-Sector            : {self.sector}
-Country           : {self.country}
-Market Cap        : {self.mktcap}
-Exclude Exchanges : {self.exclude_exchanges}
-
-Statistics{c}
-    cps           companies per Sector based on Country{m} and Market Cap{r}{c}
-    cpic          companies per Industry based on Country{m} and Market Cap{r}{s}
-    cpis          companies per Industry based on Sector{m} and Market Cap{r}{s}
-    cpcs          companies per Country based on Sector{m} and Market Cap{r}{i}
-    cpci          companies per Country based on Industry{m} and Market Cap{r}
-{r}{Style.DIM if params else ''}
-Financials {'- loaded data (fast mode) 'if self.stocks_data else ''}
-    sama          see all metrics available
-    metric        visualize financial metric across filters selected
-{r if params else ''}{Style.DIM if len(self.tickers) == 0 else ''}
-Returned tickers: {', '.join(self.tickers)}
->   ca            take these to comparison analysis menu
-{r if len(self.tickers) == 0 else ''}"""
-        print(help_text)
->>>>>>> 7e5180ec
 
     def custom_reset(self):
         """Class specific component of reset command"""
@@ -603,15 +578,9 @@
         )
         ns_parser = parse_known_args_and_warn(parser, other_args)
         if ns_parser:
-<<<<<<< HEAD
             self.exclude_exhanges = not self.exclude_exhanges
             console.print(
-                f"Internationa exchanges {'excluded' if self.exclude_exhanges else 'included'}",
-=======
-            self.exclude_exchanges = not self.exclude_exchanges
-            print(
-                f"Internationa exchanges {'excluded' if self.exclude_exchanges else 'included'}",
->>>>>>> 7e5180ec
+                f"International exchanges {'excluded' if self.exclude_exhanges else 'included'}",
                 "\n",
             )
 
