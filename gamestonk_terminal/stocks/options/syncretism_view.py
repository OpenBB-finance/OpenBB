--- conflicted
+++ resolved
@@ -157,33 +157,20 @@
             return
         (ax,) = external_axes
 
-<<<<<<< HEAD
-    ax.plot(df.index, df[greek], label=greek.title(), color="#00AAFF")
-    ax1 = ax.twinx()
-    ax1.plot(df.index, df.price)
-=======
-    # Theo I am sorry but I don't know how to get different line colors and move the delta
     im1 = ax.plot(df.index, df[greek], label=greek.title(), color=theme.up_color)
     ax.set_ylabel(greek)
     ax1 = ax.twinx()
     im2 = ax1.plot(df.index, df.price, label="Stock Price", color=theme.down_color)
->>>>>>> ee82ff0f
     ax1.set_ylabel(f"{ticker} Price")
     ax.set_title(
         f"{(greek).capitalize()} historical for {ticker.upper()} {strike} {['Call','Put'][put]}"
     )
-<<<<<<< HEAD
-
-    ax.legend()
-    theme.style_primary_axis(ax)
-=======
     ax.set_xlim(df.index[0], df.index[-1])
     ims = im1 + im2
     labels = [lab.get_label() for lab in ims]
 
     ax.legend(ims, labels, loc=0)
     theme.style_twin_axes(ax, ax1)
->>>>>>> ee82ff0f
 
     if not external_axes:
         theme.visualize_output()
