--- conflicted
+++ resolved
@@ -123,21 +123,12 @@
     ----------
     ticker: str
         Ticker to get data
-<<<<<<< HEAD
-    start: str
-        Start date to get data from with format YYYY-MM-DD
-    interval: int
-        Interval (in minutes) to get data 1, 5, 15, 30, 60 or 1440
-    end: str
-        End date to get data from with format YYYY-MM-DD
-=======
     start: datetime
         Start date to get data from with
     interval: int
         Interval (in minutes) to get data 1, 5, 15, 30, 60 or 1440
     end: datetime
         End date to get data from with
->>>>>>> 5a3bf709
     prepost: bool
         Pre and After hours data
     source: str
@@ -239,11 +230,7 @@
         else:
             s_start = start
 
-<<<<<<< HEAD
-        s_interval = str(interval) + "min"
-=======
         s_interval = f"{interval}min"
->>>>>>> 5a3bf709
 
     else:
         if source == "av":
@@ -252,11 +239,7 @@
             df_stock_candidate, _ = ts.get_intraday(
                 symbol=ticker,
                 outputsize="full",
-<<<<<<< HEAD
-                interval=str(interval) + "min",
-=======
                 interval=f"{interval}min",
->>>>>>> 5a3bf709
             )
 
             df_stock_candidate.columns = [
