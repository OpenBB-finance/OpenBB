--- conflicted
+++ resolved
@@ -100,10 +100,7 @@
 
     def print_help(self):
         """Print help"""
-<<<<<<< HEAD
-        help_text = """
-https://github.com/GamestonkTerminal/GamestonkTerminal/tree/main/gamestonk_terminal/stocks
-=======
+
         s_intraday = (f"Intraday {self.interval}", "Daily")[self.interval == "1440min"]
         if self.ticker and self.start:
             stock_text = f"{s_intraday} Stock: {self.ticker} (from {self.start.strftime('%Y-%m-%d')})"
@@ -111,7 +108,6 @@
             stock_text = f"{s_intraday} Stock: {self.ticker}"
 
         help_text = f"""https://github.com/GamestonkTerminal/GamestonkTerminal/tree/main/gamestonk_terminal/stocks
->>>>>>> 581f4ae6
 
 >> STOCKS <<
 
