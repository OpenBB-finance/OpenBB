--- conflicted
+++ resolved
@@ -15,10 +15,6 @@
     check_positive,
     parse_known_args_and_warn,
     EXPORT_ONLY_RAW_DATA_ALLOWED,
-<<<<<<< HEAD
-    system_clear,
-=======
->>>>>>> 9d36f84a
     valid_date,
 )
 from gamestonk_terminal.menu import session
@@ -37,25 +33,7 @@
 class BacktestingController(BaseController):
     """Backtesting Controller class"""
 
-<<<<<<< HEAD
-    CHOICES = [
-        "cls",
-        "home",
-        "h",
-        "?",
-        "help",
-        "q",
-        "quit",
-        "..",
-        "exit",
-        "r",
-        "reset",
-    ]
     CHOICES_COMMANDS = ["ema", "ema_cross", "rsi", "whatif"]
-    CHOICES += CHOICES_COMMANDS
-=======
-    CHOICES_COMMANDS = ["ema", "ema_cross", "rsi", "whatif"]
->>>>>>> 9d36f84a
 
     def __init__(self, ticker: str, stock: pd.DataFrame, queue: List[str] = None):
         """Constructor"""
@@ -121,45 +99,6 @@
                 date_shares_acquired=ns_parser.date_shares_acquired,
             )
 
-<<<<<<< HEAD
-    @try_except
-    def call_whatif(self, other_args: List[str]):
-        """Call whatif"""
-        parser = argparse.ArgumentParser(
-            add_help=False,
-            formatter_class=argparse.ArgumentDefaultsHelpFormatter,
-            prog="whatif",
-            description="Displays what if scenario of having bought X shares at date Y",
-        )
-        parser.add_argument(
-            "-d",
-            "--date",
-            default=None,
-            dest="date_shares_acquired",
-            type=valid_date,
-            help="Date at which the shares were acquired",
-        )
-        parser.add_argument(
-            "-n",
-            "--number",
-            default=1.0,
-            type=check_non_negative_float,
-            help="Number of shares acquired",
-            dest="num_shares_acquired",
-        )
-        if other_args and "-" not in other_args[0][0]:
-            other_args.insert(0, "-d")
-        ns_parser = parse_known_args_and_warn(parser, other_args)
-        if ns_parser:
-            bt_view.display_whatif_scenario(
-                ticker=self.ticker,
-                num_shares_acquired=ns_parser.num_shares_acquired,
-                date_shares_acquired=ns_parser.date_shares_acquired,
-            )
-
-    @try_except
-=======
->>>>>>> 9d36f84a
     def call_ema(self, other_args: List[str]):
         """Call EMA strategy"""
         parser = argparse.ArgumentParser(
@@ -339,87 +278,4 @@
                 no_bench=ns_parser.no_bench,
                 shortable=ns_parser.shortable,
                 export=ns_parser.export,
-<<<<<<< HEAD
-            )
-
-
-def menu(ticker: str, stock: pd.DataFrame, queue: List[str] = None):
-    """Backtesting Menu"""
-    bt_controller = BacktestingController(ticker, stock, queue)
-    an_input = "HELP_ME"
-
-    while True:
-        # There is a command in the queue
-        if bt_controller.queue and len(bt_controller.queue) > 0:
-            # If the command is quitting the menu we want to return in here
-            if bt_controller.queue[0] in ("q", "..", "quit"):
-                print("")
-                if len(bt_controller.queue) > 1:
-                    return bt_controller.queue[1:]
-                return []
-
-            # Consume 1 element from the queue
-            an_input = bt_controller.queue[0]
-            bt_controller.queue = bt_controller.queue[1:]
-
-            # Print the current location because this was an instruction and we want user to know what was the action
-            if an_input and an_input.split(" ")[0] in bt_controller.CHOICES_COMMANDS:
-                print(f"{get_flair()} /stocks/bt/ $ {an_input}")
-
-        # Get input command from user
-        else:
-            # Display help menu when entering on this menu from a level above
-            if an_input == "HELP_ME":
-                bt_controller.print_help()
-
-            # Get input from user using auto-completion
-            if session and gtff.USE_PROMPT_TOOLKIT and bt_controller.completer:
-                try:
-                    an_input = session.prompt(
-                        f"{get_flair()} /stocks/bt/ $ ",
-                        completer=bt_controller.completer,
-                        search_ignore_case=True,
-                    )
-                except KeyboardInterrupt:
-                    # Exit in case of keyboard interrupt
-                    an_input = "exit"
-            # Get input from user without auto-completion
-            else:
-                an_input = input(f"{get_flair()} /stocks/bt/ $ ")
-
-        try:
-            # Process the input command
-            bt_controller.queue = bt_controller.switch(an_input)
-
-        except SystemExit:
-            print(
-                f"\nThe command '{an_input}' doesn't exist on the /stocks/bt menu.",
-                end="",
-            )
-            similar_cmd = difflib.get_close_matches(
-                an_input.split(" ")[0] if " " in an_input else an_input,
-                bt_controller.CHOICES,
-                n=1,
-                cutoff=0.7,
-            )
-            if similar_cmd:
-                if " " in an_input:
-                    candidate_input = (
-                        f"{similar_cmd[0]} {' '.join(an_input.split(' ')[1:])}"
-                    )
-                    if candidate_input == an_input:
-                        an_input = ""
-                        bt_controller.queue = []
-                        print("\n")
-                        continue
-                    an_input = candidate_input
-                else:
-                    an_input = similar_cmd[0]
-
-                print(f" Replacing by '{an_input}'.")
-                bt_controller.queue.insert(0, an_input)
-            else:
-                print("\n")
-=======
-            )
->>>>>>> 9d36f84a
+            )