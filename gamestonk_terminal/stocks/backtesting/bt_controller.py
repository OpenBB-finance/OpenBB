--- conflicted
+++ resolved
@@ -143,11 +143,7 @@
         if not df_stock_candidate.empty:
             self.stock = df_stock_candidate
             if "." in ns_parser.ticker:
-<<<<<<< HEAD
-                self.ticker = self.ticker.upper().split(".")[0]
-=======
                 self.ticker = ns_parser.ticker.upper().split(".")[0]
->>>>>>> 5a3bf709
             else:
                 self.ticker = ns_parser.ticker.upper()
 
