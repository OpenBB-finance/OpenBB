--- conflicted
+++ resolved
@@ -49,24 +49,12 @@
 * Clear previously loaded stock ticker.
 
 ```
-<<<<<<< HEAD
 view
 ```
 
 * Visualise historical data of a stock.
 ![AAPL](https://user-images.githubusercontent.com/18151143/125211301-69424800-e273-11eb-853d-0b7a0db8ffb7.png)
-=======
-usage: view [-t S_TICKER] [-s S_START_DATE] [-i {1,5,15,30,60}] [--type TYPE] [--raw] [--export {csv,json,xlsx}]
-```
-
-* Visualise historical data of a stock. An alpha_vantage key is necessary.
-  * -t : Stock ticker 
-  * -s : The starting date (format YYYY-MM-DD) of the stock
-  * -i : Intraday stock minutes
-  * --type : 1234 corresponds to types: 1. open; 2. high; 3.low; 4. close; while 14 corresponds to types: 1.open; 4. close
-  * --raw : Print raw data.
-  * --export : Export dataframe data to csv,json,xlsx file
->>>>>>> 07fc0374
+
 
 Line plot color is configurable in config_plot.py
 
