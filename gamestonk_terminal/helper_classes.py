"""Helper classes."""
__docformat__ = "numpy"
import os
import json
import gamestonk_terminal.feature_flags as gtff
from importlib import machinery, util
from typing import Union, List, Dict, Optional
import matplotlib
import matplotlib.pyplot as plt
from matplotlib import font_manager


class LineAnnotateDrawer:
    """Line drawing class."""

    def __init__(self, ax: matplotlib.axes = None):
        self.ax = ax

    def draw_lines_and_annotate(self):
        """Draw lines."""
        print("Click twice for annotation.\nClose window to keep using terminal.\n")

        while True:
            xy = plt.ginput(2)
            # Check whether the user has closed the window or not
            if not plt.get_fignums():
                print("")
                return

            if len(xy) == 2:
                x = [p[0] for p in xy]
                y = [p[1] for p in xy]

                if (x[0] == x[1]) and (y[0] == y[1]):
                    txt = input("Annotation: ")
                    self.ax.annotate(txt, (x[0], y[1]), ha="center", va="center")
                else:
                    self.ax.plot(x, y)

                self.ax.figure.canvas.draw()


# pylint: disable=too-few-public-methods
class ModelsNamespace:
    """A namespace placeholder for the menu models.

    This class is used in all api wrappers to create a `models` namespace and import
    all the model functions.
    """

    def __init__(self, folders: Union[str, List[str]]) -> None:
        """Import all menu models into the models namespace.

        Instantiation of the namespace requires either a path to the folder that
        contains model files or a list of such folders.

        Parameters
        ----------
        folders : Union[str, List[str]]
            a folder or a list of folders to import models from
        """
        if isinstance(folders, str):
            folders = [folders]
        for folder in folders:
            menu_models = [
                (
                    f.replace("_model.py", ""),
                    os.path.abspath(os.path.join(folder, f)),
                )
                for f in os.listdir(folder)
                if f.endswith("_model.py")
            ]

            for model_name, model_file in menu_models:
                loader = machinery.SourceFileLoader(model_name, model_file)
                spec = util.spec_from_loader(model_name, loader)
                if spec is not None:
                    setattr(self, model_name, util.module_from_spec(spec))
                    loader.exec_module(getattr(self, model_name))
                else:
                    pass


class TerminalStyle:
    """The class that helps with handling of style configurations.

    It serves styles for 3 libraries. For `Matplotlib` this class serves absolute paths
    to the .mplstyle files. For `Matplotlib Finance` and `Rich` this class serves custom
    styles as python dictionaries.
    """

    _STYLES_FOLDER = os.path.abspath(
        os.path.join(os.path.dirname(__file__), "..", "styles")
    )
    DEFAULT_STYLES_LOCATION = os.path.join(_STYLES_FOLDER, "default")
    USER_STYLES_LOCATION = os.path.join(_STYLES_FOLDER, "user")

    mpl_styles_available: Dict[str, str] = {}
    mpl_style: str = ""

    mpl_rcparams_available: Dict[str, str] = {}
    mpl_rcparams: Dict = {}

    mpf_styles_available: Dict[str, str] = {}
    mpf_style: Dict = {}

    console_styles_available: Dict[str, str] = {}
    console_style: Dict[str, str] = {}

    down_color: str = ""
    up_color: str = ""

    xticks_rotation: str = ""
    tight_layout_padding: int = 0

    def __init__(
        self,
        mpl_style: Optional[str] = "",
        mpf_style: Optional[str] = "",
        console_style: Optional[str] = "",
    ) -> None:
        """Instantiate a terminal style class

        The stylesheet files should be placed to the `styles/default` or `styles/user`
        folders. The parameters required for class instantiation are stylesheet names
        without extensions (following matplotlib convention).

        Ex. `styles/default/boring.mplstyle` should be passed as `boring`.

        Parameters
        ----------
        mpl_style : str, optional
            Style name without extension, by default ""
        mpf_style : str, optional
            Style name without extension, by default ""
        console_style : str, optional
            Style name without extension, by default ""
        """
        for folder in [self.DEFAULT_STYLES_LOCATION, self.USER_STYLES_LOCATION]:
            self.load_available_styles_from_folder(folder)
            self.load_custom_fonts_from_folder(folder)

        if mpl_style in self.mpl_styles_available:
            self.mpl_style = self.mpl_styles_available[mpl_style]
        else:
            self.mpl_style = self.mpl_styles_available["dark"]

        if mpl_style in self.mpl_rcparams_available:
            with open(self.mpl_rcparams_available[mpl_style]) as stylesheet:
                self.mpl_rcparams = json.load(stylesheet)
        else:
            with open(self.mpl_rcparams_available["dark"]) as stylesheet:
                self.mpl_rcparams = json.load(stylesheet)

        if mpf_style in self.mpf_styles_available:
            with open(self.mpf_styles_available[mpf_style]) as stylesheet:
                self.mpf_style = json.load(stylesheet)
            self.mpf_style["base_mpl_style"] = self.mpl_style
        else:
            with open(self.mpf_styles_available["dark"]) as stylesheet:
                self.mpf_style = json.load(stylesheet)
            self.mpf_style["base_mpl_style"] = self.mpl_style

        if console_style in self.console_styles_available:
            with open(self.console_styles_available[console_style]) as stylesheet:
                self.console_style = json.load(stylesheet)
        else:
            with open(self.console_styles_available["dark"]) as stylesheet:
                self.console_style = json.load(stylesheet)

    def load_custom_fonts_from_folder(self, folder: str) -> None:
        """Load custom fonts form folder.

        TTF and OTF fonts are loaded into the mpl font manager and are available for
        selection in mpl by their name (for example "Consolas" or "Hack").

        Parameters
        ----------
        folder : str
            Path to the folder containing the fonts
        """
        for font_file in os.listdir(folder):
            if font_file.endswith(".otf") or font_file.endswith(".ttf"):
                font_path = os.path.abspath(os.path.join(folder, font_file))
                font_manager.fontManager.addfont(font_path)

    def load_available_styles_from_folder(self, folder: str) -> None:
        """Load custom styles from folder.

        Parses the styles/default and styles/user folders and loads style files.
        To be recognized files need to follow a naming convention:
        *.mplstyle        - matplotlib stylesheets
        *.mplrc.json      - matplotlib rc stylesheets that are not handled by mplstyle
        *.mpfstyle.json   - matplotlib finance stylesheets
        *.richstyle.json  - rich stylesheets

        Parameters
        ----------
        folder : str
            Path to the folder containing the stylesheets
        """
        for stf in os.listdir(folder):
            if stf.endswith(".mplstyle"):
                self.mpl_styles_available[stf.replace(".mplstyle", "")] = os.path.join(
                    folder, stf
                )
            elif stf.endswith(".mplrc.json"):
                self.mpl_rcparams_available[
                    stf.replace(".mplrc.json", "")
                ] = os.path.join(folder, stf)
            elif stf.endswith(".mpfstyle.json"):
                self.mpf_styles_available[
                    stf.replace(".mpfstyle.json", "")
                ] = os.path.join(folder, stf)
            elif stf.endswith(".richstyle.json"):
                self.console_styles_available[
                    stf.replace(".richstyle.json", "")
                ] = os.path.join(folder, stf)

    def applyMPLstyle(self):
        """Apply style to the current matplotlib context."""
        plt.style.use(self.mpl_style)
        self.xticks_rotation = self.mpl_rcparams["xticks_rotation"]
        self.tight_layout_padding = self.mpl_rcparams["tight_layout_padding"]
        self.mpf_style["mavcolors"] = plt.rcParams["axes.prop_cycle"].by_key()["color"]
        self.down_color = self.mpf_style["marketcolors"]["volume"]["down"]
        self.up_color = self.mpf_style["marketcolors"]["volume"]["up"]

    def get_colors(self, reverse: bool = False) -> List:
        """Get hex color sequence from the stylesheet."""
        plt.style.use(self.mpl_style)
        colors = plt.rcParams["axes.prop_cycle"].by_key()["color"]
        if reverse:
            colors.reverse()
        return colors

    def style_primary_axis(self, ax: plt.Axes):
        """Apply styling to a primary axis.

        Parameters
        ----------
        ax : plt.Axes
            A matplolib axis
        """
        ax.yaxis.set_label_position("right")
        ax.grid(axis="both", visible=True, zorder=0)
        ax.tick_params(axis="x", labelrotation=self.xticks_rotation)

    def style_twin_axis(self, ax: plt.Axes):
        """Apply styling to a twin axis.

        Parameters
        ----------
        ax : plt.Axes
            A matplolib axis
        """
        ax.yaxis.set_label_position("left")

    def add_label(
        self,
        fig: plt.figure,
    ):
        """Add a text label to a figure in a funny position.

        Parameters
        ----------
        fig : plt.figure
            A matplotlib figure
        """
        label = "Gamestonk Terminal"
        fig.text(
            0.69,
            0.0420,
            label,
            fontsize=12,
            color="gray",
            alpha=0.5,
        )

    # pylint: disable=import-outside-toplevel
<<<<<<< HEAD
    def visualize_output(self):
=======
    def visualize_output(self, force_tight_layout: bool = True):
        """Show chart in an interactive widget."""
        import gamestonk_terminal.feature_flags as gtff
>>>>>>> ee47c106
        from gamestonk_terminal.rich_config import console

        """Show chart in an interactive widget."""
        if gtff.USE_WATERMARK:
            self.add_label(plt.gcf())
        if force_tight_layout:
            plt.tight_layout(pad=self.tight_layout_padding)
        if gtff.USE_ION:
            plt.ion()
        plt.show()
        console.print("")<|MERGE_RESOLUTION|>--- conflicted
+++ resolved
@@ -278,13 +278,8 @@
         )
 
     # pylint: disable=import-outside-toplevel
-<<<<<<< HEAD
-    def visualize_output(self):
-=======
     def visualize_output(self, force_tight_layout: bool = True):
         """Show chart in an interactive widget."""
-        import gamestonk_terminal.feature_flags as gtff
->>>>>>> ee47c106
         from gamestonk_terminal.rich_config import console
 
         """Show chart in an interactive widget."""
