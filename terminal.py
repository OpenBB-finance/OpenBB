--- conflicted
+++ resolved
@@ -69,10 +69,6 @@
 
     def __init__(self, jobs_cmds: List[str] = None):
         """Constructor"""
-<<<<<<< HEAD
-=======
-        self.update_success = False
->>>>>>> 738ae6d9
         self.t_parser = argparse.ArgumentParser(add_help=False, prog="terminal")
         self.t_parser.add_argument(
             "cmd",
@@ -196,13 +192,8 @@
 
     def call_update(self, _):
         """Process update command"""
-<<<<<<< HEAD
         self.update_succcess = not update_terminal()
         return self.queue
-=======
-        self.update_success = not update_terminal()
-        return True
->>>>>>> 738ae6d9
 
     def call_keys(self, _):
         """Process keys command"""
@@ -219,7 +210,6 @@
         usage_instructions()
         return self.queue
 
-    # MENUS
     def call_stocks(self, _):
         """Process stocks command"""
         from gamestonk_terminal.stocks import stocks_controller
@@ -271,7 +261,10 @@
 
 def terminal(jobs_cmds: List[str] = None):
     """Terminal Menu"""
-<<<<<<< HEAD
+    setup_logging()
+
+    logger.info("Terminal started")
+    
     ret_code = 1
     t_controller = TerminalController(jobs_cmds)
     an_input = ""
@@ -289,23 +282,6 @@
         if t_controller.queue and len(t_controller.queue) > 0:
             # If the command is quitting the menu we want to return in here
             if t_controller.queue[0] in ("q", "..", "quit"):
-=======
-
-    setup_logging()
-
-    logger.info("Terminal started")
-
-    bootup()
-    process_input = False
-    t_controller = TerminalController()
-
-    if config_terminal.DEFAULT_CONTEXT or menu_prior_to_reset:
-        if (
-            config_terminal.DEFAULT_CONTEXT in t_controller.CHOICES_MENUS
-            or menu_prior_to_reset in t_controller.CHOICES_MENUS
-        ):
-            try:
->>>>>>> 738ae6d9
                 print("")
                 if len(t_controller.queue) > 1:
                     return t_controller.queue[1:]
@@ -345,20 +321,10 @@
                 break
 
             # Check if the user wants to reset application
-<<<<<<< HEAD
             if an_input in ("r", "reset") or t_controller.update_succcess:
                 ret_code = reset(
                     t_controller.queue if len(t_controller.queue) > 0 else []
                 )
-
-=======
-            if (
-                an_input == "reset"
-                or t_controller.update_success
-                or process_input == MENU_RESET
-            ):
-                ret_code = reset(an_input if an_input != "reset" else "")
->>>>>>> 738ae6d9
                 if ret_code != 0:
                     print_goodbye()
                     break
