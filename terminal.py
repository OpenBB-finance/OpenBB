--- conflicted
+++ resolved
@@ -25,14 +25,10 @@
     USER_EXPORTS_DIRECTORY,
     ROUTINES_DIRECTORY,
 )
-<<<<<<< HEAD
-from openbb_terminal import feature_flags as obbff
-=======
 from openbb_terminal.core.log.generation.path_tracking_file_handler import (
     PathTrackingFileHandler,
 )
 
->>>>>>> 6eb8a38e
 from openbb_terminal.helper_funcs import (
     check_positive,
     get_flair,
