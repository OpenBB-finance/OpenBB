--- conflicted
+++ resolved
@@ -6,11 +6,7 @@
 import difflib
 import logging
 import sys
-<<<<<<< HEAD
-from typing import List, Union
-=======
 from typing import List
->>>>>>> 9d36f84a
 import pytz
 
 from prompt_toolkit.completion import NestedCompleter
@@ -19,10 +15,6 @@
 from gamestonk_terminal import feature_flags as gtff
 from gamestonk_terminal.helper_funcs import (
     get_flair,
-<<<<<<< HEAD
-    system_clear,
-=======
->>>>>>> 9d36f84a
     get_user_timezone_or_invalid,
     replace_user_timezone,
 )
@@ -66,26 +58,12 @@
 
     all_timezones = pytz.all_timezones
 
-    all_timezones = pytz.all_timezones
-
     def __init__(self, jobs_cmds: List[str] = None):
         """Constructor"""
-<<<<<<< HEAD
-        self.t_parser = argparse.ArgumentParser(add_help=False, prog="terminal")
-        self.t_parser.add_argument(
-            "cmd",
-            choices=self.CHOICES,
-        )
-        self.completer: Union[None, NestedCompleter] = None
-
-        if session and gtff.USE_PROMPT_TOOLKIT:
-            choices: dict = {c: None for c in self.CHOICES}
-=======
         super().__init__("/", jobs_cmds)
 
         if session and gtff.USE_PROMPT_TOOLKIT:
             choices: dict = {c: None for c in self.controller_choices}
->>>>>>> 9d36f84a
             choices["tz"] = {c: None for c in self.all_timezones}
             self.completer = NestedCompleter.from_nested_dict(choices)
 
@@ -99,7 +77,7 @@
 
             self.queue = " ".join(jobs_cmds).split("/")
 
-        self.update_success = False
+        self.update_succcess = False
 
     def print_help(self):
         """Print help"""
@@ -142,7 +120,7 @@
 
     def call_update(self, _):
         """Process update command"""
-        self.update_success = not update_terminal()
+        self.update_succcess = not update_terminal()
 
     def call_keys(self, _):
         """Process keys command"""
@@ -184,12 +162,6 @@
 
         self.queue = FundController(self.queue).menu()
 
-    def call_funds(self, _):
-        """Process etf command"""
-        from gamestonk_terminal.mutual_funds import mutual_fund_controller
-
-        self.queue = mutual_fund_controller.menu(self.queue)
-
     def call_forex(self, _):
         """Process forex command"""
         from gamestonk_terminal.forex.forex_controller import ForexController
@@ -198,15 +170,9 @@
 
     def call_jupyter(self, _):
         """Process jupyter command"""
-<<<<<<< HEAD
-        from gamestonk_terminal.jupyter import jupyter_controller
-
-        self.queue = jupyter_controller.menu(self.queue)
-=======
         from gamestonk_terminal.jupyter.jupyter_controller import JupyterController
 
         self.queue = JupyterController(self.queue).menu()
->>>>>>> 9d36f84a
 
     def call_resources(self, _):
         """Process resources command"""
@@ -224,12 +190,6 @@
 
         self.queue = AlternativeDataController(self.queue).menu()
 
-    def call_alternative(self, _):
-        """Process resources command"""
-        from gamestonk_terminal.alternative import alt_controller
-
-        self.queue = alt_controller.menu(self.queue)
-
     def call_portfolio(self, _):
         """Process portfolio command"""
         from gamestonk_terminal.portfolio.portfolio_controller import (
@@ -237,12 +197,6 @@
         )
 
         self.queue = PortfolioController(self.queue).menu()
-
-    def call_tz(self, other_args: List[str]):
-        """Process tz command"""
-        other_args.append(self.queue[0])
-        self.queue = self.queue[1:]
-        replace_user_timezone("/".join(other_args))
 
     def call_tz(self, other_args: List[str]):
         """Process tz command"""
@@ -275,12 +229,9 @@
             if t_controller.queue[0] in ("q", "..", "quit"):
                 print_goodbye()
                 break
-<<<<<<< HEAD
-=======
 
             if gtff.ENABLE_EXIT_AUTO_HELP and len(t_controller.queue) > 1:
                 t_controller.queue = t_controller.queue[1:]
->>>>>>> 9d36f84a
 
             # Consume 1 element from the queue
             an_input = t_controller.queue[0]
@@ -319,7 +270,7 @@
                 break
 
             # Check if the user wants to reset application
-            if an_input in ("r", "reset") or t_controller.update_success:
+            if an_input in ("r", "reset") or t_controller.update_succcess:
                 ret_code = reset(
                     t_controller.queue if len(t_controller.queue) > 0 else []
                 )
