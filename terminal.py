--- conflicted
+++ resolved
@@ -338,10 +338,7 @@
                     )
                     if candidate_input == an_input:
                         an_input = ""
-<<<<<<< HEAD
-=======
                         t_controller.queue = []
->>>>>>> 36861abc
                         print("\n")
                         continue
                     an_input = candidate_input
