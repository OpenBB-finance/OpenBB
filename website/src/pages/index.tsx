--- conflicted
+++ resolved
@@ -22,11 +22,7 @@
               All the documentation for the tools you need for your investment research.
             </p>
           </div>
-<<<<<<< HEAD
           <div className="flex flex-col md:flex-row w-full container items-center justify-center gap-6 px-6 sm:mx-0 sm:flex-col">
-=======
-          <div className="flex flex-col md:flex-row w-full container items-center justify-center gap-6 px-6 sm:mx-0">
->>>>>>> 8092a691
             <Link
               style={{
                 backgroundSize: "100% 130%",
@@ -35,7 +31,6 @@
               className="!bg-grey-900 bg-[url('/img/pro.png')] bg-no-repeat shadow-sm group !no-underline text-white dark:hover:border-white hover:border-grey-600/80 relative w-full h-[238px] max-w-full p-8 rounded flex flex-col items-start justify-start border border-grey-300 hover:!text-white"
             >
               <h3 className="uppercase tracking-widest font-bold mb-0 mt-0 text-white">
-<<<<<<< HEAD
                 OpenBB Terminal Pro
               </h3>
               <p className="text-sm lg:text-base dark:text-grey-300">
@@ -50,6 +45,8 @@
                 <ChevronRightIcon className="group-hover:translate-x-2 tw-transition w-3" />
               </p>
             </Link>
+          </div>
+          <div className="flex flex-col md:flex-row w-full container items-center justify-center gap-6 px-6 sm:mx-0 my-8 lg:!my-10">
             <Link
               style={{
                 backgroundSize: "100% 130%",
@@ -62,12 +59,6 @@
               </h3>
               <p className="text-sm lg:text-base text-grey-300">
                 The OpenBB Add-In for Excel allows access to the same data as the OpenBB Terminal Pro, but through Excel.
-=======
-                OpenBB Terminal Pro [EARLY ACCESS]
-              </h3>
-              <p className="text-sm lg:text-base dark:text-grey-300">
-                The OpenBB Terminal Pro is the investment research platform for the 21st century.
->>>>>>> 8092a691
               </p>
               <p
                 className={clsx(
@@ -79,10 +70,7 @@
               </p>
             </Link>
           </div>
-<<<<<<< HEAD
           <div className="my-4 md:my-0" />
-=======
->>>>>>> 8092a691
           <div className="flex flex-col md:flex-row w-full container items-center justify-center gap-6 px-6 sm:mx-0 my-8 lg:!my-10">
             <Link
               style={{
@@ -107,10 +95,7 @@
               </p>
             </Link>
           </div>
-<<<<<<< HEAD
           <div className="my-4 md:my-0" />
-=======
->>>>>>> 8092a691
           <div className="flex flex-col md:flex-row w-full container items-center justify-center gap-6 px-6 sm:mx-0">
             <Link
               style={{
