import csv
import importlib
import inspect
import os
from types import FunctionType
from typing import (
    Any,
    Callable,
    Dict,
    ForwardRef,
    List,
    Literal,
    Optional,
)

from docstring_parser import parse

from openbb_terminal.core.library.trail_map import FORECASTING, MISCELLANEOUS_DIRECTORY
from openbb_terminal.rich_config import console

MAP_PATH = MISCELLANEOUS_DIRECTORY / "library" / "trail_map.csv"
MAP_FORECASTING_PATH = MISCELLANEOUS_DIRECTORY / "library" / "trail_map_forecasting.csv"


def clean_attr_desc(attr: Optional[FunctionType] = None) -> Optional[str]:
    """Clean the attribute description."""
    if attr.__doc__ is None:
        return None
    return (
        attr.__doc__.splitlines()[1].lstrip()
        if not attr.__doc__.splitlines()[0]
        else attr.__doc__.splitlines()[0].lstrip()
        if attr.__doc__
        else ""
    )


def get_signature_parameters(
    function: Callable[..., Any], globalns: dict[str, Any]
) -> dict[str, inspect.Parameter]:
    signature = inspect.signature(function)
    params = {}
    cache: dict[str, Any] = {}
    for name, parameter in signature.parameters.items():
        annotation = parameter.annotation
        if annotation is parameter.empty:
            params[name] = parameter
            continue
        if annotation is None:
            params[name] = parameter.replace(annotation=type(None))
            continue

        if isinstance(annotation, ForwardRef):
            annotation = annotation.__forward_arg__

        if isinstance(annotation, str):
            annotation = eval(annotation, globalns, cache)  # pylint: disable=W0123

        params[name] = parameter.replace(annotation=annotation)

    return params


class Trailmap:
    def __init__(self, trailmap: str, model: str, view: Optional[str] = None):
        tmap = trailmap.split(".")
        if len(tmap) == 1:
            tmap = ["", tmap[0]]
        self.class_attr: str = tmap.pop(-1)
        self.location_path = tmap
        self.model = model
        self.view = view if view else None
        self.short_doc: Dict[str, Optional[str]] = {}
        self.long_doc: Dict[str, str] = {}
        self.lineon: Dict[str, int] = {}
        self.full_path: Dict[str, str] = {}
        self.func_def: Dict[str, str] = {}
        self.func_attr: Dict[str, FunctionType] = {}
        self.params: Dict[str, Dict[str, inspect.Parameter]] = {}
        self.get_docstrings()

    def get_docstrings(self) -> None:
        """Gets the function docstrings. We get the short and long docstrings."""

        for key, func in zip(["model", "view"], [self.model, self.view]):
            if func:
                module_path, function_name = func.rsplit(".", 1)
                module = importlib.import_module(module_path)

                func_attr = getattr(module, function_name)
                add_juan = 0
<<<<<<< HEAD
                if "__wrapped__" in dir(func_attr):
                    func_attr = func_attr.__wrapped__
                    if "__wrapped__" in dir(func_attr):
=======
                if hasattr(func_attr, "__wrapped__"):
                    func_attr = func_attr.__wrapped__
                    if hasattr(func_attr, "__wrapped__"):
>>>>>>> 38e6d18d
                        func_attr = func_attr.__wrapped__
                    add_juan = 1

                self.func_attr[key] = func_attr
                self.lineon[key] = inspect.getsourcelines(func_attr)[1] + add_juan

                self.long_doc[key] = func_attr.__doc__
                self.short_doc[key] = clean_attr_desc(func_attr)

                self.params[key] = {}
<<<<<<< HEAD
=======

>>>>>>> 38e6d18d
                for k, p in get_signature_parameters(
                    func_attr, func_attr.__globals__
                ).items():
                    self.params[key][k] = p

                self.func_def[key] = self.get_definition(key)
                full_path = (
                    inspect.getfile(self.func_attr[key])
                    .replace("\\", "/")
                    .split("openbb_terminal/")[1]
                )
                self.full_path[key] = f"openbb_terminal/{full_path}"

    def get_definition(self, key: str) -> str:
        """Creates the function definition to be used in SDK docs."""
        funcspec = self.params[key]
        definition = ""
        added_comma = False
        for arg in funcspec:

            annotation = (
                (
                    str(funcspec[arg].annotation)
                    .replace("<class '", "")
                    .replace("'>", "")
                    .replace("typing.", "")
                    .replace("pandas.core.frame.", "pd.")
                    .replace("pandas.core.series.", "pd.")
                    .replace("openbb_terminal.portfolio.", "")
                )
                if funcspec[arg].annotation != inspect.Parameter.empty
                else "Any"
            )

            default = ""
            if funcspec[arg].default is not funcspec[arg].empty:
                arg_default = (
                    funcspec[arg].default
                    if funcspec[arg].default is not inspect.Parameter.empty
                    else None
                )
                default = (
                    f" = {arg_default}"
                    if not isinstance(arg_default, str)
                    else f' = "{arg_default}"'
                )
            definition += f"{arg}: {annotation}{default}, "
            added_comma = True

        if added_comma:
            definition = definition[:-2]

        sdk_name = self.class_attr if key != "view" else f"{self.class_attr}_chart"
        sdk_path = f"openbb.{'.'.join(self.location_path)}.{sdk_name}"

        definition = f"{sdk_path}({definition })"
        return definition


def get_trailmaps() -> List[Trailmap]:
    trailmaps = []
    for tmap_csv in [MAP_PATH, MAP_FORECASTING_PATH]:
        if tmap_csv == MAP_FORECASTING_PATH and not FORECASTING:
            console.print(
                "[bold red]Forecasting is disabled. Forecasting will not be included in the Generation of Docs[/bold red]"
            )
            break
        with open(tmap_csv) as csvfile:
            reader = csv.reader(csvfile, delimiter=",")
            next(reader)
            for row in reader:
                trailmaps.append(Trailmap(*row))

    return trailmaps


def get_function_meta(trailmap: Trailmap, trail_type: Literal["model", "view"]):
    """Gets the function meta data."""
    if trailmap.func_attr[trail_type] is None:
        return None
    doc_parsed = parse(trailmap.long_doc[trail_type])
    line = trailmap.lineon[trail_type]
    path = trailmap.full_path[trail_type]
    func_def = trailmap.func_def[trail_type]
    source_code_url = (
        "https://github.com/OpenBB-finance/OpenBBTerminal/tree/main/"
        + path
        + "#L"
        + str(line)
    )
    function_name = trailmap.view if trail_type == "view" else trailmap.model
    params = []
    for param in doc_parsed.params:
        arg_default = (
            trailmap.params[trail_type][param.arg_name].default
            if param.arg_name in trailmap.params[trail_type]
            else None
        )
        params.append(
            {
                "name": param.arg_name,
                "doc": param.description,
                "type": param.type_name,
                "default": arg_default
                if arg_default is not inspect.Parameter.empty
                else None,
                "optional": bool(arg_default is not inspect.Parameter.empty)
                or param.is_optional,
            }
        )
    if doc_parsed.returns:
        returns = {
            "doc": doc_parsed.returns.description,
            "type": doc_parsed.returns.type_name,
        }
    else:
        returns = None

    examples = []

    for example in doc_parsed.examples:
        if example.description:
            examples.append(
                {"snippet": example.snippet, "description": example.description}
            )

    return {
        "name": trailmap.class_attr,
        "path": path,
        "function_name": function_name,
        "func_def": func_def,
        "source_code_url": source_code_url,
        "description": doc_parsed.short_description,
        "params": params,
        "returns": returns,
        "examples": examples,
    }


def generate_markdown(meta_model, meta_view):
    main_model = meta_model
    if not meta_model:
        if not meta_view:
            raise ValueError("No model or view")
        main_model = meta_view
    markdown = f"""---
title: {main_model["name"]}
description: OpenBB SDK Function
---\n\n"""
    if meta_view and meta_model:
        markdown += """import Tabs from '@theme/Tabs';
import TabItem from '@theme/TabItem';\n\n"""

    markdown += f"# {main_model['name']}\n\n"

    if meta_view and meta_model:
        markdown += f"""<Tabs>
<TabItem value="model" label="Model" default>\n
{generate_markdown_section(meta_model)}\n
</TabItem>
<TabItem value="view" label="Chart">\n
{generate_markdown_section(meta_view)}\n
</TabItem>
</Tabs>"""
    else:
        markdown += generate_markdown_section(main_model)
    return markdown


def generate_markdown_section(meta):
    # head meta https://docusaurus.io/docs/markdown-features/head-metadata
    # use real description but need to parse it
    markdown = (
        f"{meta['description']}\n\nSource Code: [[link]({meta['source_code_url']})]\n\n"
    )
    markdown += f"```python\n{meta['func_def']}\n```\n\n"

    markdown += "---\n\n## Parameters\n\n"
    if meta["params"]:
        markdown += "| Name | Type | Description | Default | Optional |\n"
        markdown += "| ---- | ---- | ----------- | ------- | -------- |\n"
        for param in meta["params"]:
            description = param["doc"].replace("\n", "<br/>")
            markdown += f"| {param['name']} | {param['type']} | {description} | {param['default']} | {param['optional']} |\n"  # noqa: E501
        markdown += "\n\n"
    else:
        markdown += "This function does not take any parameters.\n\n"

    markdown += "---\n\n## Returns\n\n"
    if meta["returns"]:
        markdown += "| Type | Description |\n"
        markdown += "| ---- | ----------- |\n"
        return_desc = (
            meta["returns"]["doc"].replace("\n", "<br/>")
            if meta["returns"]["doc"]
            else ""
        )
        markdown += f"| {meta['returns']['type']} | {return_desc} |\n"
    else:
        markdown += "This function does not return anything\n\n"

    markdown += "---\n\n## Examples\n" if meta["examples"] else ""
    for example in meta["examples"]:
        markdown += f"{example['description']}\n"
        if isinstance(example["snippet"], str):
            snippet = example["snippet"].replace(">>> ", "")
            markdown += f"```python\n{snippet}\n```\n\n"

    markdown += "---\n\n"

    return markdown


def add_todict(d: dict, location_path: list, tmap: Trailmap) -> dict:
    """Adds the trailmap to the dictionary. A trailmap is a path to a function
    in the sdk. This function creates the dictionary paths to the function."""

    if location_path[0] not in d:
        d[location_path[0]] = {}

    if len(location_path) > 1:
        add_todict(d[location_path[0]], location_path[1:], tmap)
    else:
        d[location_path[0]][tmap.class_attr] = (
            "/sdk/functions/" + "/".join(tmap.location_path) + "/" + tmap.class_attr
        )  # noqa: E501

    return d


def main():
    print("Loading trailmaps...")
    trailmaps = get_trailmaps()
    print("Generating markdown files...")
    functions_dict = {}
    for trailmap in trailmaps:
        functions_dict = add_todict(functions_dict, trailmap.location_path, trailmap)
        model_meta = get_function_meta(trailmap, "model") if trailmap.model else None
        view_meta = get_function_meta(trailmap, "view") if trailmap.view else None
        markdown = generate_markdown(model_meta, view_meta)

        if trailmap.class_attr == "index":
            trailmap.class_attr = "index_cmd"

        filepath = (
            "functions/"
            + "/".join(trailmap.location_path)
            + "/"
            + trailmap.class_attr
            + ".md"
        )
        os.makedirs(os.path.dirname(filepath), exist_ok=True)
        with open(filepath, "w", encoding="utf-8") as f:
            f.write(markdown)
    index_markdown = "# OpenBB SDK Reference\n\n"
    index_markdown += generate_index_markdown("", functions_dict, 2)
    with open("functions/index.md", "w", encoding="utf-8") as f:
        f.write(index_markdown)
    print("Markdown files generated, check the functions folder")


def generate_index_markdown(markdown, d, level):
    for key in d:
        if isinstance(d[key], dict):
            markdown += f"{'#' * level} {key}\n"
            markdown = generate_index_markdown(markdown, d[key], level + 1)
        else:
            markdown += f"- [{key}]({d[key]})\n"
    return markdown


if __name__ == "__main__":
    main()<|MERGE_RESOLUTION|>--- conflicted
+++ resolved
@@ -89,15 +89,9 @@
 
                 func_attr = getattr(module, function_name)
                 add_juan = 0
-<<<<<<< HEAD
-                if "__wrapped__" in dir(func_attr):
-                    func_attr = func_attr.__wrapped__
-                    if "__wrapped__" in dir(func_attr):
-=======
                 if hasattr(func_attr, "__wrapped__"):
                     func_attr = func_attr.__wrapped__
                     if hasattr(func_attr, "__wrapped__"):
->>>>>>> 38e6d18d
                         func_attr = func_attr.__wrapped__
                     add_juan = 1
 
@@ -108,10 +102,6 @@
                 self.short_doc[key] = clean_attr_desc(func_attr)
 
                 self.params[key] = {}
-<<<<<<< HEAD
-=======
-
->>>>>>> 38e6d18d
                 for k, p in get_signature_parameters(
                     func_attr, func_attr.__globals__
                 ).items():
