---
title: Building Extensions for OpenBB Platform
sidebar_position: 4
description: This guide provides a comprehensive walkthrough on how to create custom extensions for the OpenBB Platform. It covers the process from generating the extension structure to sharing it with the community.
keywords:
- OpenBB Platform
- Custom extension
- Python development
- Data integration
- Community contribution
---

import HeadTitle from '@site/src/components/General/HeadTitle.tsx';

<HeadTitle title="Build OpenBB Extensions - Developer Guidelines - Development | OpenBB Platform Docs" />

In order to speed up the process of building an extension, we have provided a **Cookiecutter** template. It serves as a jumpstart for your extension development, so you can focus on the data and not on the boilerplate.

:::info
Take into consideration that building an extension requires a good understanding of the OpenBB Platform and that it is limited to a small set of use cases.
<<<<<<< HEAD
Before starting, please read the [Integrating Data Sources and Points](/platform/platform/development/developer-guidelines/add_data_point) guide to make sure you really need a new extension.
=======
Before starting, please read the [Integrating Data Sources and Points](/platform/development/developer-guidelines/add_data_point) guide to make sure you really need a new extension.
>>>>>>> 6be6679e

Extension use cases might include:

- Adding a new data provider
- Adding a new toolkit
- Adding a new charting library
- Adding a new asset class
:::

Please refer to the [Cookiecutter template](https://github.com/OpenBB-finance/openbb-cookiecutter) and follow the instructions there.

This document will walk you through the steps of adding a new extension to the OpenBB Platform.

The high level steps are:

- Generate the extension structure
- Install your dependencies
- Install your new package
- Use your extension (either from Python or the API interface)
- QA your extension
- Share your extension with the community

## Best Practices

1. **Review Platform Dependencies**: Before adding any dependency, ensure it aligns with the Platform's existing dependencies.
2. **Use Loose Versioning**: If possible, specify a range to maintain compatibility. E.g., `>=1.4,<1.5`.
3. **Testing**: Test your extension with the Platform's core to avoid conflicts. Both unit and integration tests are recommended.
4. **Document Dependencies**: Use `pyproject.toml` and `poetry.lock` for clear, up-to-date records.


## Walkthrough

If you do not wish to use the cookiecutter template, this section will walk through the steps of creating a new provider extension.

### Generate the extension structure

We first create a new directory for our provider.  This should be located under the `openbb_platform/providers` directory.  If I am adding `cooldatasource`, I would create the following directory structure:

```md
cooldatasource/
├── openbb_cooldatasource/
│   ├── models/
│   │   └── cooldatamodel.py
│   ├── utils/
│   │   └── helper_functions.py
│   └── __init__.py
├── pyproject.toml
└── README.md
```

In this structure, the `cooldatamodel.py` and `helper_functions.py` are the folders handling the logic for obtaining data, as described in the next sections.
The `__init__.py` defines the provider, using the following code:

```python
from openbb_core.provider.abstract.provider import Provider
cooldatasource_provider = Provider(
    name="cooldatasource",
    website="",
    description="",
    credentials=["api_key"],
    fetcher_dict={
        "MyModel": MyFetcher,
    },
)
```
The pyproject.toml defines the package itself

```[tool.poetry]
name = "openbb-cooldatasource"
version = "latest version"
description = "Cool OpenBB Extension"
authors = ["You"]
readme = "README.md"
packages = [{ include = "openbb_cooldatasource" }]

[tool.poetry.dependencies]
python = "^3.9"
openbb-core = "latest openbb core version"

[build-system]
requires = ["poetry-core"]
build-backend = "poetry.core.masonry.api"

[tool.poetry.plugins."openbb_provider_extension"]
cooldatasource = "openbb_cooldatasource:cooldatasource_provider"
```
Where the last line (poetry.plugins) maps to the provider defined in the `__init__.py` file.

### Install your dependencies and package

The next step is to install the dependencies.  We use poetry for dependency management, so from our new directory, we generate the lock file using:
```console
poetry lock
```
In order to use the extension we will install it using pip.  For development mode, we run the following from our directory
```console
pip install -e .
```
This will install the extension in editable mode, so any changes we make will be reflected in the installed package.

### Use your provider extension

Once this is installed, you can use it directly in the openbb package.  If you wish to add this to the repo, please follow the instructions in the contributing section, which enforces QA guidelines for adding tests and ensuring the package is implemented properly.<|MERGE_RESOLUTION|>--- conflicted
+++ resolved
@@ -18,11 +18,7 @@
 
 :::info
 Take into consideration that building an extension requires a good understanding of the OpenBB Platform and that it is limited to a small set of use cases.
-<<<<<<< HEAD
-Before starting, please read the [Integrating Data Sources and Points](/platform/platform/development/developer-guidelines/add_data_point) guide to make sure you really need a new extension.
-=======
 Before starting, please read the [Integrating Data Sources and Points](/platform/development/developer-guidelines/add_data_point) guide to make sure you really need a new extension.
->>>>>>> 6be6679e
 
 Extension use cases might include:
 
