---
title: v3.0.1
version: "3.0.1"
date: 2023-05-15
description: v3.0.1
<<<<<<< HEAD
sidebar_position: 95
=======
sidebar_position: 98
>>>>>>> f2208f8d
---

## Thank you and welcome to our new contributors 🔥
@Disorrder, @LOne2three, @marban, @skhan59bbk and @the-praxs

## What's new 🎉

- Added BizToc news
- Added GARCH forecast in econometrics
- Heikin Ashi Candles available using candle --ha
- Support for multiple tickers in stocks/quote
- General Bug fixing and enhancements

## What's changed 🚀
* Update gamma command in docs (#5021) @andrewkenreich
* Retire old doc pages (#5012) @piiq
* Hotfix/ Candle Lines, Tables/Charts Save (`MacOS`) (#5019) @tehcoderer
* Hotfix / Fix `reset` command error force closing terminal (#5017) @tehcoderer
* Feature/improve posthog logs (#4951) @hjoaquim
* feature / Refactor Interactive Charts to React (#4941) @tehcoderer
* fix biztoc print on launch (#5004) @jmaslek
* feature/heikin-ashi-candles: Adds a flag for Heikin Ashi Candles on stocks/candle (#4979) @deeleeramone
* Keyboard hotkey macros to website docs (#5002) @DidierRLopes
* Fix api-key md file in docs (#5001) @jmaslek
* First introduction of news_biztoc — A new partnership with BizToc.com (#4864) @marban
* Tables component: Clear filters (#4996) @Disorrder
* Add linux docker launch command notes (#4999) @piiq
* Adding GARCH (#4815) @northern-64bit
* Create KEYBOARD_HOTKEY_MACROS.md (#4986) @DidierRLopes
* Fix windows integration coverage workflow (#4998) @montezdesousa
* Integration test coverage (#4969) @IgorWounds
* Hotfix/databento + bugs (#4973) @jmaslek
* [Bug] Restores Portfolio Optimization Parameters Template File (#4976) @deeleeramone
* Fixed equity report (#4991) @the-praxs
* Removes Instances of Global Pandas Display Setting Being Set in `fmp_view` (#4983) @deeleeramone
* Updated `pytrends` dependency in config files and remove temp workaround (#4989) @the-praxs
* Fixed `date` format for `crypto.dd.twitter` and `crypto.dd.events` in SDK (#4990) @the-praxs
* Hotfix/ stocks/fa/dcf (#4992) @IgorWounds
* hotfix/forecast-export: Fixes Forecast Menu's Export Command. (#4994) @deeleeramone
* hotfix/fix-edebt: Patches economy/edebt and updates tests (#4981) @deeleeramone
* Hotfix/routine default file overwrite (#4927) @LOne2three
* Docs/Terminal FAQ: adds libzlma workaround. (#4974) @deeleeramone
* Fixed `search` command issues (#4845) @the-praxs
* Updates Terminal Intro Guide for Economy Menu's Recent Changes. (#4967) @deeleeramone
* Updates SDK Intro Guide for Fundamental Analysis Module's Recent Changes (#4964) @deeleeramone
* fixing equity report issue (#4922) @andrewkenreich
* Fixed column names for `economy\performance` and `economy\valuation` (#4968) @the-praxs
* feat(docs): add math katex support (#4972) @Disorrder
* Hotfix/kill cov (#4971) @jmaslek
* hotfix/stock-screener-remove-delimiter: Gets rid of commas in Company column. (#4954) @deeleeramone
* Fixed `--help` arg not working for some commands in `keys` menu (#4956) @the-praxs
* Removing wrong transposition (#4959) @hjoaquim
* Hotfix/stocks quote help description: replaces help dialogue description for `--ticker`. (#4953) @deeleeramone
* crypto/disc DappRadar update (#4918) @IgorWounds
* hotfix/docs-api-keys-title - Changes title of page from "Settings & API Keys" to "Setting API Keys" (#4949) @deeleeramone
* Remove commas from i18n (#4952) @IgorWounds
* Fix Index not showing for FMP (#4948) @IgorWounds
* Enhances `stocks/quote` to allow for multiple tickers (#4928) @deeleeramone
* Fix `--std` argument in bbands command (#4866) @northern-64bit
* Hotfix/docs Updates Terminal Intro for Options, Creates Terminal Intro for Mutual Funds (#4917) @deeleeramone
* Correct sentence in the SDK portfolio intro documentation (#4945) @northern-64bit
* Adds options helper function for DTE, updates SDK trail map to not use yFinance. (#4937) @deeleeramone
* Adds type to the version on the SystemModel (#4944) @hjoaquim
* Fixed incorrect data display using `stocks/fa/est` command (#4940) @the-praxs
* Adds shroom command and removes old ones (#4246) @jose-donato
* Hotfix/ tables export (#4924) @tehcoderer
* Feature / Logging (#4923) @tehcoderer
* Futures Curve: minor cosmetic improvements  (#4901) @skhan59bbk
* Hotfix/ Improve setting/loading Streamlit session state variables (#4905) @tehcoderer
* Remove stocks/disc/cnews command  (#4920) @piiq
* hofix / sync with main post (#4911) @tehcoderer
* hotfix/ fix windows pyinstaller subprocess fail if space in path (#4910) @tehcoderer
* Increase integration test coverage (#4902) @IgorWounds
* Release/3.0.0 (#4909) @jmaslek<|MERGE_RESOLUTION|>--- conflicted
+++ resolved
@@ -3,11 +3,7 @@
 version: "3.0.1"
 date: 2023-05-15
 description: v3.0.1
-<<<<<<< HEAD
-sidebar_position: 95
-=======
 sidebar_position: 98
->>>>>>> f2208f8d
 ---
 
 ## Thank you and welcome to our new contributors 🔥
