---
title: v2.1.0
version: "2.1.0"
date: 2022-12-21
description: v2.1.0
<<<<<<< HEAD
sidebar_position: 104
=======
sidebar_position: 107
>>>>>>> f2208f8d
---

## What's new

- Tensorboard Integration
- Seeking alpha EPS and Revenue estimates
- Documentation
- General bug fixes<|MERGE_RESOLUTION|>--- conflicted
+++ resolved
@@ -3,11 +3,7 @@
 version: "2.1.0"
 date: 2022-12-21
 description: v2.1.0
-<<<<<<< HEAD
-sidebar_position: 104
-=======
 sidebar_position: 107
->>>>>>> f2208f8d
 ---
 
 ## What's new
