--- conflicted
+++ resolved
@@ -253,11 +253,7 @@
 Then run the previous docker command.
 
 </TabItem>
-<<<<<<< HEAD
-  <TabItem value="source" label="Source">
-=======
-  <TabItem value="Python" label="Python">
->>>>>>> ccdb89bf
+  <TabItem value="python" label="Python">
 This installation type supports both Windows and Unix systems (Linux + MacOS).
 
 **NOTE for Windows users:** For Windows users who prefer to use an environment similar to what Linux and macOS users use, we recommend Windows Subsystem for Linux (WSL). WSL emulates a Linux machine inside your Windows system. If this is the case - jump to the <a href="#installing-wsl-only-for-windows-users">Installing WSL (Only for Windows users)</a> section before proceeding.
