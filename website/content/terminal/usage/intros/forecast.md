--- conflicted
+++ resolved
@@ -1,22 +1,14 @@
 ---
 title: Forecast
-<<<<<<< HEAD
 keywords: [machine learning, statistics, artificial intelligence, deep learning, neural networks, time series, research, feature engineering, hyperparameters, ai, ml, openbb terminal, darts, u8, u8darts, pytorch, regression, linear, models]
 description: An introduction to the OpenBB Terminal's Forecast menu and machine learning toolkit.
 ---
 
-The Forecast menu is a machine learning toolkit, providing practitioners with high-level components that quickly provide state-of-the-art results, be it with classical or deep learning models, while also supplying researchers with the low-level components for mixing, matching and fine tuning models to build new approaches. Bring in multiple datasets and train machine learning models with an unlimited number of external factors to see how underlying data may change future forecasting predictions and accuracy.
-=======
-keywords: [machine learning, statistics, artificial intelligence, deep learning, neural networks, time series, research, feature engineering, hyperparameters, ai, ml, openbb terminal, how to, example, workflow]
-description: A brief guide to the Forecast  menu. This introduction reviews the capabilities, functionality, commands, outputs, and examples in context.
----
-
 import HeadTitle from '@site/src/components/General/HeadTitle.tsx';
 
 <HeadTitle title="Forecast - Terminal | OpenBB Docs" />
 
 The Forecast menu is a machine learning toolkit that provides practitioners with high-level components that can quickly provide state-of-the-art results, be it with with classical or deep learning models, while also providing researchers with low-level components that can be mixed, matched and fine tuned to build new approaches and custom tuned models. Bring in multiple datasets and train machine learning models with unlimited external factors to see how underlying data may change future forecasting predictions and accuracy.
->>>>>>> 7f28d012
 
 ## The Forecast Menu
 
@@ -161,7 +153,6 @@
 
 Add rsi to dataset based on specific column.
 
-<<<<<<< HEAD
 options:
   -d {vix,SPY}, --dataset {vix,SPY}
                         The name of the dataset you want to select (default: None)
@@ -169,13 +160,7 @@
                         The name of the specific column you want to use (default: close)
   --period PERIOD       The period to use (default: 10)
   -h, --help            show this help message (default: False)
-=======
-##### imeSeries Forecasting
-Train state of the art models on custom datasets and experiment tuning hyperparameters. For more information on specific model
-implementations, please see [Darts Models](https://unit8co.github.io/darts/generated_api/darts.models.forecasting.html)
-for in depth documentation.
-<img width="694" alt="image" src="https://user-images.githubusercontent.com/105685594/189730287-1c5c8141-1801-4a35-b9e9-acb32be35c13.png"/>
->>>>>>> 7f28d012
+
 
 For more information and examples, use 'about rsi' to access the related guide.
 ```
