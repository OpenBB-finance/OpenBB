--- conflicted
+++ resolved
@@ -10,11 +10,7 @@
 ### Usage
 
 ```python
-<<<<<<< HEAD
-usage: index [-i INDICES] [--show] [--interval {1m,2m,5m,15m,30m,60m,90m,1h,1d,5d,1wk,1mo,3mo}] [-s START_DATE] [-e END_DATE] [-c COLUMN] [-q QUERY] [-r]
-=======
 index [-i INDICES] [--show] [--interval {1m,2m,5m,15m,30m,60m,90m,1h,1d,5d,1wk,1mo,3mo}] [-s START_DATE] [-e END_DATE] [-c COLUMN] [-q QUERY] [-r]
->>>>>>> 7480c5ef
 ```
 
 ---
