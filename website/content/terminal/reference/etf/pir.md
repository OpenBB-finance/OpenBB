--- conflicted
+++ resolved
@@ -20,13 +20,8 @@
 | Name | Description | Default | Optional | Choices |
 | ---- | ----------- | ------- | -------- | ------- |
 | names | Symbols to create a report for (e.g. pir ARKW ARKQ QQQ VOO) |  | True | None |
-<<<<<<< HEAD
-| filename | Filename of the excel ETF report | ETF_report_20221123_183800 | True | None |
+| filename | Filename of the excel ETF report | ETF_report_20221123_184716 | True | None |
 | folder | Folder where the excel ETF report will be saved | C:\Users\teh_coderer\OpenBBUserData\exports | True | None |
-=======
-| filename | Filename of the excel ETF report | ETF_report_20221123_233323 | True | None |
-| folder | Folder where the excel ETF report will be saved | /home/runner/OpenBBUserData/exports | True | None |
->>>>>>> f7a74770
 
 ![pir](https://raw.githubusercontent.com/JerBouma/ThePassiveInvestor/master/Images/outputExample.gif)
 
