--- conflicted
+++ resolved
@@ -8,40 +8,17 @@
 
 The OpenBB SDK is a set of tools for financial and data analysis. We recommend starting out with some experience in finance, markets, and Python. The purpose of this page is to outline some of the background information required to get the most out of the software.
 
-<<<<<<< HEAD
 ### Minumum System Requirements
-=======
-### Recommended System Requirements
-
-- 16GB RAM or more
-- Dedicated graphics card
-- 5GB free storage
-- A code editor, such as VS Code, with some extensions:
-
-  - Jupyter
-  - Jupyter Power Toys
-  - Python Environment Manager
-  - Python Extension Pack
-  - mplstyle
-
-- Chrome or Firefox
-- Open Office
-
-### Minimum System Requirements
->>>>>>> e1962252
 
 - 4GB RAM or more
 - 5GB free storage
 - A code editor or Jupyter Notebook
 - Internet connection
 
-<<<<<<< HEAD
 :::note NOTES ON THE INTERNET CONNECTIVITY
 Installation of the SDK with all the toolkits would require downloading around 4GB of data. Querying data does not require a lot of bandwidth but you will certainly have a more pleasant experience if you will be on a fast internet line. 4G networks provide a good enough experience so if you're traveling your personal hot-spot will do. While it's technically possible to use a subset of the functionality in off-line mode, you will not be able to use any data that is queried from the APIs of data providers and services.
 :::info
 
-=======
->>>>>>> e1962252
 :::info OS Specific Requirements
 
 <Tabs>
@@ -58,13 +35,7 @@
   <TabItem value="Windows" label="Windows">
   <div class="gdoc-page">
 
-<<<<<<< HEAD
 </div><p>Windows 10 or higher is required.
-=======
-</div><p>Windows 10 or higher is required, and the user account should be have administrator privileges.
-
-Additionally, its recommended Windows users also install [Git for Windows](https://git-scm.com/download/win) and use `Git Bash` as the terminal application instead of CMD or PowerShell.
->>>>>>> e1962252
 
 </p>
 <div class="gdoc-columns">
@@ -94,7 +65,7 @@
 
 - Miniconda3 is installed and the version is specifically x86/x64 architecture, regardless of the CPU-type.
 - CMake must be installed within the environment created for the OpenBB installation.
-  - `conda install -c conda-forge cmake`
+     - `conda install -c conda-forge cmake`
 
 It is not recommended to install in a Global environment, such as Homebrew or `usr/local/bin/python3`. Create and activate a new environment before installing the OpenBB SDK.
 
@@ -114,10 +85,9 @@
 - URLlib3
 
 The best way to learn is to get involved. Tinkering with the code from an open-source project is an excellent way to dabble.
-
 ### GitHub
 
-[GitHub](https://github.com/OpenBB-finance/OpenBBTerminal) is where the OpenBB source code is maintained. Cloning the [repository](https://github.com/OpenBB-finance/OpenBBTerminal.git) is recommended for those wishing to develop functions, inspect the source code, or be on the bleeding-edge of development. Syncing the local folder - `git pull` - to the main branch of the repository will keep the installation up-to-date, and `git checkout` provides a way to test development or contributor branches. GitHub can also be used as a personal storage vault and take advantage of automated actions. It's a great place to build, store, and maintain small databases for free.
+[GitHub](https://github.com/OpenBB-finance/OpenBBTerminal) is where the OpenBB source code is maintained. Cloning the [repository](https://github.com/OpenBB-finance/OpenBBTerminal.git) is recommended for those wishing to develop functions, inspect the source code, or be on the bleeding-edge of development. Syncing the local folder - `git pull` - to the main branch of the repository will keep the installation up-to-date, and `git checkout` provides a way to test development or contributor branchs. GitHub can also be used as a personal storage vault and take advantage of automated actions. It's a great place to build, store, and maintain small databases for free.
 
 Users encountering bugs are encouraged to report them [here](https://github.com/OpenBB-finance/OpenBBTerminal/issues/new/choose) by creating a new issue, if no open issue for the bug already exists.
 
@@ -130,16 +100,16 @@
 ```
 openbb.economy.ycrv()
 ```
+|    |   Maturity |   Rate |
+|---:|-----------:|-------:|
+|  0 |  0.0833333 |   3.93 |
+|  1 |  0.25      |   4.34 |
+|  2 |  0.5       |   4.61 |
+| ...|  ...       |  ...   |
+|  8 | 10         |   3.82 |
+|  9 | 20         |   4.13 |
+| 10 | 30         |   3.92 |
 
-|     |  Maturity | Rate |
-| --: | --------: | ---: |
-|   0 | 0.0833333 | 3.93 |
-|   1 |      0.25 | 4.34 |
-|   2 |       0.5 | 4.61 |
-| ... |       ... |  ... |
-|   8 |        10 | 3.82 |
-|   9 |        20 | 4.13 |
-|  10 |        30 | 3.92 |
 
 Then the view:
 
@@ -147,30 +117,4 @@
 openbb.economy.ycrv_chart()
 ```
 
-![Screenshot 2022-11-21 at 4 29 17 PM](https://user-images.githubusercontent.com/85772166/203185342-f019414d-24e2-4d8a-a718-10eeedb59e8c.png)
-
-<<<<<<< HEAD
-d
-=======
-Users should have some experience working with Python and be comfortable working from the command line. There are many online resources dedicated to learning the Python language, such as:
-
-- [Python.org](https://www.python.org/about/gettingstarted/)
-- [W3 Schools](https://www.w3schools.com/python/)
-- [Python Wiki](https://wiki.python.org/moin/BeginnersGuide)
-
-## Resources for Finance
-
-Below is a collection of useful websites:
-
-- [Investopedia](https://www.investopedia.com/)
-- [The Federal Reserve Economic Database](https://fred.stlouisfed.org/)
-- [Options Industry Council](https://www.optionseducation.org/)
-- [DTCC Learning](https://dtcclearning.com/)
-- [Nasdaqtrader](https://nasdaqtrader.com/Trader.aspx?id=symbollookup)
-- [EDGAR Full Text Search](https://www.sec.gov/edgar/search/#)
-- [EDGAR Historical Documents](https://www.sec.gov/cgi-bin/srch-edgar)
-- [US Government Open Data](https://data.gov/)
-- [ECB Statistical Warehouse](https://sdw.ecb.europa.eu/)
-- [AlphaVantage Academy](https://www.alphavantage.co/academy/)
-- [FINRA](https://otce.finra.org/otce/home)
->>>>>>> e1962252
+![Screenshot 2022-11-21 at 4 29 17 PM](https://user-images.githubusercontent.com/85772166/203185342-f019414d-24e2-4d8a-a718-10eeedb59e8c.png)