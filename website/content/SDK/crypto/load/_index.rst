.. role:: python(code)
    :language: python
    :class: highlight

|

.. raw:: html

    <h3>
    > Getting data
    </h3>

{{< highlight python >}}
crypto.load(
    symbol: 'str',
<<<<<<< HEAD
    start_date: 'Optional[Union[datetime, str]]' = None,
    interval: 'str' = '1440',
    exchange: 'str' = 'binance',
    vs_currency: 'str' = 'usdt',
    end_date: 'Optional[Union[datetime, str]]' = None,
    source: 'str' = 'CCXT',
=======
    start_date: 'datetime | str | None' = None, interval: 'str' = '1440',
    exchange: 'str' = 'binance',
    vs_currency: 'str' = 'usdt',
    end_date: 'datetime | str | None' = None, source: 'str' = 'CCXT',
>>>>>>> 1900225b
    chart: bool = False,
) -> 'pd.DataFrame'
{{< /highlight >}}

.. raw:: html

    <p>
    Load crypto currency to get data for
    </p>

* **Parameters**

    symbol: str
        Coin to get
    start_date: str or datetime, optional
        Start date to get data from with. - datetime or string format (YYYY-MM-DD)
    interval: str
        The interval between data points in minutes.
        Choose from: 1, 15, 30, 60, 240, 1440, 10080, 43200
    exchange: str:
        The exchange to get data from.
    vs_currency: str
        Quote Currency (Defaults to usdt)
    end_date: str or datetime, optional
        End date to get data from with. - datetime or string format (YYYY-MM-DD)
    source: str
        The source of the data
        Choose from: CCXT, CoinGecko, YahooFinance

* **Returns**

    pd.DataFrame
        Dataframe consisting of price and volume data<|MERGE_RESOLUTION|>--- conflicted
+++ resolved
@@ -13,19 +13,10 @@
 {{< highlight python >}}
 crypto.load(
     symbol: 'str',
-<<<<<<< HEAD
-    start_date: 'Optional[Union[datetime, str]]' = None,
-    interval: 'str' = '1440',
-    exchange: 'str' = 'binance',
-    vs_currency: 'str' = 'usdt',
-    end_date: 'Optional[Union[datetime, str]]' = None,
-    source: 'str' = 'CCXT',
-=======
     start_date: 'datetime | str | None' = None, interval: 'str' = '1440',
     exchange: 'str' = 'binance',
     vs_currency: 'str' = 'usdt',
     end_date: 'datetime | str | None' = None, source: 'str' = 'CCXT',
->>>>>>> 1900225b
     chart: bool = False,
 ) -> 'pd.DataFrame'
 {{< /highlight >}}
