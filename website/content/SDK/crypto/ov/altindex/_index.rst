.. role:: python(code)
    :language: python
    :class: highlight

|

To obtain charts, make sure to add :python:`chart = True` as the last parameter.

.. raw:: html

    <h3>
    > Getting data
    </h3>

{{< highlight python >}}
crypto.ov.altindex(
    period: int = 30,
<<<<<<< HEAD
    start_date: int = 1262304000,
    end_date: int = 1668362499,
=======
    start_date: str = '2010-01-01',
    end_date: str = '2022-11-10',
>>>>>>> 46141766
    chart: bool = False,
) -> pandas.core.frame.DataFrame
{{< /highlight >}}

.. raw:: html

    <p>
    Get altcoin index overtime
    [Source: https://blockchaincenter.net]
    </p>

* **Parameters**

    period: int
       Number of days {30,90,365} to check performance of coins and calculate the altcoin index.
       E.g., 365 checks yearly performance, 90 will check seasonal performance (90 days),
       30 will check monthly performance (30 days).
    start_date : str
        Initial date, format YYYY-MM-DD
    end_date : str
        Final date, format YYYY-MM-DD
    chart: bool
       Flag to display chart


* **Returns**

    pandas.DataFrame:
        Date, Value (Altcoin Index)

|

.. raw:: html

    <h3>
    > Getting charts
    </h3>

{{< highlight python >}}
crypto.ov.altindex(
    period: int = 365,
<<<<<<< HEAD
    start_date: int = 1262304000,
    end_date: int = 1668362499,
=======
    start_date: str = '2010-01-01',
    end_date: str = '2022-11-10',
>>>>>>> 46141766
    export: str = '',
    external_axes: Optional[List[matplotlib.axes._axes.Axes]] = None,
    chart: bool = False,
) -> None
{{< /highlight >}}

.. raw:: html

    <p>
    Displays altcoin index overtime
     [Source: https://blockchaincenter.net]
    </p>

* **Parameters**

    start_date : str
        Initial date, format YYYY-MM-DD
    end_date : str
        Final date, format YYYY-MM-DD
    period: int
        Number of days to check the performance of coins and calculate the altcoin index.
        E.g., 365 will check yearly performance , 90 will check seasonal performance (90 days),
        30 will check monthly performance (30 days).
    export : str
        Export dataframe data to csv,json,xlsx file
    external_axes : Optional[List[plt.Axes]], optional
        External axes (1 axis is expected in the list), by default None
    chart: bool
       Flag to display chart
<|MERGE_RESOLUTION|>--- conflicted
+++ resolved
@@ -15,13 +15,8 @@
 {{< highlight python >}}
 crypto.ov.altindex(
     period: int = 30,
-<<<<<<< HEAD
-    start_date: int = 1262304000,
-    end_date: int = 1668362499,
-=======
     start_date: str = '2010-01-01',
     end_date: str = '2022-11-10',
->>>>>>> 46141766
     chart: bool = False,
 ) -> pandas.core.frame.DataFrame
 {{< /highlight >}}
@@ -63,13 +58,8 @@
 {{< highlight python >}}
 crypto.ov.altindex(
     period: int = 365,
-<<<<<<< HEAD
-    start_date: int = 1262304000,
-    end_date: int = 1668362499,
-=======
     start_date: str = '2010-01-01',
     end_date: str = '2022-11-10',
->>>>>>> 46141766
     export: str = '',
     external_axes: Optional[List[matplotlib.axes._axes.Axes]] = None,
     chart: bool = False,
