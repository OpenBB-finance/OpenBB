--- conflicted
+++ resolved
@@ -1218,24 +1218,6 @@
       - name: jupyter
         ref: "/terminal/jupyter"
         sub:
-<<<<<<< HEAD
-          - name: "stocks"
-            ref: "/jupyter/dashboards/stocks"
-          - name: "correlation"
-            ref: "/jupyter/dashboards/correlations"
-          - name: "vsurf"
-            ref: "/jupyter/dashboards/vsurf"
-          - name: "chains"
-            ref: "/jupyter/dashboards/chains"
-          - name: "shortdata"
-            ref: "jupyter/dashboards/shortdata"
-      - name: "reports"
-        ref: "/jupyter/reports"
-      - name: "GST python API"
-        ref: "/jupyter/api"
-  - name: "bot"
-    ref: "/bot"
-=======
           - name: "dashboards"
             ref: "/terminal/jupyter/dashboards"
             sub:
@@ -1251,9 +1233,10 @@
                 ref: "/terminal/jupyter/dashboards/shortdata"
           - name: "reports"
             ref: "/terminal/jupyter/reports"
+  - name: "GST python API"
+    ref: "/api"
   - name: "bots"
     ref: "/bots"
->>>>>>> 523f9e3b
     sub:
       - name: "Discord"
         ref: "/bots/discord"
