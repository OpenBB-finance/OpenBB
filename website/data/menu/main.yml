---
main:
  - name: OpenBB Terminal
    ref: "/"
    sub:
      - name: alternative
        ref: /terminal/alternative
        sub:
          - name: covid
            ref: /terminal/alternative/covid
            sub:
              - name: cases
                ref: /terminal/alternative/covid/cases
              - name: deaths
                ref: /terminal/alternative/covid/deaths
              - name: ov
                ref: /terminal/alternative/covid/ov
              - name: rates
                ref: /terminal/alternative/covid/rates
              - name: slopes
                ref: /terminal/alternative/covid/slopes
          - name: oss
            ref: /terminal/alternative/oss
            sub:
              - name: rossidx
                ref: /terminal/alternative/oss/rossidx
              - name: rs
                ref: /terminal/alternative/oss/rs
              - name: sh
                ref: /terminal/alternative/oss/sh
              - name: tr
                ref: /terminal/alternative/oss/tr
      - name: common
        ref: /terminal/common
        sub:
        - name: behavioural analysis
          ref: /terminal/common/ba
          sub:
            - name: bullbear
              ref: /terminal/common/ba/bullbear
            - name: getdd
              ref: /terminal/common/ba/getdd
            - name: headlines
              ref: /terminal/common/ba/headlines
            - name: hist
              ref: /terminal/common/ba/hist
            - name: infer
              ref: /terminal/common/ba/infer
            - name: interest
              ref: /terminal/common/ba/interest
            - name: jcdr
              ref: /terminal/common/ba/jcdr
            - name: jctr
              ref: /terminal/common/ba/jctr
            - name: mentions
              ref: /terminal/common/ba/mentions
            - name: messages
              ref: /terminal/common/ba/messages
            - name: popular
              ref: /terminal/common/ba/popular
            - name: queries
              ref: /terminal/common/ba/queries
            - name: reddit_sent
              ref: /terminal/common/ba/reddit_sent
            - name: regions
              ref: /terminal/common/ba/regions
            - name: rise
              ref: /terminal/common/ba/rise
            - name: sentiment
              ref: /terminal/common/ba/sentiment
            - name: snews
              ref: /terminal/common/ba/snews
            - name: spac
              ref: /terminal/common/ba/spac
            - name: spac_c
              ref: /terminal/common/ba/spac_c
            - name: stalker
              ref: /terminal/common/ba/stalker
            - name: stats
              ref: /terminal/common/ba/stats
            - name: trend
              ref: /terminal/common/ba/trend
            - name: trending
              ref: /terminal/common/ba/trending
            - name: watchlist
              ref: /terminal/common/ba/watchlist
            - name: wsb
              ref: /terminal/common/ba/wsb
        - name: quantitative analysis
          ref: /terminal/common/qa
          sub:
            - name: acf
              ref: /terminal/common/qa/acf
            - name: bw
              ref: /terminal/common/qa/bw
            - name: capm
              ref: /terminal/common/qa/capm
            - name: cdf
              ref: /terminal/common/qa/cdf
            - name: cusum
              ref: /terminal/common/qa/cusum
            - name: decompose
              ref: /terminal/common/qa/decompose
            - name: hist
              ref: /terminal/common/qa/hist
            - name: kurtosis
              ref: /terminal/common/qa/kurtosis
            - name: line
              ref: /terminal/common/qa/line
            - name: load
              ref: /terminal/common/qa/load
            - name: normality
              ref: /terminal/common/qa/normality
            - name: pick
              ref: /terminal/common/qa/pick
            - name: qqplot
              ref: /terminal/common/qa/qqplot
            - name: quantile
              ref: /terminal/common/qa/quantile
            - name: raw
              ref: /terminal/common/qa/raw
            - name: rolling
              ref: /terminal/common/qa/rolling
            - name: skew
              ref: /terminal/common/qa/skew
            - name: spread
              ref: /terminal/common/qa/spread
            - name: summary
              ref: /terminal/common/qa/summary
            - name: unitroot
              ref: /terminal/common/qa/unitroot
        - name: technical analysis
          ref: /terminal/common/ta
          sub:
            - name: ad
              ref: /terminal/common/ta/ad
            - name: adosc
              ref: /terminal/common/ta/adosc
            - name: adx
              ref: /terminal/common/ta/adx
            - name: aroon
              ref: /terminal/common/ta/aroon
            - name: bbands
              ref: /terminal/common/ta/bbands
            - name: cci
              ref: /terminal/common/ta/cci
            - name: cg
              ref: /terminal/common/ta/cg
            - name: donchian
              ref: /terminal/common/ta/donchian
            - name: ema
              ref: /terminal/common/ta/ema
            - name: fib
              ref: /terminal/common/ta/fib
            - name: fisher
              ref: /terminal/common/ta/fisher
            - name: hma
              ref: /terminal/common/ta/hma
            - name: kc
              ref: /terminal/common/ta/kc
            - name: macd
              ref: /terminal/common/ta/macd
            - name: obv
              ref: /terminal/common/ta/obv
            - name: recom
              ref: /terminal/common/ta/recom
            - name: rsi
              ref: /terminal/common/ta/rsi
            - name: sma
              ref: /terminal/common/ta/sma
            - name: stoch
              ref: /terminal/common/ta/stoch
            - name: summary
              ref: /terminal/common/ta/summary
            - name: tv
              ref: /terminal/common/ta/tv
            - name: view
              ref: /terminal/common/ta/view
            - name: vwap
              ref: /terminal/common/ta/vwap
            - name: wma
              ref: /terminal/common/ta/wma
            - name: zlma
              ref: /terminal/common/ta/zlma
      - name: Cryptocurrency
        ref: /terminal/crypto
        sub:
          - name: candle
            ref: /terminal/crypto/candle
          - name: defi
            ref: /terminal/crypto/defi
            sub:
              - name: anchor
                ref: /terminal/crypto/defi/anchor
              - name: aterra
                ref: /terminal/crypto/defi/aterra
              - name: ayr
                ref: /terminal/crypto/defi/ayr
              - name: dpi
                ref: /terminal/crypto/defi/dpi
              - name: dtvl
                ref: /terminal/crypto/defi/dtvl
              - name: gacc
                ref: /terminal/crypto/defi/gacc
              - name: gdapps
                ref: /terminal/crypto/defi/gdapps
              - name: govp
                ref: /terminal/crypto/defi/govp
              - name: lcsc
                ref: /terminal/crypto/defi/lcsc
              - name: ldapps
                ref: /terminal/crypto/defi/ldapps
              - name: newsletter
                ref: /terminal/crypto/defi/newsletter
              - name: pairs
                ref: /terminal/crypto/defi/pairs
              - name: pools
                ref: /terminal/crypto/defi/pools
              - name: sinfo
                ref: /terminal/crypto/defi/sinfo
              - name: sratio
                ref: /terminal/crypto/defi/sratio
              - name: sreturn
                ref: /terminal/crypto/defi/sreturn
              - name: stats
                ref: /terminal/crypto/defi/stats
              - name: stvl
                ref: /terminal/crypto/defi/stvl
              - name: swaps
                ref: /terminal/crypto/defi/swaps
              - name: tokens
                ref: /terminal/crypto/defi/tokens
              - name: validators
                ref: /terminal/crypto/defi/validators
              - name: vaults
                ref: /terminal/crypto/defi/vaults
          - name: discovery
            ref: /terminal/crypto/disc
            sub:
              - name: cggainers
                ref: /terminal/crypto/disc/cggainers
              - name: cglosers
                ref: /terminal/crypto/disc/cglosers
              - name: cgtop
                ref: /terminal/crypto/disc/cgtop
              - name: cgtrending
                ref: /terminal/crypto/disc/cgtrending
              - name: cmctop
                ref: /terminal/crypto/disc/cmctop
              - name: cpsearch
                ref: /terminal/crypto/disc/cpsearch
              - name: drdapps
                ref: /terminal/crypto/disc/drdapps
              - name: drdex
                ref: /terminal/crypto/disc/drdex
              - name: drgames
                ref: /terminal/crypto/disc/drgames
              - name: drnft
                ref: /terminal/crypto/disc/drnft
          - name: due diligence
            ref: /terminal/crypto/dd
            sub:
              - name: active
                ref: /terminal/crypto/dd/active
              - name: ath
                ref: /terminal/crypto/dd/ath
              - name: atl
                ref: /terminal/crypto/dd/atl
              - name: balance
                ref: /terminal/crypto/dd/balance
              - name: basic
                ref: /terminal/crypto/dd/basic
              - name: bc
                ref: /terminal/crypto/dd/bc
              - name: change
                ref: /terminal/crypto/dd/change
              - name: desc
                ref: /terminal/crypto/dd/desc
              - name: dev
                ref: /terminal/crypto/dd/dev
              - name: eb
                ref: /terminal/crypto/dd/eb
              - name: events
                ref: /terminal/crypto/dd/events
              - name: ex
                ref: /terminal/crypto/dd/ex
              - name: fr
                ref: /terminal/crypto/dd/fr
              - name: fundrate
                ref: /terminal/crypto/dd/fundrate
              - name: funot
                ref: /terminal/crypto/dd/funot
              - name: gh
                ref: /terminal/crypto/dd/gh
              - name: gov
                ref: /terminal/crypto/dd/gov
              - name: info
                ref: /terminal/crypto/dd/info
              - name: inv
                ref: /terminal/crypto/dd/inv
              - name: links
                ref: /terminal/crypto/dd/links
              - name: liquidations
                ref: /terminal/crypto/dd/liquidations
              - name: market
                ref: /terminal/crypto/dd/market
              - name: mcapdom
                ref: /terminal/crypto/dd/mcapdom
              - name: mkt
                ref: /terminal/crypto/dd/mkt
              - name: mt
                ref: /terminal/crypto/dd/mt
              - name: news
                ref: /terminal/crypto/dd/news
              - name: nonzero
                ref: /terminal/crypto/dd/nonzero
              - name: ob
                ref: /terminal/crypto/dd/ob
              - name: oi
                ref: /terminal/crypto/dd/oi
              - name: pi
                ref: /terminal/crypto/dd/pi
              - name: ps
                ref: /terminal/crypto/dd/ps
              - name: rm
                ref: /terminal/crypto/dd/rm
              - name: score
                ref: /terminal/crypto/dd/score
              - name: social
                ref: /terminal/crypto/dd/social
              - name: stats
                ref: /terminal/crypto/dd/stats
              - name: team
                ref: /terminal/crypto/dd/team
              - name: tk
                ref: /terminal/crypto/dd/tk
              - name: trades
                ref: /terminal/crypto/dd/trades
              - name: twitter
                ref: /terminal/crypto/dd/twitter
              - name: web
                ref: /terminal/crypto/dd/web
          - name: find
            ref: /terminal/crypto/find
          - name: headlines
            ref: /terminal/crypto/headlines
          - name: load
            ref: /terminal/crypto/load
          - name: nft
            ref: /terminal/crypto/nft
            sub:
              - name: collections
                ref: /terminal/crypto/nft/collections
              - name: fp
                ref: /terminal/crypto/nft/fp
              - name: stats
                ref: /terminal/crypto/nft/stats
          - name: onchain
            ref: /terminal/crypto/onchain
            sub:
              - name: address
                ref: /terminal/crypto/onchain/address
              - name: baas
                ref: /terminal/crypto/onchain/baas
              - name: balance
                ref: /terminal/crypto/onchain/balance
              - name: btccp
                ref: /terminal/crypto/onchain/btccp
              - name: btcct
                ref: /terminal/crypto/onchain/btcct
              - name: dvcp
                ref: /terminal/crypto/onchain/dvcp
              - name: gwei
                ref: /terminal/crypto/onchain/gwei
              - name: hist
                ref: /terminal/crypto/onchain/hist
              - name: holders
                ref: /terminal/crypto/onchain/holders
              - name: hr
                ref: /terminal/crypto/onchain/hr
              - name: info
                ref: /terminal/crypto/onchain/info
              - name: lt
                ref: /terminal/crypto/onchain/lt
              - name: prices
                ref: /terminal/crypto/onchain/prices
              - name: th
                ref: /terminal/crypto/onchain/th
              - name: top
                ref: /terminal/crypto/onchain/top
              - name: ttcp
                ref: /terminal/crypto/onchain/ttcp
              - name: tv
                ref: /terminal/crypto/onchain/tv
              - name: tx
                ref: /terminal/crypto/onchain/tx
              - name: ueat
                ref: /terminal/crypto/onchain/ueat
              - name: whales
                ref: /terminal/crypto/onchain/whales
              - name: tvl
                ref: /terminal/crypto/onchain/tvl
              - name: ds
                ref: /terminal/crypto/onchain/ds
              - name: dt
                ref: /terminal/crypto/onchain/dt
          - name: nft
            ref: "/terminal/crypto/nft"
            sub:
              - name: altindex
                ref: /terminal/crypto/ov/altindex
              - name: btcrb
                ref: /terminal/crypto/ov/btcrb
              - name: cbpairs
                ref: /terminal/crypto/ov/cbpairs
              - name: cgcategories
                ref: /terminal/crypto/ov/cgcategories
              - name: cgdefi
                ref: /terminal/crypto/ov/cgdefi
              - name: cgderivatives
                ref: /terminal/crypto/ov/cgderivatives
              - name: cgexchanges
                ref: /terminal/crypto/ov/cgexchanges
              - name: cgexrates
                ref: /terminal/crypto/ov/cgexrates
              - name: cgglobal
                ref: /terminal/crypto/ov/cgglobal
              - name: cghold
                ref: /terminal/crypto/ov/cghold
              - name: cgindexes
                ref: /terminal/crypto/ov/cgindexes
              - name: cgnews
                ref: /terminal/crypto/ov/cgnews
              - name: cgstables
                ref: /terminal/crypto/ov/cgstables
              - name: ch
                ref: /terminal/crypto/ov/ch
              - name: cpcontracts
                ref: /terminal/crypto/ov/cpcontracts
              - name: cpexchanges
                ref: /terminal/crypto/ov/cpexchanges
              - name: cpexmarkets
                ref: /terminal/crypto/ov/cpexmarkets
              - name: cpglobal
                ref: /terminal/crypto/ov/cpglobal
              - name: cpinfo
                ref: /terminal/crypto/ov/cpinfo
              - name: cpmarkets
                ref: /terminal/crypto/ov/cpmarkets
              - name: cpplatforms
                ref: /terminal/crypto/ov/cpplatforms
              - name: cr
                ref: /terminal/crypto/ov/cr
              - name: ewf
                ref: /terminal/crypto/ov/ewf
              - name: fun
                ref: /terminal/crypto/ov/fun
              - name: hm
                ref: /terminal/crypto/ov/hm
              - name: news
                ref: /terminal/crypto/ov/news
              - name: wf
                ref: /terminal/crypto/ov/wf
              - name: wfpe
                ref: /terminal/crypto/ov/wfpe
          - name: prt
            ref: /terminal/crypto/prt
          - name: technical analysis
            ref: /terminal/common/ta
            sub:
              - name: ad
                ref: /terminal/common/ta/ad
              - name: adosc
                ref: /terminal/common/ta/adosc
              - name: adx
                ref: /terminal/common/ta/adx
              - name: aroon
                ref: /terminal/common/ta/aroon
              - name: bbands
                ref: /terminal/common/ta/bbands
              - name: cci
                ref: /terminal/common/ta/cci
              - name: cg
                ref: /terminal/common/ta/cg
              - name: clenow
                ref: /terminal/common/ta/clenow
              - name: donchian
                ref: /terminal/common/ta/donchian
              - name: ema
                ref: /terminal/common/ta/ema
              - name: fib
                ref: /terminal/common/ta/fib
              - name: fisher
                ref: /terminal/common/ta/fisher
              - name: hma
                ref: /terminal/common/ta/hma
              - name: kc
                ref: /terminal/common/ta/kc
              - name: macd
                ref: /terminal/common/ta/macd
              - name: obv
                ref: /terminal/common/ta/obv
              - name: rsi
                ref: /terminal/common/ta/rsi
              - name: sma
                ref: /terminal/common/ta/sma
              - name: stoch
                ref: /terminal/common/ta/stoch
              - name: vwap
                ref: /terminal/common/ta/vwap
              - name: wma
                ref: /terminal/common/ta/wma
              - name: zlma
                ref: /terminal/common/ta/zlma
          - name: tools
            ref: /terminal/crypto/tools
            sub:
              - name: aprtoapy
                ref: /terminal/crypto/tools/aprtoapy
              - name: il
                ref: /terminal/crypto/tools/il
      - name: econometrics
        ref: /terminal/econometrics
        sub:
          - name: add
            ref: /terminal/econometrics/add
          - name: bgod
            ref: /terminal/econometrics/bgod
          - name: bpag
            ref: /terminal/econometrics/bpag
          - name: clean
            ref: /terminal/econometrics/clean
          - name: coint
            ref: /terminal/econometrics/coint
          - name: combine
            ref: /terminal/econometrics/combine
          - name: compare
            ref: /terminal/econometrics/compare
          - name: delete
            ref: /terminal/econometrics/delete
          - name: desc
            ref: /terminal/econometrics/desc
          - name: dwat
            ref: /terminal/econometrics/dwat
          - name: export
            ref: /terminal/econometrics/show
          - name: granger
            ref: /terminal/econometrics/granger
          - name: index
            ref: /terminal/econometrics/index
          - name: load
            ref: /terminal/econometrics/load
          - name: norm
            ref: /terminal/econometrics/norm
          - name: ols
            ref: /terminal/econometrics/ols
          - name: panel
            ref: /terminal/econometrics/panel
          - name: plot
            ref: /terminal/econometrics/plot
          - name: remove
            ref: /terminal/econometrics/remove
          - name: rename
            ref: /terminal/econometrics/rename
          - name: root
            ref: /terminal/econometrics/root
          - name: show
            ref: /terminal/econometrics/show
          - name: type
            ref: /terminal/econometrics/type
      - name: economy
        ref: /terminal/economy
        sub:
          - name: bigmac
            ref: /terminal/economy/bigmac
          - name: edebt
<<<<<<< HEAD
            ref: "/terminal/economy/edebt"
          - name: index
            ref: "/terminal/economy/index"
          - name: treasury
            ref: "/terminal/economy/treasury"
          - name: yield
            ref: "/terminal/economy/yield"
          - name: ycrv
            ref: "/terminal/economy/ycrv"
          - name: matrix
            ref: "/terminal/economy/matrix"
=======
            ref: /terminal/economy/edebt
>>>>>>> 876cdc27
          - name: events
            ref: /terminal/economy/events
          - name: fred
            ref: /terminal/economy/fred
          - name: futures
            ref: /terminal/economy/futures
          - name: index
            ref: /terminal/economy/index
          - name: macro
            ref: /terminal/economy/macro
          - name: map
            ref: /terminal/economy/map
          - name: overview
            ref: /terminal/economy/overview
          - name: performance
            ref: /terminal/economy/performance
          - name: plot
            ref: /terminal/economy/plot
          - name: quantitative analysis
            ref: /terminal/common/qa
            sub:
              - name: acf
                ref: /terminal/common/qa/acf
              - name: bw
                ref: /terminal/common/qa/bw
              - name: cdf
                ref: /terminal/common/qa/cdf
              - name: cusum
                ref: /terminal/common/qa/cusum
              - name: decompose
                ref: /terminal/common/qa/decompose
              - name: hist
                ref: /terminal/common/qa/hist
              - name: kurtosis
                ref: /terminal/common/qa/kurtosis
              - name: line
                ref: /terminal/common/qa/line
              - name: normality
                ref: /terminal/common/qa/normality
              - name: pick
                ref: /terminal/common/qa/pick
              - name: qqplot
                ref: /terminal/common/qa/qqplot
              - name: quantile
                ref: /terminal/common/qa/quantile
              - name: raw
                ref: /terminal/common/qa/raw
              - name: rolling
                ref: /terminal/common/qa/rolling
              - name: skew
                ref: /terminal/common/qa/skew
              - name: spread
                ref: /terminal/common/qa/spread
              - name: summary
                ref: /terminal/common/qa/summary
              - name: unitroot
                ref: /terminal/common/qa/unitroot
          - name: rtps
            ref: /terminal/economy/rtps
          - name: spectrum
            ref: /terminal/economy/spectrum
          - name: treasury
            ref: /terminal/economy/treasury
          - name: valuation
            ref: /terminal/economy/valuation
          - name: ycrv
            ref: /terminal/economy/ycrv
          - name: yield
            ref: /terminal/economy/yield
      - name: ETFs
        ref: /terminal/etf
        sub:
          - name: candle
            ref: /terminal/etf/candle
          - name: compare
            ref: /terminal/etf/compare
          - name: disc
            ref: /terminal/etf/disc
            sub:
              - name: active
                ref: /terminal/etf/disc/active
              - name: decliners
                ref: /terminal/etf/disc/decliners
              - name: gainers
                ref: /terminal/etf/disc/gainers
          - name: holdings
            ref: /terminal/etf/holdings
          - name: load
            ref: /terminal/etf/load
          - name: news
            ref: /terminal/etf/news
          - name: overview
            ref: /terminal/etf/overview
          - name: pir
            ref: /terminal/etf/pir
          - name: scr
            ref: /terminal/etf/scr
            sub:
              - name: sbc
                ref: /terminal/etf/scr/sbc
              - name: screen
                ref: /terminal/etf/scr/screen
              - name: set
                ref: /terminal/etf/scr/set
              - name: view
                ref: /terminal/etf/scr/view
          - name: search
            ref: /terminal/etf/search
          - name: summary
            ref: /terminal/etf/summary
          - name: technical analysis
            ref: /terminal/common/ta
            sub:
              - name: ad
                ref: /terminal/common/ta/ad
              - name: adosc
                ref: /terminal/common/ta/adosc
              - name: adx
                ref: /terminal/common/ta/adx
              - name: aroon
                ref: /terminal/common/ta/aroon
              - name: bbands
                ref: /terminal/common/ta/bbands
              - name: cci
                ref: /terminal/common/ta/cci
              - name: cg
                ref: /terminal/common/ta/cg
              - name: clenow
                ref: /terminal/common/ta/clenow
              - name: donchian
                ref: /terminal/common/ta/donchian
              - name: ema
                ref: /terminal/common/ta/ema
              - name: fib
                ref: /terminal/common/ta/fib
              - name: fisher
                ref: /terminal/common/ta/fisher
              - name: hma
                ref: /terminal/common/ta/hma
              - name: kc
                ref: /terminal/common/ta/kc
              - name: macd
                ref: /terminal/common/ta/macd
              - name: obv
                ref: /terminal/common/ta/obv
              - name: recom
                ref: /terminal/common/ta/recom
              - name: rsi
                ref: /terminal/common/ta/rsi
              - name: sma
                ref: /terminal/common/ta/sma
              - name: stoch
                ref: /terminal/common/ta/stoch
              - name: summary
                ref: /terminal/common/ta/summary
              - name: tv
                ref: /terminal/common/ta/tv
              - name: view
                ref: /terminal/common/ta/view
              - name: vwap
                ref: /terminal/common/ta/vwap
              - name: wma
                ref: /terminal/common/ta/wma
              - name: zlma
                ref: /terminal/common/ta/zlma
          - name: weights
            ref: /terminal/etf/weights
      - name: forecast
        ref: /terminal/forecast/
        sub:
          - name: atr
            ref: terminal/forecast/atr
          - name: brnn
            ref: terminal/forecast/brnn
          - name: clean
            ref: terminal/forecast/clean
          - name: combine
            ref: terminal/forecast/combine
          - name: corr
            ref: terminal/forecast/corr
          - name: delete
            ref: terminal/forecast/delete
          - name: delta
            ref: terminal/forecast/delta
          - name: desc
            ref: terminal/forecast/desc
          - name: ema
            ref: terminal/forecast/ema
          - name: expo
            ref: terminal/forecast/expo
          - name: export
            ref: terminal/forecast/export
          - name: linregr
            ref: terminal/forecast/linregr
          - name: load
            ref: terminal/forecast/load
          - name: mom
            ref: terminal/forecast/mom
          - name: nbeats
            ref: terminal/forecast/nbeats
          - name: nhits
            ref: terminal/forecast/nhits
          - name: plot
            ref: terminal/forecast/plot
          - name: regr
            ref: terminal/forecast/regr
          - name: rename
            ref: terminal/forecast/rename
          - name: rnn
            ref: terminal/forecast/rnn
          - name: roc
            ref: terminal/forecast/roc
          - name: rsi
            ref: terminal/forecast/rsi
          - name: season
            ref: terminal/forecast/season
          - name: show
            ref: terminal/forecast/show
          - name: signal
            ref: terminal/forecast/signal
          - name: sto
            ref: terminal/forecast/sto
          - name: tcn
            ref: terminal/forecast/tcn
          - name: tft
            ref: terminal/forecast/tft
          - name: theta
            ref: terminal/forecast/theta
          - name: trans
            ref: terminal/forecast/trans
          - name: which
            ref: terminal/forecast/which
      - name: forex
        ref: /terminal/forex
        sub:
          - name: candle
            ref: /terminal/forex/candle
          - name: fwd
            ref: /terminal/forex/fwd
          - name: load
            ref: /terminal/forex/load
          - name: oanda
            ref: /terminal/forex/oanda
            sub:
              - name: calendar
                ref: /terminal/forex/oanda/calendar
              - name: cancel
                ref: /terminal/forex/oanda/cancel
              - name: candles
                ref: /terminal/forex/oanda/candles
              - name: closetrade
                ref: /terminal/forex/oanda/closetrade
              - name: orderbook
                ref: /terminal/forex/oanda/orderbook
              - name: pending
                ref: /terminal/forex/oanda/pending
              - name: positionbook
                ref: /terminal/forex/oanda/positionbook
              - name: positions
                ref: /terminal/forex/oanda/positions
          - name: quote
            ref: /terminal/forex/quote
      - name: funds
        ref: /terminal/funds
        sub:
          - name: country
            ref: /terminal/funds/country
          - name: equity
            ref: /terminal/funds/equity
          - name: info
            ref: /terminal/funds/info
          - name: load
            ref: /terminal/funds/load
          - name: overview
            ref: /terminal/funds/overview
          - name: plot
            ref: /terminal/funds/plot
          - name: search
            ref: /terminal/funds/search
          - name: sector
            ref: /terminal/funds/sector
      - name: jupyter
        ref: /terminal/jupyter
        sub:
          - name: dashboards
            ref: /terminal/jupyter/dashboards
            sub:
              - name: chains
                ref: /terminal/jupyter/dashboards/chains
              - name: correlation
                ref: /terminal/jupyter/dashboards/correlations
              - name: forecast
                ref: /terminal/jupyter/dashboards/forecast
              - name: forecasting
                ref: /terminal/jupyter/dashboards/forecasting
              - name: shortdata
                ref: /terminal/jupyter/dashboards/shortdata
              - name: stocks
                ref: /terminal/jupyter/dashboards/stocks
              - name: vsurf
                ref: /terminal/jupyter/dashboards/vsurf
          - name: reports
            ref: /terminal/jupyter/reports
      - name: portfolio
        ref: /terminal/portfolio
        sub:
          - name: alloc
            ref: /terminal/portfolio/alloc
          - name: bench
            ref: /terminal/portfolio/bench
          - name: brokers
            ref: /terminal/portfolio/bro
            sub:
              - name: ally
                ref: /terminal/portfolio/bro/ally
                sub:
                  - name: balances
                    ref: /terminal/portfolio/bro/ally/balances
                  - name: history
                    ref: /terminal/portfolio/bro/ally/history
                  - name: holdings
                    ref: /terminal/portfolio/bro/ally/holdings
                  - name: movers
                    ref: /terminal/portfolio/bro/ally/movers
                  - name: quote
                    ref: /terminal/portfolio/bro/ally/quote
              - name: coinbase
                ref: /terminal/portfolio/bro/coinbase
                sub:
                  - name: account
                    ref: /terminal/portfolio/bro/coinbase/account
                  - name: deposits
                    ref: /terminal/portfolio/bro/coinbase/deposits
                  - name: history
                    ref: /terminal/portfolio/bro/coinbase/history
                  - name: orders
                    ref: /terminal/portfolio/bro/coinbase/orders
              - name: degiro
                ref: /terminal/portfolio/bro/degiro
                sub:
                  - name: cancel
                    ref: /terminal/portfolio/bro/degiro/cancel
                  - name: companynews
                    ref: /terminal/portfolio/bro/degiro/companynews
                  - name: create
                    ref: /terminal/portfolio/bro/degiro/create
                  - name: hold
                    ref: /terminal/portfolio/bro/degiro/hold
                  - name: lastnews
                    ref: /terminal/portfolio/bro/degiro/lastnews
                  - name: login
                    ref: /terminal/portfolio/bro/degiro/login
                  - name: logout
                    ref: /terminal/portfolio/bro/degiro/logout
                  - name: lookup
                    ref: /terminal/portfolio/bro/degiro/lookup
                  - name: paexport
                    ref: /terminal/portfolio/bro/degiro/paexport
                  - name: pending
                    ref: /terminal/portfolio/bro/degiro/pending
                  - name: topnews
                    ref: /terminal/portfolio/bro/degiro/topnews
                  - name: update
                    ref: /terminal/portfolio/bro/degiro/update
              - name: robinhood
                ref: /terminal/portfolio/bro/robinhood
                sub:
                  - name: history
                    ref: /terminal/portfolio/bro/robinhood/history
                  - name: holdings
                    ref: /terminal/portfolio/bro/robinhood/holdings
          - name: distr
            ref: /terminal/portfolio/distr
          - name: dret
            ref: /terminal/portfolio/dret
          - name: es
            ref: /terminal/portfolio/es
          - name: holdp
            ref: /terminal/portfolio/holdp
          - name: holdv
            ref: /terminal/portfolio/holdv
          - name: load
            ref: /terminal/portfolio/load
          - name: maxdd
            ref: /terminal/portfolio/maxdd
          - name: metric
            ref: /terminal/portfolio/metric
          - name: mret
            ref: /terminal/portfolio/mret
          - name: om
            ref: /terminal/portfolio/om
          - name: perf
            ref: /terminal/portfolio/perf
          - name: portfolio optimization
            ref: /terminal/portfolio/po
            sub:
              - name: add
                ref: /terminal/portfolio/po/add
              - name: blacklitterman
                ref: /terminal/portfolio/po/blacklitterman
              - name: dividend
                ref: /terminal/portfolio/po/dividend
              - name: ef
                ref: /terminal/portfolio/po/ef
              - name: equal
                ref: /terminal/portfolio/po/equal
              - name: file
                ref: /terminal/portfolio/po/file
              - name: herc
                ref: /terminal/portfolio/po/herc
              - name: hrp
                ref: /terminal/portfolio/po/hrp
              - name: load
                ref: /terminal/portfolio/po/load
              - name: maxdecorr
                ref: /terminal/portfolio/po/maxdecorr
              - name: maxdiv
                ref: /terminal/portfolio/po/maxdiv
              - name: maxret
                ref: /terminal/portfolio/po/maxret
              - name: maxsharpe
                ref: /terminal/portfolio/po/maxsharpe
              - name: maxutil
                ref: /terminal/portfolio/po/maxutil
              - name: minrisk
                ref: /terminal/portfolio/po/minrisk
              - name: mktcap
                ref: /terminal/portfolio/po/mktcap
              - name: nco
                ref: /terminal/portfolio/po/nco
              - name: params
                ref: /terminal/portfolio/po/params
                sub:
                  - name: arg
                    ref: /terminal/portfolio/po/params/arg
                  - name: clear
                    ref: /terminal/portfolio/po/params/clear
                  - name: file
                    ref: /terminal/portfolio/po/params/file
                  - name: save
                    ref: /terminal/portfolio/po/params/save
                  - name: set
                    ref: /terminal/portfolio/po/params/set
              - name: plot
                ref: /terminal/portfolio/po/plot
              - name: property
                ref: /terminal/portfolio/po/property
              - name: relriskparity
                ref: /terminal/portfolio/po/relriskparity
              - name: riskparity
                ref: /terminal/portfolio/po/riskparity
              - name: rmv
                ref: /terminal/portfolio/po/rmv
              - name: rpf
                ref: /terminal/portfolio/po/rpf
              - name: select
                ref: /terminal/portfolio/po/select
              - name: show
                ref: /terminal/portfolio/po/show
          - name: rbeta
            ref: /terminal/portfolio/rbeta
          - name: rsharpe
            ref: /terminal/portfolio/rsharpe
          - name: rsort
            ref: /terminal/portfolio/rsort
          - name: rvol
            ref: /terminal/portfolio/rvol
          - name: show
            ref: /terminal/portfolio/show
          - name: summary
            ref: /terminal/portfolio/summary
          - name: var
            ref: /terminal/portfolio/var
          - name: yret
            ref: /terminal/portfolio/yret
      - name: scripts
        ref: /terminal/scripts
        sub:
          - name: exe
            ref: /terminal/scripts/exe
      - name: stocks
        ref: /terminal/stocks
        sub:
          - name: backtesting
            ref: /terminal/stocks/bt
            sub:
              - name: ema
                ref: /terminal/stocks/bt/ema
              - name: ema_cross
                ref: /terminal/stocks/bt/ema_cross
              - name: rsi
                ref: /terminal/stocks/bt/rsi
              - name: whatif
                ref: /terminal/stocks/bt/whatif
          - name: behavioural analysis
            ref: /terminal/common/ba
            sub:
              - name: bullbear
                ref: /terminal/common/ba/bullbear
              - name: getdd
                ref: /terminal/common/ba/getdd
              - name: headlines
                ref: /terminal/common/ba/headlines
              - name: hist
                ref: /terminal/common/ba/hist
              - name: infer
                ref: /terminal/common/ba/infer
              - name: interest
                ref: /terminal/common/ba/interest
              - name: jcdr
                ref: /terminal/common/ba/jcdr
              - name: jctr
                ref: /terminal/common/ba/jctr
              - name: mentions
                ref: /terminal/common/ba/mentions
              - name: messages
                ref: /terminal/common/ba/messages
              - name: popular
                ref: /terminal/common/ba/popular
              - name: queries
                ref: /terminal/common/ba/queries
              - name: reddit_sent
                ref: /terminal/common/ba/reddit_sent
              - name: regions
                ref: /terminal/common/ba/regions
              - name: rise
                ref: /terminal/common/ba/rise
              - name: sentiment
                ref: /terminal/common/ba/sentiment
              - name: snews
                ref: /terminal/common/ba/snews
              - name: spac
                ref: /terminal/common/ba/spac
              - name: spac_c
                ref: /terminal/common/ba/spac_c
              - name: stalker
                ref: /terminal/common/ba/stalker
              - name: stats
                ref: /terminal/common/ba/stats
              - name: trend
                ref: /terminal/common/ba/trend
              - name: trending
                ref: /terminal/common/ba/trending
              - name: watchlist
                ref: /terminal/common/ba/watchlist
              - name: wsb
                ref: /terminal/common/ba/wsb
          - name: candle
            ref: /terminal/stocks/candle
          - name: codes
            ref: /terminal/stocks/codes
          - name: comparison analysis
            ref: /terminal/stocks/ca
            sub:
              - name: balance
                ref: /terminal/stocks/ca/balance
              - name: cashflow
                ref: /terminal/stocks/ca/cashflow
              - name: financial
                ref: /terminal/stocks/ca/financial
              - name: getfinnhub
                ref: /terminal/stocks/ca/getfinnhub
              - name: getfinviz
                ref: /terminal/stocks/ca/getfinviz
              - name: getpoly
                ref: /terminal/stocks/ca/getpoly
              - name: hcorr
                ref: /terminal/stocks/ca/hcorr
              - name: historical
                ref: /terminal/stocks/ca/historical
              - name: income
                ref: /terminal/stocks/ca/income
              - name: overview
                ref: /terminal/stocks/ca/overview
              - name: ownership
                ref: /terminal/stocks/ca/ownership
              - name: performance
                ref: /terminal/stocks/ca/performance
              - name: scorr
                ref: /terminal/stocks/ca/scorr
              - name: sentiment
                ref: /terminal/stocks/ca/sentiment
              - name: technical
                ref: /terminal/stocks/ca/technical
              - name: ticker
                ref: /terminal/stocks/ca/ticker
              - name: tsne
                ref: /terminal/stocks/ca/tsne
              - name: valuation
                ref: /terminal/stocks/ca/valuation
              - name: volume
                ref: /terminal/stocks/ca/volume
          - name: dark pool shorts
            ref: /terminal/stocks/dps
            sub:
              - name: ctb
                ref: /terminal/stocks/dps/ctb
              - name: dpotc
                ref: /terminal/stocks/dps/dpotc
              - name: ftd
                ref: /terminal/stocks/dps/ftd
              - name: hsi
                ref: /terminal/stocks/dps/hsi
              - name: pos
                ref: /terminal/stocks/dps/pos
              - name: prom
                ref: /terminal/stocks/dps/prom
              - name: psi
                ref: /terminal/stocks/dps/psi
              - name: shorted
                ref: /terminal/stocks/dps/shorted
              - name: sidtc
                ref: /terminal/stocks/dps/sidtc
              - name: spos
                ref: /terminal/stocks/dps/spos
          - name: discovery
            ref: /terminal/stocks/disc
            sub:
              - name: active
                ref: /terminal/stocks/disc/active
              - name: arkord
                ref: /terminal/stocks/disc/arkord
              - name: asc
                ref: /terminal/stocks/disc/asc
              - name: cnews
                ref: /terminal/stocks/disc/cnews
              - name: divcal
                ref: /terminal/stocks/disc/divcal
              - name: fds
                ref: /terminal/stocks/disc/fds
              - name: fipo
                ref: /terminal/stocks/disc/fipo
              - name: gainers
                ref: /terminal/stocks/disc/gainers
              - name: gtech
                ref: /terminal/stocks/disc/gtech
              - name: heatmap
                ref: /terminal/stocks/disc/heatmap
              - name: hotpenny
                ref: /terminal/stocks/disc/hotpenny
              - name: losers
                ref: /terminal/stocks/disc/losers
              - name: lowfloat
                ref: /terminal/stocks/disc/lowfloat
              - name: pipo
                ref: /terminal/stocks/disc/pipo
              - name: rtat
                ref: /terminal/stocks/disc/rtat
              - name: trending
                ref: /terminal/stocks/disc/trending
              - name: ugs
                ref: /terminal/stocks/disc/ugs
              - name: ulc
                ref: /terminal/stocks/disc/ulc
              - name: upcoming
                ref: /terminal/stocks/disc/upcoming
          - name: due diligence
            ref: /terminal/stocks/dd
            sub:
              - name: analyst
                ref: /terminal/stocks/dd/analyst
              - name: arktrades
                ref: /terminal/stocks/dd/arktrades
              - name: customer
                ref: /terminal/stocks/dd/customer
              - name: est
                ref: /terminal/stocks/dd/est
              - name: pt
                ref: /terminal/stocks/dd/pt
              - name: rating
                ref: /terminal/stocks/dd/rating
              - name: rot
                ref: /terminal/stocks/dd/rot
              - name: sec
                ref: /terminal/stocks/dd/sec
              - name: supplier
                ref: /terminal/stocks/dd/supplier
          - name: fundamental analysis
            ref: /terminal/stocks/fa
            sub:
              - name: analysis
                ref: /terminal/stocks/fa/analysis
              - name: balance
                ref: /terminal/stocks/fa/balance
              - name: cal
                ref: /terminal/stocks/fa/cal
              - name: cash
                ref: /terminal/stocks/fa/cash
              - name: dcf
                ref: /terminal/stocks/fa/dcf
              - name: dcfc
                ref: /terminal/stocks/fa/dcfc
              - name: divs
                ref: /terminal/stocks/fa/divs
              - name: dupont
                ref: /terminal/stocks/fa/dupont
              - name: earnings
                ref: /terminal/stocks/fa/earnings
              - name: enterprise
                ref: /terminal/stocks/fa/enterprise
              - name: fraud
                ref: /terminal/stocks/fa/fraud
              - name: growth
                ref: /terminal/stocks/fa/growth
              - name: hq
                ref: /terminal/stocks/fa/hq
              - name: income
                ref: /terminal/stocks/fa/income
              - name: info
                ref: /terminal/stocks/fa/info
              - name: key
                ref: /terminal/stocks/fa/key
              - name: metrics
                ref: /terminal/stocks/fa/metrics
              - name: mgmt
                ref: /terminal/stocks/fa/mgmt
              - name: mktcap
                ref: /terminal/stocks/fa/mktcap
              - name: overview
                ref: /terminal/stocks/fa/overview
              - name: profile
                ref: /terminal/stocks/fa/profile
              - name: quote
                ref: /terminal/stocks/fa/quote
              - name: ratios
                ref: /terminal/stocks/fa/ratios
              - name: score
                ref: /terminal/stocks/fa/score
              - name: shrs
                ref: /terminal/stocks/fa/shrs
              - name: splits
                ref: /terminal/stocks/fa/splits
              - name: sust
                ref: /terminal/stocks/fa/sust
              - name: warnings
                ref: /terminal/stocks/fa/warnings
              - name: web
                ref: /terminal/stocks/fa/web
          - name: government
            ref: /terminal/stocks/gov
            sub:
              - name: contracts
                ref: /terminal/stocks/gov/contracts
              - name: gtrades
                ref: /terminal/stocks/gov/gtrades
              - name: histcont
                ref: /terminal/stocks/gov/histcont
              - name: lastcontracts
                ref: /terminal/stocks/gov/lastcontracts
              - name: lasttrades
                ref: /terminal/stocks/gov/lasttrades
              - name: lobbying
                ref: /terminal/stocks/gov/lobbying
              - name: qtrcontracts
                ref: /terminal/stocks/gov/qtrcontracts
              - name: topbuys
                ref: /terminal/stocks/gov/topbuys
              - name: toplobbying
                ref: /terminal/stocks/gov/toplobbying
              - name: topsells
                ref: /terminal/stocks/gov/topsells
          - name: insider trading
            ref: /terminal/stocks/ins
            sub:
              - name: act
                ref: /terminal/stocks/ins/act
              - name: blcp
                ref: /terminal/stocks/ins/blcp
              - name: blcs
                ref: /terminal/stocks/ins/blcs
              - name: blip
                ref: /terminal/stocks/ins/blip
              - name: blis
                ref: /terminal/stocks/ins/blis
              - name: blop
                ref: /terminal/stocks/ins/blop
              - name: blos
                ref: /terminal/stocks/ins/blos
              - name: filter
                ref: /terminal/stocks/ins/filter
              - name: lcb
                ref: /terminal/stocks/ins/lcb
              - name: lins
                ref: /terminal/stocks/ins/lins
              - name: lip
                ref: /terminal/stocks/ins/lip
              - name: lis
                ref: /terminal/stocks/ins/lis
              - name: lit
                ref: /terminal/stocks/ins/lit
              - name: load
                ref: /terminal/stocks/ins/load
              - name: lpsb
                ref: /terminal/stocks/ins/lpsb
              - name: set
                ref: /terminal/stocks/ins/set
              - name: tippm
                ref: /terminal/stocks/ins/tippm
              - name: tippw
                ref: /terminal/stocks/ins/tippw
              - name: tipt
                ref: /terminal/stocks/ins/tipt
              - name: tispm
                ref: /terminal/stocks/ins/tispm
              - name: tispw
                ref: /terminal/stocks/ins/tispw
              - name: tist
                ref: /terminal/stocks/ins/tist
              - name: toppm
                ref: /terminal/stocks/ins/toppm
              - name: toppw
                ref: /terminal/stocks/ins/toppw
              - name: topt
                ref: /terminal/stocks/ins/topt
              - name: view
                ref: /terminal/stocks/ins/view
          - name: load
            ref: /terminal/stocks/load
          - name: news
            ref: /terminal/stocks/news
          - name: options
            ref: /terminal/stocks/options
            sub:
              - name: binom
                ref: /terminal/stocks/options/binom
              - name: calc
                ref: /terminal/stocks/options/calc
              - name: chains
                ref: /terminal/stocks/options/chains
              - name: exp
                ref: /terminal/stocks/options/exp
              - name: greeks
                ref: /terminal/stocks/options/greeks
              - name: grhist
                ref: /terminal/stocks/options/grhist
              - name: hedge
                ref: /terminal/stocks/options/hedge
                sub:
                  - name: add
                    ref: /terminal/stocks/options/hedge/add
                  - name: list
                    ref: /terminal/stocks/options/hedge/list
                  - name: pick
                    ref: /terminal/stocks/options/hedge/pick
                  - name: rmv
                    ref: /terminal/stocks/options/hedge/rmv
                  - name: sop
                    ref: /terminal/stocks/options/hedge/sop
              - name: hist
                ref: /terminal/stocks/options/hist
              - name: info
                ref: /terminal/stocks/options/info
              - name: load
                ref: /terminal/stocks/options/load
              - name: oi
                ref: /terminal/stocks/options/oi
              - name: parity
                ref: /terminal/stocks/options/parity
              - name: pcr
                ref: /terminal/stocks/options/pcr
              # - name: portfolio analysis
              #   ref: /terminal/portfolio/pa/group
              - name: portfolio optimization
                ref: /terminal/portfolio/po
              - name: pricing
                ref: /terminal/stocks/options/pricing
                sub:
                  - name: add
                    ref: /terminal/stocks/options/pricing/add
                  - name: rmv
                    ref: /terminal/stocks/options/pricing/rmv
                  - name: rnval
                    ref: /terminal/stocks/options/pricing/rnval
                  - name: show
                    ref: /terminal/stocks/options/pricing/show
              - name: screen
                ref: /terminal/stocks/options/screen
              - name: unu
                ref: /terminal/stocks/options/unu
              - name: voi
                ref: /terminal/stocks/options/voi
              - name: vol
                ref: /terminal/stocks/options/vol
              - name: vsurf
                ref: /terminal/stocks/options/vsurf
          - name: quantitative analysis
            ref: /terminal/common/qa
            sub:
              - name: acf
                ref: /terminal/common/qa/acf
              - name: bw
                ref: /terminal/common/qa/bw
              - name: capm
                ref: /terminal/common/qa/capm
              - name: cdf
                ref: /terminal/common/qa/cdf
              - name: cusum
                ref: /terminal/common/qa/cusum
              - name: decompose
                ref: /terminal/common/qa/decompose
              - name: hist
                ref: /terminal/common/qa/hist
              - name: kurtosis
                ref: /terminal/common/qa/kurtosis
              - name: line
                ref: /terminal/common/qa/line
              - name: load
                ref: /terminal/common/qa/load
              - name: normality
                ref: /terminal/common/qa/normality
              - name: pick
                ref: /terminal/common/qa/pick
              - name: qqplot
                ref: /terminal/common/qa/qqplot
              - name: quantile
                ref: /terminal/common/qa/quantile
              - name: raw
                ref: /terminal/common/qa/raw
              - name: rolling
                ref: /terminal/common/qa/rolling
              - name: skew
                ref: /terminal/common/qa/skew
              - name: spread
                ref: /terminal/common/qa/spread
              - name: summary
                ref: /terminal/common/qa/summary
              - name: unitroot
                ref: /terminal/common/qa/unitroot
          - name: quote
            ref: /terminal/stocks/quote
          - name: research
            ref: /terminal/stocks/res
            sub:
              - name: barchart
                ref: /terminal/stocks/res/barchart
              - name: bullrun
                ref: /terminal/stocks/res/bullrun
              - name: businessinsider
                ref: /terminal/stocks/res/businessinsider
              - name: fidelity
                ref: /terminal/stocks/res/fidelity
              - name: fintel
                ref: /terminal/stocks/res/fintel
              - name: finviz
                ref: /terminal/stocks/res/finviz
              - name: fmp
                ref: /terminal/stocks/res/fmp
              - name: fool
                ref: /terminal/stocks/res/fool
              - name: grufity
                ref: /terminal/stocks/res/grufity
              - name: macroaxis
                ref: /terminal/stocks/res/macroaxis
              - name: macrotrends
                ref: /terminal/stocks/res/macrotrends
              - name: marketchameleon
                ref: /terminal/stocks/res/marketchameleon
              - name: marketwatch
                ref: /terminal/stocks/res/marketwatch
              - name: newsfilter
                ref: /terminal/stocks/res/newsfilter
              - name: stockanalysis
                ref: /terminal/stocks/res/stockanalysis
              - name: stockrow
                ref: /terminal/stocks/res/stockrow
              - name: tradingview
                ref: /terminal/stocks/res/tradingview
              - name: yahoo
                ref: /terminal/stocks/res/yahoo
              - name: zacks
                ref: /terminal/stocks/res/zacks
          - name: screener
            ref: /terminal/stocks/scr
            sub:
              - name: financial
                ref: /terminal/stocks/scr/financial
              - name: historical
                ref: /terminal/stocks/scr/historical
              - name: overview
                ref: /terminal/stocks/scr/overview
              - name: ownership
                ref: /terminal/stocks/scr/ownership
              - name: performance
                ref: /terminal/stocks/scr/performance
              - name: set
                ref: /terminal/stocks/scr/set
              - name: technical
                ref: /terminal/stocks/scr/technical
              - name: valuation
                ref: /terminal/stocks/scr/valuation
              - name: view
                ref: /terminal/stocks/scr/view
          - name: search
            ref: /terminal/stocks/search
          - name: Sector and Industry Analysis (SIA)
            ref: /terminal/stocks/sia
            sub:
              - name: clear
                ref: /terminal/stocks/sia/clear
              - name: country
                ref: /terminal/stocks/sia/country
              - name: cpci
                ref: /terminal/stocks/sia/cpci
              - name: cpcs
                ref: /terminal/stocks/sia/cpcs
              - name: cpic
                ref: /terminal/stocks/sia/cpic
              - name: cpis
                ref: /terminal/stocks/sia/cpis
              - name: cps
                ref: /terminal/stocks/sia/cps
              - name: exchange
                ref: /terminal/stocks/sia/exchange
              - name: industry
                ref: /terminal/stocks/sia/industry
              - name: load
                ref: /terminal/stocks/sia/load
              - name: metric
                ref: /terminal/stocks/sia/metric
              - name: mktcap
                ref: /terminal/stocks/sia/mktcap
              - name: period
                ref: /terminal/stocks/sia/period
              - name: sama
                ref: /terminal/stocks/sia/sama
              - name: satma
                ref: /terminal/stocks/sia/satma
              - name: sector
                ref: /terminal/stocks/sia/sector
              - name: vis
                ref: /terminal/stocks/sia/vis
          - name: technical analysis
            ref: /terminal/common/ta
            sub:
              - name: ad
                ref: /terminal/common/ta/ad
              - name: adosc
                ref: /terminal/common/ta/adosc
              - name: adx
                ref: /terminal/common/ta/adx
              - name: aroon
                ref: /terminal/common/ta/aroon
              - name: bbands
                ref: /terminal/common/ta/bbands
              - name: cci
                ref: /terminal/common/ta/cci
              - name: cg
                ref: /terminal/common/ta/cg
              - name: clenow
                ref: /terminal/common/ta/clenow
              - name: demark
                ref: /terminal/common/ta/demark
              - name: donchian
                ref: /terminal/common/ta/donchian
              - name: ema
                ref: /terminal/common/ta/ema
              - name: fib
                ref: /terminal/common/ta/fib
              - name: fisher
                ref: /terminal/common/ta/fisher
              - name: hma
                ref: /terminal/common/ta/hma
              - name: kc
                ref: /terminal/common/ta/kc
              - name: macd
                ref: /terminal/common/ta/macd
              - name: obv
                ref: /terminal/common/ta/obv
              - name: recom
                ref: /terminal/common/ta/recom
              - name: rsi
                ref: /terminal/common/ta/rsi
              - name: rsp
                ref: /terminal/common/ta/rsp
              - name: sma
                ref: /terminal/common/ta/sma
              - name: stoch
                ref: /terminal/common/ta/stoch
              - name: summary
                ref: /terminal/common/ta/summary
              - name: tv
                ref: /terminal/common/ta/tv
              - name: view
                ref: /terminal/common/ta/view
              - name: vwap
                ref: /terminal/common/ta/vwap
              - name: wma
                ref: /terminal/common/ta/wma
              - name: zlma
                ref: /terminal/common/ta/zlma
          - name: trading hours
            ref: /terminal/stocks/th
            sub:
              - name: all
                ref: /terminal/stocks/th/all
              - name: closed
                ref: /terminal/stocks/th/closed
              - name: exchange
                ref: /terminal/stocks/th/exchange
              - name: open
                ref: /terminal/stocks/th/open
              - name: symbol
                ref: /terminal/stocks/th/symbol
# CODE BELOW THIS WILL BE DELETED FREQUENTLY BY PYTHON, DO NOT EDIT THIS
  - name: api
    ref: /api
    sub:
      - name: forecast
        ref: /api/forecast
        sub:
          - name: delta
            ref: /api/forecast/delta
          - name: ema
            ref: /api/forecast/ema
          - name: tcn
            ref: /api/forecast/tcn
          - name: plot
            ref: /api/forecast/plot
          - name: combine
            ref: /api/forecast/combine
          - name: brnn
            ref: /api/forecast/brnn
          - name: delete
            ref: /api/forecast/delete
          - name: desc
            ref: /api/forecast/desc
          - name: rsi
            ref: /api/forecast/rsi
          - name: linregr
            ref: /api/forecast/linregr
          - name: regr
            ref: /api/forecast/regr
          - name: show
            ref: /api/forecast/show
          - name: nbeats
            ref: /api/forecast/nbeats
          - name: expo
            ref: /api/forecast/expo
          - name: roc
            ref: /api/forecast/roc
          - name: clean
            ref: /api/forecast/clean
          - name: load
            ref: /api/forecast/load
          - name: tft
            ref: /api/forecast/tft
          - name: corr
            ref: /api/forecast/corr
          - name: rename
            ref: /api/forecast/rename
          - name: atr
            ref: /api/forecast/atr
          - name: season
            ref: /api/forecast/season
          - name: trans
            ref: /api/forecast/trans
          - name: export
            ref: /api/forecast/export
          - name: theta
            ref: /api/forecast/theta
          - name: signal
            ref: /api/forecast/signal
          - name: sto
            ref: /api/forecast/sto
          - name: rnn
            ref: /api/forecast/rnn
          - name: mom
            ref: /api/forecast/mom
      - name: crypto
        ref: /api/crypto
        sub:
          - name: tools
            ref: /api/crypto/tools
            sub:
              - name: apy
                ref: /api/crypto/tools/apy
              - name: il
                ref: /api/crypto/tools/il
          - name: onchain
            ref: /api/crypto/onchain
            sub:
              - name: top
                ref: /api/crypto/onchain/top
              - name: ttcp
                ref: /api/crypto/onchain/ttcp
              - name: dvcp
                ref: /api/crypto/onchain/dvcp
              - name: prices
                ref: /api/crypto/onchain/prices
              - name: holders
                ref: /api/crypto/onchain/holders
              - name: gwei
                ref: /api/crypto/onchain/gwei
              - name: ueat
                ref: /api/crypto/onchain/ueat
              - name: baas
                ref: /api/crypto/onchain/baas
              - name: dex_trades_monthly
                ref: /api/crypto/onchain/dex_trades_monthly
              - name: query_graph
                ref: /api/crypto/onchain/query_graph
              - name: balance
                ref: /api/crypto/onchain/balance
              - name: btc_supply
                ref: /api/crypto/onchain/btc_supply
              - name: tv
                ref: /api/crypto/onchain/tv
              - name: tx
                ref: /api/crypto/onchain/tx
              - name: info
                ref: /api/crypto/onchain/info
              - name: hist
                ref: /api/crypto/onchain/hist
              - name: whales
                ref: /api/crypto/onchain/whales
              - name: token_decimals
                ref: /api/crypto/onchain/token_decimals
              - name: lt
                ref: /api/crypto/onchain/lt
              - name: th
                ref: /api/crypto/onchain/th
              - name: btc_transac
                ref: /api/crypto/onchain/btc_transac
              - name: erc20_tokens
                ref: /api/crypto/onchain/erc20_tokens
          - name: nft
            ref: /api/crypto/nft
            sub:
              - name: stats
                ref: /api/crypto/nft/stats
          - name: chart
            ref: /api/crypto/chart
          - name: ov
            ref: /api/crypto/ov
            sub:
              - name: crypto_hacks
                ref: /api/crypto/ov/crypto_hacks
              - name: cgderivatives
                ref: /api/crypto/ov/cgderivatives
              - name: wfpe
                ref: /api/crypto/ov/wfpe
              - name: cpinfo
                ref: /api/crypto/ov/cpinfo
              - name: cgcategories
                ref: /api/crypto/ov/cgcategories
              - name: cpmarkets
                ref: /api/crypto/ov/cpmarkets
              - name: cpplatforms
                ref: /api/crypto/ov/cpplatforms
              - name: platforms
                ref: /api/crypto/ov/platforms
              - name: cgstables
                ref: /api/crypto/ov/cgstables
              - name: crypto_hack_slugs
                ref: /api/crypto/ov/crypto_hack_slugs
              - name: cpexchanges
                ref: /api/crypto/ov/cpexchanges
              - name: exchanges
                ref: /api/crypto/ov/exchanges
              - name: cpcontracts
                ref: /api/crypto/ov/cpcontracts
              - name: cr
                ref: /api/crypto/ov/cr
              - name: cgproducts
                ref: /api/crypto/ov/cgproducts
              - name: cgexrates
                ref: /api/crypto/ov/cgexrates
              - name: cghm
                ref: /api/crypto/ov/cghm
              - name: cgdefi
                ref: /api/crypto/ov/cgdefi
              - name: cghold
                ref: /api/crypto/ov/cghold
              - name: cpglobal
                ref: /api/crypto/ov/cpglobal
              - name: cgglobal
                ref: /api/crypto/ov/cgglobal
              - name: altindex
                ref: /api/crypto/ov/altindex
              - name: news
                ref: /api/crypto/ov/news
              - name: crypto_hack
                ref: /api/crypto/ov/crypto_hack
              - name: global_info
                ref: /api/crypto/ov/global_info
              - name: ewf
                ref: /api/crypto/ov/ewf
              - name: cpexmarkets
                ref: /api/crypto/ov/cpexmarkets
              - name: cbpairs
                ref: /api/crypto/ov/cbpairs
              - name: cgindexes
                ref: /api/crypto/ov/cgindexes
              - name: list_of_coins
                ref: /api/crypto/ov/list_of_coins
              - name: wf
                ref: /api/crypto/ov/wf
          - name: load
            ref: /api/crypto/load
          - name: candles
            ref: /api/crypto/candles
          - name: disc
            ref: /api/crypto/disc
            sub:
              - name: cpsearch
                ref: /api/crypto/disc/cpsearch
              - name: coins_for_given_exchange
                ref: /api/crypto/disc/coins_for_given_exchange
              - name: categories_keys
                ref: /api/crypto/disc/categories_keys
              - name: gainers
                ref: /api/crypto/disc/gainers
              - name: top_dapps
                ref: /api/crypto/disc/top_dapps
              - name: gainers_or_losers
                ref: /api/crypto/disc/gainers_or_losers
              - name: coins
                ref: /api/crypto/disc/coins
              - name: losers
                ref: /api/crypto/disc/losers
              - name: top_dexes
                ref: /api/crypto/disc/top_dexes
              - name: coin_list
                ref: /api/crypto/disc/coin_list
              - name: trending
                ref: /api/crypto/disc/trending
              - name: top_nfts
                ref: /api/crypto/disc/top_nfts
              - name: cmctop
                ref: /api/crypto/disc/cmctop
              - name: top_games
                ref: /api/crypto/disc/top_games
          - name: dd
            ref: /api/crypto/dd
            sub:
              - name: cbbook
                ref: /api/crypto/dd/cbbook
              - name: twitter
                ref: /api/crypto/dd/twitter
              - name: inv
                ref: /api/crypto/dd/inv
              - name: mkt
                ref: /api/crypto/dd/mkt
              - name: change
                ref: /api/crypto/dd/change
              - name: mt
                ref: /api/crypto/dd/mt
              - name: gh
                ref: /api/crypto/dd/gh
              - name: ohlc_historical
                ref: /api/crypto/dd/ohlc_historical
              - name: exchanges
                ref: /api/crypto/dd/exchanges
              - name: trades
                ref: /api/crypto/dd/trades
              - name: eb
                ref: /api/crypto/dd/eb
              - name: btcrb
                ref: /api/crypto/dd/btcrb
              - name: headlines
                ref: /api/crypto/dd/headlines
              - name: ex
                ref: /api/crypto/dd/ex
              - name: basic
                ref: /api/crypto/dd/basic
              - name: tk
                ref: /api/crypto/dd/tk
              - name: get_mt
                ref: /api/crypto/dd/get_mt
              - name: balance
                ref: /api/crypto/dd/balance
              - name: pr
                ref: /api/crypto/dd/pr
              - name: all_binance_trading_pairs
                ref: /api/crypto/dd/all_binance_trading_pairs
              - name: check_valid_binance_str
                ref: /api/crypto/dd/check_valid_binance_str
              - name: pi
                ref: /api/crypto/dd/pi
              - name: ps
                ref: /api/crypto/dd/ps
              - name: coin
                ref: /api/crypto/dd/coin
              - name: news
                ref: /api/crypto/dd/news
              - name: candles
                ref: /api/crypto/dd/candles
              - name: team
                ref: /api/crypto/dd/team
              - name: links
                ref: /api/crypto/dd/links
              - name: trading_pair_info
                ref: /api/crypto/dd/trading_pair_info
              - name: binance_available_quotes_for_each_coin
                ref: /api/crypto/dd/binance_available_quotes_for_each_coin
              - name: book
                ref: /api/crypto/dd/book
              - name: hr
                ref: /api/crypto/dd/hr
              - name: show_available_pairs_for_given_symbol
                ref: /api/crypto/dd/show_available_pairs_for_given_symbol
              - name: fr
                ref: /api/crypto/dd/fr
              - name: mcapdom
                ref: /api/crypto/dd/mcapdom
              - name: active
                ref: /api/crypto/dd/active
              - name: events
                ref: /api/crypto/dd/events
              - name: nonzero
                ref: /api/crypto/dd/nonzero
              - name: oi
                ref: /api/crypto/dd/oi
              - name: tokenomics
                ref: /api/crypto/dd/tokenomics
              - name: rm
                ref: /api/crypto/dd/rm
              - name: trading_pairs
                ref: /api/crypto/dd/trading_pairs
              - name: stats
                ref: /api/crypto/dd/stats
              - name: coin_market_chart
                ref: /api/crypto/dd/coin_market_chart
              - name: gov
                ref: /api/crypto/dd/gov
          - name: find
            ref: /api/crypto/find
          - name: defi
            ref: /api/crypto/defi
            sub:
              - name: sratio
                ref: /api/crypto/defi/sratio
              - name: gacc
                ref: /api/crypto/defi/gacc
              - name: pools
                ref: /api/crypto/defi/pools
              - name: sinfo
                ref: /api/crypto/defi/sinfo
              - name: newsletters
                ref: /api/crypto/defi/newsletters
              - name: anchor_data
                ref: /api/crypto/defi/anchor_data
              - name: sreturn
                ref: /api/crypto/defi/sreturn
              - name: pairs
                ref: /api/crypto/defi/pairs
              - name: dpi
                ref: /api/crypto/defi/dpi
              - name: swaps
                ref: /api/crypto/defi/swaps
              - name: ldapps
                ref: /api/crypto/defi/ldapps
              - name: luna_supply
                ref: /api/crypto/defi/luna_supply
              - name: vaults
                ref: /api/crypto/defi/vaults
              - name: stvl
                ref: /api/crypto/defi/stvl
              - name: ayr
                ref: /api/crypto/defi/ayr
              - name: validators
                ref: /api/crypto/defi/validators
              - name: dtvl
                ref: /api/crypto/defi/dtvl
              - name: tokens
                ref: /api/crypto/defi/tokens
              - name: gov_proposals
                ref: /api/crypto/defi/gov_proposals
              - name: stats
                ref: /api/crypto/defi/stats
              - name: gdapps
                ref: /api/crypto/defi/gdapps
              - name: aterra
                ref: /api/crypto/defi/aterra
      - name: economy
        ref: /api/economy
        sub:
          - name: gdpc
            ref: /api/economy/gdpc
          - name: gdp
            ref: /api/economy/gdp
          - name: macro_parameters
            ref: /api/economy/macro_parameters
          - name: indices
            ref: /api/economy/indices
          - name: currencies
            ref: /api/economy/currencies
          - name: bigmac
            ref: /api/economy/bigmac
          - name: fred_notes
            ref: /api/economy/fred_notes
          - name: futures
            ref: /api/economy/futures
          - name: cpi
            ref: /api/economy/cpi
          - name: get_events_countries
            ref: /api/economy/get_events_countries
          - name: search_index
            ref: /api/economy/search_index
          - name: country_codes
            ref: /api/economy/country_codes
          - name: unemp
            ref: /api/economy/unemp
          - name: get_ycrv_countries
            ref: /api/economy/get_ycrv_countries
          - name: glbonds
            ref: /api/economy/glbonds
          - name: available_indices
            ref: /api/economy/available_indices
          - name: ycrv
            ref: /api/economy/ycrv
          - name: inf
            ref: /api/economy/inf
          - name: rtps
            ref: /api/economy/rtps
          - name: fred_series
            ref: /api/economy/fred_series
          - name: treasury_maturities
            ref: /api/economy/treasury_maturities
          - name: macro
            ref: /api/economy/macro
          - name: usbonds
            ref: /api/economy/usbonds
          - name: index
            ref: /api/economy/index
          - name: fred_yield_curve
            ref: /api/economy/fred_yield_curve
          - name: tyld
            ref: /api/economy/tyld
          - name: spectrum
            ref: /api/economy/spectrum
          - name: macro_countries
            ref: /api/economy/macro_countries
          - name: treasury
            ref: /api/economy/treasury
          - name: events
            ref: /api/economy/events
          - name: performance
            ref: /api/economy/performance
          - name: overview
            ref: /api/economy/overview
          - name: valuation
            ref: /api/economy/valuation
          - name: future
            ref: /api/economy/future
          - name: perfmap
            ref: /api/economy/perfmap
          - name: fred_ids
            ref: /api/economy/fred_ids
      - name: forex
        ref: /api/forex
        sub:
          - name: quote
            ref: /api/forex/quote
          - name: candle
            ref: /api/forex/candle
          - name: get_currency_list
            ref: /api/forex/get_currency_list
          - name: load
            ref: /api/forex/load
          - name: oanda
            ref: /api/forex/oanda
            sub:
              - name: fwd
                ref: /api/forex/oanda/fwd
              - name: order
                ref: /api/forex/oanda/order
              - name: cancel
                ref: /api/forex/oanda/cancel
              - name: calendar
                ref: /api/forex/oanda/calendar
              - name: close
                ref: /api/forex/oanda/close
              - name: listorders
                ref: /api/forex/oanda/listorders
              - name: openpositions
                ref: /api/forex/oanda/openpositions
              - name: opentrades
                ref: /api/forex/oanda/opentrades
              - name: price
                ref: /api/forex/oanda/price
              - name: candles
                ref: /api/forex/oanda/candles
              - name: orderbook
                ref: /api/forex/oanda/orderbook
              - name: positionbook
                ref: /api/forex/oanda/positionbook
              - name: summary
                ref: /api/forex/oanda/summary
              - name: pending
                ref: /api/forex/oanda/pending
          - name: hist
            ref: /api/forex/hist
      - name: econometrics
        ref: /api/econometrics
        sub:
          - name: options
            ref: /api/econometrics/options
          - name: panel
            ref: /api/econometrics/panel
          - name: bgod
            ref: /api/econometrics/bgod
          - name: bpag
            ref: /api/econometrics/bpag
          - name: bols
            ref: /api/econometrics/bols
          - name: fe
            ref: /api/econometrics/fe
          - name: fdols
            ref: /api/econometrics/fdols
          - name: coint
            ref: /api/econometrics/coint
          - name: pols
            ref: /api/econometrics/pols
          - name: granger
            ref: /api/econometrics/granger
          - name: clean
            ref: /api/econometrics/clean
          - name: norm
            ref: /api/econometrics/norm
          - name: load
            ref: /api/econometrics/load
          - name: get_regression_data
            ref: /api/econometrics/get_regression_data
          - name: root
            ref: /api/econometrics/root
          - name: dwat
            ref: /api/econometrics/dwat
          - name: comparison
            ref: /api/econometrics/comparison
          - name: re
            ref: /api/econometrics/re
          - name: ols
            ref: /api/econometrics/ols
      - name: stocks
        ref: /api/stocks
        sub:
          - name: options
            ref: /api/stocks/options
            sub:
              - name: vsurf
                ref: /api/stocks/options/vsurf
              - name: pcr
                ref: /api/stocks/options/pcr
              - name: last_price
                ref: /api/stocks/options/last_price
              - name: chains_yf
                ref: /api/stocks/options/chains_yf
              - name: hedge
                ref: /api/stocks/options/hedge
                sub:
                  - name: add_hedge_option
                    ref: /api/stocks/options/hedge/add_hedge_option
                  - name: calc_vega
                    ref: /api/stocks/options/hedge/calc_vega
                  - name: calc_delta
                    ref: /api/stocks/options/hedge/calc_delta
                  - name: calc_gamma
                    ref: /api/stocks/options/hedge/calc_gamma
                  - name: calc_hedge
                    ref: /api/stocks/options/hedge/calc_hedge
              - name: hist_tr
                ref: /api/stocks/options/hist_tr
              - name: option_chain
                ref: /api/stocks/options/option_chain
              - name: hist_ce
                ref: /api/stocks/options/hist_ce
              - name: y_values
                ref: /api/stocks/options/y_values
              - name: process_chains
                ref: /api/stocks/options/process_chains
              - name: vol_yf
                ref: /api/stocks/options/vol_yf
              - name: info
                ref: /api/stocks/options/info
              - name: dte
                ref: /api/stocks/options/dte
              - name: price
                ref: /api/stocks/options/price
              - name: grhist
                ref: /api/stocks/options/grhist
              - name: screen
                ref: /api/stocks/options/screen
                sub:
                  - name: screener_output
                    ref: /api/stocks/options/screen/screener_output
                  - name: check_presets
                    ref: /api/stocks/options/screen/check_presets
              - name: unu
                ref: /api/stocks/options/unu
              - name: voi_yf
                ref: /api/stocks/options/voi_yf
              - name: dividend
                ref: /api/stocks/options/dividend
              - name: generate_data
                ref: /api/stocks/options/generate_data
              - name: chains
                ref: /api/stocks/options/chains
              - name: option_expirations
                ref: /api/stocks/options/option_expirations
              - name: closing
                ref: /api/stocks/options/closing
              - name: x_values
                ref: /api/stocks/options/x_values
          - name: screener
            ref: /api/stocks/screener
            sub:
              - name: historical
                ref: /api/stocks/screener/historical
              - name: screener_data
                ref: /api/stocks/screener/screener_data
          - name: quote
            ref: /api/stocks/quote
          - name: candle
            ref: /api/stocks/candle
          - name: sia
            ref: /api/stocks/sia
            sub:
              - name: sectors
                ref: /api/stocks/sia/sectors
              - name: filter_stocks
                ref: /api/stocks/sia/filter_stocks
              - name: cps
                ref: /api/stocks/sia/cps
              - name: industries
                ref: /api/stocks/sia/industries
              - name: cpic
                ref: /api/stocks/sia/cpic
              - name: maketcap
                ref: /api/stocks/sia/maketcap
              - name: stocks_data
                ref: /api/stocks/sia/stocks_data
              - name: countries
                ref: /api/stocks/sia/countries
              - name: cpci
                ref: /api/stocks/sia/cpci
              - name: cpis
                ref: /api/stocks/sia/cpis
              - name: cpcs
                ref: /api/stocks/sia/cpcs
          - name: ca
            ref: /api/stocks/ca
            sub:
              - name: scorr
                ref: /api/stocks/ca/scorr
              - name: polygon_peers
                ref: /api/stocks/ca/polygon_peers
              - name: screener
                ref: /api/stocks/ca/screener
              - name: income
                ref: /api/stocks/ca/income
              - name: balance
                ref: /api/stocks/ca/balance
              - name: finviz_peers
                ref: /api/stocks/ca/finviz_peers
              - name: cashflow
                ref: /api/stocks/ca/cashflow
              - name: finnhub_peers
                ref: /api/stocks/ca/finnhub_peers
              - name: hist
                ref: /api/stocks/ca/hist
              - name: sentiment
                ref: /api/stocks/ca/sentiment
              - name: volume
                ref: /api/stocks/ca/volume
              - name: hcorr
                ref: /api/stocks/ca/hcorr
          - name: qa
            ref: /api/stocks/qa
            sub:
              - name: capm_information
                ref: /api/stocks/qa/capm_information
              - name: historical_5
                ref: /api/stocks/qa/historical_5
              - name: fama_raw
                ref: /api/stocks/qa/fama_raw
          - name: dps
            ref: /api/stocks/dps
            sub:
              - name: prom
                ref: /api/stocks/dps/prom
              - name: ftd
                ref: /api/stocks/dps/ftd
              - name: psi_sg
                ref: /api/stocks/dps/psi_sg
              - name: shorted
                ref: /api/stocks/dps/shorted
              - name: dpotc
                ref: /api/stocks/dps/dpotc
              - name: pos
                ref: /api/stocks/dps/pos
              - name: sidtc
                ref: /api/stocks/dps/sidtc
              - name: volexch
                ref: /api/stocks/dps/volexch
              - name: ctb
                ref: /api/stocks/dps/ctb
              - name: hsi
                ref: /api/stocks/dps/hsi
              - name: psi_q
                ref: /api/stocks/dps/psi_q
              - name: spos
                ref: /api/stocks/dps/spos
          - name: search
            ref: /api/stocks/search
          - name: ins
            ref: /api/stocks/ins
            sub:
              - name: lins
                ref: /api/stocks/ins/lins
              - name: print_insider_data
                ref: /api/stocks/ins/print_insider_data
              - name: act
                ref: /api/stocks/ins/act
          - name: load
            ref: /api/stocks/load
          - name: ba
            ref: /api/stocks/ba
            sub:
              - name: wsb
                ref: /api/stocks/ba/wsb
              - name: cnews
                ref: /api/stocks/ba/cnews
              - name: spac
                ref: /api/stocks/ba/spac
              - name: regions
                ref: /api/stocks/ba/regions
              - name: messages
                ref: /api/stocks/ba/messages
              - name: snews
                ref: /api/stocks/ba/snews
              - name: spac_c
                ref: /api/stocks/ba/spac_c
              - name: stalker
                ref: /api/stocks/ba/stalker
              - name: trend
                ref: /api/stocks/ba/trend
              - name: reddit_sent
                ref: /api/stocks/ba/reddit_sent
              - name: headlines
                ref: /api/stocks/ba/headlines
              - name: queries
                ref: /api/stocks/ba/queries
              - name: mentions
                ref: /api/stocks/ba/mentions
              - name: text_sent
                ref: /api/stocks/ba/text_sent
              - name: getdd
                ref: /api/stocks/ba/getdd
              - name: bullbear
                ref: /api/stocks/ba/bullbear
              - name: popular
                ref: /api/stocks/ba/popular
              - name: infer
                ref: /api/stocks/ba/infer
              - name: hist
                ref: /api/stocks/ba/hist
              - name: trending
                ref: /api/stocks/ba/trending
              - name: cramer_ticker
                ref: /api/stocks/ba/cramer_ticker
              - name: cramer
                ref: /api/stocks/ba/cramer
              - name: sentiment
                ref: /api/stocks/ba/sentiment
              - name: rise
                ref: /api/stocks/ba/rise
              - name: watchlist
                ref: /api/stocks/ba/watchlist
          - name: bt
            ref: /api/stocks/bt
            sub:
              - name: ema
                ref: /api/stocks/bt/ema
              - name: rsi
                ref: /api/stocks/bt/rsi
              - name: ema_cross
                ref: /api/stocks/bt/ema_cross
          - name: disc
            ref: /api/stocks/disc
            sub:
              - name: asc
                ref: /api/stocks/disc/asc
              - name: ipo
                ref: /api/stocks/disc/ipo
              - name: gainers
                ref: /api/stocks/disc/gainers
              - name: gtech
                ref: /api/stocks/disc/gtech
              - name: hotpenny
                ref: /api/stocks/disc/hotpenny
              - name: losers
                ref: /api/stocks/disc/losers
              - name: news
                ref: /api/stocks/disc/news
              - name: ugs
                ref: /api/stocks/disc/ugs
              - name: lowfloat
                ref: /api/stocks/disc/lowfloat
              - name: rtat
                ref: /api/stocks/disc/rtat
              - name: pipo
                ref: /api/stocks/disc/pipo
              - name: trending
                ref: /api/stocks/disc/trending
              - name: upcoming
                ref: /api/stocks/disc/upcoming
              - name: ulc
                ref: /api/stocks/disc/ulc
              - name: active
                ref: /api/stocks/disc/active
              - name: dividends
                ref: /api/stocks/disc/dividends
              - name: arkord
                ref: /api/stocks/disc/arkord
              - name: fipo
                ref: /api/stocks/disc/fipo
          - name: dd
            ref: /api/stocks/dd
            sub:
              - name: rot
                ref: /api/stocks/dd/rot
              - name: rating
                ref: /api/stocks/dd/rating
              - name: analyst
                ref: /api/stocks/dd/analyst
              - name: sec
                ref: /api/stocks/dd/sec
              - name: pt
                ref: /api/stocks/dd/pt
              - name: news
                ref: /api/stocks/dd/news
              - name: supplier
                ref: /api/stocks/dd/supplier
              - name: est
                ref: /api/stocks/dd/est
              - name: arktrades
                ref: /api/stocks/dd/arktrades
              - name: customer
                ref: /api/stocks/dd/customer
          - name: fa
            ref: /api/stocks/fa
            sub:
              - name: mgmt
                ref: /api/stocks/fa/mgmt
              - name: av_income
                ref: /api/stocks/fa/av_income
              - name: analysis
                ref: /api/stocks/fa/analysis
              - name: enterprise
                ref: /api/stocks/fa/enterprise
              - name: hq
                ref: /api/stocks/fa/hq
              - name: quote
                ref: /api/stocks/fa/quote
              - name: fraud
                ref: /api/stocks/fa/fraud
              - name: dupont
                ref: /api/stocks/fa/dupont
              - name: website
                ref: /api/stocks/fa/website
              - name: av_overview
                ref: /api/stocks/fa/av_overview
              - name: poly_financials
                ref: /api/stocks/fa/poly_financials
              - name: shrs
                ref: /api/stocks/fa/shrs
              - name: sust
                ref: /api/stocks/fa/sust
              - name: historical_5
                ref: /api/stocks/fa/historical_5
              - name: fmp_cash
                ref: /api/stocks/fa/fmp_cash
              - name: fmp_income
                ref: /api/stocks/fa/fmp_income
              - name: cal
                ref: /api/stocks/fa/cal
              - name: growth
                ref: /api/stocks/fa/growth
              - name: av_balance
                ref: /api/stocks/fa/av_balance
              - name: info
                ref: /api/stocks/fa/info
              - name: score
                ref: /api/stocks/fa/score
              - name: yf_financials
                ref: /api/stocks/fa/yf_financials
              - name: profile
                ref: /api/stocks/fa/profile
              - name: mktcap
                ref: /api/stocks/fa/mktcap
              - name: earnings
                ref: /api/stocks/fa/earnings
              - name: fmp_metrics
                ref: /api/stocks/fa/fmp_metrics
              - name: similar_dfs
                ref: /api/stocks/fa/similar_dfs
              - name: divs
                ref: /api/stocks/fa/divs
              - name: dcf
                ref: /api/stocks/fa/dcf
              - name: fmp_balance
                ref: /api/stocks/fa/fmp_balance
              - name: fmp_ratios
                ref: /api/stocks/fa/fmp_ratios
              - name: av_cash
                ref: /api/stocks/fa/av_cash
              - name: data
                ref: /api/stocks/fa/data
              - name: av_metrics
                ref: /api/stocks/fa/av_metrics
              - name: fama_raw
                ref: /api/stocks/fa/fama_raw
              - name: fama_coe
                ref: /api/stocks/fa/fama_coe
              - name: splits
                ref: /api/stocks/fa/splits
          - name: process_candle
            ref: /api/stocks/process_candle
          - name: ta
            ref: /api/stocks/ta
            sub:
              - name: recom
                ref: /api/stocks/ta/recom
              - name: view
                ref: /api/stocks/ta/view
              - name: summary
                ref: /api/stocks/ta/summary
          - name: th
            ref: /api/stocks/th
            sub:
              - name: exchange
                ref: /api/stocks/th/exchange
              - name: check_if_open
                ref: /api/stocks/th/check_if_open
              - name: all
                ref: /api/stocks/th/all
              - name: closed
                ref: /api/stocks/th/closed
              - name: open
                ref: /api/stocks/th/open
          - name: gov
            ref: /api/stocks/gov
            sub:
              - name: topbuys
                ref: /api/stocks/gov/topbuys
              - name: lobbying
                ref: /api/stocks/gov/lobbying
              - name: government_trading
                ref: /api/stocks/gov/government_trading
              - name: contracts
                ref: /api/stocks/gov/contracts
              - name: topsells
                ref: /api/stocks/gov/topsells
              - name: lasttrades
                ref: /api/stocks/gov/lasttrades
              - name: histcont
                ref: /api/stocks/gov/histcont
              - name: toplobbying
                ref: /api/stocks/gov/toplobbying
              - name: lastcontracts
                ref: /api/stocks/gov/lastcontracts
              - name: gtrades
                ref: /api/stocks/gov/gtrades
              - name: qtrcontracts
                ref: /api/stocks/gov/qtrcontracts
      - name: common
        ref: /api/common
        sub:
          - name: behavioural_analysis
            ref: /api/common/behavioural_analysis
            sub:
              - name: sentiment_stats
                ref: /api/common/behavioural_analysis/sentiment_stats
              - name: sentiment
                ref: /api/common/behavioural_analysis/sentiment
          - name: qa
            ref: /api/common/qa
            sub:
              - name: skew
                ref: /api/common/qa/skew
              - name: bw
                ref: /api/common/qa/bw
              - name: rolling
                ref: /api/common/qa/rolling
              - name: calculate_adjusted_var
                ref: /api/common/qa/calculate_adjusted_var
              - name: sharpe
                ref: /api/common/qa/sharpe
              - name: quantile
                ref: /api/common/qa/quantile
              - name: var
                ref: /api/common/qa/var
              - name: spread
                ref: /api/common/qa/spread
              - name: kurtosis
                ref: /api/common/qa/kurtosis
              - name: unitroot
                ref: /api/common/qa/unitroot
              - name: sortino
                ref: /api/common/qa/sortino
              - name: omega
                ref: /api/common/qa/omega
              - name: es
                ref: /api/common/qa/es
              - name: decompose
                ref: /api/common/qa/decompose
              - name: summary
                ref: /api/common/qa/summary
              - name: normality
                ref: /api/common/qa/normality
          - name: news
            ref: /api/common/news
          - name: ta
            ref: /api/common/ta
            sub:
              - name: ema
                ref: /api/common/ta/ema
              - name: obv
                ref: /api/common/ta/obv
              - name: fisher
                ref: /api/common/ta/fisher
              - name: aroon
                ref: /api/common/ta/aroon
              - name: kc
                ref: /api/common/ta/kc
              - name: ad
                ref: /api/common/ta/ad
              - name: wma
                ref: /api/common/ta/wma
              - name: ma
                ref: /api/common/ta/ma
              - name: sma
                ref: /api/common/ta/sma
              - name: cg
                ref: /api/common/ta/cg
              - name: rsi
                ref: /api/common/ta/rsi
              - name: hma
                ref: /api/common/ta/hma
              - name: macd
                ref: /api/common/ta/macd
              - name: stoch
                ref: /api/common/ta/stoch
              - name: bbands
                ref: /api/common/ta/bbands
              - name: donchian
                ref: /api/common/ta/donchian
              - name: vwap
                ref: /api/common/ta/vwap
              - name: zlma
                ref: /api/common/ta/zlma
              - name: adx
                ref: /api/common/ta/adx
              - name: fib
                ref: /api/common/ta/fib
              - name: adosc
                ref: /api/common/ta/adosc
              - name: cci
                ref: /api/common/ta/cci
      - name: portfolio
        ref: /api/portfolio
        sub:
          - name: dret
            ref: /api/portfolio/dret
          - name: skew
            ref: /api/portfolio/skew
          - name: information
            ref: /api/portfolio/information
          - name: calmar
            ref: /api/portfolio/calmar
          - name: maxdd
            ref: /api/portfolio/maxdd
          - name: rsquare
            ref: /api/portfolio/rsquare
          - name: payoff
            ref: /api/portfolio/payoff
          - name: sharpe
            ref: /api/portfolio/sharpe
          - name: yret
            ref: /api/portfolio/yret
          - name: rsharpe
            ref: /api/portfolio/rsharpe
          - name: jensens
            ref: /api/portfolio/jensens
          - name: kelly
            ref: /api/portfolio/kelly
          - name: om
            ref: /api/portfolio/om
          - name: profitfactor
            ref: /api/portfolio/profitfactor
          - name: volatility
            ref: /api/portfolio/volatility
          - name: trackerr
            ref: /api/portfolio/trackerr
          - name: var
            ref: /api/portfolio/var
          - name: tail
            ref: /api/portfolio/tail
          - name: kurtosis
            ref: /api/portfolio/kurtosis
          - name: po
            ref: /api/portfolio/po
            sub:
              - name: plot
                ref: /api/portfolio/po/plot
              - name: maxdecorr
                ref: /api/portfolio/po/maxdecorr
              - name: get_properties
                ref: /api/portfolio/po/get_properties
              - name: meanrisk
                ref: /api/portfolio/po/meanrisk
              - name: property
                ref: /api/portfolio/po/property
              - name: herc
                ref: /api/portfolio/po/herc
              - name: maxdiv
                ref: /api/portfolio/po/maxdiv
              - name: maxsharpe
                ref: /api/portfolio/po/maxsharpe
              - name: maxret
                ref: /api/portfolio/po/maxret
              - name: load_bl_views
                ref: /api/portfolio/po/load_bl_views
              - name: hrp
                ref: /api/portfolio/po/hrp
              - name: load
                ref: /api/portfolio/po/load
              - name: riskparity
                ref: /api/portfolio/po/riskparity
              - name: hcp
                ref: /api/portfolio/po/hcp
              - name: blacklitterman
                ref: /api/portfolio/po/blacklitterman
              - name: nco
                ref: /api/portfolio/po/nco
              - name: equal
                ref: /api/portfolio/po/equal
              - name: minrisk
                ref: /api/portfolio/po/minrisk
              - name: ef
                ref: /api/portfolio/po/ef
              - name: maxutil
                ref: /api/portfolio/po/maxutil
              - name: relriskparity
                ref: /api/portfolio/po/relriskparity
          - name: rsortino
            ref: /api/portfolio/rsortino
          - name: sortino
            ref: /api/portfolio/sortino
          - name: mret
            ref: /api/portfolio/mret
          - name: rbeta
            ref: /api/portfolio/rbeta
          - name: max_drawdown_ratio
            ref: /api/portfolio/max_drawdown_ratio
          - name: gaintopain
            ref: /api/portfolio/gaintopain
          - name: es
            ref: /api/portfolio/es
          - name: maxdrawdown
            ref: /api/portfolio/maxdrawdown
          - name: commonsense
            ref: /api/portfolio/commonsense
          - name: rvol
            ref: /api/portfolio/rvol
          - name: perf
            ref: /api/portfolio/perf
          - name: distr
            ref: /api/portfolio/distr
          - name: holdp
            ref: /api/portfolio/holdp
          - name: summary
            ref: /api/portfolio/summary
          - name: holdv
            ref: /api/portfolio/holdv
      - name: etf
        ref: /api/etf
        sub:
          - name: ld
            ref: /api/etf/ld
          - name: candle
            ref: /api/etf/candle
          - name: weights
            ref: /api/etf/weights
          - name: scr
            ref: /api/etf/scr
            sub:
              - name: screen
                ref: /api/etf/scr/screen
          - name: holdings
            ref: /api/etf/holdings
          - name: etf_by_name
            ref: /api/etf/etf_by_name
          - name: load
            ref: /api/etf/load
          - name: news
            ref: /api/etf/news
          - name: disc
            ref: /api/etf/disc
            sub:
              - name: mover
                ref: /api/etf/disc/mover
          - name: symbols
            ref: /api/etf/symbols
          - name: ln
            ref: /api/etf/ln
          - name: etf_by_category
            ref: /api/etf/etf_by_category
          - name: overview
            ref: /api/etf/overview
          - name: summary
            ref: /api/etf/summary
      - name: funds
        ref: /api/funds
        sub:
          - name: search
            ref: /api/funds/search
          - name: info
            ref: /api/funds/info
          - name: overview
            ref: /api/funds/overview
      - name: alt
        ref: /api/alt
        sub:
          - name: oss
            ref: /api/alt/oss
            sub:
              - name: top
                ref: /api/alt/oss/top
              - name: top_repos
                ref: /api/alt/oss/top_repos
              - name: repo_summary
                ref: /api/alt/oss/repo_summary
              - name: stars_history
                ref: /api/alt/oss/stars_history
              - name: search
                ref: /api/alt/oss/search
              - name: _make_request
                ref: /api/alt/oss/_make_request
              - name: history
                ref: /api/alt/oss/history
              - name: _retry_session
                ref: /api/alt/oss/_retry_session
              - name: search_repos
                ref: /api/alt/oss/search_repos
              - name: github_data
                ref: /api/alt/oss/github_data
              - name: summary
                ref: /api/alt/oss/summary
              - name: ross
                ref: /api/alt/oss/ross
          - name: covid
            ref: /api/alt/covid
            sub:
              - name: slopes
                ref: /api/alt/covid/slopes
              - name: global_deaths
                ref: /api/alt/covid/global_deaths
              - name: ov
                ref: /api/alt/covid/ov
              - name: global_cases
                ref: /api/alt/covid/global_cases
              - name: stat
                ref: /api/alt/covid/stat
              - name: case_slopes
                ref: /api/alt/covid/case_slopes<|MERGE_RESOLUTION|>--- conflicted
+++ resolved
@@ -574,21 +574,7 @@
           - name: bigmac
             ref: /terminal/economy/bigmac
           - name: edebt
-<<<<<<< HEAD
-            ref: "/terminal/economy/edebt"
-          - name: index
-            ref: "/terminal/economy/index"
-          - name: treasury
-            ref: "/terminal/economy/treasury"
-          - name: yield
-            ref: "/terminal/economy/yield"
-          - name: ycrv
-            ref: "/terminal/economy/ycrv"
-          - name: matrix
-            ref: "/terminal/economy/matrix"
-=======
             ref: /terminal/economy/edebt
->>>>>>> 876cdc27
           - name: events
             ref: /terminal/economy/events
           - name: fred
