--- conflicted
+++ resolved
@@ -541,7 +541,7 @@
               - name: getdd
                 ref: "/terminal/common/behavioural_analysis/getdd"
               - name: reddit_sent
-                ref: "/terminal/common/behavioural_analysis/reddit_sent"                
+                ref: "/terminal/common/behavioural_analysis/reddit_sent"
               - name: bullbear
                 ref: "/terminal/common/behavioural_analysis/bullbear"
               - name: messages
@@ -787,7 +787,6 @@
                 ref: "/terminal/cryptocurrency/due_diligence/mcapdom"
               - name: nonzero
                 ref: "/terminal/cryptocurrency/due_diligence/nonzero"
-<<<<<<< HEAD
               - name: mt
                 ref: "/terminal/cryptocurrency/due_diligence/mt"
               - name: rm
@@ -806,12 +805,10 @@
                 ref: "/terminal/cryptocurrency/due_diligence/fr"
               - name: links
                 ref: "/terminal/cryptocurrency/due_diligence/links"
-=======
               - name: news
                 ref: "/terminal/cryptocurrency/due_diligence/news"
               - name: gh
                 ref: "/terminal/cryptocurrency/due_diligence/gh"
->>>>>>> e2e42882
           - name: onchain
             ref: "/terminal/cryptocurrency/onchain"
             sub:
