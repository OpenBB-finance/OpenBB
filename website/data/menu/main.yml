---
main:
  - name: terminal
    ref: "/terminal"
    sub:
      - name: Getting Started
        ref: "/terminal/getting_started"
        sub:
          - name: Accessing the OpenBB Terminal
            ref: "/terminal/getting_started/#accessing-the-openbb-terminal"
            sub:
              - name: Installation for Windows
                ref: "/terminal/getting_started/#installation-for-windows"
              - name: Installation for macOS
                ref: "/terminal/getting_started/#installation-for-macos"
          - name: Structure of the OpenBB Terminal
            ref: "/terminal/getting_started/#structure-of-the-openbb-terminal"
            sub:
<<<<<<< HEAD
              - name: load
                ref: "/terminal/stocks/sia/load"
              - name: clear
                ref: "/terminal/stocks/sia/clear"
              - name: industry
                ref: "/terminal/stocks/sia/industry"
              - name: sector
                ref: "/terminal/stocks/sia/sector"
              - name: country
                ref: "/terminal/stocks/sia/country"
              - name: mktcap
                ref: "/terminal/stocks/sia/mktcap"
              - name: exchange
                ref: "/terminal/stocks/sia/exchange"
              - name: cps
                ref: "/terminal/stocks/sia/cps"
              - name: cpic
                ref: "/terminal/stocks/sia/cpic"
              - name: cpis
                ref: "/terminal/stocks/sia/cpis"
              - name: cpcs
                ref: "/terminal/stocks/sia/cpcs"
              - name: cpci
                ref: "/terminal/stocks/sia/cpci"
              - name: sama
                ref: "/terminal/stocks/sia/sama"
              - name: satma
                ref: "/terminal/stocks/sia/satma"
              - name: metric
                ref: "/terminal/stocks/sia/metric"
              - name: vis
                ref: "/terminal/stocks/sia/vis"
              - name: period
                ref: "/terminal/stocks/sia/period"
          - name: dark pool shorts
            ref: "/terminal/stocks/dark_pool_shorts"
            sub:
              - name: shorted
                ref: "/terminal/stocks/dark_pool_shorts/shorted"
              - name: ctb
                ref: "/terminal/stocks/dark_pool_shorts/ctb"
              - name: hsi
                ref: "/terminal/stocks/dark_pool_shorts/hsi"
              - name: prom
                ref: "/terminal/stocks/dark_pool_shorts/prom"
              - name: pos
                ref: "/terminal/stocks/dark_pool_shorts/pos"
              - name: sidtc
                ref: "/terminal/stocks/dark_pool_shorts/sidtc"
              - name: dpotc
                ref: "/terminal/stocks/dark_pool_shorts/dpotc"
              - name: ftd
                ref: "/terminal/stocks/dark_pool_shorts/ftd"
              - name: spos
                ref: "/terminal/stocks/dark_pool_shorts/spos"
              - name: psi
                ref: "/terminal/stocks/dark_pool_shorts/psi"
          - name: screener
            ref: "/terminal/stocks/screener"
            sub:
              - name: view
                ref: "/terminal/stocks/screener/view"
              - name: set
                ref: "/terminal/stocks/screener/set"
              - name: historical
                ref: "/terminal/stocks/screener/historical"
              - name: overview
                ref: "/terminal/stocks/screener/overview"
              - name: valuation
                ref: "/terminal/stocks/screener/valuation"
              - name: financial
                ref: "/terminal/stocks/screener/financial"
              - name: ownership
                ref: "/terminal/stocks/screener/ownership"
              - name: performance
                ref: "/terminal/stocks/screener/performance"
              - name: technical
                ref: "/terminal/stocks/screener/technical"
          - name: insider trading
            ref: "/terminal/stocks/insider"
            sub:
              - name: load
                ref: "/terminal/stocks/insider/load"
              - name: view
                ref: "/terminal/stocks/insider/view"
              - name: set
                ref: "/terminal/stocks/insider/set"
              - name: filter
                ref: "/terminal/stocks/insider/filter"
              - name: lcb
                ref: "/terminal/stocks/insider/lcb"
              - name: lpsb
                ref: "/terminal/stocks/insider/lpsb"
              - name: lit
                ref: "/terminal/stocks/insider/lit"
              - name: lip
                ref: "/terminal/stocks/insider/lip"
              - name: blip
                ref: "/terminal/stocks/insider/blip"
              - name: blop
                ref: "/terminal/stocks/insider/blop"
              - name: blcp
                ref: "/terminal/stocks/insider/blcp"
              - name: lis
                ref: "/terminal/stocks/insider/lis"
              - name: blis
                ref: "/terminal/stocks/insider/blis"
              - name: blos
                ref: "/terminal/stocks/insider/blos"
              - name: blcs
                ref: "/terminal/stocks/insider/blcs"
              - name: topt
                ref: "/terminal/stocks/insider/topt"
              - name: toppw
                ref: "/terminal/stocks/insider/toppw"
              - name: toppm
                ref: "/terminal/stocks/insider/toppm"
              - name: tipt
                ref: "/terminal/stocks/insider/tipt"
              - name: tippw
                ref: "/terminal/stocks/insider/tippw"
              - name: tippm
                ref: "/terminal/stocks/insider/tippm"
              - name: tist
                ref: "/terminal/stocks/insider/tist"
              - name: tispw
                ref: "/terminal/stocks/insider/tispw"
              - name: tispm
                ref: "/terminal/stocks/insider/tispm"
              - name: lins
                ref: "/terminal/stocks/insider/lins"
              - name: act
                ref: "/terminal/stocks/insider/act"
          - name: government
            ref: "/terminal/stocks/government"
            sub:
              - name: contracts
                ref: "/terminal/stocks/government/contracts"
              - name: gtrades
                ref: "/terminal/stocks/government/gtrades"
              - name: histcont
                ref: "/terminal/stocks/government/histcont"
              - name: lastcontracts
                ref: "/terminal/stocks/government/lastcontracts"
              - name: lasttrades
                ref: "/terminal/stocks/government/lasttrades"
              - name: lobbying
                ref: "/terminal/stocks/government/lobbying"
              - name: qtrcontracts
                ref: "/terminal/stocks/government/qtrcontracts"
              - name: topbuys
                ref: "/terminal/stocks/government/topbuys"
              - name: toplobbying
                ref: "/terminal/stocks/government/toplobbying"
              - name: topsells
                ref: "/terminal/stocks/government/topsells"
          - name: fundamental analysis
            ref: "/terminal/stocks/fundamental_analysis"
            sub:
              - name: mgmt
                ref: "/terminal/stocks/fundamental_analysis/mgmt"
              - name: analysis
                ref: "/terminal/stocks/fundamental_analysis/analysis"
              - name: score
                ref: "/terminal/stocks/fundamental_analysis/score"
              - name: warnings
                ref: "/terminal/stocks/fundamental_analysis/warnings"
              - name: dcf
                ref: "/terminal/stocks/fundamental_analysis/dcf"
              - name: info
                ref: "/terminal/stocks/fundamental_analysis/info"
              - name: shrs
                ref: "/terminal/stocks/fundamental_analysis/shrs"
              - name: sust
                ref: "/terminal/stocks/fundamental_analysis/sust"
              - name: cal
                ref: "/terminal/stocks/fundamental_analysis/cal"
              - name: splits
                ref: "/terminal/stocks/fundamental_analysis/splits"
              - name: fundamental_analysis/web"
              - name: hq
                ref: "/terminal/stocks/fundamental_analysis/hq"
              - name: divs
                ref: "/terminal/stocks/fundamental_analysis/divs"
              - name: mktcap
                ref: "/terminal/stocks/fundamental_analysis/mktcap"
              - name: overview
                ref: "/terminal/stocks/fundamental_analysis/overview"
              - name: key
                ref: "/terminal/stocks/fundamental_analysis/key"
              - name: income
                ref: "/terminal/stocks/fundamental_analysis/income"
              - name: balance
                ref: "/terminal/stocks/fundamental_analysis/balance"
              - name: cash
                ref: "/terminal/stocks/fundamental_analysis/cash"
              - name: earnings
                ref: "/terminal/stocks/fundamental_analysis/earnings"
              - name: fraud
                ref: "/terminal/stocks/fundamental_analysis/fraud"
              - name: dupont
                ref: "/terminal/stocks/fundamental_analysis/dupont"
              - name: financial modeling prep
                ref: "/terminal/stocks/fundamental_analysis/fmp"
                sub:
                  - name: profile
                    ref: "/terminal/stocks/fundamental_analysis/fmp/profile"
                  - name: quote
                    ref: "/terminal/stocks/fundamental_analysis/fmp/quote"
                  - name: enterprise
                    ref: "/terminal/stocks/fundamental_analysis/fmp/enterprise"
                  - name: dcf
                    ref: "/terminal/stocks/fundamental_analysis/fmp/dcf"
                  - name: income
                    ref: "/terminal/stocks/fundamental_analysis/fmp/income"
                  - name: balance
                    ref: "/terminal/stocks/fundamental_analysis/fmp/balance"
                  - name: cash
                    ref: "/terminal/stocks/fundamental_analysis/fmp/cash"
                  - name: metrics
                    ref: "/terminal/stocks/fundamental_analysis/fmp/metrics"
                  - name: ratios
                    ref: "/terminal/stocks/fundamental_analysis/fmp/ratios"
                  - name: growth
                    ref: "/terminal/stocks/fundamental_analysis/fmp/growth"
          - name: research
            ref: "/terminal/stocks/research"
            sub:
              - name: macroaxis
                ref: "/terminal/stocks/research/macroaxis"
              - name: yahoo
                ref: "/terminal/stocks/research/yahoo"
              - name: finviz
                ref: "/terminal/stocks/research/finviz"
              - name: marketwatch
                ref: "/terminal/stocks/research/marketwatch"
              - name: fool
                ref: "/terminal/stocks/research/fool"
              - name: businessinsider
                ref: "/terminal/stocks/research/businessinsider"
              - name: fmp
                ref: "/terminal/stocks/research/fmp"
              - name: fidelity
                ref: "/terminal/stocks/research/fidelity"
              - name: tradingview
                ref: "/terminal/stocks/research/tradingview"
              - name: marketchameleon
                ref: "/terminal/stocks/research/marketchameleon"
              - name: stockrow
                ref: "/terminal/stocks/research/stockrow"
              - name: barchart
                ref: "/terminal/stocks/research/barchart"
              - name: grufity
                ref: "/terminal/stocks/research/grufity"
              - name: fintel
                ref: "/terminal/stocks/research/fintel"
              - name: zacks
                ref: "/terminal/stocks/research/zacks"
              - name: macrotrends
                ref: "/terminal/stocks/research/macrotrends"
              - name: newsfilter
                ref: "/terminal/stocks/research/newsfilter"
              - name: stockanalysis
                ref: "/terminal/stocks/research/stockanalysis"
          - name: due diligence
            ref: "/terminal/stocks/due_diligence"
            sub:
              - name: analyst
                ref: "/terminal/stocks/due_diligence/analyst"
              - name: rating
                ref: "/terminal/stocks/due_diligence/rating"
              - name: rot
                ref: "/terminal/stocks/due_diligence/rot"
              - name: pt
                ref: "/terminal/stocks/due_diligence/pt"
              - name: est
                ref: "/terminal/stocks/due_diligence/est"
              - name: sec
                ref: "/terminal/stocks/due_diligence/sec"
              - name: supplier
                ref: "/terminal/stocks/due_diligence/supplier"
              - name: customer
                ref: "/terminal/stocks/due_diligence/customer"
              - name: arktrades
                ref: "/terminal/stocks/due_diligence/arktrades"
          - name: comparison analysis
            ref: "/terminal/stocks/comparison_analysis"
            sub:
              - name: add
                ref: "/terminal/stocks/comparison_analysis/add"
              - name: tsne
                ref: "/terminal/stocks/comparison_analysis/tsne"
              - name: getpoly
                ref: "/terminal/stocks/comparison_analysis/getpoly"
              - name: getfinnhub
                ref: "/terminal/stocks/comparison_analysis/getfinnhub"
              - name: getfinviz
                ref: "/terminal/stocks/comparison_analysis/getfinviz"
              - name: historical
                ref: "/terminal/stocks/comparison_analysis/historical"
              - name: hcorr
                ref: "/terminal/stocks/comparison_analysis/hcorr"
              - name: volume
                ref: "/terminal/stocks/comparison_analysis/volume"
              - name: income
                ref: "/terminal/stocks/comparison_analysis/income"
              - name: balance
                ref: "/terminal/stocks/comparison_analysis/balance"
              - name: cashflow
                ref: "/terminal/stocks/comparison_analysis/cashflow"
              - name: sentiment
                ref: "/terminal/stocks/comparison_analysis/sentiment"
              - name: scorr
                ref: "/terminal/stocks/comparison_analysis/scorr"
              - name: overview
                ref: "/terminal/stocks/comparison_analysis/overview"
              - name: valuation
                ref: "/terminal/stocks/comparison_analysis/valuation"
              - name: financial
                ref: "/terminal/stocks/comparison_analysis/financial"
              - name: ownership
                ref: "/terminal/stocks/comparison_analysis/ownership"
              - name: performance
                ref: "/terminal/stocks/comparison_analysis/performance"
              - name: technical
                ref: "/terminal/stocks/comparison_analysis/technical"
          - name: backtesting
            ref: "/terminal/stocks/backtesting"
            sub:
              - name: whatif
                ref: "/terminal/stocks/backtesting/whatif"
              - name: ema
                ref: "/terminal/stocks/backtesting/ema"
              - name: ema_cross
                ref: "/terminal/stocks/backtesting/ema_cross"
              - name: rsi
                ref: "/terminal/stocks/backtesting/rsi"
          - name: options
            ref: "/terminal/stocks/options"
            sub:
              - name: scr
                ref: "/terminal/stocks/options/scr"
              - name: unu
                ref: "/terminal/stocks/options/unu"
              - name: calc
                ref: "/terminal/stocks/options/calc"
              - name: load
                ref: "/terminal/stocks/options/load"
              - name: exp
                ref: "/terminal/stocks/options/exp"
              - name: pcr
                ref: "/terminal/stocks/options/pcr"
              - name: info
                ref: "/terminal/stocks/options/info"
              - name: chains
                ref: "/terminal/stocks/options/chains"
              - name: oi
                ref: "/terminal/stocks/options/oi"
              - name: vol
                ref: "/terminal/stocks/options/vol"
              - name: voi
                ref: "/terminal/stocks/options/voi"
              - name: hist
                ref: "/terminal/stocks/options/hist"
              - name: grhist
                ref: "/terminal/stocks/options/grhist"
              - name: vsurf
                ref: "/terminal/stocks/options/vsurf"
              - name: portfolio optimization
                ref: "/terminal/portfolio/po"
              - name: parity
                ref: "/terminal/stocks/options/parity"
              - name: binom
                ref: "/terminal/stocks/options/binom"
              - name: greeks
                ref: "/terminal/stocks/options/greeks"
              - name: hedge
                ref: "/terminal/stocks/options/hedge"
                sub:
                  - name: add
                    ref: "/terminal/stocks/options/hedge/add"
                  - name: sop
                    ref: "/terminal/stocks/options/hedge/sop"
                  - name: pick
                    ref: "/terminal/stocks/options/hedge/pick"
                  - name: list
                    ref: "/terminal/stocks/options/hedge/list"
                  - name: rmv
                    ref: "/terminal/stocks/options/hedge/rmv"
              - name: payoff
                ref: "/terminal/stocks/options/payoff"
                sub:
                  - name: add
                    ref: "/terminal/stocks/options/payoff/add"
                  - name: sop
                    ref: "/terminal/stocks/options/payoff/sop"
                  - name: pick
                    ref: "/terminal/stocks/options/payoff/pick"
                  - name: plot
                    ref: "/terminal/stocks/options/payoff/plot"
                  - name: rmv
                    ref: "/terminal/stocks/options/payoff/rmv"
              - name: pricing
                ref: "/terminal/stocks/options/pricing"
                sub:
                  - name: add
                    ref: "/terminal/stocks/options/pricing/add"
                  - name: rmv
                    ref: "/terminal/stocks/options/pricing/rmv"
                  - name: show
                    ref: "/terminal/stocks/options/pricing/show"
                  - name: rnval
                    ref: "/terminal/stocks/options/pricing/rnval"
          - name: trading hours
            ref: "/terminal/stocks/tradinghours"
            sub:
              - name: all
                ref: "/terminal/stocks/tradinghours/all"
              - name: closed
                ref: "/terminal/stocks/tradinghours/closed"
              - name: exchange
                ref: "/terminal/stocks/tradinghours/exchange"
              - name: open
                ref: "/terminal/stocks/tradinghours/open"
              - name: symbol
                ref: "/terminal/stocks/tradinghours/symbol"
          - name: technical analysis
            ref: "/terminal/common/technical_analysis"
            sub:
              - name: view
                ref: "/terminal/common/technical_analysis/view"
              - name: tv
                ref: "/terminal/common/technical_analysis/tv"
              - name: summary
                ref: "/terminal/common/technical_analysis/summary"
              - name: recom
                ref: "/terminal/common/technical_analysis/recom"
              - name: ema
                ref: "/terminal/common/technical_analysis/ema"
              - name: sma
                ref: "/terminal/common/technical_analysis/sma"
              - name: wma
                ref: "/terminal/common/technical_analysis/wma"
              - name: hma
                ref: "/terminal/common/technical_analysis/hma"
              - name: zlma
                ref: "/terminal/common/technical_analysis/zlma"
              - name: vwap
                ref: "/terminal/common/technical_analysis/vwap"
              - name: cci
                ref: "/terminal/common/technical_analysis/cci"
              - name: macd
                ref: "/terminal/common/technical_analysis/macd"
              - name: rsi
                ref: "/terminal/common/technical_analysis/rsi"
              - name: stoch
                ref: "/terminal/common/technical_analysis/stoch"
              - name: fisher
                ref: "/terminal/common/technical_analysis/fisher"
              - name: cg
                ref: "/terminal/common/technical_analysis/cg"
              - name: adx
                ref: "/terminal/common/technical_analysis/adx"
              - name: aroon
                ref: "/terminal/common/technical_analysis/aroon"
              - name: bbands
                ref: "/terminal/common/technical_analysis/bbands"
              - name: donchian
                ref: "/terminal/common/technical_analysis/donchian"
              - name: kc
                ref: "/terminal/common/technical_analysis/kc"
              - name: ad
                ref: "/terminal/common/technical_analysis/ad"
              - name: adosc
                ref: "/terminal/common/technical_analysis/adosc"
              - name: obv
                ref: "/terminal/common/technical_analysis/obv"
              - name: fib
                ref: "/terminal/common/technical_analysis/fib"
          - name: behavioural analysis
            ref: "/terminal/common/behavioural_analysis"
            sub:
              - name: headlines
                ref: "/terminal/common/behavioural_analysis/headlines"
              - name: stats
                ref: "/terminal/common/behavioural_analysis/stats"
              - name: snews
                ref: "/terminal/stocks/behavioural_analysis/snews"
              - name: interest
                ref: "/terminal/stocks/behavioural_analysis/interest"
              - name: wsb
                ref: "/terminal/common/behavioural_analysis/wsb"
              - name: watchlist
                ref: "/terminal/common/behavioural_analysis/watchlist"
              - name: popular
                ref: "/terminal/common/behavioural_analysis/popular"
              - name: spac_c
                ref: "/terminal/common/behavioural_analysis/spac_c"
              - name: spac
                ref: "/terminal/common/behavioural_analysis/spac"
              - name: getdd
                ref: "/terminal/common/behavioural_analysis/getdd"
              - name: reddit_sent
                ref: "/terminal/common/behavioural_analysis/reddit_sent"
              - name: bullbear
                ref: "/terminal/common/behavioural_analysis/bullbear"
              - name: messages
                ref: "/terminal/common/behavioural_analysis/messages"
              - name: trending
                ref: "/terminal/common/behavioural_analysis/trending"
              - name: stalker
                ref: "/terminal/common/behavioural_analysis/stalker"
              - name: infer
                ref: "/terminal/common/behavioural_analysis/infer"
              - name: sentiment
                ref: "/terminal/common/behavioural_analysis/sentiment"
              - name: mentions
                ref: "/terminal/common/behavioural_analysis/mentions"
              - name: regions
                ref: "/terminal/common/behavioural_analysis/regions"
              - name: queries
                ref: "/terminal/common/behavioural_analysis/queries"
              - name: rise
                ref: "/terminal/common/behavioural_analysis/rise"
              - name: hist
                ref: "/terminal/common/behavioural_analysis/hist"
              - name: trend
                ref: "/terminal/common/behavioural_analysis/trend"
              - name: jcdr
                ref: "/terminal/common/behavioural_analysis/jcdr"
              - name: jctr
                ref: "/terminal/common/behavioural_analysis/jctr"
          - name: quantitative analysis
            ref: "/terminal/common/quantitative_analysis"
            sub:
              - name: load
                ref: "/terminal/common/quantitative_analysis/load"
              - name: pick
                ref: "/terminal/common/quantitative_analysis/pick"
              - name: summary
                ref: "/terminal/common/quantitative_analysis/summary"
              - name: normality
                ref: "/terminal/common/quantitative_analysis/normality"
              - name: unitroot
                ref: "/terminal/common/quantitative_analysis/unitroot"
              - name: hist
                ref: "/terminal/common/quantitative_analysis/hist"
              - name: cdf
                ref: "/terminal/common/quantitative_analysis/cdf"
              - name: bw
                ref: "/terminal/common/quantitative_analysis/bw"
              - name: acf
                ref: "/terminal/common/quantitative_analysis/acf"
              - name: qqplot
                ref: "/terminal/common/quantitative_analysis/qqplot"
              - name: rolling
                ref: "/terminal/common/quantitative_analysis/rolling"
              - name: spread
                ref: "/terminal/common/quantitative_analysis/spread"
              - name: quantile
                ref: "/terminal/common/quantitative_analysis/quantile"
              - name: skew
                ref: "/terminal/common/quantitative_analysis/skew"
              - name: kurtosis
                ref: "/terminal/common/quantitative_analysis/kurtosis"
              - name: decompose
                ref: "/terminal/common/quantitative_analysis/decompose"
              - name: cusum
                ref: "/terminal/common/quantitative_analysis/cusum"
              - name: capm
                ref: "/terminal/common/quantitative_analysis/capm"
              - name: line
                ref: "/terminal/common/quantitative_analysis/line"
              - name: raw
                ref: "/terminal/common/quantitative_analysis/raw"
          - name: prediction techniques
            ref: "/terminal/common/prediction_techniques"
            sub:
              - name: ets
                ref: "/terminal/common/prediction_techniques/ets"
              - name: knn
                ref: "/terminal/common/prediction_techniques/knn"
              - name: regression
                ref: "/terminal/common/prediction_techniques/regression"
              - name: arima
                ref: "/terminal/common/prediction_techniques/arima"
              - name: mlp
                ref: "/terminal/common/prediction_techniques/mlp"
              - name: rnn
                ref: "/terminal/common/prediction_techniques/rnn"
              - name: lstm
                ref: "/terminal/common/prediction_techniques/lstm"
              - name: conv1d
                ref: "/terminal/common/prediction_techniques/conv1d"
              - name: mc
                ref: "/terminal/common/prediction_techniques/mc"
      - name: Cryptocurrency
        ref: "/terminal/cryptocurrency"
        sub:
          - name: load
            ref: "/terminal/cryptocurrency/load"
          - name: chart
            ref: "/terminal/cryptocurrency/chart"
          - name: find
            ref: "/terminal/cryptocurrency/find"
          - name: headlines
            ref: "/terminal/cryptocurrency/headlines"
          - name: prt
            ref: "/terminal/cryptocurrency/prt"
          - name: discovery
            ref: "/terminal/cryptocurrency/discovery"
            sub:
              - name: cgtrending
                ref: "/terminal/cryptocurrency/discovery/cgtrending"
              - name: drnft
                ref: "/terminal/cryptocurrency/discovery/drnft"
              - name: drdex
                ref: "/terminal/cryptocurrency/discovery/drdex"
              - name: drdapps
                ref: "/terminal/cryptocurrency/discovery/drdapps"
              - name: drgames
                ref: "/terminal/cryptocurrency/discovery/drgames"
              - name: cggainers
                ref: "/terminal/cryptocurrency/discovery/cggainers"
              - name: cglosers
                ref: "/terminal/cryptocurrency/discovery/cglosers"
              - name: cgtop
                ref: "/terminal/cryptocurrency/discovery/cgtop"
              - name: cpsearch
                ref: "/terminal/cryptocurrency/discovery/cpsearch"
              - name: cmctop
                ref: "/terminal/cryptocurrency/discovery/cmctop"
          - name: tools
            ref: "/terminal/cryptocurrency/tools"
            sub:
              - name: aprtoapy
                ref: "/terminal/cryptocurrency/tools/aprtoapy"
              - name: il
                ref: "/terminal/cryptocurrency/tools/il"
          - name: overview
            ref: "/terminal/cryptocurrency/overview"
            sub:
              - name: hm
                ref: "/terminal/cryptocurrency/overview/hm"
              - name: ch
                ref: "/terminal/cryptocurrency/overview/ch"
              - name: btcrb
                ref: "/terminal/cryptocurrency/overview/btcrb"
              - name: cgglobal
                ref: "/terminal/cryptocurrency/overview/cgglobal"
              - name: cgnews
                ref: "/terminal/cryptocurrency/overview/cgnews"
              - name: cgdefi
                ref: "/terminal/cryptocurrency/overview/cgdefi"
              - name: cgstables
                ref: "/terminal/cryptocurrency/overview/cgstables"
              - name: cgexchanges
                ref: "/terminal/cryptocurrency/overview/cgexchanges"
              - name: cgexrates
                ref: "/terminal/cryptocurrency/overview/cgexrates"
              - name: cr
                ref: "/terminal/cryptocurrency/overview/cr"
              - name: cgindexes
                ref: "/terminal/cryptocurrency/overview/cgindexes"
              - name: cgderivatives
                ref: "/terminal/cryptocurrency/overview/cgderivatives"
              - name: cgcategories
                ref: "/terminal/cryptocurrency/overview/cgcategories"
              - name: cghold
                ref: "/terminal/cryptocurrency/overview/cghold"
              - name: cpglobal
                ref: "/terminal/cryptocurrency/overview/cpglobal"
              - name: cpinfo
                ref: "/terminal/cryptocurrency/overview/cpinfo"
              - name: cpmarkets
                ref: "/terminal/cryptocurrency/overview/cpmarkets"
              - name: cpexchanges
                ref: "/terminal/cryptocurrency/overview/cpexchanges"
              - name: cpexmarkets
                ref: "/terminal/cryptocurrency/overview/cpexmarkets"
              - name: cpplatforms
                ref: "/terminal/cryptocurrency/overview/cpplatforms"
              - name: cpcontracts
                ref: "/terminal/cryptocurrency/overview/cpcontracts"
              - name: cbpairs
                ref: "/terminal/cryptocurrency/overview/cbpairs"
              - name: news
                ref: "/terminal/cryptocurrency/overview/news"
              - name: wf
                ref: "/terminal/cryptocurrency/overview/wf"
              - name: ewf
                ref: "/terminal/cryptocurrency/overview/ewf"
              - name: wfpe
                ref: "/terminal/cryptocurrency/overview/wfpe"
              - name: altindex
                ref: "/terminal/cryptocurrency/overview/altindex"
          - name: due diligence
            ref: "/terminal/cryptocurrency/due_diligence"
            sub:
              - name: active
                ref: "/terminal/cryptocurrency/due_diligence/active"
              - name: change
                ref: "/terminal/cryptocurrency/due_diligence/change"
              - name: eb
                ref: "/terminal/cryptocurrency/due_diligence/eb"
              - name: oi
                ref: "/terminal/cryptocurrency/due_diligence/oi"
              - name: info
                ref: "/terminal/cryptocurrency/due_diligence/info"
              - name: market
                ref: "/terminal/cryptocurrency/due_diligence/market"
              - name: ath
                ref: "/terminal/cryptocurrency/due_diligence/ath"
              - name: atl
                ref: "/terminal/cryptocurrency/due_diligence/atl"
              - name: web
                ref: "/terminal/cryptocurrency/due_diligence/web"
              - name: social
                ref: "/terminal/cryptocurrency/due_diligence/social"
              - name: score
                ref: "/terminal/cryptocurrency/due_diligence/score"
              - name: dev
                ref: "/terminal/cryptocurrency/due_diligence/dev"
              - name: bc
                ref: "/terminal/cryptocurrency/due_diligence/bc"
              - name: basic
                ref: "/terminal/cryptocurrency/due_diligence/basic"
              - name: ps
                ref: "/terminal/cryptocurrency/due_diligence/ps"
              - name: mkt
                ref: "/terminal/cryptocurrency/due_diligence/mkt"
              - name: ex
                ref: "/terminal/cryptocurrency/due_diligence/ex"
              - name: twitter
                ref: "/terminal/cryptocurrency/due_diligence/twitter"
              - name: events
                ref: "/terminal/cryptocurrency/due_diligence/events"
              - name: cbbook
                ref: "/terminal/cryptocurrency/due_diligence/cbbook"
              - name: balance
                ref: "/terminal/cryptocurrency/due_diligence/balance"
              - name: trades
                ref: "/terminal/cryptocurrency/due_diligence/trades"
              - name: stats
                ref: "/terminal/cryptocurrency/due_diligence/stats"
              - name: mcapdom
                ref: "/terminal/cryptocurrency/due_diligence/mcapdom"
              - name: nonzero
                ref: "/terminal/cryptocurrency/due_diligence/nonzero"
              - name: mt
                ref: "/terminal/cryptocurrency/due_diligence/mt"
              - name: rm
                ref: "/terminal/cryptocurrency/due_diligence/rm"
              - name: tk
                ref: "/terminal/cryptocurrency/due_diligence/tk"
              - name: pi
                ref: "/terminal/cryptocurrency/due_diligence/pi"
              - name: team
                ref: "/terminal/cryptocurrency/due_diligence/team"
              - name: inv
                ref: "/terminal/cryptocurrency/due_diligence/inv"
              - name: gov
                ref: "/terminal/cryptocurrency/due_diligence/gov"
              - name: fr
                ref: "/terminal/cryptocurrency/due_diligence/fr"
              - name: links
                ref: "/terminal/cryptocurrency/due_diligence/links"
              - name: news
                ref: "/terminal/cryptocurrency/due_diligence/news"
              - name: gh
                ref: "/terminal/cryptocurrency/due_diligence/gh"
          - name: onchain
            ref: "/terminal/cryptocurrency/onchain"
            sub:
              - name: btccp
                ref: "/terminal/cryptocurrency/onchain/btccp"
              - name: btcct
                ref: "/terminal/cryptocurrency/onchain/btcct"
              - name: gwei
                ref: "/terminal/cryptocurrency/onchain/gwei"
              - name: hr
                ref: "/terminal/cryptocurrency/onchain/hr"
              - name: address
                ref: "/terminal/cryptocurrency/onchain/address"
              - name: balance
                ref: "/terminal/cryptocurrency/onchain/balance"
              - name: hist
                ref: "/terminal/cryptocurrency/onchain/hist"
              - name: holders
                ref: "/terminal/cryptocurrency/onchain/holders"
              - name: info
                ref: "/terminal/cryptocurrency/onchain/info"
              - name: ttcp
                ref: "/terminal/cryptocurrency/onchain/ttcp"
              - name: prices
                ref: "/terminal/cryptocurrency/onchain/prices"
              - name: ueat
                ref: "/terminal/cryptocurrency/onchain/ueat"
              - name: baas
                ref: "/terminal/cryptocurrency/onchain/baas"
              - name: th
                ref: "/terminal/cryptocurrency/onchain/th"
              - name: top
                ref: "/terminal/cryptocurrency/onchain/top"
              - name: lt
                ref: "/terminal/cryptocurrency/onchain/lt"
              - name: tx
                ref: "/terminal/cryptocurrency/onchain/tx"
              - name: dvcp
                ref: "/terminal/cryptocurrency/onchain/dvcp"
              - name: tv
                ref: "/terminal/cryptocurrency/onchain/tv"
              - name: whales
                ref: "/terminal/cryptocurrency/onchain/whales"
          - name: nft
            ref: "/terminal/cryptocurrency/nft"
            sub:
              - name: today
                ref: "/terminal/cryptocurrency/nft/today"
              - name: upcoming
                ref: "/terminal/cryptocurrency/nft/upcoming"
              - name: ongoing
                ref: "/terminal/cryptocurrency/nft/ongoing"
              - name: newest
                ref: "/terminal/cryptocurrency/nft/newest"
          - name: technical analysis
            ref: "/terminal/cryptocurrency/technical_analysis"
            sub:
              - name: ema
                ref: "/terminal/common/technical_analysis/ema"
              - name: sma
                ref: "/terminal/common/technical_analysis/sma"
              - name: wma
                ref: "/terminal/common/technical_analysis/wma"
              - name: hma
                ref: "/terminal/common/technical_analysis/hma"
              - name: zlma
                ref: "/terminal/common/technical_analysis/zlma"
              - name: vwap
                ref: "/terminal/common/technical_analysis/vwap"
              - name: cci
                ref: "/terminal/common/technical_analysis/cci"
              - name: macd
                ref: "/terminal/common/technical_analysis/macd"
              - name: rsi
                ref: "/terminal/common/technical_analysis/rsi"
              - name: stoch
                ref: "/terminal/common/technical_analysis/stoch"
              - name: fisher
                ref: "/terminal/common/technical_analysis/fisher"
              - name: cg
                ref: "/terminal/common/technical_analysis/cg"
              - name: adx
                ref: "/terminal/common/technical_analysis/adx"
              - name: aroon
                ref: "/terminal/common/technical_analysis/aroon"
              - name: bbands
                ref: "/terminal/common/technical_analysis/bbands"
              - name: donchian
                ref: "/terminal/common/technical_analysis/donchian"
              - name: kc
                ref: "/terminal/common/technical_analysis/kc"
              - name: ad
                ref: "/terminal/common/technical_analysis/ad"
              - name: adosc
                ref: "/terminal/common/technical_analysis/adosc"
              - name: obv
                ref: "/terminal/common/technical_analysis/obv"
              - name: fib
                ref: "/terminal/common/technical_analysis/fib"
          - name: defi
            ref: "/terminal/cryptocurrency/defi"
            sub:
              - name: anchor
                ref: "/terminal/cryptocurrency/defi/anchor"
              - name: ldapps
                ref: "/terminal/cryptocurrency/defi/ldapps"
              - name: gdapps
                ref: "/terminal/cryptocurrency/defi/gdapps"
              - name: dtvl
                ref: "/terminal/cryptocurrency/defi/dtvl"
              - name: stvl
                ref: "/terminal/cryptocurrency/defi/stvl"
              - name: ayr
                ref: "/terminal/cryptocurrency/defi/ayr"
              - name: aterra
                ref: "/terminal/cryptocurrency/defi/aterra"
              - name: newsletter
                ref: "/terminal/cryptocurrency/defi/newsletter"
              - name: dpi
                ref: "/terminal/cryptocurrency/defi/dpi"
              - name: funding
                ref: "/terminal/cryptocurrency/defi/funding"
              - name: borrow
                ref: "/terminal/cryptocurrency/defi/borrow"
              - name: lending
                ref: "/terminal/cryptocurrency/defi/lending"
              - name: vaults
                ref: "/terminal/cryptocurrency/defi/vaults"
              - name: tokens
                ref: "/terminal/cryptocurrency/defi/tokens"
              - name: stats
                ref: "/terminal/cryptocurrency/defi/stats"
              - name: pairs
                ref: "/terminal/cryptocurrency/defi/pairs"
              - name: pools
                ref: "/terminal/cryptocurrency/defi/pools"
              - name: swaps
                ref: "/terminal/cryptocurrency/defi/swaps"
              - name: sinfo
                ref: "/terminal/cryptocurrency/defi/sinfo"
              - name: govp
                ref: "/terminal/cryptocurrency/defi/govp"
              - name: gacc
                ref: "/terminal/cryptocurrency/defi/gacc"
              - name: validators
                ref: "/terminal/cryptocurrency/defi/validators"
              - name: sratio
                ref: "/terminal/cryptocurrency/defi/sratio"
              - name: sreturn
                ref: "/terminal/cryptocurrency/defi/sreturn"
              - name: lcsc
                ref: "/terminal/cryptocurrency/defi/lcsc"
      - name: economy
        ref: "/terminal/economy"
        sub:
          - name: overview
            ref: "/terminal/economy/overview"
          - name: futures
            ref: "/terminal/economy/futures"
          - name: map
            ref: "/terminal/economy/map"
          - name: bigmac
            ref: "/terminal/economy/bigmac"
          - name: macro
            ref: "/terminal/economy/macro"
          - name: fred
            ref: "/terminal/economy/fred"
          - name: index
            ref: "/terminal/economy/index"
          - name: treasury
            ref: "/terminal/economy/treasury"
          - name: yield
            ref: "/terminal/economy/yield"
          - name: ycrv
            ref: "/terminal/economy/ycrv"
          - name: plot
            ref: "/terminal/economy/plot"
          - name: rtps
            ref: "/terminal/economy/rtps"
          - name: valuation
            ref: "/terminal/economy/valuation"
          - name: performance
            ref: "/terminal/economy/performance"
          - name: spectrum
            ref: "/terminal/economy/spectrum"
          - name: prediction techniques
            ref: "/terminal/common/prediction_techniques"
            sub:
              - name: ets
                ref: "/terminal/common/prediction_techniques/ets"
              - name: knn
                ref: "/terminal/common/prediction_techniques/knn"
              - name: regression
                ref: "/terminal/common/prediction_techniques/regression"
              - name: arima
                ref: "/terminal/common/prediction_techniques/arima"
              - name: mlp
                ref: "/terminal/common/prediction_techniques/mlp"
              - name: rnn
                ref: "/terminal/common/prediction_techniques/rnn"
              - name: lstm
                ref: "/terminal/common/prediction_techniques/lstm"
              - name: conv1d
                ref: "/terminal/common/prediction_techniques/conv1d"
              - name: mc
                ref: "/terminal/common/prediction_techniques/mc"
              - name: expo
                ref: "/terminal/common/prediction_techniques/expo"
          - name: quantitative analysis
            ref: "/terminal/common/quantitative_analysis"
            sub:
              - name: pick
                ref: "/terminal/common/quantitative_analysis/pick"
              - name: summary
                ref: "/terminal/common/quantitative_analysis/summary"
              - name: normality
                ref: "/terminal/common/quantitative_analysis/normality"
              - name: unitroot
                ref: "/terminal/common/quantitative_analysis/unitroot"
              - name: hist
                ref: "/terminal/common/quantitative_analysis/hist"
              - name: cdf
                ref: "/terminal/common/quantitative_analysis/cdf"
              - name: bw
                ref: "/terminal/common/quantitative_analysis/bw"
              - name: acf
                ref: "/terminal/common/quantitative_analysis/acf"
              - name: qqplot
                ref: "/terminal/common/quantitative_analysis/qqplot"
              - name: rolling
                ref: "/terminal/common/quantitative_analysis/rolling"
              - name: spread
                ref: "/terminal/common/quantitative_analysis/spread"
              - name: quantile
                ref: "/terminal/common/quantitative_analysis/quantile"
              - name: skew
                ref: "/terminal/common/quantitative_analysis/skew"
              - name: kurtosis
                ref: "/terminal/common/quantitative_analysis/kurtosis"
              - name: decompose
                ref: "/terminal/common/quantitative_analysis/decompose"
              - name: cusum
                ref: "/terminal/common/quantitative_analysis/cusum"
              - name: line
                ref: "/terminal/common/quantitative_analysis/line"
              - name: raw
                ref: "/terminal/common/quantitative_analysis/raw"
      - name: etf
        ref: "/terminal/etf"
        sub:
          - name: ln
            ref: "/terminal/etf/ln"
          - name: ld
            ref: "/terminal/etf/ld"
          - name: overview
            ref: "/terminal/etf/overview"
          - name: holdings
            ref: "/terminal/etf/holdings"
          - name: weights
            ref: "/terminal/etf/weights"
          - name: summary
            ref: "/terminal/etf/summary"
          - name: candle
            ref: "/terminal/etf/candle"
          - name: news
            ref: "/terminal/etf/news"
          - name: disc
            ref: "/terminal/etf/disc"
            sub:
              - name: gainers
                ref: "/terminal/etf/disc/gainers"
              - name: decliners
                ref: "/terminal/etf/disc/decliners"
              - name: active
                ref: "/terminal/etf/disc/active"
          - name: scr
            ref: "/terminal/etf/scr"
            sub:
              - name: view
                ref: "/terminal/etf/scr/view"
              - name: set
                ref: "/terminal/etf/scr/set"
              - name: screen
                ref: "/terminal/etf/scr/screen"
              - name: sbc
                ref: "/terminal/etf/scr/sbc"
          - name: pir
            ref: "/terminal/etf/pir"
          - name: compare
            ref: "/terminal/etf/compare"
      - name: funds
        ref: "/terminal/funds"
=======
              - name: Explanation of Menus
                ref: "/terminal/getting_started/#explanation-of-menus"
              - name: Explanation of Commands
                ref: "/terminal/getting_started/#explanation-of-commands"
          - name: Accessing other sources of data via API keys
            ref: "/terminal/getting_started/#accessing-other-sources-of-data-via-api-keys"
          - name: Available menus
            ref: "/terminal/getting_started/#available-menus"
          - name: Obtaining support and/or giving feedback
            ref: "/terminal/getting_started/#obtaining-support-andor-giving-feedback"
      - name: Introduction to Stocks
        ref: "/terminal/introduction_to_stocks"
>>>>>>> 5231ee54
        sub:
        - name: Trading Hours
          ref: "/terminal/introduction_to_stocks/trading_hours"
        - name: Options
          ref: "/terminal/introduction_to_stocks/options"
        - name: Stock Discovery
          ref: "/terminal/introduction_to_stocks/stock_discovery"
        - name: Sector & Industry Analysis
          ref: "/terminal/introduction_to_stocks/sector_industry_analysis"
        - name: Dark Pools
          ref: "/terminal/introduction_to_stocks/dark_pools"
        - name: Stock Screener
          ref: "/terminal/introduction_to_stocks/stock_screener"
        - name: Insider Trading
          ref: "/terminal/introduction_to_stocks/insider_trading"
        - name: Government
          ref: "/terminal/introduction_to_stocks/government"
        - name: Behavioural Analysis
          ref: "/terminal/introduction_to_stocks/behavioural_analysis"
        - name: Comparison Analysis
          ref: "/terminal/introduction_to_stocks/comparison_analysis"
        - name: Fundamental Analysis
          ref: "/terminal/introduction_to_stocks/fundamental_analysis"
        - name: Due Dilligence
          ref: "/terminal/introduction_to_stocks/due_diligence"
        - name: Strategy Backtesting
          ref: "/terminal/introduction_to_stocks/strategy_backtesting"
        - name: Technical Analysis
          ref: "/terminal/introduction_to_stocks/technical_analysis"
        - name: Quantitative Analysis
          ref: "/terminal/introduction_to_stocks/quantitative_analysis"
        - name: Prediction Techniques
          ref: "/terminal/introduction_to_stocks/prediction_techniques"
      - name: Introduction to Crypto
        ref: "/terminal/introduction_to_crypto"
      - name: Introduction to ETF
        ref: "/terminal/introduction_to_etf"
      - name: Introduction to Forex
        ref: "/terminal/introduction_to_forex"
      - name: Introduction to Funds
        ref: "/terminal/introduction_to_funds"
      - name: Introduction to Economy
        ref: "/terminal/introduction_to_economy"
      - name: Introduction to Alternative
        ref: "/terminal/introduction_to_alternative"
      - name: Introduction to Econometrics
        ref: "/terminal/introduction_to_econometrics"
      - name: Introduction to Portfolio
        ref: "/terminal/introduction_to_portfolio"
      - name: Introduction to Dashboards
        ref: "/terminal/introduction_to_dashboards"
      - name: Introduction to Reports
        ref: "/terminal/introduction_to_reports"
      - name: Commands
        ref: "/terminal/commands"
        sub:
        - name: stocks
          ref: "/terminal/commands/stocks"
          sub:
            - name: search
              ref: "/terminal/commands/stocks/search"
            - name: load
              ref: "/terminal/commands/stocks/load"
            - name: candle
              ref: "/terminal/commands/stocks/candle"
            - name: quote
              ref: "/terminal/commands/stocks/quote"
            - name: news
              ref: "/terminal/commands/stocks/news"
            - name: codes
              ref: "/terminal/commands/stocks/codes"
            - name: discovery
              ref: "/terminal/commands/stocks/discovery"
              sub:
                - name: pipo
                  ref: "/terminal/commands/stocks/discovery/pipo"
                - name: fipo
                  ref: "/terminal/commands/stocks/discovery/fipo"
                - name: gainers
                  ref: "/terminal/commands/stocks/discovery/gainers"
                - name: losers
                  ref: "/terminal/commands/stocks/discovery/losers"
                - name: ugs
                  ref: "/terminal/commands/stocks/discovery/ugs"
                - name: gtech
                  ref: "/terminal/commands/stocks/discovery/gtech"
                - name: active
                  ref: "/terminal/commands/stocks/discovery/active"
                - name: ulc
                  ref: "/terminal/commands/stocks/discovery/ulc"
                - name: asc
                  ref: "/terminal/commands/stocks/discovery/asc"
                - name: ford
                  ref: "/terminal/commands/stocks/discovery/ford"
                - name: arkord
                  ref: "/terminal/commands/stocks/discovery/arkord"
                - name: upcoming
                  ref: "/terminal/commands/stocks/discovery/upcoming"
                - name: cnews
                  ref: "/terminal/commands/stocks/discovery/cnews"
                - name: trending
                  ref: "/terminal/commands/stocks/discovery/trending"
                - name: lowfloat
                  ref: "/terminal/commands/stocks/discovery/lowfloat"
                - name: hotpenny
                  ref: "/terminal/commands/stocks/discovery/hotpenny"
                - name: fds
                  ref: "/terminal/commands/stocks/discovery/fds"
                - name: rtat
                  ref: "/terminal/commands/stocks/discovery/rtat"
                - name: divcal
                  ref: "/terminal/commands/stocks/discovery/divcal"
                - name: cramer
                  ref: "/terminal/commands/stocks/discovery/cramer"
            - name: Sector and Industry Analysis (SIA)
              ref: "/terminal/commands/stocks/sia"
              sub:
                - name: load
                  ref: "/terminal/commands/stocks/sia/load"
                - name: clear
                  ref: "/terminal/commands/stocks/sia/clear"
                - name: industry
                  ref: "/terminal/commands/stocks/sia/industry"
                - name: sector
                  ref: "/terminal/commands/stocks/sia/sector"
                - name: country
                  ref: "/terminal/commands/stocks/sia/country"
                - name: mktcap
                  ref: "/terminal/commands/stocks/sia/mktcap"
                - name: exchange
                  ref: "/terminal/commands/stocks/sia/exchange"
                - name: cps
                  ref: "/terminal/commands/stocks/sia/cps"
                - name: cpic
                  ref: "/terminal/commands/stocks/sia/cpic"
                - name: cpis
                  ref: "/terminal/commands/stocks/sia/cpis"
                - name: cpcs
                  ref: "/terminal/commands/stocks/sia/cpcs"
                - name: cpci
                  ref: "/terminal/commands/stocks/sia/cpci"
                - name: sama
                  ref: "/terminal/commands/stocks/sia/sama"
                - name: satma
                  ref: "/terminal/commands/stocks/sia/satma"
                - name: metric
                  ref: "/terminal/commands/stocks/sia/metric"
                - name: vis
                  ref: "/terminal/commands/stocks/sia/vis"
                - name: period
                  ref: "/terminal/commands/stocks/sia/period"
            - name: dark pool shorts
              ref: "/terminal/commands/stocks/dark_pool_shorts"
              sub:
                - name: shorted
                  ref: "/terminal/commands/stocks/dark_pool_shorts/shorted"
                - name: ctb
                  ref: "/terminal/commands/stocks/dark_pool_shorts/ctb"
                - name: hsi
                  ref: "/terminal/commands/stocks/dark_pool_shorts/hsi"
                - name: prom
                  ref: "/terminal/commands/stocks/dark_pool_shorts/prom"
                - name: pos
                  ref: "/terminal/commands/stocks/dark_pool_shorts/pos"
                - name: sidtc
                  ref: "/terminal/commands/stocks/dark_pool_shorts/sidtc"
                - name: dpotc
                  ref: "/terminal/commands/stocks/dark_pool_shorts/dpotc"
                - name: ftd
                  ref: "/terminal/commands/stocks/dark_pool_shorts/ftd"
                - name: spos
                  ref: "/terminal/commands/stocks/dark_pool_shorts/spos"
                - name: psi
                  ref: "/terminal/commands/stocks/dark_pool_shorts/psi"
            - name: screener
              ref: "/terminal/commands/stocks/screener"
              sub:
                - name: view
                  ref: "/terminal/commands/stocks/screener/view"
                - name: set
                  ref: "/terminal/commands/stocks/screener/set"
                - name: historical
                  ref: "/terminal/commands/stocks/screener/historical"
                - name: overview
                  ref: "/terminal/commands/stocks/screener/overview"
                - name: valuation
                  ref: "/terminal/commands/stocks/screener/valuation"
                - name: financial
                  ref: "/terminal/commands/stocks/screener/financial"
                - name: ownership
                  ref: "/terminal/commands/stocks/screener/ownership"
                - name: performance
                  ref: "/terminal/commands/stocks/screener/performance"
                - name: technical
                  ref: "/terminal/commands/stocks/screener/technical"
            - name: insider trading
              ref: "/terminal/commands/stocks/insider"
              sub:
                - name: load
                  ref: "/terminal/commands/stocks/insider/load"
                - name: view
                  ref: "/terminal/commands/stocks/insider/view"
                - name: set
                  ref: "/terminal/commands/stocks/insider/set"
                - name: filter
                  ref: "/terminal/commands/stocks/insider/filter"
                - name: lcb
                  ref: "/terminal/commands/stocks/insider/lcb"
                - name: lpsb
                  ref: "/terminal/commands/stocks/insider/lpsb"
                - name: lit
                  ref: "/terminal/commands/stocks/insider/lit"
                - name: lip
                  ref: "/terminal/commands/stocks/insider/lip"
                - name: blip
                  ref: "/terminal/commands/stocks/insider/blip"
                - name: blop
                  ref: "/terminal/commands/stocks/insider/blop"
                - name: blcp
                  ref: "/terminal/commands/stocks/insider/blcp"
                - name: lis
                  ref: "/terminal/commands/stocks/insider/lis"
                - name: blis
                  ref: "/terminal/commands/stocks/insider/blis"
                - name: blos
                  ref: "/terminal/commands/stocks/insider/blos"
                - name: blcs
                  ref: "/terminal/commands/stocks/insider/blcs"
                - name: topt
                  ref: "/terminal/commands/stocks/insider/topt"
                - name: toppw
                  ref: "/terminal/commands/stocks/insider/toppw"
                - name: toppm
                  ref: "/terminal/commands/stocks/insider/toppm"
                - name: tipt
                  ref: "/terminal/commands/stocks/insider/tipt"
                - name: tippw
                  ref: "/terminal/commands/stocks/insider/tippw"
                - name: tippm
                  ref: "/terminal/commands/stocks/insider/tippm"
                - name: tist
                  ref: "/terminal/commands/stocks/insider/tist"
                - name: tispw
                  ref: "/terminal/commands/stocks/insider/tispw"
                - name: tispm
                  ref: "/terminal/commands/stocks/insider/tispm"
                - name: lins
                  ref: "/terminal/commands/stocks/insider/lins"
                - name: act
                  ref: "/terminal/commands/stocks/insider/act"
            - name: government
              ref: "/terminal/commands/stocks/government"
              sub:
                - name: contracts
                  ref: "/terminal/commands/stocks/government/contracts"
                - name: gtrades
                  ref: "/terminal/commands/stocks/government/gtrades"
                - name: histcont
                  ref: "/terminal/commands/stocks/government/histcont"
                - name: lastcontracts
                  ref: "/terminal/commands/stocks/government/lastcontracts"
                - name: lasttrades
                  ref: "/terminal/commands/stocks/government/lasttrades"
                - name: lobbying
                  ref: "/terminal/commands/stocks/government/lobbying"
                - name: qtrcontracts
                  ref: "/terminal/commands/stocks/government/qtrcontracts"
                - name: topbuys
                  ref: "/terminal/commands/stocks/government/topbuys"
                - name: toplobbying
                  ref: "/terminal/commands/stocks/government/toplobbying"
                - name: topsells
                  ref: "/terminal/commands/stocks/government/topsells"
            - name: fundamental analysis
              ref: "/terminal/commands/stocks/fundamental_analysis"
              sub:
                - name: mgmt
                  ref: "/terminal/commands/stocks/fundamental_analysis/mgmt"
                - name: analysis
                  ref: "/terminal/commands/stocks/fundamental_analysis/analysis"
                - name: score
                  ref: "/terminal/commands/stocks/fundamental_analysis/score"
                - name: warnings
                  ref: "/terminal/commands/stocks/fundamental_analysis/warnings"
                - name: dcf
                  ref: "/terminal/commands/stocks/fundamental_analysis/dcf"
                - name: info
                  ref: "/terminal/commands/stocks/fundamental_analysis/info"
                - name: shrs
                  ref: "/terminal/commands/stocks/fundamental_analysis/shrs"
                - name: sust
                  ref: "/terminal/commands/stocks/fundamental_analysis/sust"
                - name: cal
                  ref: "/terminal/commands/stocks/fundamental_analysis/cal"
                - name: splits
                  ref: "/terminal/commands/stocks/fundamental_analysis/splits"
                - name: fundamental_analysis/web"
                - name: hq
                  ref: "/terminal/commands/stocks/fundamental_analysis/hq"
                - name: divs
                  ref: "/terminal/commands/stocks/fundamental_analysis/divs"
                - name: mktcap
                  ref: "/terminal/commands/stocks/fundamental_analysis/mktcap"
                - name: overview
                  ref: "/terminal/commands/stocks/fundamental_analysis/overview"
                - name: key
                  ref: "/terminal/commands/stocks/fundamental_analysis/key"
                - name: income
                  ref: "/terminal/commands/stocks/fundamental_analysis/income"
                - name: balance
                  ref: "/terminal/commands/stocks/fundamental_analysis/balance"
                - name: cash
                  ref: "/terminal/commands/stocks/fundamental_analysis/cash"
                - name: earnings
                  ref: "/terminal/commands/stocks/fundamental_analysis/earnings"
                - name: fraud
                  ref: "/terminal/commands/stocks/fundamental_analysis/fraud"
                - name: dupont
                  ref: "/terminal/commands/stocks/fundamental_analysis/dupont"
                - name: financial modeling prep
                  ref: "/terminal/commands/stocks/fundamental_analysis/fmp"
                  sub:
                    - name: profile
                      ref: "/terminal/commands/stocks/fundamental_analysis/fmp/profile"
                    - name: quote
                      ref: "/terminal/commands/stocks/fundamental_analysis/fmp/quote"
                    - name: enterprise
                      ref: "/terminal/commands/stocks/fundamental_analysis/fmp/enterprise"
                    - name: dcf
                      ref: "/terminal/commands/stocks/fundamental_analysis/fmp/dcf"
                    - name: income
                      ref: "/terminal/commands/stocks/fundamental_analysis/fmp/income"
                    - name: balance
                      ref: "/terminal/commands/stocks/fundamental_analysis/fmp/balance"
                    - name: cash
                      ref: "/terminal/commands/stocks/fundamental_analysis/fmp/cash"
                    - name: metrics
                      ref: "/terminal/commands/stocks/fundamental_analysis/fmp/metrics"
                    - name: ratios
                      ref: "/terminal/commands/stocks/fundamental_analysis/fmp/ratios"
                    - name: growth
                      ref: "/terminal/commands/stocks/fundamental_analysis/fmp/growth"
            - name: research
              ref: "/terminal/commands/stocks/research"
              sub:
                - name: macroaxis
                  ref: "/terminal/commands/stocks/research/macroaxis"
                - name: yahoo
                  ref: "/terminal/commands/stocks/research/yahoo"
                - name: finviz
                  ref: "/terminal/commands/stocks/research/finviz"
                - name: marketwatch
                  ref: "/terminal/commands/stocks/research/marketwatch"
                - name: fool
                  ref: "/terminal/commands/stocks/research/fool"
                - name: businessinsider
                  ref: "/terminal/commands/stocks/research/businessinsider"
                - name: fmp
                  ref: "/terminal/commands/stocks/research/fmp"
                - name: fidelity
                  ref: "/terminal/commands/stocks/research/fidelity"
                - name: tradingview
                  ref: "/terminal/commands/stocks/research/tradingview"
                - name: marketchameleon
                  ref: "/terminal/commands/stocks/research/marketchameleon"
                - name: stockrow
                  ref: "/terminal/commands/stocks/research/stockrow"
                - name: barchart
                  ref: "/terminal/commands/stocks/research/barchart"
                - name: grufity
                  ref: "/terminal/commands/stocks/research/grufity"
                - name: fintel
                  ref: "/terminal/commands/stocks/research/fintel"
                - name: zacks
                  ref: "/terminal/commands/stocks/research/zacks"
                - name: macrotrends
                  ref: "/terminal/commands/stocks/research/macrotrends"
                - name: newsfilter
                  ref: "/terminal/commands/stocks/research/newsfilter"
                - name: stockanalysis
                  ref: "/terminal/commands/stocks/research/stockanalysis"
            - name: due diligence
              ref: "/terminal/commands/stocks/due_diligence"
              sub:
                - name: analyst
                  ref: "/terminal/commands/stocks/due_diligence/analyst"
                - name: rating
                  ref: "/terminal/commands/stocks/due_diligence/rating"
                - name: rot
                  ref: "/terminal/commands/stocks/due_diligence/rot"
                - name: pt
                  ref: "/terminal/commands/stocks/due_diligence/pt"
                - name: est
                  ref: "/terminal/commands/stocks/due_diligence/est"
                - name: sec
                  ref: "/terminal/commands/stocks/due_diligence/sec"
                - name: supplier
                  ref: "/terminal/commands/stocks/due_diligence/supplier"
                - name: customer
                  ref: "/terminal/commands/stocks/due_diligence/customer"
                - name: arktrades
                  ref: "/terminal/commands/stocks/due_diligence/arktrades"
            - name: comparison analysis
              ref: "/terminal/commands/stocks/comparison_analysis"
              sub:
                - name: add
                  ref: "/terminal/commands/stocks/comparison_analysis/add"
                - name: tsne
                  ref: "/terminal/commands/stocks/comparison_analysis/tsne"
                - name: getpoly
                  ref: "/terminal/commands/stocks/comparison_analysis/getpoly"
                - name: getfinnhub
                  ref: "/terminal/commands/stocks/comparison_analysis/getfinnhub"
                - name: getfinviz
                  ref: "/terminal/commands/stocks/comparison_analysis/getfinviz"
                - name: historical
                  ref: "/terminal/commands/stocks/comparison_analysis/historical"
                - name: hcorr
                  ref: "/terminal/commands/stocks/comparison_analysis/hcorr"
                - name: volume
                  ref: "/terminal/commands/stocks/comparison_analysis/volume"
                - name: income
                  ref: "/terminal/commands/stocks/comparison_analysis/income"
                - name: balance
                  ref: "/terminal/commands/stocks/comparison_analysis/balance"
                - name: cashflow
                  ref: "/terminal/commands/stocks/comparison_analysis/cashflow"
                - name: sentiment
                  ref: "/terminal/commands/stocks/comparison_analysis/sentiment"
                - name: scorr
                  ref: "/terminal/commands/stocks/comparison_analysis/scorr"
                - name: overview
                  ref: "/terminal/commands/stocks/comparison_analysis/overview"
                - name: valuation
                  ref: "/terminal/commands/stocks/comparison_analysis/valuation"
                - name: financial
                  ref: "/terminal/commands/stocks/comparison_analysis/financial"
                - name: ownership
                  ref: "/terminal/commands/stocks/comparison_analysis/ownership"
                - name: performance
                  ref: "/terminal/commands/stocks/comparison_analysis/performance"
                - name: technical
                  ref: "/terminal/commands/stocks/comparison_analysis/technical"
            - name: backtesting
              ref: "/terminal/commands/stocks/backtesting"
              sub:
                - name: whatif
                  ref: "/terminal/commands/stocks/backtesting/whatif"
                - name: ema
                  ref: "/terminal/commands/stocks/backtesting/ema"
                - name: ema_cross
                  ref: "/terminal/commands/stocks/backtesting/ema_cross"
                - name: rsi
                  ref: "/terminal/commands/stocks/backtesting/rsi"
            - name: options
              ref: "/terminal/commands/stocks/options"
              sub:
                - name: scr
                  ref: "/terminal/commands/stocks/options/scr"
                - name: unu
                  ref: "/terminal/commands/stocks/options/unu"
                - name: calc
                  ref: "/terminal/commands/stocks/options/calc"
                - name: load
                  ref: "/terminal/commands/stocks/options/load"
                - name: exp
                  ref: "/terminal/commands/stocks/options/exp"
                - name: pcr
                  ref: "/terminal/commands/stocks/options/pcr"
                - name: info
                  ref: "/terminal/commands/stocks/options/info"
                - name: chains
                  ref: "/terminal/commands/stocks/options/chains"
                - name: oi
                  ref: "/terminal/commands/stocks/options/oi"
                - name: vol
                  ref: "/terminal/commands/stocks/options/vol"
                - name: voi
                  ref: "/terminal/commands/stocks/options/voi"
                - name: hist
                  ref: "/terminal/commands/stocks/options/hist"
                - name: grhist
                  ref: "/terminal/commands/stocks/options/grhist"
                - name: vsurf
                  ref: "/terminal/commands/stocks/options/vsurf"
                - name: portfolio optimization
                  ref: "/terminal/commands/portfolio/po"
                - name: parity
                  ref: "/terminal/commands/stocks/options/parity"
                - name: binom
                  ref: "/terminal/commands/stocks/options/binom"
                - name: greeks
                  ref: "/terminal/commands/stocks/options/greeks"
                - name: hedge
                  ref: "/terminal/commands/stocks/options/hedge"
                  sub:
                    - name: add
                      ref: "/terminal/commands/stocks/options/hedge/add"
                    - name: sop
                      ref: "/terminal/commands/stocks/options/hedge/sop"
                    - name: pick
                      ref: "/terminal/commands/stocks/options/hedge/pick"
                    - name: list
                      ref: "/terminal/commands/stocks/options/hedge/list"
                    - name: rmv
                      ref: "/terminal/commands/stocks/options/hedge/rmv"
                - name: payoff
                  ref: "/terminal/commands/stocks/options/payoff"
                  sub:
                    - name: add
                      ref: "/terminal/commands/stocks/options/payoff/add"
                    - name: sop
                      ref: "/terminal/commands/stocks/options/payoff/sop"
                    - name: pick
                      ref: "/terminal/commands/stocks/options/payoff/pick"
                    - name: plot
                      ref: "/terminal/commands/stocks/options/payoff/plot"
                    - name: rmv
                      ref: "/terminal/commands/stocks/options/payoff/rmv"
                - name: pricing
                  ref: "/terminal/commands/stocks/options/pricing"
                  sub:
                    - name: add
                      ref: "/terminal/commands/stocks/options/pricing/add"
                    - name: rmv
                      ref: "/terminal/commands/stocks/options/pricing/rmv"
                    - name: show
                      ref: "/terminal/commands/stocks/options/pricing/show"
                    - name: rnval
                      ref: "/terminal/commands/stocks/options/pricing/rnval"
            - name: trading hours
              ref: "/terminal/commands/stocks/tradinghours"
              sub:
                - name: all
                  ref: "/terminal/commands/stocks/tradinghours/all"
                - name: closed
                  ref: "/terminal/commands/stocks/tradinghours/closed"
                - name: exchange
                  ref: "/terminal/commands/stocks/tradinghours/exchange"
                - name: open
                  ref: "/terminal/commands/stocks/tradinghours/open"
                - name: symbol
                  ref: "/terminal/commands/stocks/tradinghours/symbol"
            - name: technical analysis
              ref: "/terminal/commands/common/technical_analysis"
              sub:
                - name: view
                  ref: "/terminal/commands/common/technical_analysis/view"
                - name: tv
                  ref: "/terminal/commands/common/technical_analysis/tv"
                - name: summary
                  ref: "/terminal/commands/common/technical_analysis/summary"
                - name: recom
                  ref: "/terminal/commands/common/technical_analysis/recom"
                - name: ema
                  ref: "/terminal/commands/common/technical_analysis/ema"
                - name: sma
                  ref: "/terminal/commands/common/technical_analysis/sma"
                - name: wma
                  ref: "/terminal/commands/common/technical_analysis/wma"
                - name: hma
                  ref: "/terminal/commands/common/technical_analysis/hma"
                - name: zlma
                  ref: "/terminal/commands/common/technical_analysis/zlma"
                - name: vwap
                  ref: "/terminal/commands/common/technical_analysis/vwap"
                - name: cci
                  ref: "/terminal/commands/common/technical_analysis/cci"
                - name: macd
                  ref: "/terminal/commands/common/technical_analysis/macd"
                - name: rsi
                  ref: "/terminal/commands/common/technical_analysis/rsi"
                - name: stoch
                  ref: "/terminal/commands/common/technical_analysis/stoch"
                - name: fisher
                  ref: "/terminal/commands/common/technical_analysis/fisher"
                - name: cg
                  ref: "/terminal/commands/common/technical_analysis/cg"
                - name: adx
                  ref: "/terminal/commands/common/technical_analysis/adx"
                - name: aroon
                  ref: "/terminal/commands/common/technical_analysis/aroon"
                - name: bbands
                  ref: "/terminal/commands/common/technical_analysis/bbands"
                - name: donchian
                  ref: "/terminal/commands/common/technical_analysis/donchian"
                - name: kc
                  ref: "/terminal/commands/common/technical_analysis/kc"
                - name: ad
                  ref: "/terminal/commands/common/technical_analysis/ad"
                - name: adosc
                  ref: "/terminal/commands/common/technical_analysis/adosc"
                - name: obv
                  ref: "/terminal/commands/common/technical_analysis/obv"
                - name: fib
                  ref: "/terminal/commands/common/technical_analysis/fib"
            - name: behavioural analysis
              ref: "/terminal/commands/common/behavioural_analysis"
              sub:
                - name: headlines
                  ref: "/terminal/commands/common/behavioural_analysis/headlines"
                - name: stats
                  ref: "/terminal/commands/common/behavioural_analysis/stats"
                - name: snews
                  ref: "/terminal/commands/stocks/behavioural_analysis/snews"
                - name: interest
                  ref: "/terminal/commands/stocks/behavioural_analysis/interest"
                - name: wsb
                  ref: "/terminal/commands/common/behavioural_analysis/wsb"
                - name: watchlist
                  ref: "/terminal/commands/common/behavioural_analysis/watchlist"
                - name: popular
                  ref: "/terminal/commands/common/behavioural_analysis/popular"
                - name: spac_c
                  ref: "/terminal/commands/common/behavioural_analysis/spac_c"
                - name: spac
                  ref: "/terminal/commands/common/behavioural_analysis/spac"
                - name: getdd
                  ref: "/terminal/commands/common/behavioural_analysis/getdd"
                - name: reddit_sent
                  ref: "/terminal/commands/common/behavioural_analysis/reddit_sent"
                - name: bullbear
                  ref: "/terminal/commands/common/behavioural_analysis/bullbear"
                - name: messages
                  ref: "/terminal/commands/common/behavioural_analysis/messages"
                - name: trending
                  ref: "/terminal/commands/common/behavioural_analysis/trending"
                - name: stalker
                  ref: "/terminal/commands/common/behavioural_analysis/stalker"
                - name: infer
                  ref: "/terminal/commands/common/behavioural_analysis/infer"
                - name: sentiment
                  ref: "/terminal/commands/common/behavioural_analysis/sentiment"
                - name: mentions
                  ref: "/terminal/commands/common/behavioural_analysis/mentions"
                - name: regions
                  ref: "/terminal/commands/common/behavioural_analysis/regions"
                - name: queries
                  ref: "/terminal/commands/common/behavioural_analysis/queries"
                - name: rise
                  ref: "/terminal/commands/common/behavioural_analysis/rise"
                - name: hist
                  ref: "/terminal/commands/common/behavioural_analysis/hist"
                - name: trend
                  ref: "/terminal/commands/common/behavioural_analysis/trend"
                - name: jcdr
                  ref: "/terminal/commands/common/behavioural_analysis/jcdr"
                - name: jctr
                  ref: "/terminal/commands/common/behavioural_analysis/jctr"
            - name: quantitative analysis
              ref: "/terminal/commands/common/quantitative_analysis"
              sub:
                - name: load
                  ref: "/terminal/commands/common/quantitative_analysis/load"
                - name: pick
                  ref: "/terminal/commands/common/quantitative_analysis/pick"
                - name: summary
                  ref: "/terminal/commands/common/quantitative_analysis/summary"
                - name: normality
                  ref: "/terminal/commands/common/quantitative_analysis/normality"
                - name: unitroot
                  ref: "/terminal/commands/common/quantitative_analysis/unitroot"
                - name: hist
                  ref: "/terminal/commands/common/quantitative_analysis/hist"
                - name: cdf
                  ref: "/terminal/commands/common/quantitative_analysis/cdf"
                - name: bw
                  ref: "/terminal/commands/common/quantitative_analysis/bw"
                - name: acf
                  ref: "/terminal/commands/common/quantitative_analysis/acf"
                - name: qqplot
                  ref: "/terminal/commands/common/quantitative_analysis/qqplot"
                - name: rolling
                  ref: "/terminal/commands/common/quantitative_analysis/rolling"
                - name: spread
                  ref: "/terminal/commands/common/quantitative_analysis/spread"
                - name: quantile
                  ref: "/terminal/commands/common/quantitative_analysis/quantile"
                - name: skew
                  ref: "/terminal/commands/common/quantitative_analysis/skew"
                - name: kurtosis
                  ref: "/terminal/commands/common/quantitative_analysis/kurtosis"
                - name: decompose
                  ref: "/terminal/commands/common/quantitative_analysis/decompose"
                - name: cusum
                  ref: "/terminal/commands/common/quantitative_analysis/cusum"
                - name: capm
                  ref: "/terminal/commands/common/quantitative_analysis/capm"
                - name: line
                  ref: "/terminal/commands/common/quantitative_analysis/line"
                - name: raw
                  ref: "/terminal/commands/common/quantitative_analysis/raw"
            - name: prediction techniques
              ref: "/terminal/commands/common/prediction_techniques"
              sub:
                - name: ets
                  ref: "/terminal/commands/common/prediction_techniques/ets"
                - name: knn
                  ref: "/terminal/commands/common/prediction_techniques/knn"
                - name: regression
                  ref: "/terminal/commands/common/prediction_techniques/regression"
                - name: arima
                  ref: "/terminal/commands/common/prediction_techniques/arima"
                - name: mlp
                  ref: "/terminal/commands/common/prediction_techniques/mlp"
                - name: rnn
                  ref: "/terminal/commands/common/prediction_techniques/rnn"
                - name: lstm
                  ref: "/terminal/commands/common/prediction_techniques/lstm"
                - name: conv1d
                  ref: "/terminal/commands/common/prediction_techniques/conv1d"
                - name: mc
                  ref: "/terminal/commands/common/prediction_techniques/mc"
        - name: Cryptocurrency
          ref: "/terminal/commands/cryptocurrency"
          sub:
            - name: load
              ref: "/terminal/commands/cryptocurrency/load"
            - name: chart
              ref: "/terminal/commands/cryptocurrency/chart"
            - name: find
              ref: "/terminal/commands/cryptocurrency/find"
            - name: headlines
              ref: "/terminal/commands/cryptocurrency/headlines"
            - name: prt
              ref: "/terminal/commands/cryptocurrency/prt"
            - name: discovery
              ref: "/terminal/commands/cryptocurrency/discovery"
              sub:
                - name: cgtrending
                  ref: "/terminal/commands/cryptocurrency/discovery/cgtrending"
                - name: drnft
                  ref: "/terminal/commands/cryptocurrency/discovery/drnft"
                - name: drdex
                  ref: "/terminal/commands/cryptocurrency/discovery/drdex"
                - name: drdapps
                  ref: "/terminal/commands/cryptocurrency/discovery/drdapps"
                - name: drgames
                  ref: "/terminal/commands/cryptocurrency/discovery/drgames"
                - name: cggainers
                  ref: "/terminal/commands/cryptocurrency/discovery/cggainers"
                - name: cglosers
                  ref: "/terminal/commands/cryptocurrency/discovery/cglosers"
                - name: cgtop
                  ref: "/terminal/commands/cryptocurrency/discovery/cgtop"
                - name: cpsearch
                  ref: "/terminal/commands/cryptocurrency/discovery/cpsearch"
                - name: cmctop
                  ref: "/terminal/commands/cryptocurrency/discovery/cmctop"
            - name: tools
              ref: "/terminal/commands/cryptocurrency/tools"
              sub:
                - name: aprtoapy
                  ref: "/terminal/commands/cryptocurrency/tools/aprtoapy"
                - name: il
                  ref: "/terminal/commands/cryptocurrency/tools/il"
            - name: overview
              ref: "/terminal/commands/cryptocurrency/overview"
              sub:
                - name: hm
                  ref: "/terminal/commands/cryptocurrency/overview/hm"
                - name: ch
                  ref: "/terminal/commands/cryptocurrency/overview/ch"
                - name: btcrb
                  ref: "/terminal/commands/cryptocurrency/overview/btcrb"
                - name: cgglobal
                  ref: "/terminal/commands/cryptocurrency/overview/cgglobal"
                - name: cgnews
                  ref: "/terminal/commands/cryptocurrency/overview/cgnews"
                - name: cgdefi
                  ref: "/terminal/commands/cryptocurrency/overview/cgdefi"
                - name: cgstables
                  ref: "/terminal/commands/cryptocurrency/overview/cgstables"
                - name: cgexchanges
                  ref: "/terminal/commands/cryptocurrency/overview/cgexchanges"
                - name: cgexrates
                  ref: "/terminal/commands/cryptocurrency/overview/cgexrates"
                - name: cr
                  ref: "/terminal/commands/cryptocurrency/overview/cr"
                - name: cgindexes
                  ref: "/terminal/commands/cryptocurrency/overview/cgindexes"
                - name: cgderivatives
                  ref: "/terminal/commands/cryptocurrency/overview/cgderivatives"
                - name: cgcategories
                  ref: "/terminal/commands/cryptocurrency/overview/cgcategories"
                - name: cghold
                  ref: "/terminal/commands/cryptocurrency/overview/cghold"
                - name: cpglobal
                  ref: "/terminal/commands/cryptocurrency/overview/cpglobal"
                - name: cpinfo
                  ref: "/terminal/commands/cryptocurrency/overview/cpinfo"
                - name: cpmarkets
                  ref: "/terminal/commands/cryptocurrency/overview/cpmarkets"
                - name: cpexchanges
                  ref: "/terminal/commands/cryptocurrency/overview/cpexchanges"
                - name: cpexmarkets
                  ref: "/terminal/commands/cryptocurrency/overview/cpexmarkets"
                - name: cpplatforms
                  ref: "/terminal/commands/cryptocurrency/overview/cpplatforms"
                - name: cpcontracts
                  ref: "/terminal/commands/cryptocurrency/overview/cpcontracts"
                - name: cbpairs
                  ref: "/terminal/commands/cryptocurrency/overview/cbpairs"
                - name: news
                  ref: "/terminal/commands/cryptocurrency/overview/news"
                - name: wf
                  ref: "/terminal/commands/cryptocurrency/overview/wf"
                - name: ewf
                  ref: "/terminal/commands/cryptocurrency/overview/ewf"
                - name: wfpe
                  ref: "/terminal/commands/cryptocurrency/overview/wfpe"
                - name: altindex
                  ref: "/terminal/commands/cryptocurrency/overview/altindex"
            - name: due diligence
              ref: "/terminal/commands/cryptocurrency/due_diligence"
              sub:
                - name: active
                  ref: "/terminal/commands/cryptocurrency/due_diligence/active"
                - name: change
                  ref: "/terminal/commands/cryptocurrency/due_diligence/change"
                - name: eb
                  ref: "/terminal/commands/cryptocurrency/due_diligence/eb"
                - name: oi
                  ref: "/terminal/commands/cryptocurrency/due_diligence/oi"
                - name: info
                  ref: "/terminal/commands/cryptocurrency/due_diligence/info"
                - name: market
                  ref: "/terminal/commands/cryptocurrency/due_diligence/market"
                - name: ath
                  ref: "/terminal/commands/cryptocurrency/due_diligence/ath"
                - name: atl
                  ref: "/terminal/commands/cryptocurrency/due_diligence/atl"
                - name: web
                  ref: "/terminal/commands/cryptocurrency/due_diligence/web"
                - name: social
                  ref: "/terminal/commands/cryptocurrency/due_diligence/social"
                - name: score
                  ref: "/terminal/commands/cryptocurrency/due_diligence/score"
                - name: dev
                  ref: "/terminal/commands/cryptocurrency/due_diligence/dev"
                - name: bc
                  ref: "/terminal/commands/cryptocurrency/due_diligence/bc"
                - name: basic
                  ref: "/terminal/commands/cryptocurrency/due_diligence/basic"
                - name: ps
                  ref: "/terminal/commands/cryptocurrency/due_diligence/ps"
                - name: mkt
                  ref: "/terminal/commands/cryptocurrency/due_diligence/mkt"
                - name: ex
                  ref: "/terminal/commands/cryptocurrency/due_diligence/ex"
                - name: twitter
                  ref: "/terminal/commands/cryptocurrency/due_diligence/twitter"
                - name: events
                  ref: "/terminal/commands/cryptocurrency/due_diligence/events"
                - name: cbbook
                  ref: "/terminal/commands/cryptocurrency/due_diligence/cbbook"
                - name: balance
                  ref: "/terminal/commands/cryptocurrency/due_diligence/balance"
                - name: trades
                  ref: "/terminal/commands/cryptocurrency/due_diligence/trades"
                - name: stats
                  ref: "/terminal/commands/cryptocurrency/due_diligence/stats"
                - name: mcapdom
                  ref: "/terminal/commands/cryptocurrency/due_diligence/mcapdom"
                - name: nonzero
                  ref: "/terminal/commands/cryptocurrency/due_diligence/nonzero"
                - name: mt
                  ref: "/terminal/commands/cryptocurrency/due_diligence/mt"
                - name: rm
                  ref: "/terminal/commands/cryptocurrency/due_diligence/rm"
                - name: tk
                  ref: "/terminal/commands/cryptocurrency/due_diligence/tk"
                - name: pi
                  ref: "/terminal/commands/cryptocurrency/due_diligence/pi"
                - name: team
                  ref: "/terminal/commands/cryptocurrency/due_diligence/team"
                - name: inv
                  ref: "/terminal/commands/cryptocurrency/due_diligence/inv"
                - name: gov
                  ref: "/terminal/commands/cryptocurrency/due_diligence/gov"
                - name: fr
                  ref: "/terminal/commands/cryptocurrency/due_diligence/fr"
                - name: links
                  ref: "/terminal/commands/cryptocurrency/due_diligence/links"
                - name: news
                  ref: "/terminal/commands/cryptocurrency/due_diligence/news"
                - name: gh
                  ref: "/terminal/commands/cryptocurrency/due_diligence/gh"
            - name: onchain
              ref: "/terminal/commands/cryptocurrency/onchain"
              sub:
                - name: btccp
                  ref: "/terminal/commands/cryptocurrency/onchain/btccp"
                - name: btcct
                  ref: "/terminal/commands/cryptocurrency/onchain/btcct"
                - name: gwei
                  ref: "/terminal/commands/cryptocurrency/onchain/gwei"
                - name: hr
                  ref: "/terminal/commands/cryptocurrency/onchain/hr"
                - name: address
                  ref: "/terminal/commands/cryptocurrency/onchain/address"
                - name: balance
                  ref: "/terminal/commands/cryptocurrency/onchain/balance"
                - name: hist
                  ref: "/terminal/commands/cryptocurrency/onchain/hist"
                - name: holders
                  ref: "/terminal/commands/cryptocurrency/onchain/holders"
                - name: info
                  ref: "/terminal/commands/cryptocurrency/onchain/info"
                - name: ttcp
                  ref: "/terminal/commands/cryptocurrency/onchain/ttcp"
                - name: prices
                  ref: "/terminal/commands/cryptocurrency/onchain/prices"
                - name: ueat
                  ref: "/terminal/commands/cryptocurrency/onchain/ueat"
                - name: baas
                  ref: "/terminal/commands/cryptocurrency/onchain/baas"
                - name: th
                  ref: "/terminal/commands/cryptocurrency/onchain/th"
                - name: top
                  ref: "/terminal/commands/cryptocurrency/onchain/top"
                - name: lt
                  ref: "/terminal/commands/cryptocurrency/onchain/lt"
                - name: tx
                  ref: "/terminal/commands/cryptocurrency/onchain/tx"
                - name: dvcp
                  ref: "/terminal/commands/cryptocurrency/onchain/dvcp"
                - name: tv
                  ref: "/terminal/commands/cryptocurrency/onchain/tv"
                - name: whales
                  ref: "/terminal/commands/cryptocurrency/onchain/whales"
            - name: nft
              ref: "/terminal/commands/cryptocurrency/nft"
              sub:
                - name: today
                  ref: "/terminal/commands/cryptocurrency/nft/today"
                - name: upcoming
                  ref: "/terminal/commands/cryptocurrency/nft/upcoming"
                - name: ongoing
                  ref: "/terminal/commands/cryptocurrency/nft/ongoing"
                - name: newest
                  ref: "/terminal/commands/cryptocurrency/nft/newest"
            - name: technical analysis
              ref: "/terminal/commands/cryptocurrency/technical_analysis"
              sub:
                - name: ema
                  ref: "/terminal/commands/common/technical_analysis/ema"
                - name: sma
                  ref: "/terminal/commands/common/technical_analysis/sma"
                - name: wma
                  ref: "/terminal/commands/common/technical_analysis/wma"
                - name: hma
                  ref: "/terminal/commands/common/technical_analysis/hma"
                - name: zlma
                  ref: "/terminal/commands/common/technical_analysis/zlma"
                - name: vwap
                  ref: "/terminal/commands/common/technical_analysis/vwap"
                - name: cci
                  ref: "/terminal/commands/common/technical_analysis/cci"
                - name: macd
                  ref: "/terminal/commands/common/technical_analysis/macd"
                - name: rsi
                  ref: "/terminal/commands/common/technical_analysis/rsi"
                - name: stoch
                  ref: "/terminal/commands/common/technical_analysis/stoch"
                - name: fisher
                  ref: "/terminal/commands/common/technical_analysis/fisher"
                - name: cg
                  ref: "/terminal/commands/common/technical_analysis/cg"
                - name: adx
                  ref: "/terminal/commands/common/technical_analysis/adx"
                - name: aroon
                  ref: "/terminal/commands/common/technical_analysis/aroon"
                - name: bbands
                  ref: "/terminal/commands/common/technical_analysis/bbands"
                - name: donchian
                  ref: "/terminal/commands/common/technical_analysis/donchian"
                - name: kc
                  ref: "/terminal/commands/common/technical_analysis/kc"
                - name: ad
                  ref: "/terminal/commands/common/technical_analysis/ad"
                - name: adosc
                  ref: "/terminal/commands/common/technical_analysis/adosc"
                - name: obv
                  ref: "/terminal/commands/common/technical_analysis/obv"
                - name: fib
                  ref: "/terminal/commands/common/technical_analysis/fib"
            - name: defi
              ref: "/terminal/commands/cryptocurrency/defi"
              sub:
                - name: anchor
                  ref: "/terminal/commands/cryptocurrency/defi/anchor"
                - name: ldapps
                  ref: "/terminal/commands/cryptocurrency/defi/ldapps"
                - name: gdapps
                  ref: "/terminal/commands/cryptocurrency/defi/gdapps"
                - name: dtvl
                  ref: "/terminal/commands/cryptocurrency/defi/dtvl"
                - name: stvl
                  ref: "/terminal/commands/cryptocurrency/defi/stvl"
                - name: ayr
                  ref: "/terminal/commands/cryptocurrency/defi/ayr"
                - name: aterra
                  ref: "/terminal/commands/cryptocurrency/defi/aterra"
                - name: newsletter
                  ref: "/terminal/commands/cryptocurrency/defi/newsletter"
                - name: dpi
                  ref: "/terminal/commands/cryptocurrency/defi/dpi"
                - name: funding
                  ref: "/terminal/commands/cryptocurrency/defi/funding"
                - name: borrow
                  ref: "/terminal/commands/cryptocurrency/defi/borrow"
                - name: lending
                  ref: "/terminal/commands/cryptocurrency/defi/lending"
                - name: vaults
                  ref: "/terminal/commands/cryptocurrency/defi/vaults"
                - name: tokens
                  ref: "/terminal/commands/cryptocurrency/defi/tokens"
                - name: stats
                  ref: "/terminal/commands/cryptocurrency/defi/stats"
                - name: pairs
                  ref: "/terminal/commands/cryptocurrency/defi/pairs"
                - name: pools
                  ref: "/terminal/commands/cryptocurrency/defi/pools"
                - name: swaps
                  ref: "/terminal/commands/cryptocurrency/defi/swaps"
                - name: sinfo
                  ref: "/terminal/commands/cryptocurrency/defi/sinfo"
                - name: govp
                  ref: "/terminal/commands/cryptocurrency/defi/govp"
                - name: gacc
                  ref: "/terminal/commands/cryptocurrency/defi/gacc"
                - name: validators
                  ref: "/terminal/commands/cryptocurrency/defi/validators"
                - name: sratio
                  ref: "/terminal/commands/cryptocurrency/defi/sratio"
                - name: sreturn
                  ref: "/terminal/commands/cryptocurrency/defi/sreturn"
                - name: lcsc
                  ref: "/terminal/commands/cryptocurrency/defi/lcsc"
        - name: economy
          ref: "/terminal/commands/economy"
          sub:
            - name: overview
              ref: "/terminal/commands/economy/overview"
            - name: futures
              ref: "/terminal/commands/economy/futures"
            - name: map
              ref: "/terminal/commands/economy/map"
            - name: bigmac
              ref: "/terminal/commands/economy/bigmac"
            - name: macro
              ref: "/terminal/commands/economy/macro"
            - name: fred
              ref: "/terminal/commands/economy/fred"
            - name: index
              ref: "/terminal/commands/economy/index"
            - name: treasury
              ref: "/terminal/commands/economy/treasury"
            - name: yield
              ref: "/terminal/commands/economy/yield"
            - name: ycrv
              ref: "/terminal/commands/economy/ycrv"
            - name: plot
              ref: "/terminal/commands/economy/plot"
            - name: rtps
              ref: "/terminal/commands/economy/rtps"
            - name: valuation
              ref: "/terminal/commands/economy/valuation"
            - name: performance
              ref: "/terminal/commands/economy/performance"
            - name: spectrum
              ref: "/terminal/commands/economy/spectrum"
            - name: prediction techniques
              ref: "/terminal/commands/common/prediction_techniques"
              sub:
                - name: ets
                  ref: "/terminal/commands/common/prediction_techniques/ets"
                - name: knn
                  ref: "/terminal/commands/common/prediction_techniques/knn"
                - name: regression
                  ref: "/terminal/commands/common/prediction_techniques/regression"
                - name: arima
                  ref: "/terminal/commands/common/prediction_techniques/arima"
                - name: mlp
                  ref: "/terminal/commands/common/prediction_techniques/mlp"
                - name: rnn
                  ref: "/terminal/commands/common/prediction_techniques/rnn"
                - name: lstm
                  ref: "/terminal/commands/common/prediction_techniques/lstm"
                - name: conv1d
                  ref: "/terminal/commands/common/prediction_techniques/conv1d"
                - name: mc
                  ref: "/terminal/commands/common/prediction_techniques/mc"
            - name: quantitative analysis
              ref: "/terminal/commands/common/quantitative_analysis"
              sub:
                - name: pick
                  ref: "/terminal/commands/common/quantitative_analysis/pick"
                - name: summary
                  ref: "/terminal/commands/common/quantitative_analysis/summary"
                - name: normality
                  ref: "/terminal/commands/common/quantitative_analysis/normality"
                - name: unitroot
                  ref: "/terminal/commands/common/quantitative_analysis/unitroot"
                - name: hist
                  ref: "/terminal/commands/common/quantitative_analysis/hist"
                - name: cdf
                  ref: "/terminal/commands/common/quantitative_analysis/cdf"
                - name: bw
                  ref: "/terminal/commands/common/quantitative_analysis/bw"
                - name: acf
                  ref: "/terminal/commands/common/quantitative_analysis/acf"
                - name: qqplot
                  ref: "/terminal/commands/common/quantitative_analysis/qqplot"
                - name: rolling
                  ref: "/terminal/commands/common/quantitative_analysis/rolling"
                - name: spread
                  ref: "/terminal/commands/common/quantitative_analysis/spread"
                - name: quantile
                  ref: "/terminal/commands/common/quantitative_analysis/quantile"
                - name: skew
                  ref: "/terminal/commands/common/quantitative_analysis/skew"
                - name: kurtosis
                  ref: "/terminal/commands/common/quantitative_analysis/kurtosis"
                - name: decompose
                  ref: "/terminal/commands/common/quantitative_analysis/decompose"
                - name: cusum
                  ref: "/terminal/commands/common/quantitative_analysis/cusum"
                - name: line
                  ref: "/terminal/commands/common/quantitative_analysis/line"
                - name: raw
                  ref: "/terminal/commands/common/quantitative_analysis/raw"
        - name: etf
          ref: "/terminal/commands/etf"
          sub:
            - name: ln
              ref: "/terminal/commands/etf/ln"
            - name: ld
              ref: "/terminal/commands/etf/ld"
            - name: overview
              ref: "/terminal/commands/etf/overview"
            - name: holdings
              ref: "/terminal/commands/etf/holdings"
            - name: weights
              ref: "/terminal/commands/etf/weights"
            - name: summary
              ref: "/terminal/commands/etf/summary"
            - name: candle
              ref: "/terminal/commands/etf/candle"
            - name: news
              ref: "/terminal/commands/etf/news"
            - name: disc
              ref: "/terminal/commands/etf/disc"
              sub:
                - name: gainers
                  ref: "/terminal/commands/etf/disc/gainers"
                - name: decliners
                  ref: "/terminal/commands/etf/disc/decliners"
                - name: active
                  ref: "/terminal/commands/etf/disc/active"
            - name: scr
              ref: "/terminal/commands/etf/scr"
              sub:
                - name: view
                  ref: "/terminal/commands/etf/scr/view"
                - name: set
                  ref: "/terminal/commands/etf/scr/set"
                - name: screen
                  ref: "/terminal/commands/etf/scr/screen"
                - name: sbc
                  ref: "/terminal/commands/etf/scr/sbc"
            - name: pir
              ref: "/terminal/commands/etf/pir"
            - name: compare
              ref: "/terminal/commands/etf/compare"
        - name: funds
          ref: "/terminal/commands/funds"
          sub:
            - name: search
              ref: "/terminal/commands/funds/search"
            - name: country
              ref: "/terminal/commands/funds/country"
            - name: info
              ref: "/terminal/commands/funds/info"
            - name: load
              ref: "/terminal/commands/funds/load"
            - name: overview
              ref: "/terminal/commands/funds/overview"
            - name: plot
              ref: "/terminal/commands/funds/plot"
            - name: sector
              ref: "/terminal/commands/funds/sector"
            - name: equity
              ref: "/terminal/commands/funds/equity"
        - name: portfolio
          ref: "/terminal/commands/portfolio"
          sub:
            - name: brokers
              ref: "/terminal/commands/portfolio/brokers"
              sub:
                - name: ally
                  ref: "/terminal/commands/portfolio/brokers/ally"
                  sub:
                    - name: balances
                      ref: "/terminal/commands/portfolio/brokers/ally/balances"
                    - name: history
                      ref: "/terminal/commands/portfolio/brokers/ally/history"
                    - name: holdings
                      ref: "/terminal/commands/portfolio/brokers/ally/holdings"
                    - name: movers
                      ref: "/terminal/commands/portfolio/brokers/ally/movers"
                    - name: quote
                      ref: "/terminal/commands/portfolio/brokers/ally/quote"
                - name: coinbase
                  ref: "/terminal/commands/portfolio/brokers/coinbase"
                  sub:
                    - name: account
                      ref: "/terminal/commands/portfolio/brokers/coinbase/account"
                    - name: deposits
                      ref: "/terminal/commands/portfolio/brokers/coinbase/deposits"
                    - name: history
                      ref: "/terminal/commands/portfolio/brokers/coinbase/history"
                    - name: orders
                      ref: "/terminal/commands/portfolio/brokers/coinbase/orders"
                - name: robinhood
                  ref: "/terminal/commands/portfolio/brokers/robinhood"
                  sub:
                    - name: history
                      ref: "/terminal/commands/portfolio/brokers/robinhood/history"
                    - name: holdings
                      ref: "/terminal/commands/portfolio/brokers/robinhood/holdings"
            - name: portfolio optimization
              ref: "/terminal/commands/portfolio/po"
              sub:
                - name: select
                  ref: "/terminal/commands/portfolio/po/select"
                - name: file
                  ref: "/terminal/commands/portfolio/po/file"
                - name: params
                  ref: "/terminal/commands/portfolio/po/params"
                  sub:
                    - name: arg
                      ref: "/terminal/commands/portfolio/po/params/arg"
                    - name: clear
                      ref: "/terminal/commands/portfolio/po/params/clear"
                    - name: file
                      ref: "/terminal/commands/portfolio/po/params/file"
                    - name: save
                      ref: "/terminal/commands/portfolio/po/params/save"
                    - name: set
                      ref: "/terminal/commands/portfolio/po/params/set"
                - name: load
                  ref: "/terminal/commands/portfolio/po/load"
                - name: add
                  ref: "/terminal/commands/portfolio/po/add"
                - name: rmv
                  ref: "/terminal/commands/portfolio/po/rmv"
                - name: show
                  ref: "/terminal/commands/portfolio/po/show"
                - name: rpf
                  ref: "/terminal/commands/portfolio/po/rpf"
                - name: plot
                  ref: "/terminal/commands/portfolio/po/plot"
                - name: equal
                  ref: "/terminal/commands/portfolio/po/equal"
                - name: mktcap
                  ref: "/terminal/commands/portfolio/po/mktcap"
                - name: dividend
                  ref: "/terminal/commands/portfolio/po/dividend"
                - name: property
                  ref: "/terminal/commands/portfolio/po/property"
                - name: maxsharpe
                  ref: "/terminal/commands/portfolio/po/maxsharpe"
                - name: minrisk
                  ref: "/terminal/commands/portfolio/po/minrisk"
                - name: maxutil
                  ref: "/terminal/commands/portfolio/po/maxutil"
                - name: maxret
                  ref: "/terminal/commands/portfolio/po/maxret"
                - name: maxdiv
                  ref: "/terminal/commands/portfolio/po/maxdiv"
                - name: maxdecorr
                  ref: "/terminal/commands/portfolio/po/maxdecorr"
                - name: blacklitterman
                  ref: "/terminal/commands/portfolio/po/blacklitterman"
                - name: ef
                  ref: "/terminal/commands/portfolio/po/ef"
                - name: riskparity
                  ref: "/terminal/commands/portfolio/po/riskparity"
                - name: relriskparity
                  ref: "/terminal/commands/portfolio/po/relriskparity"
                - name: hrp
                  ref: "/terminal/commands/portfolio/po/hrp"
                - name: herc
                  ref: "/terminal/commands/portfolio/po/herc"
                - name: nco
                  ref: "/terminal/commands/portfolio/po/nco"
            - name: load
              ref: "/terminal/commands/portfolio/load"
            - name: show
              ref: "/terminal/commands/portfolio/show"
            - name: bench
              ref: "/terminal/commands/portfolio/bench"
            - name: holdv
              ref: "/terminal/commands/portfolio/holdv"
            - name: holdp
              ref: "/terminal/commands/portfolio/holdp"
            - name: cret
              ref: "/terminal/commands/portfolio/cret"
            - name: yret
              ref: "/terminal/commands/portfolio/yret"
            - name: mret
              ref: "/terminal/commands/portfolio/mret"
            - name: dret
              ref: "/terminal/commands/portfolio/dret"
            - name: distr
              ref: "/terminal/commands/portfolio/distr"
            - name: maxdd
              ref: "/terminal/commands/portfolio/maxdd"
            - name: rvol
              ref: "/terminal/commands/portfolio/rvol"
            - name: rsharpe
              ref: "/terminal/commands/portfolio/rsharpe"
            - name: rsort
              ref: "/terminal/commands/portfolio/rsort"
            - name: rbeta
              ref: "/terminal/commands/portfolio/rbeta"
            - name: alloc
              ref: "/terminal/commands/portfolio/alloc"
            - name: summary
              ref: "/terminal/commands/portfolio/summary"
            - name: metric
              ref: "/terminal/commands/portfolio/metric"
            - name: perf
              ref: "/terminal/commands/portfolio/perf"
            - name: var
              ref: "/terminal/commands/portfolio/var"
            - name: es
              ref: "/terminal/commands/portfolio/es"
            - name: om
              ref: "/terminal/commands/portfolio/om"
        - name: forex
          ref: "/terminal/commands/forex"
          sub:
            - name: select
              ref: "/terminal/commands/forex/select"
            - name: load
              ref: "/terminal/commands/forex/load"
            - name: fwd
              ref: "/terminal/commands/forex/fwd"
            - name: candle
              ref: "/terminal/commands/forex/candle"
            - name: from
              ref: "/terminal/commands/forex/from"
            - name: oanda
              ref: "/terminal/commands/forex/oanda"
              sub:
                - name: calendar
                  ref: "/terminal/commands/forex/oanda/calendar"
                - name: cancel
                  ref: "/terminal/commands/forex/oanda/cancel"
                - name: candles
                  ref: "/terminal/commands/forex/oanda/candles"
                - name: closetrade
                  ref: "/terminal/commands/forex/oanda/closetrade"
                - name: orderbook
                  ref: "/terminal/commands/forex/oanda/orderbook"
                - name: pending
                  ref: "/terminal/commands/forex/oanda/pending"
                - name: positionbook
                  ref: "/terminal/commands/forex/oanda/positionbook"
                - name: positions
                  ref: "/terminal/commands/forex/oanda/positions"
        - name: alternative
          ref: "/terminal/commands/alternative"
          sub:
            - name: os
              ref: "/terminal/commands/alternative/oss"
              sub:
                - name: rossidx
                  ref: "/terminal/commands/alternative/oss/rossidx"
                - name: tr
                  ref: "/terminal/commands/alternative/oss/tr"
                - name: sh
                  ref: "/terminal/commands/alternative/oss/sh"
                - name: rs
                  ref: "/terminal/commands/alternative/oss/rs"
            - name: covid
              ref: "/terminal/commands/alternative/covid"
              sub:
                - name: slopes
                  ref: "/terminal/commands/alternative/covid/slopes"
                - name: ov
                  ref: "/terminal/commands/alternative/covid/ov"
                - name: deaths
                  ref: "/terminal/commands/alternative/covid/deaths"
                - name: cases
                  ref: "/terminal/commands/alternative/covid/cases"
                - name: rates
                  ref: "/terminal/commands/alternative/covid/rates"
        - name: econometrics
          ref: "/terminal/commands/econometrics"
          sub:
            - name: load
              ref: "/terminal/commands/econometrics/load"
            - name: export
              ref: "/terminal/commands/econometrics/show"
            - name: remove
              ref: "/terminal/commands/econometrics/remove"
            - name: options
              ref: "/terminal/commands/econometrics/options"
            - name: show
              ref: "/terminal/commands/econometrics/show"
            - name: plot
              ref: "/terminal/commands/econometrics/plot"
            - name: type
              ref: "/terminal/commands/econometrics/type"
            - name: desc
              ref: "/terminal/commands/econometrics/desc"
            - name: index
              ref: "/terminal/commands/econometrics/index"
            - name: clean
              ref: "/terminal/commands/econometrics/clean"
            - name: modify
              ref: "/terminal/commands/econometrics/modify"
            - name: ols
              ref: "/terminal/commands/econometrics/ols"
            - name: norm
              ref: "/terminal/commands/econometrics/norm"
            - name: root
              ref: "/terminal/commands/econometrics/root"
            - name: panel
              ref: "/terminal/commands/econometrics/panel"
            - name: compare
              ref: "/terminal/commands/econometrics/compare"
            - name: dwat
              ref: "/terminal/commands/econometrics/dwat"
            - name: bgod
              ref: "/terminal/commands/econometrics/bgod"
            - name: bpag
              ref: "/terminal/commands/econometrics/bpag"
            - name: granger
              ref: "/terminal/commands/econometrics/granger"
            - name: coint
              ref: "/terminal/commands/econometrics/coint"
        - name: jupyter
          ref: "/terminal/commands/jupyter"
          sub:
            - name: "dashboards"
              ref: "/terminal/commands/jupyter/dashboards"
              sub:
                - name: "stocks"
                  ref: "/terminal/commands/jupyter/dashboards/stocks"
                - name: "correlation"
                  ref: "/terminal/commands/jupyter/dashboards/correlations"
                - name: "vsurf"
                  ref: "/terminal/commands/jupyter/dashboards/vsurf"
                - name: "chains"
                  ref: "/terminal/commands/jupyter/dashboards/chains"
                - name: "shortdata"
                  ref: "/terminal/commands/jupyter/dashboards/shortdata"
            - name: "reports"
              ref: "/terminal/commands/jupyter/reports"
  - name: "GST python API"
    ref: "/api"
  - name: "bots"
    ref: "/bots"
    sub:
      - name: "Discord"
        ref: "/bots/discord"
        sub:
          - name: "Price"
            ref: "/bots/discord/price"
            sub:
              - name: "candle"
                ref: "/bots/discord/price/candle"
              - name: "quote"
                ref: "/bots/discord/price/quote"
              - name: "btc"
                ref: "/bots/discord/price/btc"
              - name: "eth"
                ref: "/bots/discord/price/eth"
              - name: "sol"
                ref: "/bots/discord/price/sol"
          - name: "Options"
            ref: "/bots/discord/options"
            sub:
              - name: "Unusual Options"
                ref: "/bots/discord/options/unu"
              - name: "Information"
                ref: "/bots/discord/options/info"
              - name: "Volatility Surface"
                ref: "/bots/discord/options/vsurf"
              - name: "Open Interest"
                ref: "/bots/discord/options/oi"
              - name: "Volume"
                ref: "/bots/discord/options/vol"
              - name: "Smile"
                ref: "/bots/discord/options/smile"
              - name: "Overview"
                ref: "/bots/discord/options/overview"
              - name: "Historical"
                ref: "/bots/discord/options/hist"
              - name: "Greeks"
                ref: "/bots/discord/options/grhist"
              - name: "Chains"
                ref: "/bots/discord/options/chain"
          - name: "Technical Analysis"
            ref: "/bots/discord/ta"
            sub:
              - name: "Summary"
                ref: "/bots/discord/ta/summary"
              - name: "View"
                ref: "/bots/discord/ta/view"
              - name: "Recommendation"
                ref: "/bots/discord/ta/recom"
              - name: "On-Balance Volume"
                ref: "/bots/discord/ta/obv"
              - name: "Fibonacci"
                ref: "/bots/discord/ta/fib"
              - name: "Advance/Decline Line"
                ref: "/bots/discord/ta/ad"
              - name: "Center of Gravity"
                ref: "/bots/discord/ta/cg"
              - name: "Fisher"
                ref: "/bots/discord/ta/fisher"
              - name: "Commodity Channel Index"
                ref: "/bots/discord/ta/cci"
              - name: "Moving Averages"
                ref: "/bots/discord/ta/ma"
              - name: "Aroon Indicator"
                ref: "/bots/discord/ta/aroon"
              - name: "Accumulation/Distribution Oscillator"
                ref: "/bots/discord/ta/adosc"
              - name: "Moving Average Convergence Divergence"
                ref: "/bots/discord/ta/macd"
              - name: "Keltner Channel"
                ref: "/bots/discord/ta/kc"
              - name: "Average Directional Index"
                ref: "/bots/discord/ta/adx"
              - name: "Relative Strength Index"
                ref: "/bots/discord/ta/rsi"
              - name: "Stochastic Oscillator"
                ref: "/bots/discord/ta/stoch"
              - name: "Bollinger Bands"
                ref: "/bots/discord/ta/bbands"
              - name: "Donchian Channels"
                ref: "/bots/discord/ta/donchian"
          - name: "Stocks Screener"
            ref: "/bots/discord/screener"
            sub:
              - name: "Default Presets"
                ref: "/bots/discord/screener/presets_default"
              - name: "Custom Presets"
                ref: "/bots/discord/screener/presets_custom"
              - name: "Overview"
                ref: "/bots/discord/screener/overview"
              - name: "Technical"
                ref: "/bots/discord/screener/technical"
              - name: "Valuation"
                ref: "/bots/discord/screener/valuation"
              - name: "Financial"
                ref: "/bots/discord/screener/financial"
              - name: "Ownership"
                ref: "/bots/discord/screener/ownership"
              - name: "Performance"
                ref: "/bots/discord/screener/performance"
          - name: "Due Diligence"
            ref: "/bots/discord/dd"
            sub:
              - name: "Earnings Estimates"
                ref: "/bots/discord/dd/est"
              - name: "SEC Filings"
                ref: "/bots/discord/dd/sec"
              - name: "Analyst Ratings"
                ref: "/bots/discord/dd/analyst"
              - name: "Company Suppliers"
                ref: "/bots/discord/dd/supplier"
              - name: "Company Customers"
                ref: "/bots/discord/dd/customer"
              - name: "ARK Portfolio"
                ref: "/bots/discord/dd/arktrades"
              - name: "Price Target vs Price"
                ref: "/bots/discord/dd/pt"
              - name: "Borrowed"
                ref: "/bots/discord/dd/borrowed"
          - name: "Dark Pool & Shorts"
            ref: "/bots/discord/dps"
            sub:
              - name: "High & Short Interest"
                ref: "/bots/discord/dps/hsi"
              - name: "Most Shorted"
                ref: "/bots/discord/dps/shorted"
              - name: "Price vs Short Interest"
                ref: "/bots/discord/dps/psi"
              - name: "Short vs Position"
                ref: "/bots/discord/dps/spos"
              - name: "Dark Pools vs OTC"
                ref: "/bots/discord/dps/dpotc"
              - name: "Short Position"
                ref: "/bots/discord/dps/pos"
              - name: "Short Interest & Days to Cover"
                ref: "/bots/discord/dps/sidtc"
              - name: "Failure-to-deliver"
                ref: "/bots/discord/dps/ftd"
          - name: "Government Contracts"
            ref: "/bots/discord/gov"
            sub:
              - name: "Top Lobbying"
                ref: "/bots/discord/gov/toplobbying"
              - name: "Last Contracts"
                ref: "/bots/discord/gov/lastcontracts"
              - name: "Quarterly Contracts"
                ref: "/bots/discord/gov/qtrcontracts"
              - name: "Last Trades"
                ref: "/bots/discord/gov/lasttrades"
              - name: "Top Buys"
                ref: "/bots/discord/gov/topbuys"
              - name: "Top Sells"
                ref: "/bots/discord/gov/topsells"
              - name: "Historical (ticker)"
                ref: "/bots/discord/gov/histcont"
              - name: "Lobbying (ticker)"
                ref: "/bots/discord/gov/lobbying"
              - name: "Contracts (ticker)"
                ref: "/bots/discord/gov/contracts"
              - name: "Trades (ticker)"
                ref: "/bots/discord/gov/gtrades"
          - name: "Economy"
            ref: "/bots/discord/econ"
            sub:
              - name: "Softs"
                ref: "/bots/discord/econ/softs"
              - name: "Meats"
                ref: "/bots/discord/econ/meats"
              - name: "Energy"
                ref: "/bots/discord/econ/energy"
              - name: "Metals"
                ref: "/bots/discord/econ/metals"
              - name: "Grains"
                ref: "/bots/discord/econ/grains"
              - name: "Futures"
                ref: "/bots/discord/econ/futures"
              - name: "US Bonds"
                ref: "/bots/discord/econ/usbonds"
              - name: "Global Bonds"
                ref: "/bots/discord/econ/glbonds"
              - name: "Indices"
                ref: "/bots/discord/econ/indices"
              - name: "Overview"
                ref: "/bots/discord/econ/overview"
              - name: "Consumer Price Index"
                ref: "/bots/discord/econ/cpi"
              - name: "Currencies"
                ref: "/bots/discord/econ/currencies"
              - name: "Valuation"
                ref: "/bots/discord/econ/valuation"
              - name: "Performance"
                ref: "/bots/discord/econ/performance"
              - name: "Repo"
                ref: "/bots/discord/econ/repo"
          - name: "ETF"
            ref: "/bots/discord/etf"
            sub:
              - name: "Top Movers"
                ref: "/bots/discord/etf/disc-tops"
              - name: "Holdings by Ticker"
                ref: "/bots/discord/etf/holdings_by_ticker"
              - name: "ETF holdings"
                ref: "/bots/discord/etf/holdings_by_etf"
          - name: "Sector & Industry Analysis"
            ref: "/bots/discord/sia"
            sub:
              - name: "Metrics"
                ref: "/bots/discord/sia/metrics"
              - name: "Companies per Sector"
                ref: "/bots/discord/sia/cps"
              - name: "Companies per Industry"
                ref: "/bots/discord/sia/cpic"
          - name: "Stocks Discovery"
            ref: "/bots/discord/disc"
            sub:
              - name: "Fidelity Order Flow"
                ref: "/bots/discord/disc/fidelity"
              - name: "Undervalued Growth Stocks"
                ref: "/bots/discord/disc/ugs"
              - name: "Top Movers"
                ref: "/bots/discord/disc/tops"
          - name: "Miscellaneous"
            ref: "/bots/discord/misc"
            sub:
              - name: "Futures"
                ref: "/bots/discord/misc/futures"
              - name: "Earnings Dates"
                ref: "/bots/discord/misc/earnings"
              - name: "Insider Trading"
                ref: "/bots/discord/misc/ins-last"
              - name: "Moon"
                ref: "/bots/discord/misc/moon"
              - name: "Megashill"
                ref: "/bots/discord/misc/megashill"
      - name: "Telegram"
        ref: "/bots/telegram"
      - name: "Slack"
        ref: "/bots/slack"
      - name: "GroupMe"
        ref: "/bots/groupme"<|MERGE_RESOLUTION|>--- conflicted
+++ resolved
@@ -3,20 +3,67 @@
   - name: terminal
     ref: "/terminal"
     sub:
-      - name: Getting Started
-        ref: "/terminal/getting_started"
+      - name: stocks
+        ref: "/terminal/stocks"
         sub:
-          - name: Accessing the OpenBB Terminal
-            ref: "/terminal/getting_started/#accessing-the-openbb-terminal"
-            sub:
-              - name: Installation for Windows
-                ref: "/terminal/getting_started/#installation-for-windows"
-              - name: Installation for macOS
-                ref: "/terminal/getting_started/#installation-for-macos"
-          - name: Structure of the OpenBB Terminal
-            ref: "/terminal/getting_started/#structure-of-the-openbb-terminal"
-            sub:
-<<<<<<< HEAD
+          - name: search
+            ref: "/terminal/stocks/search"
+          - name: load
+            ref: "/terminal/stocks/load"
+          - name: candle
+            ref: "/terminal/stocks/candle"
+          - name: quote
+            ref: "/terminal/stocks/quote"
+          - name: news
+            ref: "/terminal/stocks/news"
+          - name: codes
+            ref: "/terminal/stocks/codes"
+          - name: discovery
+            ref: "/terminal/stocks/discovery"
+            sub:
+              - name: pipo
+                ref: "/terminal/stocks/discovery/pipo"
+              - name: fipo
+                ref: "/terminal/stocks/discovery/fipo"
+              - name: gainers
+                ref: "/terminal/stocks/discovery/gainers"
+              - name: losers
+                ref: "/terminal/stocks/discovery/losers"
+              - name: ugs
+                ref: "/terminal/stocks/discovery/ugs"
+              - name: gtech
+                ref: "/terminal/stocks/discovery/gtech"
+              - name: active
+                ref: "/terminal/stocks/discovery/active"
+              - name: ulc
+                ref: "/terminal/stocks/discovery/ulc"
+              - name: asc
+                ref: "/terminal/stocks/discovery/asc"
+              - name: ford
+                ref: "/terminal/stocks/discovery/ford"
+              - name: arkord
+                ref: "/terminal/stocks/discovery/arkord"
+              - name: upcoming
+                ref: "/terminal/stocks/discovery/upcoming"
+              - name: cnews
+                ref: "/terminal/stocks/discovery/cnews"
+              - name: trending
+                ref: "/terminal/stocks/discovery/trending"
+              - name: lowfloat
+                ref: "/terminal/stocks/discovery/lowfloat"
+              - name: hotpenny
+                ref: "/terminal/stocks/discovery/hotpenny"
+              - name: fds
+                ref: "/terminal/stocks/discovery/fds"
+              - name: rtat
+                ref: "/terminal/stocks/discovery/rtat"
+              - name: divcal
+                ref: "/terminal/stocks/discovery/divcal"
+              - name: cramer
+                ref: "/terminal/stocks/discovery/cramer"
+          - name: Sector and Industry Analysis (SIA)
+            ref: "/terminal/stocks/sia"
+            sub:
               - name: load
                 ref: "/terminal/stocks/sia/load"
               - name: clear
@@ -1080,1484 +1127,292 @@
             ref: "/terminal/etf/compare"
       - name: funds
         ref: "/terminal/funds"
-=======
-              - name: Explanation of Menus
-                ref: "/terminal/getting_started/#explanation-of-menus"
-              - name: Explanation of Commands
-                ref: "/terminal/getting_started/#explanation-of-commands"
-          - name: Accessing other sources of data via API keys
-            ref: "/terminal/getting_started/#accessing-other-sources-of-data-via-api-keys"
-          - name: Available menus
-            ref: "/terminal/getting_started/#available-menus"
-          - name: Obtaining support and/or giving feedback
-            ref: "/terminal/getting_started/#obtaining-support-andor-giving-feedback"
-      - name: Introduction to Stocks
-        ref: "/terminal/introduction_to_stocks"
->>>>>>> 5231ee54
         sub:
-        - name: Trading Hours
-          ref: "/terminal/introduction_to_stocks/trading_hours"
-        - name: Options
-          ref: "/terminal/introduction_to_stocks/options"
-        - name: Stock Discovery
-          ref: "/terminal/introduction_to_stocks/stock_discovery"
-        - name: Sector & Industry Analysis
-          ref: "/terminal/introduction_to_stocks/sector_industry_analysis"
-        - name: Dark Pools
-          ref: "/terminal/introduction_to_stocks/dark_pools"
-        - name: Stock Screener
-          ref: "/terminal/introduction_to_stocks/stock_screener"
-        - name: Insider Trading
-          ref: "/terminal/introduction_to_stocks/insider_trading"
-        - name: Government
-          ref: "/terminal/introduction_to_stocks/government"
-        - name: Behavioural Analysis
-          ref: "/terminal/introduction_to_stocks/behavioural_analysis"
-        - name: Comparison Analysis
-          ref: "/terminal/introduction_to_stocks/comparison_analysis"
-        - name: Fundamental Analysis
-          ref: "/terminal/introduction_to_stocks/fundamental_analysis"
-        - name: Due Dilligence
-          ref: "/terminal/introduction_to_stocks/due_diligence"
-        - name: Strategy Backtesting
-          ref: "/terminal/introduction_to_stocks/strategy_backtesting"
-        - name: Technical Analysis
-          ref: "/terminal/introduction_to_stocks/technical_analysis"
-        - name: Quantitative Analysis
-          ref: "/terminal/introduction_to_stocks/quantitative_analysis"
-        - name: Prediction Techniques
-          ref: "/terminal/introduction_to_stocks/prediction_techniques"
-      - name: Introduction to Crypto
-        ref: "/terminal/introduction_to_crypto"
-      - name: Introduction to ETF
-        ref: "/terminal/introduction_to_etf"
-      - name: Introduction to Forex
-        ref: "/terminal/introduction_to_forex"
-      - name: Introduction to Funds
-        ref: "/terminal/introduction_to_funds"
-      - name: Introduction to Economy
-        ref: "/terminal/introduction_to_economy"
-      - name: Introduction to Alternative
-        ref: "/terminal/introduction_to_alternative"
-      - name: Introduction to Econometrics
-        ref: "/terminal/introduction_to_econometrics"
-      - name: Introduction to Portfolio
-        ref: "/terminal/introduction_to_portfolio"
-      - name: Introduction to Dashboards
-        ref: "/terminal/introduction_to_dashboards"
-      - name: Introduction to Reports
-        ref: "/terminal/introduction_to_reports"
-      - name: Commands
-        ref: "/terminal/commands"
+          - name: search
+            ref: "/terminal/funds/search"
+          - name: country
+            ref: "/terminal/funds/country"
+          - name: info
+            ref: "/terminal/funds/info"
+          - name: load
+            ref: "/terminal/funds/load"
+          - name: overview
+            ref: "/terminal/funds/overview"
+          - name: plot
+            ref: "/terminal/funds/plot"
+          - name: sector
+            ref: "/terminal/funds/sector"
+          - name: equity
+            ref: "/terminal/funds/equity"
+      - name: portfolio
+        ref: "/terminal/portfolio"
         sub:
-        - name: stocks
-          ref: "/terminal/commands/stocks"
-          sub:
-            - name: search
-              ref: "/terminal/commands/stocks/search"
-            - name: load
-              ref: "/terminal/commands/stocks/load"
-            - name: candle
-              ref: "/terminal/commands/stocks/candle"
-            - name: quote
-              ref: "/terminal/commands/stocks/quote"
-            - name: news
-              ref: "/terminal/commands/stocks/news"
-            - name: codes
-              ref: "/terminal/commands/stocks/codes"
-            - name: discovery
-              ref: "/terminal/commands/stocks/discovery"
-              sub:
-                - name: pipo
-                  ref: "/terminal/commands/stocks/discovery/pipo"
-                - name: fipo
-                  ref: "/terminal/commands/stocks/discovery/fipo"
-                - name: gainers
-                  ref: "/terminal/commands/stocks/discovery/gainers"
-                - name: losers
-                  ref: "/terminal/commands/stocks/discovery/losers"
-                - name: ugs
-                  ref: "/terminal/commands/stocks/discovery/ugs"
-                - name: gtech
-                  ref: "/terminal/commands/stocks/discovery/gtech"
-                - name: active
-                  ref: "/terminal/commands/stocks/discovery/active"
-                - name: ulc
-                  ref: "/terminal/commands/stocks/discovery/ulc"
-                - name: asc
-                  ref: "/terminal/commands/stocks/discovery/asc"
-                - name: ford
-                  ref: "/terminal/commands/stocks/discovery/ford"
-                - name: arkord
-                  ref: "/terminal/commands/stocks/discovery/arkord"
-                - name: upcoming
-                  ref: "/terminal/commands/stocks/discovery/upcoming"
-                - name: cnews
-                  ref: "/terminal/commands/stocks/discovery/cnews"
-                - name: trending
-                  ref: "/terminal/commands/stocks/discovery/trending"
-                - name: lowfloat
-                  ref: "/terminal/commands/stocks/discovery/lowfloat"
-                - name: hotpenny
-                  ref: "/terminal/commands/stocks/discovery/hotpenny"
-                - name: fds
-                  ref: "/terminal/commands/stocks/discovery/fds"
-                - name: rtat
-                  ref: "/terminal/commands/stocks/discovery/rtat"
-                - name: divcal
-                  ref: "/terminal/commands/stocks/discovery/divcal"
-                - name: cramer
-                  ref: "/terminal/commands/stocks/discovery/cramer"
-            - name: Sector and Industry Analysis (SIA)
-              ref: "/terminal/commands/stocks/sia"
-              sub:
-                - name: load
-                  ref: "/terminal/commands/stocks/sia/load"
-                - name: clear
-                  ref: "/terminal/commands/stocks/sia/clear"
-                - name: industry
-                  ref: "/terminal/commands/stocks/sia/industry"
-                - name: sector
-                  ref: "/terminal/commands/stocks/sia/sector"
-                - name: country
-                  ref: "/terminal/commands/stocks/sia/country"
-                - name: mktcap
-                  ref: "/terminal/commands/stocks/sia/mktcap"
-                - name: exchange
-                  ref: "/terminal/commands/stocks/sia/exchange"
-                - name: cps
-                  ref: "/terminal/commands/stocks/sia/cps"
-                - name: cpic
-                  ref: "/terminal/commands/stocks/sia/cpic"
-                - name: cpis
-                  ref: "/terminal/commands/stocks/sia/cpis"
-                - name: cpcs
-                  ref: "/terminal/commands/stocks/sia/cpcs"
-                - name: cpci
-                  ref: "/terminal/commands/stocks/sia/cpci"
-                - name: sama
-                  ref: "/terminal/commands/stocks/sia/sama"
-                - name: satma
-                  ref: "/terminal/commands/stocks/sia/satma"
-                - name: metric
-                  ref: "/terminal/commands/stocks/sia/metric"
-                - name: vis
-                  ref: "/terminal/commands/stocks/sia/vis"
-                - name: period
-                  ref: "/terminal/commands/stocks/sia/period"
-            - name: dark pool shorts
-              ref: "/terminal/commands/stocks/dark_pool_shorts"
-              sub:
-                - name: shorted
-                  ref: "/terminal/commands/stocks/dark_pool_shorts/shorted"
-                - name: ctb
-                  ref: "/terminal/commands/stocks/dark_pool_shorts/ctb"
-                - name: hsi
-                  ref: "/terminal/commands/stocks/dark_pool_shorts/hsi"
-                - name: prom
-                  ref: "/terminal/commands/stocks/dark_pool_shorts/prom"
-                - name: pos
-                  ref: "/terminal/commands/stocks/dark_pool_shorts/pos"
-                - name: sidtc
-                  ref: "/terminal/commands/stocks/dark_pool_shorts/sidtc"
-                - name: dpotc
-                  ref: "/terminal/commands/stocks/dark_pool_shorts/dpotc"
-                - name: ftd
-                  ref: "/terminal/commands/stocks/dark_pool_shorts/ftd"
-                - name: spos
-                  ref: "/terminal/commands/stocks/dark_pool_shorts/spos"
-                - name: psi
-                  ref: "/terminal/commands/stocks/dark_pool_shorts/psi"
-            - name: screener
-              ref: "/terminal/commands/stocks/screener"
-              sub:
-                - name: view
-                  ref: "/terminal/commands/stocks/screener/view"
-                - name: set
-                  ref: "/terminal/commands/stocks/screener/set"
-                - name: historical
-                  ref: "/terminal/commands/stocks/screener/historical"
-                - name: overview
-                  ref: "/terminal/commands/stocks/screener/overview"
-                - name: valuation
-                  ref: "/terminal/commands/stocks/screener/valuation"
-                - name: financial
-                  ref: "/terminal/commands/stocks/screener/financial"
-                - name: ownership
-                  ref: "/terminal/commands/stocks/screener/ownership"
-                - name: performance
-                  ref: "/terminal/commands/stocks/screener/performance"
-                - name: technical
-                  ref: "/terminal/commands/stocks/screener/technical"
-            - name: insider trading
-              ref: "/terminal/commands/stocks/insider"
-              sub:
-                - name: load
-                  ref: "/terminal/commands/stocks/insider/load"
-                - name: view
-                  ref: "/terminal/commands/stocks/insider/view"
-                - name: set
-                  ref: "/terminal/commands/stocks/insider/set"
-                - name: filter
-                  ref: "/terminal/commands/stocks/insider/filter"
-                - name: lcb
-                  ref: "/terminal/commands/stocks/insider/lcb"
-                - name: lpsb
-                  ref: "/terminal/commands/stocks/insider/lpsb"
-                - name: lit
-                  ref: "/terminal/commands/stocks/insider/lit"
-                - name: lip
-                  ref: "/terminal/commands/stocks/insider/lip"
-                - name: blip
-                  ref: "/terminal/commands/stocks/insider/blip"
-                - name: blop
-                  ref: "/terminal/commands/stocks/insider/blop"
-                - name: blcp
-                  ref: "/terminal/commands/stocks/insider/blcp"
-                - name: lis
-                  ref: "/terminal/commands/stocks/insider/lis"
-                - name: blis
-                  ref: "/terminal/commands/stocks/insider/blis"
-                - name: blos
-                  ref: "/terminal/commands/stocks/insider/blos"
-                - name: blcs
-                  ref: "/terminal/commands/stocks/insider/blcs"
-                - name: topt
-                  ref: "/terminal/commands/stocks/insider/topt"
-                - name: toppw
-                  ref: "/terminal/commands/stocks/insider/toppw"
-                - name: toppm
-                  ref: "/terminal/commands/stocks/insider/toppm"
-                - name: tipt
-                  ref: "/terminal/commands/stocks/insider/tipt"
-                - name: tippw
-                  ref: "/terminal/commands/stocks/insider/tippw"
-                - name: tippm
-                  ref: "/terminal/commands/stocks/insider/tippm"
-                - name: tist
-                  ref: "/terminal/commands/stocks/insider/tist"
-                - name: tispw
-                  ref: "/terminal/commands/stocks/insider/tispw"
-                - name: tispm
-                  ref: "/terminal/commands/stocks/insider/tispm"
-                - name: lins
-                  ref: "/terminal/commands/stocks/insider/lins"
-                - name: act
-                  ref: "/terminal/commands/stocks/insider/act"
-            - name: government
-              ref: "/terminal/commands/stocks/government"
-              sub:
-                - name: contracts
-                  ref: "/terminal/commands/stocks/government/contracts"
-                - name: gtrades
-                  ref: "/terminal/commands/stocks/government/gtrades"
-                - name: histcont
-                  ref: "/terminal/commands/stocks/government/histcont"
-                - name: lastcontracts
-                  ref: "/terminal/commands/stocks/government/lastcontracts"
-                - name: lasttrades
-                  ref: "/terminal/commands/stocks/government/lasttrades"
-                - name: lobbying
-                  ref: "/terminal/commands/stocks/government/lobbying"
-                - name: qtrcontracts
-                  ref: "/terminal/commands/stocks/government/qtrcontracts"
-                - name: topbuys
-                  ref: "/terminal/commands/stocks/government/topbuys"
-                - name: toplobbying
-                  ref: "/terminal/commands/stocks/government/toplobbying"
-                - name: topsells
-                  ref: "/terminal/commands/stocks/government/topsells"
-            - name: fundamental analysis
-              ref: "/terminal/commands/stocks/fundamental_analysis"
-              sub:
-                - name: mgmt
-                  ref: "/terminal/commands/stocks/fundamental_analysis/mgmt"
-                - name: analysis
-                  ref: "/terminal/commands/stocks/fundamental_analysis/analysis"
-                - name: score
-                  ref: "/terminal/commands/stocks/fundamental_analysis/score"
-                - name: warnings
-                  ref: "/terminal/commands/stocks/fundamental_analysis/warnings"
-                - name: dcf
-                  ref: "/terminal/commands/stocks/fundamental_analysis/dcf"
-                - name: info
-                  ref: "/terminal/commands/stocks/fundamental_analysis/info"
-                - name: shrs
-                  ref: "/terminal/commands/stocks/fundamental_analysis/shrs"
-                - name: sust
-                  ref: "/terminal/commands/stocks/fundamental_analysis/sust"
-                - name: cal
-                  ref: "/terminal/commands/stocks/fundamental_analysis/cal"
-                - name: splits
-                  ref: "/terminal/commands/stocks/fundamental_analysis/splits"
-                - name: fundamental_analysis/web"
-                - name: hq
-                  ref: "/terminal/commands/stocks/fundamental_analysis/hq"
-                - name: divs
-                  ref: "/terminal/commands/stocks/fundamental_analysis/divs"
-                - name: mktcap
-                  ref: "/terminal/commands/stocks/fundamental_analysis/mktcap"
-                - name: overview
-                  ref: "/terminal/commands/stocks/fundamental_analysis/overview"
-                - name: key
-                  ref: "/terminal/commands/stocks/fundamental_analysis/key"
-                - name: income
-                  ref: "/terminal/commands/stocks/fundamental_analysis/income"
-                - name: balance
-                  ref: "/terminal/commands/stocks/fundamental_analysis/balance"
-                - name: cash
-                  ref: "/terminal/commands/stocks/fundamental_analysis/cash"
-                - name: earnings
-                  ref: "/terminal/commands/stocks/fundamental_analysis/earnings"
-                - name: fraud
-                  ref: "/terminal/commands/stocks/fundamental_analysis/fraud"
-                - name: dupont
-                  ref: "/terminal/commands/stocks/fundamental_analysis/dupont"
-                - name: financial modeling prep
-                  ref: "/terminal/commands/stocks/fundamental_analysis/fmp"
-                  sub:
-                    - name: profile
-                      ref: "/terminal/commands/stocks/fundamental_analysis/fmp/profile"
-                    - name: quote
-                      ref: "/terminal/commands/stocks/fundamental_analysis/fmp/quote"
-                    - name: enterprise
-                      ref: "/terminal/commands/stocks/fundamental_analysis/fmp/enterprise"
-                    - name: dcf
-                      ref: "/terminal/commands/stocks/fundamental_analysis/fmp/dcf"
-                    - name: income
-                      ref: "/terminal/commands/stocks/fundamental_analysis/fmp/income"
-                    - name: balance
-                      ref: "/terminal/commands/stocks/fundamental_analysis/fmp/balance"
-                    - name: cash
-                      ref: "/terminal/commands/stocks/fundamental_analysis/fmp/cash"
-                    - name: metrics
-                      ref: "/terminal/commands/stocks/fundamental_analysis/fmp/metrics"
-                    - name: ratios
-                      ref: "/terminal/commands/stocks/fundamental_analysis/fmp/ratios"
-                    - name: growth
-                      ref: "/terminal/commands/stocks/fundamental_analysis/fmp/growth"
-            - name: research
-              ref: "/terminal/commands/stocks/research"
-              sub:
-                - name: macroaxis
-                  ref: "/terminal/commands/stocks/research/macroaxis"
-                - name: yahoo
-                  ref: "/terminal/commands/stocks/research/yahoo"
-                - name: finviz
-                  ref: "/terminal/commands/stocks/research/finviz"
-                - name: marketwatch
-                  ref: "/terminal/commands/stocks/research/marketwatch"
-                - name: fool
-                  ref: "/terminal/commands/stocks/research/fool"
-                - name: businessinsider
-                  ref: "/terminal/commands/stocks/research/businessinsider"
-                - name: fmp
-                  ref: "/terminal/commands/stocks/research/fmp"
-                - name: fidelity
-                  ref: "/terminal/commands/stocks/research/fidelity"
-                - name: tradingview
-                  ref: "/terminal/commands/stocks/research/tradingview"
-                - name: marketchameleon
-                  ref: "/terminal/commands/stocks/research/marketchameleon"
-                - name: stockrow
-                  ref: "/terminal/commands/stocks/research/stockrow"
-                - name: barchart
-                  ref: "/terminal/commands/stocks/research/barchart"
-                - name: grufity
-                  ref: "/terminal/commands/stocks/research/grufity"
-                - name: fintel
-                  ref: "/terminal/commands/stocks/research/fintel"
-                - name: zacks
-                  ref: "/terminal/commands/stocks/research/zacks"
-                - name: macrotrends
-                  ref: "/terminal/commands/stocks/research/macrotrends"
-                - name: newsfilter
-                  ref: "/terminal/commands/stocks/research/newsfilter"
-                - name: stockanalysis
-                  ref: "/terminal/commands/stocks/research/stockanalysis"
-            - name: due diligence
-              ref: "/terminal/commands/stocks/due_diligence"
-              sub:
-                - name: analyst
-                  ref: "/terminal/commands/stocks/due_diligence/analyst"
-                - name: rating
-                  ref: "/terminal/commands/stocks/due_diligence/rating"
-                - name: rot
-                  ref: "/terminal/commands/stocks/due_diligence/rot"
-                - name: pt
-                  ref: "/terminal/commands/stocks/due_diligence/pt"
-                - name: est
-                  ref: "/terminal/commands/stocks/due_diligence/est"
-                - name: sec
-                  ref: "/terminal/commands/stocks/due_diligence/sec"
-                - name: supplier
-                  ref: "/terminal/commands/stocks/due_diligence/supplier"
-                - name: customer
-                  ref: "/terminal/commands/stocks/due_diligence/customer"
-                - name: arktrades
-                  ref: "/terminal/commands/stocks/due_diligence/arktrades"
-            - name: comparison analysis
-              ref: "/terminal/commands/stocks/comparison_analysis"
-              sub:
-                - name: add
-                  ref: "/terminal/commands/stocks/comparison_analysis/add"
-                - name: tsne
-                  ref: "/terminal/commands/stocks/comparison_analysis/tsne"
-                - name: getpoly
-                  ref: "/terminal/commands/stocks/comparison_analysis/getpoly"
-                - name: getfinnhub
-                  ref: "/terminal/commands/stocks/comparison_analysis/getfinnhub"
-                - name: getfinviz
-                  ref: "/terminal/commands/stocks/comparison_analysis/getfinviz"
-                - name: historical
-                  ref: "/terminal/commands/stocks/comparison_analysis/historical"
-                - name: hcorr
-                  ref: "/terminal/commands/stocks/comparison_analysis/hcorr"
-                - name: volume
-                  ref: "/terminal/commands/stocks/comparison_analysis/volume"
-                - name: income
-                  ref: "/terminal/commands/stocks/comparison_analysis/income"
-                - name: balance
-                  ref: "/terminal/commands/stocks/comparison_analysis/balance"
-                - name: cashflow
-                  ref: "/terminal/commands/stocks/comparison_analysis/cashflow"
-                - name: sentiment
-                  ref: "/terminal/commands/stocks/comparison_analysis/sentiment"
-                - name: scorr
-                  ref: "/terminal/commands/stocks/comparison_analysis/scorr"
-                - name: overview
-                  ref: "/terminal/commands/stocks/comparison_analysis/overview"
-                - name: valuation
-                  ref: "/terminal/commands/stocks/comparison_analysis/valuation"
-                - name: financial
-                  ref: "/terminal/commands/stocks/comparison_analysis/financial"
-                - name: ownership
-                  ref: "/terminal/commands/stocks/comparison_analysis/ownership"
-                - name: performance
-                  ref: "/terminal/commands/stocks/comparison_analysis/performance"
-                - name: technical
-                  ref: "/terminal/commands/stocks/comparison_analysis/technical"
-            - name: backtesting
-              ref: "/terminal/commands/stocks/backtesting"
-              sub:
-                - name: whatif
-                  ref: "/terminal/commands/stocks/backtesting/whatif"
-                - name: ema
-                  ref: "/terminal/commands/stocks/backtesting/ema"
-                - name: ema_cross
-                  ref: "/terminal/commands/stocks/backtesting/ema_cross"
-                - name: rsi
-                  ref: "/terminal/commands/stocks/backtesting/rsi"
-            - name: options
-              ref: "/terminal/commands/stocks/options"
-              sub:
-                - name: scr
-                  ref: "/terminal/commands/stocks/options/scr"
-                - name: unu
-                  ref: "/terminal/commands/stocks/options/unu"
-                - name: calc
-                  ref: "/terminal/commands/stocks/options/calc"
-                - name: load
-                  ref: "/terminal/commands/stocks/options/load"
-                - name: exp
-                  ref: "/terminal/commands/stocks/options/exp"
-                - name: pcr
-                  ref: "/terminal/commands/stocks/options/pcr"
-                - name: info
-                  ref: "/terminal/commands/stocks/options/info"
-                - name: chains
-                  ref: "/terminal/commands/stocks/options/chains"
-                - name: oi
-                  ref: "/terminal/commands/stocks/options/oi"
-                - name: vol
-                  ref: "/terminal/commands/stocks/options/vol"
-                - name: voi
-                  ref: "/terminal/commands/stocks/options/voi"
-                - name: hist
-                  ref: "/terminal/commands/stocks/options/hist"
-                - name: grhist
-                  ref: "/terminal/commands/stocks/options/grhist"
-                - name: vsurf
-                  ref: "/terminal/commands/stocks/options/vsurf"
-                - name: portfolio optimization
-                  ref: "/terminal/commands/portfolio/po"
-                - name: parity
-                  ref: "/terminal/commands/stocks/options/parity"
-                - name: binom
-                  ref: "/terminal/commands/stocks/options/binom"
-                - name: greeks
-                  ref: "/terminal/commands/stocks/options/greeks"
-                - name: hedge
-                  ref: "/terminal/commands/stocks/options/hedge"
-                  sub:
-                    - name: add
-                      ref: "/terminal/commands/stocks/options/hedge/add"
-                    - name: sop
-                      ref: "/terminal/commands/stocks/options/hedge/sop"
-                    - name: pick
-                      ref: "/terminal/commands/stocks/options/hedge/pick"
-                    - name: list
-                      ref: "/terminal/commands/stocks/options/hedge/list"
-                    - name: rmv
-                      ref: "/terminal/commands/stocks/options/hedge/rmv"
-                - name: payoff
-                  ref: "/terminal/commands/stocks/options/payoff"
-                  sub:
-                    - name: add
-                      ref: "/terminal/commands/stocks/options/payoff/add"
-                    - name: sop
-                      ref: "/terminal/commands/stocks/options/payoff/sop"
-                    - name: pick
-                      ref: "/terminal/commands/stocks/options/payoff/pick"
-                    - name: plot
-                      ref: "/terminal/commands/stocks/options/payoff/plot"
-                    - name: rmv
-                      ref: "/terminal/commands/stocks/options/payoff/rmv"
-                - name: pricing
-                  ref: "/terminal/commands/stocks/options/pricing"
-                  sub:
-                    - name: add
-                      ref: "/terminal/commands/stocks/options/pricing/add"
-                    - name: rmv
-                      ref: "/terminal/commands/stocks/options/pricing/rmv"
-                    - name: show
-                      ref: "/terminal/commands/stocks/options/pricing/show"
-                    - name: rnval
-                      ref: "/terminal/commands/stocks/options/pricing/rnval"
-            - name: trading hours
-              ref: "/terminal/commands/stocks/tradinghours"
-              sub:
-                - name: all
-                  ref: "/terminal/commands/stocks/tradinghours/all"
-                - name: closed
-                  ref: "/terminal/commands/stocks/tradinghours/closed"
-                - name: exchange
-                  ref: "/terminal/commands/stocks/tradinghours/exchange"
-                - name: open
-                  ref: "/terminal/commands/stocks/tradinghours/open"
-                - name: symbol
-                  ref: "/terminal/commands/stocks/tradinghours/symbol"
-            - name: technical analysis
-              ref: "/terminal/commands/common/technical_analysis"
-              sub:
-                - name: view
-                  ref: "/terminal/commands/common/technical_analysis/view"
-                - name: tv
-                  ref: "/terminal/commands/common/technical_analysis/tv"
-                - name: summary
-                  ref: "/terminal/commands/common/technical_analysis/summary"
-                - name: recom
-                  ref: "/terminal/commands/common/technical_analysis/recom"
-                - name: ema
-                  ref: "/terminal/commands/common/technical_analysis/ema"
-                - name: sma
-                  ref: "/terminal/commands/common/technical_analysis/sma"
-                - name: wma
-                  ref: "/terminal/commands/common/technical_analysis/wma"
-                - name: hma
-                  ref: "/terminal/commands/common/technical_analysis/hma"
-                - name: zlma
-                  ref: "/terminal/commands/common/technical_analysis/zlma"
-                - name: vwap
-                  ref: "/terminal/commands/common/technical_analysis/vwap"
-                - name: cci
-                  ref: "/terminal/commands/common/technical_analysis/cci"
-                - name: macd
-                  ref: "/terminal/commands/common/technical_analysis/macd"
-                - name: rsi
-                  ref: "/terminal/commands/common/technical_analysis/rsi"
-                - name: stoch
-                  ref: "/terminal/commands/common/technical_analysis/stoch"
-                - name: fisher
-                  ref: "/terminal/commands/common/technical_analysis/fisher"
-                - name: cg
-                  ref: "/terminal/commands/common/technical_analysis/cg"
-                - name: adx
-                  ref: "/terminal/commands/common/technical_analysis/adx"
-                - name: aroon
-                  ref: "/terminal/commands/common/technical_analysis/aroon"
-                - name: bbands
-                  ref: "/terminal/commands/common/technical_analysis/bbands"
-                - name: donchian
-                  ref: "/terminal/commands/common/technical_analysis/donchian"
-                - name: kc
-                  ref: "/terminal/commands/common/technical_analysis/kc"
-                - name: ad
-                  ref: "/terminal/commands/common/technical_analysis/ad"
-                - name: adosc
-                  ref: "/terminal/commands/common/technical_analysis/adosc"
-                - name: obv
-                  ref: "/terminal/commands/common/technical_analysis/obv"
-                - name: fib
-                  ref: "/terminal/commands/common/technical_analysis/fib"
-            - name: behavioural analysis
-              ref: "/terminal/commands/common/behavioural_analysis"
-              sub:
-                - name: headlines
-                  ref: "/terminal/commands/common/behavioural_analysis/headlines"
-                - name: stats
-                  ref: "/terminal/commands/common/behavioural_analysis/stats"
-                - name: snews
-                  ref: "/terminal/commands/stocks/behavioural_analysis/snews"
-                - name: interest
-                  ref: "/terminal/commands/stocks/behavioural_analysis/interest"
-                - name: wsb
-                  ref: "/terminal/commands/common/behavioural_analysis/wsb"
-                - name: watchlist
-                  ref: "/terminal/commands/common/behavioural_analysis/watchlist"
-                - name: popular
-                  ref: "/terminal/commands/common/behavioural_analysis/popular"
-                - name: spac_c
-                  ref: "/terminal/commands/common/behavioural_analysis/spac_c"
-                - name: spac
-                  ref: "/terminal/commands/common/behavioural_analysis/spac"
-                - name: getdd
-                  ref: "/terminal/commands/common/behavioural_analysis/getdd"
-                - name: reddit_sent
-                  ref: "/terminal/commands/common/behavioural_analysis/reddit_sent"
-                - name: bullbear
-                  ref: "/terminal/commands/common/behavioural_analysis/bullbear"
-                - name: messages
-                  ref: "/terminal/commands/common/behavioural_analysis/messages"
-                - name: trending
-                  ref: "/terminal/commands/common/behavioural_analysis/trending"
-                - name: stalker
-                  ref: "/terminal/commands/common/behavioural_analysis/stalker"
-                - name: infer
-                  ref: "/terminal/commands/common/behavioural_analysis/infer"
-                - name: sentiment
-                  ref: "/terminal/commands/common/behavioural_analysis/sentiment"
-                - name: mentions
-                  ref: "/terminal/commands/common/behavioural_analysis/mentions"
-                - name: regions
-                  ref: "/terminal/commands/common/behavioural_analysis/regions"
-                - name: queries
-                  ref: "/terminal/commands/common/behavioural_analysis/queries"
-                - name: rise
-                  ref: "/terminal/commands/common/behavioural_analysis/rise"
-                - name: hist
-                  ref: "/terminal/commands/common/behavioural_analysis/hist"
-                - name: trend
-                  ref: "/terminal/commands/common/behavioural_analysis/trend"
-                - name: jcdr
-                  ref: "/terminal/commands/common/behavioural_analysis/jcdr"
-                - name: jctr
-                  ref: "/terminal/commands/common/behavioural_analysis/jctr"
-            - name: quantitative analysis
-              ref: "/terminal/commands/common/quantitative_analysis"
-              sub:
-                - name: load
-                  ref: "/terminal/commands/common/quantitative_analysis/load"
-                - name: pick
-                  ref: "/terminal/commands/common/quantitative_analysis/pick"
-                - name: summary
-                  ref: "/terminal/commands/common/quantitative_analysis/summary"
-                - name: normality
-                  ref: "/terminal/commands/common/quantitative_analysis/normality"
-                - name: unitroot
-                  ref: "/terminal/commands/common/quantitative_analysis/unitroot"
-                - name: hist
-                  ref: "/terminal/commands/common/quantitative_analysis/hist"
-                - name: cdf
-                  ref: "/terminal/commands/common/quantitative_analysis/cdf"
-                - name: bw
-                  ref: "/terminal/commands/common/quantitative_analysis/bw"
-                - name: acf
-                  ref: "/terminal/commands/common/quantitative_analysis/acf"
-                - name: qqplot
-                  ref: "/terminal/commands/common/quantitative_analysis/qqplot"
-                - name: rolling
-                  ref: "/terminal/commands/common/quantitative_analysis/rolling"
-                - name: spread
-                  ref: "/terminal/commands/common/quantitative_analysis/spread"
-                - name: quantile
-                  ref: "/terminal/commands/common/quantitative_analysis/quantile"
-                - name: skew
-                  ref: "/terminal/commands/common/quantitative_analysis/skew"
-                - name: kurtosis
-                  ref: "/terminal/commands/common/quantitative_analysis/kurtosis"
-                - name: decompose
-                  ref: "/terminal/commands/common/quantitative_analysis/decompose"
-                - name: cusum
-                  ref: "/terminal/commands/common/quantitative_analysis/cusum"
-                - name: capm
-                  ref: "/terminal/commands/common/quantitative_analysis/capm"
-                - name: line
-                  ref: "/terminal/commands/common/quantitative_analysis/line"
-                - name: raw
-                  ref: "/terminal/commands/common/quantitative_analysis/raw"
-            - name: prediction techniques
-              ref: "/terminal/commands/common/prediction_techniques"
-              sub:
-                - name: ets
-                  ref: "/terminal/commands/common/prediction_techniques/ets"
-                - name: knn
-                  ref: "/terminal/commands/common/prediction_techniques/knn"
-                - name: regression
-                  ref: "/terminal/commands/common/prediction_techniques/regression"
-                - name: arima
-                  ref: "/terminal/commands/common/prediction_techniques/arima"
-                - name: mlp
-                  ref: "/terminal/commands/common/prediction_techniques/mlp"
-                - name: rnn
-                  ref: "/terminal/commands/common/prediction_techniques/rnn"
-                - name: lstm
-                  ref: "/terminal/commands/common/prediction_techniques/lstm"
-                - name: conv1d
-                  ref: "/terminal/commands/common/prediction_techniques/conv1d"
-                - name: mc
-                  ref: "/terminal/commands/common/prediction_techniques/mc"
-        - name: Cryptocurrency
-          ref: "/terminal/commands/cryptocurrency"
-          sub:
-            - name: load
-              ref: "/terminal/commands/cryptocurrency/load"
-            - name: chart
-              ref: "/terminal/commands/cryptocurrency/chart"
-            - name: find
-              ref: "/terminal/commands/cryptocurrency/find"
-            - name: headlines
-              ref: "/terminal/commands/cryptocurrency/headlines"
-            - name: prt
-              ref: "/terminal/commands/cryptocurrency/prt"
-            - name: discovery
-              ref: "/terminal/commands/cryptocurrency/discovery"
-              sub:
-                - name: cgtrending
-                  ref: "/terminal/commands/cryptocurrency/discovery/cgtrending"
-                - name: drnft
-                  ref: "/terminal/commands/cryptocurrency/discovery/drnft"
-                - name: drdex
-                  ref: "/terminal/commands/cryptocurrency/discovery/drdex"
-                - name: drdapps
-                  ref: "/terminal/commands/cryptocurrency/discovery/drdapps"
-                - name: drgames
-                  ref: "/terminal/commands/cryptocurrency/discovery/drgames"
-                - name: cggainers
-                  ref: "/terminal/commands/cryptocurrency/discovery/cggainers"
-                - name: cglosers
-                  ref: "/terminal/commands/cryptocurrency/discovery/cglosers"
-                - name: cgtop
-                  ref: "/terminal/commands/cryptocurrency/discovery/cgtop"
-                - name: cpsearch
-                  ref: "/terminal/commands/cryptocurrency/discovery/cpsearch"
-                - name: cmctop
-                  ref: "/terminal/commands/cryptocurrency/discovery/cmctop"
-            - name: tools
-              ref: "/terminal/commands/cryptocurrency/tools"
-              sub:
-                - name: aprtoapy
-                  ref: "/terminal/commands/cryptocurrency/tools/aprtoapy"
-                - name: il
-                  ref: "/terminal/commands/cryptocurrency/tools/il"
-            - name: overview
-              ref: "/terminal/commands/cryptocurrency/overview"
-              sub:
-                - name: hm
-                  ref: "/terminal/commands/cryptocurrency/overview/hm"
-                - name: ch
-                  ref: "/terminal/commands/cryptocurrency/overview/ch"
-                - name: btcrb
-                  ref: "/terminal/commands/cryptocurrency/overview/btcrb"
-                - name: cgglobal
-                  ref: "/terminal/commands/cryptocurrency/overview/cgglobal"
-                - name: cgnews
-                  ref: "/terminal/commands/cryptocurrency/overview/cgnews"
-                - name: cgdefi
-                  ref: "/terminal/commands/cryptocurrency/overview/cgdefi"
-                - name: cgstables
-                  ref: "/terminal/commands/cryptocurrency/overview/cgstables"
-                - name: cgexchanges
-                  ref: "/terminal/commands/cryptocurrency/overview/cgexchanges"
-                - name: cgexrates
-                  ref: "/terminal/commands/cryptocurrency/overview/cgexrates"
-                - name: cr
-                  ref: "/terminal/commands/cryptocurrency/overview/cr"
-                - name: cgindexes
-                  ref: "/terminal/commands/cryptocurrency/overview/cgindexes"
-                - name: cgderivatives
-                  ref: "/terminal/commands/cryptocurrency/overview/cgderivatives"
-                - name: cgcategories
-                  ref: "/terminal/commands/cryptocurrency/overview/cgcategories"
-                - name: cghold
-                  ref: "/terminal/commands/cryptocurrency/overview/cghold"
-                - name: cpglobal
-                  ref: "/terminal/commands/cryptocurrency/overview/cpglobal"
-                - name: cpinfo
-                  ref: "/terminal/commands/cryptocurrency/overview/cpinfo"
-                - name: cpmarkets
-                  ref: "/terminal/commands/cryptocurrency/overview/cpmarkets"
-                - name: cpexchanges
-                  ref: "/terminal/commands/cryptocurrency/overview/cpexchanges"
-                - name: cpexmarkets
-                  ref: "/terminal/commands/cryptocurrency/overview/cpexmarkets"
-                - name: cpplatforms
-                  ref: "/terminal/commands/cryptocurrency/overview/cpplatforms"
-                - name: cpcontracts
-                  ref: "/terminal/commands/cryptocurrency/overview/cpcontracts"
-                - name: cbpairs
-                  ref: "/terminal/commands/cryptocurrency/overview/cbpairs"
-                - name: news
-                  ref: "/terminal/commands/cryptocurrency/overview/news"
-                - name: wf
-                  ref: "/terminal/commands/cryptocurrency/overview/wf"
-                - name: ewf
-                  ref: "/terminal/commands/cryptocurrency/overview/ewf"
-                - name: wfpe
-                  ref: "/terminal/commands/cryptocurrency/overview/wfpe"
-                - name: altindex
-                  ref: "/terminal/commands/cryptocurrency/overview/altindex"
-            - name: due diligence
-              ref: "/terminal/commands/cryptocurrency/due_diligence"
-              sub:
-                - name: active
-                  ref: "/terminal/commands/cryptocurrency/due_diligence/active"
-                - name: change
-                  ref: "/terminal/commands/cryptocurrency/due_diligence/change"
-                - name: eb
-                  ref: "/terminal/commands/cryptocurrency/due_diligence/eb"
-                - name: oi
-                  ref: "/terminal/commands/cryptocurrency/due_diligence/oi"
-                - name: info
-                  ref: "/terminal/commands/cryptocurrency/due_diligence/info"
-                - name: market
-                  ref: "/terminal/commands/cryptocurrency/due_diligence/market"
-                - name: ath
-                  ref: "/terminal/commands/cryptocurrency/due_diligence/ath"
-                - name: atl
-                  ref: "/terminal/commands/cryptocurrency/due_diligence/atl"
-                - name: web
-                  ref: "/terminal/commands/cryptocurrency/due_diligence/web"
-                - name: social
-                  ref: "/terminal/commands/cryptocurrency/due_diligence/social"
-                - name: score
-                  ref: "/terminal/commands/cryptocurrency/due_diligence/score"
-                - name: dev
-                  ref: "/terminal/commands/cryptocurrency/due_diligence/dev"
-                - name: bc
-                  ref: "/terminal/commands/cryptocurrency/due_diligence/bc"
-                - name: basic
-                  ref: "/terminal/commands/cryptocurrency/due_diligence/basic"
-                - name: ps
-                  ref: "/terminal/commands/cryptocurrency/due_diligence/ps"
-                - name: mkt
-                  ref: "/terminal/commands/cryptocurrency/due_diligence/mkt"
-                - name: ex
-                  ref: "/terminal/commands/cryptocurrency/due_diligence/ex"
-                - name: twitter
-                  ref: "/terminal/commands/cryptocurrency/due_diligence/twitter"
-                - name: events
-                  ref: "/terminal/commands/cryptocurrency/due_diligence/events"
-                - name: cbbook
-                  ref: "/terminal/commands/cryptocurrency/due_diligence/cbbook"
-                - name: balance
-                  ref: "/terminal/commands/cryptocurrency/due_diligence/balance"
-                - name: trades
-                  ref: "/terminal/commands/cryptocurrency/due_diligence/trades"
-                - name: stats
-                  ref: "/terminal/commands/cryptocurrency/due_diligence/stats"
-                - name: mcapdom
-                  ref: "/terminal/commands/cryptocurrency/due_diligence/mcapdom"
-                - name: nonzero
-                  ref: "/terminal/commands/cryptocurrency/due_diligence/nonzero"
-                - name: mt
-                  ref: "/terminal/commands/cryptocurrency/due_diligence/mt"
-                - name: rm
-                  ref: "/terminal/commands/cryptocurrency/due_diligence/rm"
-                - name: tk
-                  ref: "/terminal/commands/cryptocurrency/due_diligence/tk"
-                - name: pi
-                  ref: "/terminal/commands/cryptocurrency/due_diligence/pi"
-                - name: team
-                  ref: "/terminal/commands/cryptocurrency/due_diligence/team"
-                - name: inv
-                  ref: "/terminal/commands/cryptocurrency/due_diligence/inv"
-                - name: gov
-                  ref: "/terminal/commands/cryptocurrency/due_diligence/gov"
-                - name: fr
-                  ref: "/terminal/commands/cryptocurrency/due_diligence/fr"
-                - name: links
-                  ref: "/terminal/commands/cryptocurrency/due_diligence/links"
-                - name: news
-                  ref: "/terminal/commands/cryptocurrency/due_diligence/news"
-                - name: gh
-                  ref: "/terminal/commands/cryptocurrency/due_diligence/gh"
-            - name: onchain
-              ref: "/terminal/commands/cryptocurrency/onchain"
-              sub:
-                - name: btccp
-                  ref: "/terminal/commands/cryptocurrency/onchain/btccp"
-                - name: btcct
-                  ref: "/terminal/commands/cryptocurrency/onchain/btcct"
-                - name: gwei
-                  ref: "/terminal/commands/cryptocurrency/onchain/gwei"
-                - name: hr
-                  ref: "/terminal/commands/cryptocurrency/onchain/hr"
-                - name: address
-                  ref: "/terminal/commands/cryptocurrency/onchain/address"
-                - name: balance
-                  ref: "/terminal/commands/cryptocurrency/onchain/balance"
-                - name: hist
-                  ref: "/terminal/commands/cryptocurrency/onchain/hist"
-                - name: holders
-                  ref: "/terminal/commands/cryptocurrency/onchain/holders"
-                - name: info
-                  ref: "/terminal/commands/cryptocurrency/onchain/info"
-                - name: ttcp
-                  ref: "/terminal/commands/cryptocurrency/onchain/ttcp"
-                - name: prices
-                  ref: "/terminal/commands/cryptocurrency/onchain/prices"
-                - name: ueat
-                  ref: "/terminal/commands/cryptocurrency/onchain/ueat"
-                - name: baas
-                  ref: "/terminal/commands/cryptocurrency/onchain/baas"
-                - name: th
-                  ref: "/terminal/commands/cryptocurrency/onchain/th"
-                - name: top
-                  ref: "/terminal/commands/cryptocurrency/onchain/top"
-                - name: lt
-                  ref: "/terminal/commands/cryptocurrency/onchain/lt"
-                - name: tx
-                  ref: "/terminal/commands/cryptocurrency/onchain/tx"
-                - name: dvcp
-                  ref: "/terminal/commands/cryptocurrency/onchain/dvcp"
-                - name: tv
-                  ref: "/terminal/commands/cryptocurrency/onchain/tv"
-                - name: whales
-                  ref: "/terminal/commands/cryptocurrency/onchain/whales"
-            - name: nft
-              ref: "/terminal/commands/cryptocurrency/nft"
-              sub:
-                - name: today
-                  ref: "/terminal/commands/cryptocurrency/nft/today"
-                - name: upcoming
-                  ref: "/terminal/commands/cryptocurrency/nft/upcoming"
-                - name: ongoing
-                  ref: "/terminal/commands/cryptocurrency/nft/ongoing"
-                - name: newest
-                  ref: "/terminal/commands/cryptocurrency/nft/newest"
-            - name: technical analysis
-              ref: "/terminal/commands/cryptocurrency/technical_analysis"
-              sub:
-                - name: ema
-                  ref: "/terminal/commands/common/technical_analysis/ema"
-                - name: sma
-                  ref: "/terminal/commands/common/technical_analysis/sma"
-                - name: wma
-                  ref: "/terminal/commands/common/technical_analysis/wma"
-                - name: hma
-                  ref: "/terminal/commands/common/technical_analysis/hma"
-                - name: zlma
-                  ref: "/terminal/commands/common/technical_analysis/zlma"
-                - name: vwap
-                  ref: "/terminal/commands/common/technical_analysis/vwap"
-                - name: cci
-                  ref: "/terminal/commands/common/technical_analysis/cci"
-                - name: macd
-                  ref: "/terminal/commands/common/technical_analysis/macd"
-                - name: rsi
-                  ref: "/terminal/commands/common/technical_analysis/rsi"
-                - name: stoch
-                  ref: "/terminal/commands/common/technical_analysis/stoch"
-                - name: fisher
-                  ref: "/terminal/commands/common/technical_analysis/fisher"
-                - name: cg
-                  ref: "/terminal/commands/common/technical_analysis/cg"
-                - name: adx
-                  ref: "/terminal/commands/common/technical_analysis/adx"
-                - name: aroon
-                  ref: "/terminal/commands/common/technical_analysis/aroon"
-                - name: bbands
-                  ref: "/terminal/commands/common/technical_analysis/bbands"
-                - name: donchian
-                  ref: "/terminal/commands/common/technical_analysis/donchian"
-                - name: kc
-                  ref: "/terminal/commands/common/technical_analysis/kc"
-                - name: ad
-                  ref: "/terminal/commands/common/technical_analysis/ad"
-                - name: adosc
-                  ref: "/terminal/commands/common/technical_analysis/adosc"
-                - name: obv
-                  ref: "/terminal/commands/common/technical_analysis/obv"
-                - name: fib
-                  ref: "/terminal/commands/common/technical_analysis/fib"
-            - name: defi
-              ref: "/terminal/commands/cryptocurrency/defi"
-              sub:
-                - name: anchor
-                  ref: "/terminal/commands/cryptocurrency/defi/anchor"
-                - name: ldapps
-                  ref: "/terminal/commands/cryptocurrency/defi/ldapps"
-                - name: gdapps
-                  ref: "/terminal/commands/cryptocurrency/defi/gdapps"
-                - name: dtvl
-                  ref: "/terminal/commands/cryptocurrency/defi/dtvl"
-                - name: stvl
-                  ref: "/terminal/commands/cryptocurrency/defi/stvl"
-                - name: ayr
-                  ref: "/terminal/commands/cryptocurrency/defi/ayr"
-                - name: aterra
-                  ref: "/terminal/commands/cryptocurrency/defi/aterra"
-                - name: newsletter
-                  ref: "/terminal/commands/cryptocurrency/defi/newsletter"
-                - name: dpi
-                  ref: "/terminal/commands/cryptocurrency/defi/dpi"
-                - name: funding
-                  ref: "/terminal/commands/cryptocurrency/defi/funding"
-                - name: borrow
-                  ref: "/terminal/commands/cryptocurrency/defi/borrow"
-                - name: lending
-                  ref: "/terminal/commands/cryptocurrency/defi/lending"
-                - name: vaults
-                  ref: "/terminal/commands/cryptocurrency/defi/vaults"
-                - name: tokens
-                  ref: "/terminal/commands/cryptocurrency/defi/tokens"
-                - name: stats
-                  ref: "/terminal/commands/cryptocurrency/defi/stats"
-                - name: pairs
-                  ref: "/terminal/commands/cryptocurrency/defi/pairs"
-                - name: pools
-                  ref: "/terminal/commands/cryptocurrency/defi/pools"
-                - name: swaps
-                  ref: "/terminal/commands/cryptocurrency/defi/swaps"
-                - name: sinfo
-                  ref: "/terminal/commands/cryptocurrency/defi/sinfo"
-                - name: govp
-                  ref: "/terminal/commands/cryptocurrency/defi/govp"
-                - name: gacc
-                  ref: "/terminal/commands/cryptocurrency/defi/gacc"
-                - name: validators
-                  ref: "/terminal/commands/cryptocurrency/defi/validators"
-                - name: sratio
-                  ref: "/terminal/commands/cryptocurrency/defi/sratio"
-                - name: sreturn
-                  ref: "/terminal/commands/cryptocurrency/defi/sreturn"
-                - name: lcsc
-                  ref: "/terminal/commands/cryptocurrency/defi/lcsc"
-        - name: economy
-          ref: "/terminal/commands/economy"
-          sub:
-            - name: overview
-              ref: "/terminal/commands/economy/overview"
-            - name: futures
-              ref: "/terminal/commands/economy/futures"
-            - name: map
-              ref: "/terminal/commands/economy/map"
-            - name: bigmac
-              ref: "/terminal/commands/economy/bigmac"
-            - name: macro
-              ref: "/terminal/commands/economy/macro"
-            - name: fred
-              ref: "/terminal/commands/economy/fred"
-            - name: index
-              ref: "/terminal/commands/economy/index"
-            - name: treasury
-              ref: "/terminal/commands/economy/treasury"
-            - name: yield
-              ref: "/terminal/commands/economy/yield"
-            - name: ycrv
-              ref: "/terminal/commands/economy/ycrv"
-            - name: plot
-              ref: "/terminal/commands/economy/plot"
-            - name: rtps
-              ref: "/terminal/commands/economy/rtps"
-            - name: valuation
-              ref: "/terminal/commands/economy/valuation"
-            - name: performance
-              ref: "/terminal/commands/economy/performance"
-            - name: spectrum
-              ref: "/terminal/commands/economy/spectrum"
-            - name: prediction techniques
-              ref: "/terminal/commands/common/prediction_techniques"
-              sub:
-                - name: ets
-                  ref: "/terminal/commands/common/prediction_techniques/ets"
-                - name: knn
-                  ref: "/terminal/commands/common/prediction_techniques/knn"
-                - name: regression
-                  ref: "/terminal/commands/common/prediction_techniques/regression"
-                - name: arima
-                  ref: "/terminal/commands/common/prediction_techniques/arima"
-                - name: mlp
-                  ref: "/terminal/commands/common/prediction_techniques/mlp"
-                - name: rnn
-                  ref: "/terminal/commands/common/prediction_techniques/rnn"
-                - name: lstm
-                  ref: "/terminal/commands/common/prediction_techniques/lstm"
-                - name: conv1d
-                  ref: "/terminal/commands/common/prediction_techniques/conv1d"
-                - name: mc
-                  ref: "/terminal/commands/common/prediction_techniques/mc"
-            - name: quantitative analysis
-              ref: "/terminal/commands/common/quantitative_analysis"
-              sub:
-                - name: pick
-                  ref: "/terminal/commands/common/quantitative_analysis/pick"
-                - name: summary
-                  ref: "/terminal/commands/common/quantitative_analysis/summary"
-                - name: normality
-                  ref: "/terminal/commands/common/quantitative_analysis/normality"
-                - name: unitroot
-                  ref: "/terminal/commands/common/quantitative_analysis/unitroot"
-                - name: hist
-                  ref: "/terminal/commands/common/quantitative_analysis/hist"
-                - name: cdf
-                  ref: "/terminal/commands/common/quantitative_analysis/cdf"
-                - name: bw
-                  ref: "/terminal/commands/common/quantitative_analysis/bw"
-                - name: acf
-                  ref: "/terminal/commands/common/quantitative_analysis/acf"
-                - name: qqplot
-                  ref: "/terminal/commands/common/quantitative_analysis/qqplot"
-                - name: rolling
-                  ref: "/terminal/commands/common/quantitative_analysis/rolling"
-                - name: spread
-                  ref: "/terminal/commands/common/quantitative_analysis/spread"
-                - name: quantile
-                  ref: "/terminal/commands/common/quantitative_analysis/quantile"
-                - name: skew
-                  ref: "/terminal/commands/common/quantitative_analysis/skew"
-                - name: kurtosis
-                  ref: "/terminal/commands/common/quantitative_analysis/kurtosis"
-                - name: decompose
-                  ref: "/terminal/commands/common/quantitative_analysis/decompose"
-                - name: cusum
-                  ref: "/terminal/commands/common/quantitative_analysis/cusum"
-                - name: line
-                  ref: "/terminal/commands/common/quantitative_analysis/line"
-                - name: raw
-                  ref: "/terminal/commands/common/quantitative_analysis/raw"
-        - name: etf
-          ref: "/terminal/commands/etf"
-          sub:
-            - name: ln
-              ref: "/terminal/commands/etf/ln"
-            - name: ld
-              ref: "/terminal/commands/etf/ld"
-            - name: overview
-              ref: "/terminal/commands/etf/overview"
-            - name: holdings
-              ref: "/terminal/commands/etf/holdings"
-            - name: weights
-              ref: "/terminal/commands/etf/weights"
-            - name: summary
-              ref: "/terminal/commands/etf/summary"
-            - name: candle
-              ref: "/terminal/commands/etf/candle"
-            - name: news
-              ref: "/terminal/commands/etf/news"
-            - name: disc
-              ref: "/terminal/commands/etf/disc"
-              sub:
-                - name: gainers
-                  ref: "/terminal/commands/etf/disc/gainers"
-                - name: decliners
-                  ref: "/terminal/commands/etf/disc/decliners"
-                - name: active
-                  ref: "/terminal/commands/etf/disc/active"
-            - name: scr
-              ref: "/terminal/commands/etf/scr"
-              sub:
-                - name: view
-                  ref: "/terminal/commands/etf/scr/view"
-                - name: set
-                  ref: "/terminal/commands/etf/scr/set"
-                - name: screen
-                  ref: "/terminal/commands/etf/scr/screen"
-                - name: sbc
-                  ref: "/terminal/commands/etf/scr/sbc"
-            - name: pir
-              ref: "/terminal/commands/etf/pir"
-            - name: compare
-              ref: "/terminal/commands/etf/compare"
-        - name: funds
-          ref: "/terminal/commands/funds"
-          sub:
-            - name: search
-              ref: "/terminal/commands/funds/search"
-            - name: country
-              ref: "/terminal/commands/funds/country"
-            - name: info
-              ref: "/terminal/commands/funds/info"
-            - name: load
-              ref: "/terminal/commands/funds/load"
-            - name: overview
-              ref: "/terminal/commands/funds/overview"
-            - name: plot
-              ref: "/terminal/commands/funds/plot"
-            - name: sector
-              ref: "/terminal/commands/funds/sector"
-            - name: equity
-              ref: "/terminal/commands/funds/equity"
-        - name: portfolio
-          ref: "/terminal/commands/portfolio"
-          sub:
-            - name: brokers
-              ref: "/terminal/commands/portfolio/brokers"
-              sub:
-                - name: ally
-                  ref: "/terminal/commands/portfolio/brokers/ally"
-                  sub:
-                    - name: balances
-                      ref: "/terminal/commands/portfolio/brokers/ally/balances"
-                    - name: history
-                      ref: "/terminal/commands/portfolio/brokers/ally/history"
-                    - name: holdings
-                      ref: "/terminal/commands/portfolio/brokers/ally/holdings"
-                    - name: movers
-                      ref: "/terminal/commands/portfolio/brokers/ally/movers"
-                    - name: quote
-                      ref: "/terminal/commands/portfolio/brokers/ally/quote"
-                - name: coinbase
-                  ref: "/terminal/commands/portfolio/brokers/coinbase"
-                  sub:
-                    - name: account
-                      ref: "/terminal/commands/portfolio/brokers/coinbase/account"
-                    - name: deposits
-                      ref: "/terminal/commands/portfolio/brokers/coinbase/deposits"
-                    - name: history
-                      ref: "/terminal/commands/portfolio/brokers/coinbase/history"
-                    - name: orders
-                      ref: "/terminal/commands/portfolio/brokers/coinbase/orders"
-                - name: robinhood
-                  ref: "/terminal/commands/portfolio/brokers/robinhood"
-                  sub:
-                    - name: history
-                      ref: "/terminal/commands/portfolio/brokers/robinhood/history"
-                    - name: holdings
-                      ref: "/terminal/commands/portfolio/brokers/robinhood/holdings"
-            - name: portfolio optimization
-              ref: "/terminal/commands/portfolio/po"
-              sub:
-                - name: select
-                  ref: "/terminal/commands/portfolio/po/select"
-                - name: file
-                  ref: "/terminal/commands/portfolio/po/file"
-                - name: params
-                  ref: "/terminal/commands/portfolio/po/params"
-                  sub:
-                    - name: arg
-                      ref: "/terminal/commands/portfolio/po/params/arg"
-                    - name: clear
-                      ref: "/terminal/commands/portfolio/po/params/clear"
-                    - name: file
-                      ref: "/terminal/commands/portfolio/po/params/file"
-                    - name: save
-                      ref: "/terminal/commands/portfolio/po/params/save"
-                    - name: set
-                      ref: "/terminal/commands/portfolio/po/params/set"
-                - name: load
-                  ref: "/terminal/commands/portfolio/po/load"
-                - name: add
-                  ref: "/terminal/commands/portfolio/po/add"
-                - name: rmv
-                  ref: "/terminal/commands/portfolio/po/rmv"
-                - name: show
-                  ref: "/terminal/commands/portfolio/po/show"
-                - name: rpf
-                  ref: "/terminal/commands/portfolio/po/rpf"
-                - name: plot
-                  ref: "/terminal/commands/portfolio/po/plot"
-                - name: equal
-                  ref: "/terminal/commands/portfolio/po/equal"
-                - name: mktcap
-                  ref: "/terminal/commands/portfolio/po/mktcap"
-                - name: dividend
-                  ref: "/terminal/commands/portfolio/po/dividend"
-                - name: property
-                  ref: "/terminal/commands/portfolio/po/property"
-                - name: maxsharpe
-                  ref: "/terminal/commands/portfolio/po/maxsharpe"
-                - name: minrisk
-                  ref: "/terminal/commands/portfolio/po/minrisk"
-                - name: maxutil
-                  ref: "/terminal/commands/portfolio/po/maxutil"
-                - name: maxret
-                  ref: "/terminal/commands/portfolio/po/maxret"
-                - name: maxdiv
-                  ref: "/terminal/commands/portfolio/po/maxdiv"
-                - name: maxdecorr
-                  ref: "/terminal/commands/portfolio/po/maxdecorr"
-                - name: blacklitterman
-                  ref: "/terminal/commands/portfolio/po/blacklitterman"
-                - name: ef
-                  ref: "/terminal/commands/portfolio/po/ef"
-                - name: riskparity
-                  ref: "/terminal/commands/portfolio/po/riskparity"
-                - name: relriskparity
-                  ref: "/terminal/commands/portfolio/po/relriskparity"
-                - name: hrp
-                  ref: "/terminal/commands/portfolio/po/hrp"
-                - name: herc
-                  ref: "/terminal/commands/portfolio/po/herc"
-                - name: nco
-                  ref: "/terminal/commands/portfolio/po/nco"
-            - name: load
-              ref: "/terminal/commands/portfolio/load"
-            - name: show
-              ref: "/terminal/commands/portfolio/show"
-            - name: bench
-              ref: "/terminal/commands/portfolio/bench"
-            - name: holdv
-              ref: "/terminal/commands/portfolio/holdv"
-            - name: holdp
-              ref: "/terminal/commands/portfolio/holdp"
-            - name: cret
-              ref: "/terminal/commands/portfolio/cret"
-            - name: yret
-              ref: "/terminal/commands/portfolio/yret"
-            - name: mret
-              ref: "/terminal/commands/portfolio/mret"
-            - name: dret
-              ref: "/terminal/commands/portfolio/dret"
-            - name: distr
-              ref: "/terminal/commands/portfolio/distr"
-            - name: maxdd
-              ref: "/terminal/commands/portfolio/maxdd"
-            - name: rvol
-              ref: "/terminal/commands/portfolio/rvol"
-            - name: rsharpe
-              ref: "/terminal/commands/portfolio/rsharpe"
-            - name: rsort
-              ref: "/terminal/commands/portfolio/rsort"
-            - name: rbeta
-              ref: "/terminal/commands/portfolio/rbeta"
-            - name: alloc
-              ref: "/terminal/commands/portfolio/alloc"
-            - name: summary
-              ref: "/terminal/commands/portfolio/summary"
-            - name: metric
-              ref: "/terminal/commands/portfolio/metric"
-            - name: perf
-              ref: "/terminal/commands/portfolio/perf"
-            - name: var
-              ref: "/terminal/commands/portfolio/var"
-            - name: es
-              ref: "/terminal/commands/portfolio/es"
-            - name: om
-              ref: "/terminal/commands/portfolio/om"
-        - name: forex
-          ref: "/terminal/commands/forex"
-          sub:
-            - name: select
-              ref: "/terminal/commands/forex/select"
-            - name: load
-              ref: "/terminal/commands/forex/load"
-            - name: fwd
-              ref: "/terminal/commands/forex/fwd"
-            - name: candle
-              ref: "/terminal/commands/forex/candle"
-            - name: from
-              ref: "/terminal/commands/forex/from"
-            - name: oanda
-              ref: "/terminal/commands/forex/oanda"
-              sub:
-                - name: calendar
-                  ref: "/terminal/commands/forex/oanda/calendar"
-                - name: cancel
-                  ref: "/terminal/commands/forex/oanda/cancel"
-                - name: candles
-                  ref: "/terminal/commands/forex/oanda/candles"
-                - name: closetrade
-                  ref: "/terminal/commands/forex/oanda/closetrade"
-                - name: orderbook
-                  ref: "/terminal/commands/forex/oanda/orderbook"
-                - name: pending
-                  ref: "/terminal/commands/forex/oanda/pending"
-                - name: positionbook
-                  ref: "/terminal/commands/forex/oanda/positionbook"
-                - name: positions
-                  ref: "/terminal/commands/forex/oanda/positions"
-        - name: alternative
-          ref: "/terminal/commands/alternative"
-          sub:
-            - name: os
-              ref: "/terminal/commands/alternative/oss"
-              sub:
-                - name: rossidx
-                  ref: "/terminal/commands/alternative/oss/rossidx"
-                - name: tr
-                  ref: "/terminal/commands/alternative/oss/tr"
-                - name: sh
-                  ref: "/terminal/commands/alternative/oss/sh"
-                - name: rs
-                  ref: "/terminal/commands/alternative/oss/rs"
-            - name: covid
-              ref: "/terminal/commands/alternative/covid"
-              sub:
-                - name: slopes
-                  ref: "/terminal/commands/alternative/covid/slopes"
-                - name: ov
-                  ref: "/terminal/commands/alternative/covid/ov"
-                - name: deaths
-                  ref: "/terminal/commands/alternative/covid/deaths"
-                - name: cases
-                  ref: "/terminal/commands/alternative/covid/cases"
-                - name: rates
-                  ref: "/terminal/commands/alternative/covid/rates"
-        - name: econometrics
-          ref: "/terminal/commands/econometrics"
-          sub:
-            - name: load
-              ref: "/terminal/commands/econometrics/load"
-            - name: export
-              ref: "/terminal/commands/econometrics/show"
-            - name: remove
-              ref: "/terminal/commands/econometrics/remove"
-            - name: options
-              ref: "/terminal/commands/econometrics/options"
-            - name: show
-              ref: "/terminal/commands/econometrics/show"
-            - name: plot
-              ref: "/terminal/commands/econometrics/plot"
-            - name: type
-              ref: "/terminal/commands/econometrics/type"
-            - name: desc
-              ref: "/terminal/commands/econometrics/desc"
-            - name: index
-              ref: "/terminal/commands/econometrics/index"
-            - name: clean
-              ref: "/terminal/commands/econometrics/clean"
-            - name: modify
-              ref: "/terminal/commands/econometrics/modify"
-            - name: ols
-              ref: "/terminal/commands/econometrics/ols"
-            - name: norm
-              ref: "/terminal/commands/econometrics/norm"
-            - name: root
-              ref: "/terminal/commands/econometrics/root"
-            - name: panel
-              ref: "/terminal/commands/econometrics/panel"
-            - name: compare
-              ref: "/terminal/commands/econometrics/compare"
-            - name: dwat
-              ref: "/terminal/commands/econometrics/dwat"
-            - name: bgod
-              ref: "/terminal/commands/econometrics/bgod"
-            - name: bpag
-              ref: "/terminal/commands/econometrics/bpag"
-            - name: granger
-              ref: "/terminal/commands/econometrics/granger"
-            - name: coint
-              ref: "/terminal/commands/econometrics/coint"
-        - name: jupyter
-          ref: "/terminal/commands/jupyter"
-          sub:
-            - name: "dashboards"
-              ref: "/terminal/commands/jupyter/dashboards"
-              sub:
-                - name: "stocks"
-                  ref: "/terminal/commands/jupyter/dashboards/stocks"
-                - name: "correlation"
-                  ref: "/terminal/commands/jupyter/dashboards/correlations"
-                - name: "vsurf"
-                  ref: "/terminal/commands/jupyter/dashboards/vsurf"
-                - name: "chains"
-                  ref: "/terminal/commands/jupyter/dashboards/chains"
-                - name: "shortdata"
-                  ref: "/terminal/commands/jupyter/dashboards/shortdata"
-            - name: "reports"
-              ref: "/terminal/commands/jupyter/reports"
+          - name: brokers
+            ref: "/terminal/portfolio/brokers"
+            sub:
+              - name: ally
+                ref: "/terminal/portfolio/brokers/ally"
+                sub:
+                  - name: balances
+                    ref: "/terminal/portfolio/brokers/ally/balances"
+                  - name: history
+                    ref: "/terminal/portfolio/brokers/ally/history"
+                  - name: holdings
+                    ref: "/terminal/portfolio/brokers/ally/holdings"
+                  - name: movers
+                    ref: "/terminal/portfolio/brokers/ally/movers"
+                  - name: quote
+                    ref: "/terminal/portfolio/brokers/ally/quote"
+              - name: coinbase
+                ref: "/terminal/portfolio/brokers/coinbase"
+                sub:
+                  - name: account
+                    ref: "/terminal/portfolio/brokers/coinbase/account"
+                  - name: deposits
+                    ref: "/terminal/portfolio/brokers/coinbase/deposits"
+                  - name: history
+                    ref: "/terminal/portfolio/brokers/coinbase/history"
+                  - name: orders
+                    ref: "/terminal/portfolio/brokers/coinbase/orders"
+              - name: robinhood
+                ref: "/terminal/portfolio/brokers/robinhood"
+                sub:
+                  - name: history
+                    ref: "/terminal/portfolio/brokers/robinhood/history"
+                  - name: holdings
+                    ref: "/terminal/portfolio/brokers/robinhood/holdings"
+          - name: portfolio optimization
+            ref: "/terminal/portfolio/po"
+            sub:
+              - name: select
+                ref: "/terminal/portfolio/po/select"
+              - name: file
+                ref: "/terminal/portfolio/po/file"
+              - name: params
+                ref: "/terminal/portfolio/po/params"
+                sub:
+                  - name: arg
+                    ref: "/terminal/portfolio/po/params/arg"
+                  - name: clear
+                    ref: "/terminal/portfolio/po/params/clear"
+                  - name: file
+                    ref: "/terminal/portfolio/po/params/file"
+                  - name: save
+                    ref: "/terminal/portfolio/po/params/save"
+                  - name: set
+                    ref: "/terminal/portfolio/po/params/set"
+              - name: load
+                ref: "/terminal/portfolio/po/load"
+              - name: add
+                ref: "/terminal/portfolio/po/add"
+              - name: rmv
+                ref: "/terminal/portfolio/po/rmv"
+              - name: show
+                ref: "/terminal/portfolio/po/show"
+              - name: rpf
+                ref: "/terminal/portfolio/po/rpf"
+              - name: plot
+                ref: "/terminal/portfolio/po/plot"
+              - name: equal
+                ref: "/terminal/portfolio/po/equal"
+              - name: mktcap
+                ref: "/terminal/portfolio/po/mktcap"
+              - name: dividend
+                ref: "/terminal/portfolio/po/dividend"
+              - name: property
+                ref: "/terminal/portfolio/po/property"
+              - name: maxsharpe
+                ref: "/terminal/portfolio/po/maxsharpe"
+              - name: minrisk
+                ref: "/terminal/portfolio/po/minrisk"
+              - name: maxutil
+                ref: "/terminal/portfolio/po/maxutil"
+              - name: maxret
+                ref: "/terminal/portfolio/po/maxret"
+              - name: maxdiv
+                ref: "/terminal/portfolio/po/maxdiv"
+              - name: maxdecorr
+                ref: "/terminal/portfolio/po/maxdecorr"
+              - name: blacklitterman
+                ref: "/terminal/portfolio/po/blacklitterman"
+              - name: ef
+                ref: "/terminal/portfolio/po/ef"
+              - name: riskparity
+                ref: "/terminal/portfolio/po/riskparity"
+              - name: relriskparity
+                ref: "/terminal/portfolio/po/relriskparity"
+              - name: hrp
+                ref: "/terminal/portfolio/po/hrp"
+              - name: herc
+                ref: "/terminal/portfolio/po/herc"
+              - name: nco
+                ref: "/terminal/portfolio/po/nco"
+          - name: load
+            ref: "/terminal/portfolio/load"
+          - name: show
+            ref: "/terminal/portfolio/show"
+          - name: bench
+            ref: "/terminal/portfolio/bench"
+          - name: holdv
+            ref: "/terminal/portfolio/holdv"
+          - name: holdp
+            ref: "/terminal/portfolio/holdp"
+          - name: cret
+            ref: "/terminal/portfolio/cret"
+          - name: yret
+            ref: "/terminal/portfolio/yret"
+          - name: mret
+            ref: "/terminal/portfolio/mret"
+          - name: dret
+            ref: "/terminal/portfolio/dret"
+          - name: distr
+            ref: "/terminal/portfolio/distr"
+          - name: maxdd
+            ref: "/terminal/portfolio/maxdd"
+          - name: rvol
+            ref: "/terminal/portfolio/rvol"
+          - name: rsharpe
+            ref: "/terminal/portfolio/rsharpe"
+          - name: rsort
+            ref: "/terminal/portfolio/rsort"
+          - name: rbeta
+            ref: "/terminal/portfolio/rbeta"
+          - name: alloc
+            ref: "/terminal/portfolio/alloc"
+          - name: summary
+            ref: "/terminal/portfolio/summary"
+          - name: metric
+            ref: "/terminal/portfolio/metric"
+          - name: perf
+            ref: "/terminal/portfolio/perf"
+          - name: var
+            ref: "/terminal/portfolio/var"
+          - name: es
+            ref: "/terminal/portfolio/es"
+          - name: om
+            ref: "/terminal/portfolio/om"
+      - name: forex
+        ref: "/terminal/forex"
+        sub:
+          - name: select
+            ref: "/terminal/forex/select"
+          - name: load
+            ref: "/terminal/forex/load"
+          - name: fwd
+            ref: "/terminal/forex/fwd"
+          - name: candle
+            ref: "/terminal/forex/candle"
+          - name: from
+            ref: "/terminal/forex/from"
+          - name: oanda
+            ref: "/terminal/forex/oanda"
+            sub:
+              - name: calendar
+                ref: "/terminal/forex/oanda/calendar"
+              - name: cancel
+                ref: "/terminal/forex/oanda/cancel"
+              - name: candles
+                ref: "/terminal/forex/oanda/candles"
+              - name: closetrade
+                ref: "/terminal/forex/oanda/closetrade"
+              - name: orderbook
+                ref: "/terminal/forex/oanda/orderbook"
+              - name: pending
+                ref: "/terminal/forex/oanda/pending"
+              - name: positionbook
+                ref: "/terminal/forex/oanda/positionbook"
+              - name: positions
+                ref: "/terminal/forex/oanda/positions"
+      - name: alternative
+        ref: "/terminal/alternative"
+        sub:
+          - name: os
+            ref: "/terminal/alternative/oss"
+            sub:
+              - name: rossidx
+                ref: "/terminal/alternative/oss/rossidx"
+              - name: tr
+                ref: "/terminal/alternative/oss/tr"
+              - name: sh
+                ref: "/terminal/alternative/oss/sh"
+              - name: rs
+                ref: "/terminal/alternative/oss/rs"
+          - name: covid
+            ref: "/terminal/alternative/covid"
+            sub:
+              - name: slopes
+                ref: "/terminal/alternative/covid/slopes"
+              - name: ov
+                ref: "/terminal/alternative/covid/ov"
+              - name: deaths
+                ref: "/terminal/alternative/covid/deaths"
+              - name: cases
+                ref: "/terminal/alternative/covid/cases"
+              - name: rates
+                ref: "/terminal/alternative/covid/rates"
+      - name: econometrics
+        ref: "/terminal/econometrics"
+        sub:
+          - name: load
+            ref: "/terminal/econometrics/load"
+          - name: export
+            ref: "/terminal/econometrics/show"
+          - name: remove
+            ref: "/terminal/econometrics/remove"
+          - name: options
+            ref: "/terminal/econometrics/options"
+          - name: show
+            ref: "/terminal/econometrics/show"
+          - name: plot
+            ref: "/terminal/econometrics/plot"
+          - name: type
+            ref: "/terminal/econometrics/type"
+          - name: desc
+            ref: "/terminal/econometrics/desc"
+          - name: index
+            ref: "/terminal/econometrics/index"
+          - name: clean
+            ref: "/terminal/econometrics/clean"
+          - name: modify
+            ref: "/terminal/econometrics/modify"
+          - name: ols
+            ref: "/terminal/econometrics/ols"
+          - name: norm
+            ref: "/terminal/econometrics/norm"
+          - name: root
+            ref: "/terminal/econometrics/root"
+          - name: panel
+            ref: "/terminal/econometrics/panel"
+          - name: compare
+            ref: "/terminal/econometrics/compare"
+          - name: dwat
+            ref: "/terminal/econometrics/dwat"
+          - name: bgod
+            ref: "/terminal/econometrics/bgod"
+          - name: bpag
+            ref: "/terminal/econometrics/bpag"
+          - name: granger
+            ref: "/terminal/econometrics/granger"
+          - name: coint
+            ref: "/terminal/econometrics/coint"
+      - name: jupyter
+        ref: "/terminal/jupyter"
+        sub:
+          - name: "dashboards"
+            ref: "/terminal/jupyter/dashboards"
+            sub:
+              - name: "stocks"
+                ref: "/terminal/jupyter/dashboards/stocks"
+              - name: "correlation"
+                ref: "/terminal/jupyter/dashboards/correlations"
+              - name: "vsurf"
+                ref: "/terminal/jupyter/dashboards/vsurf"
+              - name: "chains"
+                ref: "/terminal/jupyter/dashboards/chains"
+              - name: "shortdata"
+                ref: "/terminal/jupyter/dashboards/shortdata"
+          - name: "reports"
+            ref: "/terminal/jupyter/reports"
   - name: "GST python API"
     ref: "/api"
   - name: "bots"
