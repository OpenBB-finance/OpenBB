--- conflicted
+++ resolved
@@ -62,10 +62,8 @@
 custom_imports/*.csv
 custom_imports/*/*.csv
 
-<<<<<<< HEAD
 # cache
 cache/
-=======
+
 # lightning logs
 lightning_logs/
->>>>>>> f1a824a1
