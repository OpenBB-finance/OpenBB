--- conflicted
+++ resolved
@@ -5,15 +5,13 @@
 import os
 from typing import Optional, Union
 
+from openbb_terminal import OpenBBFigure
 from openbb_terminal.config_terminal import theme
-from openbb_terminal import OpenBBFigure
 from openbb_terminal.decorators import check_api_key, log_start_end
 from openbb_terminal.economy import alphavantage_model
 from openbb_terminal.helper_funcs import export_data, print_rich_table
-
 from openbb_terminal.rich_config import console
 
-
 logger = logging.getLogger(__name__)
 
 # pylint: disable=C0302,unused-argument
@@ -25,13 +23,8 @@
     raw: bool = False,
     export: str = "",
     sheet_name: Optional[str] = None,
-<<<<<<< HEAD
-    external_axes: bool = False,
-) -> Union[OpenBBFigure, None]:
-=======
-    external_axes: Optional[List[plt.Axes]] = None,
-):
->>>>>>> b1ced18f
+    external_axes: bool = False,
+) -> Union[OpenBBFigure, None]:
     """Display Real-Time Performance sector. [Source: AlphaVantage]
 
     Parameters
@@ -94,13 +87,8 @@
     raw: bool = False,
     export: str = "",
     sheet_name: Optional[str] = None,
-<<<<<<< HEAD
-    external_axes: bool = False,
-) -> Union[OpenBBFigure, None]:
-=======
-    external_axes: Optional[List[plt.Axes]] = None,
-):
->>>>>>> b1ced18f
+    external_axes: bool = False,
+) -> Union[OpenBBFigure, None]:
     """Display US GDP from AlphaVantage
 
     Parameters
@@ -156,13 +144,8 @@
     raw: bool = False,
     export: str = "",
     sheet_name: Optional[str] = None,
-<<<<<<< HEAD
-    external_axes: bool = False,
-) -> Union[OpenBBFigure, None]:
-=======
-    external_axes: Optional[List[plt.Axes]] = None,
-):
->>>>>>> b1ced18f
+    external_axes: bool = False,
+) -> Union[OpenBBFigure, None]:
     """Display US GDP per Capita from AlphaVantage
 
     Parameters
@@ -215,13 +198,8 @@
     raw: bool = False,
     export: str = "",
     sheet_name: Optional[str] = None,
-<<<<<<< HEAD
-    external_axes: bool = False,
-) -> Union[OpenBBFigure, None]:
-=======
-    external_axes: Optional[List[plt.Axes]] = None,
-):
->>>>>>> b1ced18f
+    external_axes: bool = False,
+) -> Union[OpenBBFigure, None]:
     """Display US Inflation from AlphaVantage
 
     Parameters
@@ -275,13 +253,8 @@
     raw: bool = False,
     export: str = "",
     sheet_name: Optional[str] = None,
-<<<<<<< HEAD
-    external_axes: bool = False,
-) -> Union[OpenBBFigure, None]:
-=======
-    external_axes: Optional[List[plt.Axes]] = None,
-):
->>>>>>> b1ced18f
+    external_axes: bool = False,
+) -> Union[OpenBBFigure, None]:
     """Display US consumer price index (CPI) from AlphaVantage
 
     Parameters
@@ -338,13 +311,8 @@
     raw: bool = False,
     export: str = "",
     sheet_name: Optional[str] = None,
-<<<<<<< HEAD
-    external_axes: bool = False,
-) -> Union[OpenBBFigure, None]:
-=======
-    external_axes: Optional[List[plt.Axes]] = None,
-):
->>>>>>> b1ced18f
+    external_axes: bool = False,
+) -> Union[OpenBBFigure, None]:
     """Display historical treasury yield for given maturity
 
     Parameters
@@ -402,13 +370,8 @@
     raw: bool = False,
     export: str = "",
     sheet_name: Optional[str] = None,
-<<<<<<< HEAD
-    external_axes: bool = False,
-) -> Union[OpenBBFigure, None]:
-=======
-    external_axes: Optional[List[plt.Axes]] = None,
-):
->>>>>>> b1ced18f
+    external_axes: bool = False,
+) -> Union[OpenBBFigure, None]:
     """Display US unemployment AlphaVantage
 
     Parameters
