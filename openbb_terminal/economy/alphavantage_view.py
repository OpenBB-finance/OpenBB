""" Alpha Vantage View """
__docformat__ = "numpy"

import logging
import os
from typing import Optional, Union

<<<<<<< HEAD
import matplotlib
import matplotlib.pyplot as plt

=======
from openbb_terminal import OpenBBFigure
>>>>>>> 2a880524
from openbb_terminal.config_terminal import theme
from openbb_terminal.core.session.current_user import get_current_user
from openbb_terminal.decorators import check_api_key, log_start_end
from openbb_terminal.economy import alphavantage_model
from openbb_terminal.helper_funcs import export_data, print_rich_table
from openbb_terminal.rich_config import console

logger = logging.getLogger(__name__)

# pylint: disable=C0302,unused-argument


@log_start_end(log=logger)
@check_api_key(["API_KEY_ALPHAVANTAGE"])
def realtime_performance_sector(
    raw: bool = False,
    export: str = "",
    sheet_name: Optional[str] = None,
    external_axes: bool = False,
) -> Union[OpenBBFigure, None]:
    """Display Real-Time Performance sector. [Source: AlphaVantage]

    Parameters
    ----------
    raw : bool
        Output only raw data
    export : str
        Export dataframe data to csv,json,xlsx file
    external_axes : bool, optional
        Whether to return the figure object or not, by default False
    """
    df_rtp = alphavantage_model.get_sector_data()

    # pylint: disable=E1101
    if df_rtp.empty:
        return None

    df_rtp_plot = df_rtp.set_index("Sector").squeeze(axis=1)
    colors = [theme.up_color if x > 0 else theme.down_color for x in df_rtp_plot.values]

<<<<<<< HEAD
    else:
        if external_axes is None:
            _, ax = plt.subplots(
                figsize=plot_autoscale(), dpi=get_current_user().preferences.PLOT_DPI
            )
        elif is_valid_axes_count(external_axes, 1):
            (ax,) = external_axes
        else:
            return

        df_rtp.set_index("Sector", inplace=True)
        df_rtp = df_rtp.squeeze(axis=1)
        colors = [theme.up_color if x > 0 else theme.down_color for x in df_rtp.values]
        df_rtp.plot(kind="barh", color=colors, ax=ax)
        theme.style_primary_axis(ax)
        ax.set_title("Real Time Performance (%) per Sector")
        ax.tick_params(axis="x", labelrotation=90)
        ax.xaxis.set_major_formatter(matplotlib.ticker.FormatStrFormatter("%.2f"))

        if external_axes is None:
            theme.visualize_output()
=======
    fig = OpenBBFigure(
        title="Real Time Performance (%) per Sector",
        yaxis=dict(side="right", dtick=1, title="Sector"),
    )
    fig.add_bar(
        orientation="h",
        x=df_rtp_plot.values,
        y=df_rtp_plot.index,
        name="Performance (%)",
        marker_color=colors,
        showlegend=False,
    )
    fig.update_layout(xaxis=dict(nticks=10))
>>>>>>> 2a880524

    export_data(
        export,
        os.path.dirname(os.path.abspath(__file__)),
        "rtps",
        df_rtp,
        sheet_name,
        fig,
    )

    if raw:
        return print_rich_table(
            df_rtp,
            show_index=False,
            headers=df_rtp.columns,
            title="Real-Time Performance",
            export=bool(export),
        )

    return fig.show(external=external_axes)


@log_start_end(log=logger)
@check_api_key(["API_KEY_ALPHAVANTAGE"])
def display_real_gdp(
    interval: str = "q",
    start_year: int = 2010,
    raw: bool = False,
    export: str = "",
    sheet_name: Optional[str] = None,
    external_axes: bool = False,
) -> Union[OpenBBFigure, None]:
    """Display US GDP from AlphaVantage

    Parameters
    ----------
    interval : str
        Interval for GDP.  Either "a" or "q", by default "q"
    start_year : int, optional
        Start year for plot, by default 2010
    raw : bool, optional
        Flag to show raw data, by default False
    export : str, optional
        Format to export data, by default ""
    external_axes : bool, optional
        Whether to return the figure object or not, by default False
    """
    gdp = alphavantage_model.get_real_gdp(interval, start_year)

    if gdp.empty:
        return None

    int_string = "Annual" if interval == "a" else "Quarterly"
    year_str = str(start_year) if interval == "a" else str(list(gdp["date"])[-1].year)

<<<<<<< HEAD
    if external_axes is None:
        _, ax = plt.subplots(
            figsize=plot_autoscale(), dpi=get_current_user().preferences.PLOT_DPI
        )
    elif is_valid_axes_count(external_axes, 1):
        (ax,) = external_axes
    else:
        return
=======
    fig = OpenBBFigure(
        title=f"{int_string} US GDP ($B) from {year_str}",
        yaxis=dict(side="right", title="US GDP ($B) "),
    )
>>>>>>> 2a880524

    fig.add_scatter(
        x=gdp["date"],
        y=gdp["GDP"],
        name="GDP",
    )

    export_data(
        export,
        os.path.dirname(os.path.abspath(__file__)),
        "gdp",
        gdp,
        sheet_name,
        fig,
    )
    if raw:
        print_rich_table(
            gdp.head(20),
            headers=["Date", "GDP"],
            show_index=False,
            title="US GDP",
            export=bool(export),
        )

    return fig.show(external=external_axes)


@log_start_end(log=logger)
@check_api_key(["API_KEY_ALPHAVANTAGE"])
def display_gdp_capita(
    start_year: int = 2010,
    raw: bool = False,
    export: str = "",
    sheet_name: Optional[str] = None,
    external_axes: bool = False,
) -> Union[OpenBBFigure, None]:
    """Display US GDP per Capita from AlphaVantage

    Parameters
    ----------
    start_year : int, optional
        Start year for plot, by default 2010
    raw : bool, optional
        Flag to show raw data, by default False
    export : str, optional
        Format to export data, by default
    external_axes : bool, optional
        Whether to return the figure object or not, by default False
    """
    gdp = alphavantage_model.get_gdp_capita(start_year)
    if gdp.empty:
<<<<<<< HEAD
        console.print("Error getting data.  Check API Key")
        return

    # This plot has 1 axis
    if not external_axes:
        _, ax = plt.subplots(
            figsize=plot_autoscale(), dpi=get_current_user().preferences.PLOT_DPI
        )
    elif is_valid_axes_count(external_axes, 1):
        (ax,) = external_axes
    else:
        return

    ax.plot(gdp["date"], gdp["GDP"], marker="o")
    ax.set_title(f"US GDP per Capita (Chained 2012 USD) from {start_year}")
    ax.set_ylabel("US GDP (Chained 2012 USD) ")
    theme.style_primary_axis(ax)
    if external_axes is None:
        theme.visualize_output()
=======
        return console.print("Error getting data.  Check API Key")

    fig = OpenBBFigure(
        title=f"US GDP per Capita (Chained 2012 USD) from {start_year}",
        yaxis=dict(side="right", title="US GDP (Chained 2012 USD) "),
    )

    fig.add_scatter(
        x=gdp["date"],
        y=gdp["GDP"],
        name="GDP",
    )
>>>>>>> 2a880524

    export_data(
        export,
        os.path.dirname(os.path.abspath(__file__)),
        "gdpc",
        gdp,
        sheet_name,
        fig,
    )
    if raw:
        print_rich_table(
            gdp.head(20),
            headers=["Date", "GDP"],
            show_index=False,
            title="US GDP Per Capita",
            export=bool(export),
        )

    return fig.show(external=external_axes)


@log_start_end(log=logger)
@check_api_key(["API_KEY_ALPHAVANTAGE"])
def display_inflation(
    start_year: int = 2010,
    raw: bool = False,
    export: str = "",
    sheet_name: Optional[str] = None,
    external_axes: bool = False,
) -> Union[OpenBBFigure, None]:
    """Display US Inflation from AlphaVantage

    Parameters
    ----------
    start_year : int, optional
        Start year for plot, by default 2010
    raw : bool, optional
        Flag to show raw data, by default False
    export : str, optional
        Format to export data, by default ""
    external_axes : bool, optional
        Whether to return the figure object or not, by default False
    """
    inf = alphavantage_model.get_inflation(start_year)
    if inf.empty:
<<<<<<< HEAD
        console.print("Error getting data.  Check API Key")
        return

    if external_axes is None:
        _, ax = plt.subplots(
            figsize=plot_autoscale(), dpi=get_current_user().preferences.PLOT_DPI
        )
    elif is_valid_axes_count(external_axes, 1):
        (ax,) = external_axes
    else:
        return

    ax.plot(inf["date"], inf["Inflation"], marker="o")
    ax.set_title(f"US Inflation from {list(inf['date'])[-1].year}")
    ax.set_ylabel("Inflation (%)")
    theme.style_primary_axis(ax)
    if external_axes is None:
        theme.visualize_output()
=======
        return console.print("Error getting data.  Check API Key")

    fig = OpenBBFigure(
        title=f"US Inflation from {list(inf['date'])[-1].year}",
        yaxis=dict(side="right", title="Inflation (%)"),
    )

    fig.add_scatter(
        x=inf["date"],
        y=inf["Inflation"],
        name="Inflation",
    )
>>>>>>> 2a880524

    export_data(
        export,
        os.path.dirname(os.path.abspath(__file__)),
        "inf",
        inf,
        sheet_name,
        fig,
    )
    if raw:
        print_rich_table(
            inf.head(20),
            headers=["Date", "Inflation"],
            show_index=False,
            title="US Inflation",
            export=bool(export),
        )

    return fig.show(external=external_axes)


@log_start_end(log=logger)
@check_api_key(["API_KEY_ALPHAVANTAGE"])
def display_cpi(
    interval: str = "m",
    start_year: int = 2010,
    raw: bool = False,
    export: str = "",
    sheet_name: Optional[str] = None,
    external_axes: bool = False,
) -> Union[OpenBBFigure, None]:
    """Display US consumer price index (CPI) from AlphaVantage

    Parameters
    ----------
    interval : str
        Interval for GDP.  Either "m" or "s"
    start_year : int, optional
        Start year for plot, by default 2010
    raw : bool, optional
        Flag to show raw data, by default False
    export : str, optional
        Format to export data, by default ""
    external_axes : bool, optional
        Whether to return the figure object or not, by default False
    """
    cpi = alphavantage_model.get_cpi(interval, start_year)
    if cpi.empty:
        return console.print("Error getting data.  Check API Key")

    int_string = "Semi-Annual" if interval == "s" else "Monthly"
    year_str = str(list(cpi["date"])[-1].year)

<<<<<<< HEAD
    if external_axes is None:
        _, ax = plt.subplots(
            figsize=plot_autoscale(), dpi=get_current_user().preferences.PLOT_DPI
        )
    elif is_valid_axes_count(external_axes, 1):
        (ax,) = external_axes
    else:
        return
=======
    fig = OpenBBFigure(
        title=f"{int_string} Consumer Price Index from {year_str}",
        yaxis=dict(side="right", title="CPI"),
    )
>>>>>>> 2a880524

    fig.add_scatter(
        x=cpi["date"],
        y=cpi["CPI"],
        name="CPI",
    )

    export_data(
        export,
        os.path.dirname(os.path.abspath(__file__)),
        "cpi",
        cpi,
        sheet_name,
        fig,
    )
    if raw:
        print_rich_table(
            cpi.head(20),
            headers=["Date", "CPI"],
            show_index=False,
            title="US CPI",
            export=bool(export),
        )

    return fig.show(external=external_axes)


@log_start_end(log=logger)
@check_api_key(["API_KEY_ALPHAVANTAGE"])
def display_treasury_yield(
    interval: str = "m",
    maturity: str = "10y",
    start_date: str = "2010-01-01",
    raw: bool = False,
    export: str = "",
    sheet_name: Optional[str] = None,
    external_axes: bool = False,
) -> Union[OpenBBFigure, None]:
    """Display historical treasury yield for given maturity

    Parameters
    ----------
    interval : str
        Interval for data.  Can be "d","w","m" for daily, weekly or monthly, by default "m"
    maturity : str
        Maturity timeline.  Can be "3mo","5y","10y" or "30y", by default "10y"
    start_date: str
        Start date for data.  Should be in YYYY-MM-DD format, by default "2010-01-01"
    raw : bool, optional
        Flag to display raw data, by default False
    export : str, optional
        Format to export data, by default ""
    external_axes : bool, optional
        Whether to return the figure object or not, by default False
    """
    d_maturity = {"3m": "3month", "5y": "5year", "10y": "10year", "30y": "30year"}
    yld = alphavantage_model.get_treasury_yield(interval, maturity, start_date)
    if yld.empty:
<<<<<<< HEAD
        console.print("Error getting data.  Check API Key")
        return

    if external_axes is None:
        _, ax = plt.subplots(
            figsize=plot_autoscale(), dpi=get_current_user().preferences.PLOT_DPI
        )
    elif is_valid_axes_count(external_axes, 1):
        (ax,) = external_axes
    else:
        return

    ax.plot(yld["date"], yld["Yield"], marker="o")
    ax.set_title(f"{d_maturity[maturity]} Treasury Yield")
    ax.set_ylabel("Yield (%)")
    theme.style_primary_axis(ax)
    if external_axes is None:
        theme.visualize_output()
=======
        return console.print("Error getting data.  Check API Key")

    fig = OpenBBFigure(
        title=f"{d_maturity[maturity]} Treasury Yield",
        yaxis=dict(side="right", title="Yield (%)"),
    )

    fig.add_scatter(
        x=yld["date"],
        y=yld["Yield"],
        name="Yield",
    )
>>>>>>> 2a880524

    export_data(
        export,
        os.path.dirname(os.path.abspath(__file__)),
        "tyld",
        yld,
        sheet_name,
        fig,
    )
    if raw:
        print_rich_table(
            yld.head(20),
            headers=["Date", "Yield"],
            title="Historical Treasury Yield",
            show_index=False,
            export=bool(export),
        )

    return fig.show(external=external_axes)


@log_start_end(log=logger)
@check_api_key(["API_KEY_ALPHAVANTAGE"])
def display_unemployment(
    start_year: int = 2010,
    raw: bool = False,
    export: str = "",
    sheet_name: Optional[str] = None,
    external_axes: bool = False,
) -> Union[OpenBBFigure, None]:
    """Display US unemployment AlphaVantage

    Parameters
    ----------
    start_year : int, optional
        Start year for plot, by default 2010
    raw : bool, optional
        Flag to show raw data, by default False
    export : str, optional
        Format to export data, by default ""
    external_axes : bool, optional
        Whether to return the figure object or not, by default False
    """

    un = alphavantage_model.get_unemployment(start_year)

    if un.empty:
<<<<<<< HEAD
        console.print("Error getting data. Check API Key")
        return

    if external_axes is None:
        _, ax = plt.subplots(
            figsize=plot_autoscale(), dpi=get_current_user().preferences.PLOT_DPI
        )
    elif is_valid_axes_count(external_axes, 1):
        (ax,) = external_axes
    else:
        return

    ax.plot(un["date"], un["unemp"], marker="o")
    ax.set_title(f"US Unemployment from {start_year}")
    ax.set_ylabel("US Unemployment (%)")
    theme.style_primary_axis(ax)
    if external_axes is None:
        theme.visualize_output()
=======
        return console.print("Error getting data. Check API Key")

    fig = OpenBBFigure(
        title=f"US Unemployment from {start_year}",
        yaxis=dict(side="right", title="US Unemployment (%)"),
    )

    fig.add_scatter(
        x=un["date"],
        y=un["unemp"],
        name="Unemployment",
    )
>>>>>>> 2a880524

    export_data(
        export,
        os.path.dirname(os.path.abspath(__file__)),
        "unemp",
        un,
        sheet_name,
        fig,
    )

    if raw:
        print_rich_table(
            un.head(20),
            headers=["Date", "GDP"],
            title="US Unemployment",
            show_index=False,
            export=bool(export),
        )

    return fig.show(external=external_axes)<|MERGE_RESOLUTION|>--- conflicted
+++ resolved
@@ -5,13 +5,7 @@
 import os
 from typing import Optional, Union
 
-<<<<<<< HEAD
-import matplotlib
-import matplotlib.pyplot as plt
-
-=======
 from openbb_terminal import OpenBBFigure
->>>>>>> 2a880524
 from openbb_terminal.config_terminal import theme
 from openbb_terminal.core.session.current_user import get_current_user
 from openbb_terminal.decorators import check_api_key, log_start_end
@@ -52,29 +46,6 @@
     df_rtp_plot = df_rtp.set_index("Sector").squeeze(axis=1)
     colors = [theme.up_color if x > 0 else theme.down_color for x in df_rtp_plot.values]
 
-<<<<<<< HEAD
-    else:
-        if external_axes is None:
-            _, ax = plt.subplots(
-                figsize=plot_autoscale(), dpi=get_current_user().preferences.PLOT_DPI
-            )
-        elif is_valid_axes_count(external_axes, 1):
-            (ax,) = external_axes
-        else:
-            return
-
-        df_rtp.set_index("Sector", inplace=True)
-        df_rtp = df_rtp.squeeze(axis=1)
-        colors = [theme.up_color if x > 0 else theme.down_color for x in df_rtp.values]
-        df_rtp.plot(kind="barh", color=colors, ax=ax)
-        theme.style_primary_axis(ax)
-        ax.set_title("Real Time Performance (%) per Sector")
-        ax.tick_params(axis="x", labelrotation=90)
-        ax.xaxis.set_major_formatter(matplotlib.ticker.FormatStrFormatter("%.2f"))
-
-        if external_axes is None:
-            theme.visualize_output()
-=======
     fig = OpenBBFigure(
         title="Real Time Performance (%) per Sector",
         yaxis=dict(side="right", dtick=1, title="Sector"),
@@ -88,7 +59,6 @@
         showlegend=False,
     )
     fig.update_layout(xaxis=dict(nticks=10))
->>>>>>> 2a880524
 
     export_data(
         export,
@@ -144,21 +114,10 @@
     int_string = "Annual" if interval == "a" else "Quarterly"
     year_str = str(start_year) if interval == "a" else str(list(gdp["date"])[-1].year)
 
-<<<<<<< HEAD
-    if external_axes is None:
-        _, ax = plt.subplots(
-            figsize=plot_autoscale(), dpi=get_current_user().preferences.PLOT_DPI
-        )
-    elif is_valid_axes_count(external_axes, 1):
-        (ax,) = external_axes
-    else:
-        return
-=======
     fig = OpenBBFigure(
         title=f"{int_string} US GDP ($B) from {year_str}",
         yaxis=dict(side="right", title="US GDP ($B) "),
     )
->>>>>>> 2a880524
 
     fig.add_scatter(
         x=gdp["date"],
@@ -210,27 +169,6 @@
     """
     gdp = alphavantage_model.get_gdp_capita(start_year)
     if gdp.empty:
-<<<<<<< HEAD
-        console.print("Error getting data.  Check API Key")
-        return
-
-    # This plot has 1 axis
-    if not external_axes:
-        _, ax = plt.subplots(
-            figsize=plot_autoscale(), dpi=get_current_user().preferences.PLOT_DPI
-        )
-    elif is_valid_axes_count(external_axes, 1):
-        (ax,) = external_axes
-    else:
-        return
-
-    ax.plot(gdp["date"], gdp["GDP"], marker="o")
-    ax.set_title(f"US GDP per Capita (Chained 2012 USD) from {start_year}")
-    ax.set_ylabel("US GDP (Chained 2012 USD) ")
-    theme.style_primary_axis(ax)
-    if external_axes is None:
-        theme.visualize_output()
-=======
         return console.print("Error getting data.  Check API Key")
 
     fig = OpenBBFigure(
@@ -243,7 +181,6 @@
         y=gdp["GDP"],
         name="GDP",
     )
->>>>>>> 2a880524
 
     export_data(
         export,
@@ -289,26 +226,6 @@
     """
     inf = alphavantage_model.get_inflation(start_year)
     if inf.empty:
-<<<<<<< HEAD
-        console.print("Error getting data.  Check API Key")
-        return
-
-    if external_axes is None:
-        _, ax = plt.subplots(
-            figsize=plot_autoscale(), dpi=get_current_user().preferences.PLOT_DPI
-        )
-    elif is_valid_axes_count(external_axes, 1):
-        (ax,) = external_axes
-    else:
-        return
-
-    ax.plot(inf["date"], inf["Inflation"], marker="o")
-    ax.set_title(f"US Inflation from {list(inf['date'])[-1].year}")
-    ax.set_ylabel("Inflation (%)")
-    theme.style_primary_axis(ax)
-    if external_axes is None:
-        theme.visualize_output()
-=======
         return console.print("Error getting data.  Check API Key")
 
     fig = OpenBBFigure(
@@ -321,7 +238,6 @@
         y=inf["Inflation"],
         name="Inflation",
     )
->>>>>>> 2a880524
 
     export_data(
         export,
@@ -375,21 +291,10 @@
     int_string = "Semi-Annual" if interval == "s" else "Monthly"
     year_str = str(list(cpi["date"])[-1].year)
 
-<<<<<<< HEAD
-    if external_axes is None:
-        _, ax = plt.subplots(
-            figsize=plot_autoscale(), dpi=get_current_user().preferences.PLOT_DPI
-        )
-    elif is_valid_axes_count(external_axes, 1):
-        (ax,) = external_axes
-    else:
-        return
-=======
     fig = OpenBBFigure(
         title=f"{int_string} Consumer Price Index from {year_str}",
         yaxis=dict(side="right", title="CPI"),
     )
->>>>>>> 2a880524
 
     fig.add_scatter(
         x=cpi["date"],
@@ -448,26 +353,6 @@
     d_maturity = {"3m": "3month", "5y": "5year", "10y": "10year", "30y": "30year"}
     yld = alphavantage_model.get_treasury_yield(interval, maturity, start_date)
     if yld.empty:
-<<<<<<< HEAD
-        console.print("Error getting data.  Check API Key")
-        return
-
-    if external_axes is None:
-        _, ax = plt.subplots(
-            figsize=plot_autoscale(), dpi=get_current_user().preferences.PLOT_DPI
-        )
-    elif is_valid_axes_count(external_axes, 1):
-        (ax,) = external_axes
-    else:
-        return
-
-    ax.plot(yld["date"], yld["Yield"], marker="o")
-    ax.set_title(f"{d_maturity[maturity]} Treasury Yield")
-    ax.set_ylabel("Yield (%)")
-    theme.style_primary_axis(ax)
-    if external_axes is None:
-        theme.visualize_output()
-=======
         return console.print("Error getting data.  Check API Key")
 
     fig = OpenBBFigure(
@@ -480,7 +365,6 @@
         y=yld["Yield"],
         name="Yield",
     )
->>>>>>> 2a880524
 
     export_data(
         export,
@@ -528,26 +412,6 @@
     un = alphavantage_model.get_unemployment(start_year)
 
     if un.empty:
-<<<<<<< HEAD
-        console.print("Error getting data. Check API Key")
-        return
-
-    if external_axes is None:
-        _, ax = plt.subplots(
-            figsize=plot_autoscale(), dpi=get_current_user().preferences.PLOT_DPI
-        )
-    elif is_valid_axes_count(external_axes, 1):
-        (ax,) = external_axes
-    else:
-        return
-
-    ax.plot(un["date"], un["unemp"], marker="o")
-    ax.set_title(f"US Unemployment from {start_year}")
-    ax.set_ylabel("US Unemployment (%)")
-    theme.style_primary_axis(ax)
-    if external_axes is None:
-        theme.visualize_output()
-=======
         return console.print("Error getting data. Check API Key")
 
     fig = OpenBBFigure(
@@ -560,7 +424,6 @@
         y=un["unemp"],
         name="Unemployment",
     )
->>>>>>> 2a880524
 
     export_data(
         export,
