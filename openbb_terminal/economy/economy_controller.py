--- conflicted
+++ resolved
@@ -624,7 +624,9 @@
                             self.DATASETS["macro"].drop(column, axis=1, inplace=True)
 
                     self.DATASETS["macro"] = pd.concat(
+
                         [self.DATASETS["macro"], df], axis=1
+                    , axis=1
                     )
 
                     # update units dict
@@ -1003,10 +1005,6 @@
                 )
 
                 if not df.empty:
-<<<<<<< HEAD
-
-=======
->>>>>>> dbd20977
                     cols = []
                     for column in df.columns:
                         if isinstance(column, tuple):
