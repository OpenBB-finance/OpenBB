""" Econ Controller """
__docformat__ = "numpy"
# pylint: disable=C0302 ,R1710,R0904,C0415,too-many-branches,unnecessary-dict-index-lookup

import argparse
import itertools
import logging
import os
from datetime import (
    date,
    datetime as dt,
)
from typing import Any, Dict, List, Optional

import pandas as pd
from dateutil.relativedelta import relativedelta

from openbb_terminal.core.session.current_user import get_current_user
from openbb_terminal.custom_prompt_toolkit import NestedCompleter
from openbb_terminal.decorators import check_api_key, log_start_end
from openbb_terminal.economy import (
    commodity_view,
    econdb_model,
    econdb_view,
    economy_helpers,
    finviz_model,
    finviz_view,
    fred_model,
    fred_view,
    nasdaq_model,
    nasdaq_view,
    oecd_model,
    oecd_view,
    plot_view,
    wsj_view,
    yfinance_model,
    yfinance_view,
)
from openbb_terminal.helper_funcs import (
    EXPORT_BOTH_RAW_DATA_AND_FIGURES,
    EXPORT_ONLY_RAW_DATA_ALLOWED,
    list_from_str,
    parse_and_split_input,
    print_rich_table,
    valid_date,
)
from openbb_terminal.menu import session
from openbb_terminal.parent_classes import BaseController
from openbb_terminal.rich_config import MenuText, console

logger = logging.getLogger(__name__)


class EconomyController(BaseController):
    """Economy Controller class"""

    CHOICES_COMMANDS = [
        "eval",
        "overview",
        "futures",
        "gdp",
        "rgdp",
        "fgdp",
        "debt",
        "cpi",
        "ccpi",
        "balance",
        "revenue",
        "spending",
        "trust",
        "macro",
        "fred",
        "index",
        "treasury",
        "plot",
        "valuation",
        "performance",
        "map",
        "bigmac",
        "events",
        "edebt",
        "usdli",
    ]

    CHOICES_MENUS = [
        "qa",
    ]

    wsj_sortby_cols_dict = {c: None for c in ["ticker", "last", "change", "prevClose"]}
    map_period_list = ["1d", "1w", "1m", "3m", "6m", "1y"]
    map_filter_list = ["sp500", "world", "full", "etf"]
    macro_us_interval = [
        "annual",
        "quarter",
        "semiannual",
        "monthly",
        "weekly",
        "daily",
    ]
    macro_us_types = [
        "GDP",
        "GDPC",
        "INF",
        "CPI",
        "TYLD",
        "UNEMP",
        "gdp",
        "gpdc",
        "inf",
        "cpi",
        "tyld",
        "unemp",
    ]
    overview_options = ["indices", "usbonds", "glbonds", "currencies"]
    tyld_maturity = ["3m", "5y", "10y", "30y"]
    valuation_sort_cols = [
        "Name",
        "MarketCap",
        "P/E",
        "FwdP/E",
        "PEG",
        "P/S",
        "P/B",
        "P/C",
        "P/FCF",
        "EPSpast5Y",
        "EPSnext5Y",
        "Salespast5Y",
        "Change",
        "Volume",
    ]
    performance_sort_list = [
        "Name",
        "Week",
        "Month",
        "3Month",
        "6Month",
        "1Year",
        "YTD",
        "Recom",
        "AvgVolume",
        "RelVolume",
        "Change",
        "Volume",
    ]
    index_interval = [
        "1m",
        "2m",
        "5m",
        "15m",
        "30m",
        "60m",
        "90m",
        "1h",
        "1d",
        "5d",
        "1wk",
        "1mo",
        "3mo",
    ]
    futures_commodities = ["energy", "metals", "meats", "grains", "softs"]
    macro_show = ["parameters", "countries", "transform"]
    d_GROUPS = finviz_model.GROUPS
    PATH = "/economy/"

    stored_datasets = ""

    FILE_PATH = os.path.join(os.path.dirname(__file__), "README.md")
    CHOICES_GENERATION = True

    def __init__(self, queue: Optional[List[str]] = None):
        """Constructor"""
        super().__init__(queue)

        self.current_series: Dict = dict()
        self.fred_query: pd.Series = pd.Series(dtype=float)
        self.DATASETS: Dict[Any, pd.DataFrame] = dict()
        self.UNITS: Dict[Any, Dict[Any, Any]] = dict()
        self.FRED_TITLES: Dict = dict()
        self.choices: Dict = dict()

        self.DATASETS["macro"] = pd.DataFrame()
        self.DATASETS["treasury"] = pd.DataFrame()
        self.DATASETS["fred"] = pd.DataFrame()
        self.DATASETS["index"] = pd.DataFrame()

        if session and get_current_user().preferences.USE_PROMPT_TOOLKIT:
            choices: dict = self.choices_default
            # This is still needed because we can't use choices and nargs separated by comma
            choices["gdp"]["--countries"] = {
                c: {} for c in oecd_model.COUNTRY_TO_CODE_GDP
            }
            choices["gdp"]["-c"] = "--countries"

            choices["rgdp"]["--countries"] = {
                c: {} for c in oecd_model.COUNTRY_TO_CODE_RGDP
            }
            choices["rgdp"]["-c"] = "--countries"

            choices["fgdp"]["--countries"] = {
                c: {} for c in oecd_model.COUNTRY_TO_CODE_GDP_FORECAST
            }
            choices["fgdp"]["-c"] = "--countries"

            choices["debt"]["--countries"] = {
                c: {} for c in oecd_model.COUNTRY_TO_CODE_DEBT
            }
            choices["debt"]["-c"] = "--countries"

            choices["cpi"]["--countries"] = {c: None for c in fred_model.CPI_COUNTRIES}
            choices["cpi"]["-c"] = "--countries"

            choices["ccpi"]["--countries"] = {
                c: {} for c in oecd_model.COUNTRY_TO_CODE_CPI
            }
            choices["ccpi"]["-c"] = "--countries"

            choices["balance"]["--countries"] = {
                c: {} for c in oecd_model.COUNTRY_TO_CODE_BALANCE
            }
            choices["balance"]["-c"] = "--countries"

            choices["revenue"]["--countries"] = {
                c: {} for c in oecd_model.COUNTRY_TO_CODE_REVENUE
            }
            choices["revenue"]["-c"] = "--countries"

            choices["spending"]["--countries"] = {
                c: {} for c in oecd_model.COUNTRY_TO_CODE_SPENDING
            }
            choices["spending"]["-c"] = "--countries"

            choices["trust"]["--countries"] = {
                c: {} for c in oecd_model.COUNTRY_TO_CODE_TRUST
            }
            choices["trust"]["-c"] = "--countries"

            choices["treasury"]["--type"] = {
                c: {} for c in econdb_model.TREASURIES["instruments"]
            }
            choices["treasury"]["-t"] = "--type"
            choices["macro"]["--parameters"] = {c: {} for c in econdb_model.PARAMETERS}
            choices["macro"]["-p"] = "--parameters"
            choices["macro"]["--countries"] = {
                c: {} for c in econdb_model.COUNTRY_CODES
            }
            choices["macro"]["-c"] = "--countries"
            choices["fred"]["--parameter"] = {c: {} for c in self.fred_query.tolist()}
            choices["fred"]["-p"] = "--parameter"
            choices["index"]["--indices"] = {c: {} for c in yfinance_model.INDICES}
            choices["index"]["-i"] = "--indices"
            choices["bigmac"]["--countries"] = {
                c: {} for c in nasdaq_model.get_country_codes()["Code"].values
            }
            choices["bigmac"]["-c"] = "--countries"
            choices["events"]["--countries"] = {
                c: {} for c in nasdaq_model.get_country_names()
            }
            choices["events"]["-c"] = "--countries"

            self.choices = choices
            self.completer = NestedCompleter.from_nested_dict(choices)

    def parse_input(self, an_input: str) -> List:
        """Parse controller input

        Overrides the parent class function to handle github org/repo path convention.
        See `BaseController.parse_input()` for details.
        """
        # Filtering out sorting parameters with forward slashes like P/E
        sort_filter = r"((\ -s |\ --sortby ).*?(P\/E|Fwd P\/E|P\/S|P\/B|P\/C|P\/FCF)*)"

        custom_filters = [sort_filter]

        commands = parse_and_split_input(
            an_input=an_input, custom_filters=custom_filters
        )
        return commands

    def update_runtime_choices(self):
        if session and get_current_user().preferences.USE_PROMPT_TOOLKIT:
            if not self.fred_query.empty:
                self.choices["fred"]["--parameter"] = {c: None for c in self.fred_query}

            if self.DATASETS:
                options = [
                    option for _, values in self.DATASETS.items() for option in values
                ]

                # help users to select multiple timeseries for one axis
                economicdata = list()
                for L in [1, 2]:
                    for subset in itertools.combinations(options, L):
                        economicdata.append(",".join(subset))
                        if len(subset) > 1:
                            economicdata.append(",".join(subset[::-1]))

                for argument in [
                    "--y1",
                    "--y2",
                ]:
                    self.choices["plot"][argument] = {
                        option: None for option in economicdata
                    }
        self.completer = NestedCompleter.from_nested_dict(self.choices)

    def print_help(self):
        """Print help"""
        mt = MenuText("economy/", column_sources=115)
        mt.add_cmd("overview")
        mt.add_cmd("futures")
        mt.add_cmd("map")
        mt.add_cmd("bigmac")
        mt.add_cmd("events")
        mt.add_cmd("edebt")
<<<<<<< HEAD
        mt.add_raw("\n")
=======
        mt.add_cmd("rtps")
>>>>>>> 8df31f8d
        mt.add_cmd("valuation")
        mt.add_cmd("performance")
        mt.add_cmd("usdli")
        mt.add_raw("\n")
        mt.add_info("_country_")
        mt.add_cmd("gdp")
        mt.add_cmd("rgdp")
        mt.add_cmd("fgdp")
        mt.add_cmd("debt")
        mt.add_cmd("cpi")
        mt.add_cmd("ccpi")
        mt.add_cmd("balance")
        mt.add_cmd("revenue")
        mt.add_cmd("spending")
        mt.add_cmd("trust")
        mt.add_raw("\n")
        mt.add_info("_database_")
        mt.add_cmd("macro")
        mt.add_cmd("treasury")
        mt.add_cmd("fred")
        mt.add_cmd("index")
        mt.add_raw("\n")
        mt.add_param("_stored", self.stored_datasets)
        mt.add_raw("\n")
        mt.add_cmd("eval")
        mt.add_cmd("plot")
        mt.add_raw("\n")
        mt.add_menu("qa")

        console.print(text=mt.menu_text, menu="Economy")

    @log_start_end(log=logger)
    def call_overview(self, other_args: List[str]):
        """Process overview command"""
        parser = argparse.ArgumentParser(
            add_help=False,
            formatter_class=argparse.ArgumentDefaultsHelpFormatter,
            prog="overview",
            description="""
            Provide a market overview of a variety of options. This can be a general overview,
            indices, bonds and currencies. [Source: Wall St. Journal]
            """,
        )

        parser.add_argument(
            "-t",
            "--type",
            dest="type",
            help="Obtain either US indices, US Bonds, Global Bonds or Currencies",
            type=str,
            choices=self.overview_options,
            default="",
        )

        if other_args and "-" not in other_args[0][0]:
            other_args.insert(0, "-t")
        ns_parser = self.parse_known_args_and_warn(
            parser, other_args, export_allowed=EXPORT_ONLY_RAW_DATA_ALLOWED
        )
        if ns_parser:
            if not ns_parser.type:
                wsj_view.display_overview(
                    export=ns_parser.export,
                    sheet_name=" ".join(ns_parser.sheet_name)
                    if ns_parser.sheet_name
                    else None,
                )
            elif ns_parser.type == "indices":
                wsj_view.display_indices(
                    export=ns_parser.export,
                    sheet_name=" ".join(ns_parser.sheet_name)
                    if ns_parser.sheet_name
                    else None,
                )
            if ns_parser.type == "usbonds":
                wsj_view.display_usbonds(
                    export=ns_parser.export,
                    sheet_name=" ".join(ns_parser.sheet_name)
                    if ns_parser.sheet_name
                    else None,
                )
            if ns_parser.type == "glbonds":
                wsj_view.display_glbonds(
                    export=ns_parser.export,
                    sheet_name=" ".join(ns_parser.sheet_name)
                    if ns_parser.sheet_name
                    else None,
                )
            if ns_parser.type == "currencies":
                wsj_view.display_currencies(
                    export=ns_parser.export,
                    sheet_name=" ".join(ns_parser.sheet_name)
                    if ns_parser.sheet_name
                    else None,
                )

    @log_start_end(log=logger)
    def call_futures(self, other_args: List[str]):
        """Process futures command"""
        parser = argparse.ArgumentParser(
            add_help=False,
            formatter_class=argparse.ArgumentDefaultsHelpFormatter,
            prog="futures",
            description="Futures/Commodities from Wall St. Journal and FinViz.",
        )

        parser.add_argument(
            "-c",
            "--commodity",
            dest="commodity",
            help="Obtain commodity futures from FinViz",
            type=str,
            choices=self.futures_commodities,
            default="",
        )

        parser.add_argument(
            "-s",
            "--sortby",
            dest="sortby",
            type=str,
            choices=self.wsj_sortby_cols_dict.keys(),
            default="ticker",
        )
        parser.add_argument(
            "-r",
            "--reverse",
            action="store_true",
            dest="reverse",
            default=False,
            help=(
                "Data is sorted in descending order by default. "
                "Reverse flag will sort it in an ascending way. "
                "Only works when raw data is displayed."
            ),
        )
        if other_args and "-" not in other_args[0][0]:
            other_args.insert(0, "-c")
        ns_parser = self.parse_known_args_and_warn(
            parser, other_args, export_allowed=EXPORT_ONLY_RAW_DATA_ALLOWED
        )

        if ns_parser:
            if ns_parser.source == "Finviz":
                if ns_parser.commodity:
                    finviz_view.display_future(
                        future_type=ns_parser.commodity.capitalize(),
                        sortby=ns_parser.sortby,
                        ascend=ns_parser.reverse,
                        export=ns_parser.export,
                        sheet_name=" ".join(ns_parser.sheet_name)
                        if ns_parser.sheet_name
                        else None,
                    )
                else:
                    console.print(
                        "[red]Commodity group must be specified on Finviz.[/red]"
                    )
            elif ns_parser.source == "WallStreetJournal":
                if ns_parser.commodity:
                    console.print("[red]Commodity flag valid with Finviz only.[/red]")
                wsj_view.display_futures(
                    export=ns_parser.export,
                    sheet_name=" ".join(ns_parser.sheet_name)
                    if ns_parser.sheet_name
                    else None,
                )

    @log_start_end(log=logger)
    def call_map(self, other_args: List[str]):
        """Process map command"""
        parser = argparse.ArgumentParser(
            add_help=False,
            formatter_class=argparse.ArgumentDefaultsHelpFormatter,
            prog="map",
            description="""
                Performance index stocks map categorized by sectors and industries.
                Size represents market cap. Opens web-browser. [Source: Finviz]
            """,
        )
        parser.add_argument(
            "-p",
            "--period",
            action="store",
            dest="s_period",
            type=str,
            default="1d",
            choices=self.map_period_list,
            help="Performance period.",
        )
        parser.add_argument(
            "-t",
            "--type",
            action="store",
            dest="s_type",
            type=str,
            default="sp500",
            choices=self.map_filter_list,
            help="Map filter type.",
        )
        ns_parser = self.parse_known_args_and_warn(parser, other_args)
        if ns_parser:
            finviz_view.display_performance_map(
                period=ns_parser.s_period,
                map_filter=ns_parser.s_type,
            )

    @log_start_end(log=logger)
    def call_bigmac(self, other_args: List[str]):
        """Process bigmac command"""
        parser = argparse.ArgumentParser(
            add_help=False,
            formatter_class=argparse.ArgumentDefaultsHelpFormatter,
            prog="bigmac",
            description="""
                 Get historical Big Mac Index [Nasdaq Data Link]
             """,
        )
        parser.add_argument(
            "--codes",
            help="Flag to show all country codes",
            dest="codes",
            action="store_true",
            default=False,
        )
        parser.add_argument(
            "-c",
            "--countries",
            help="Country codes to get data for.",
            dest="countries",
            default="USA",
            type=str,
        )

        ns_parser = self.parse_known_args_and_warn(
            parser,
            other_args,
            export_allowed=EXPORT_BOTH_RAW_DATA_AND_FIGURES,
            raw=True,
        )
        if ns_parser:
            ns_parser.countries = list_from_str(ns_parser.countries)
            if ns_parser.codes:
                console.print(
                    nasdaq_model.get_country_codes().to_string(index=False), "\n"
                )
            else:
                nasdaq_view.display_big_mac_index(
                    country_codes=ns_parser.countries,
                    raw=ns_parser.raw,
                    export=ns_parser.export,
                    sheet_name=" ".join(ns_parser.sheet_name)
                    if ns_parser.sheet_name
                    else None,
                )

    @log_start_end(log=logger)
    def call_gdp(self, other_args: List[str]):
        """Process gdp command"""
        parser = argparse.ArgumentParser(
            add_help=False,
            formatter_class=argparse.ArgumentDefaultsHelpFormatter,
            prog="gdp",
            description="This indicator is based on nominal GDP (also called GDP at current prices or GDP in value)"
            " and is available in different measures: US dollars and US dollars per capita (current PPPs).",
        )

        parser.add_argument(
            "-c",
            "--countries",
            type=str,
            dest="countries",
            help="Countries to get data for",
            default="united_states",
        )

        parser.add_argument(
            "-u",
            "--units",
            type=str,
            dest="units",
            help="Use either USD_CAP (US dollars per capita) or MLN_USD (millions of US dollars)",
            choices=["USD_CAP", "MLN_USD"],
            default="USD_CAP",
        )

        parser.add_argument(
            "-s",
            "--start",
            type=valid_date,
            help="Start date of data, in YYYY-MM-DD format",
            dest="start_date",
            default=(dt.now() - relativedelta(years=30)).date(),
        )
        parser.add_argument(
            "-e",
            "--end",
            type=valid_date,
            help="End date of data, in YYYY-MM-DD format",
            dest="end_date",
            default=dt.now().date(),
        )

        ns_parser = self.parse_known_args_and_warn(
            parser,
            other_args,
            export_allowed=EXPORT_ONLY_RAW_DATA_ALLOWED,
            raw=True,
        )
        if ns_parser:
            countries = (
                list_from_str(ns_parser.countries.lower())
                if ns_parser.countries
                else None
            )

            oecd_view.plot_gdp(
                countries=countries,
                units=ns_parser.units,
                start_date=ns_parser.start_date,
                end_date=ns_parser.end_date,
                raw=ns_parser.raw,
                export=ns_parser.export,
                sheet_name=" ".join(ns_parser.sheet_name)
                if ns_parser.sheet_name
                else None,
            )

    @log_start_end(log=logger)
    def call_rgdp(self, other_args: List[str]):
        """Process rgdp command"""
        parser = argparse.ArgumentParser(
            add_help=False,
            formatter_class=argparse.ArgumentDefaultsHelpFormatter,
            prog="rgdp",
            description="This indicator is based on real GDP (also called GDP at constant prices or GDP in volume), "
            "i.e. the developments over time are adjusted for price changes.",
        )

        parser.add_argument(
            "-c",
            "--countries",
            type=str,
            dest="countries",
            help="Countries to get data for",
            default="united_states",
        )

        parser.add_argument(
            "-u",
            "--units",
            type=str,
            dest="units",
            help="Use either PC_CHGPP (percentage change previous quarter), PC_CHGPY (percentage "
            "change from the same quarter of the previous year) or IDX (index with base at 2015) "
            "for units",
            choices=["PC_CHGPP", "PC_CHGPY", "IDX"],
            default="PC_CHGPY",
        )

        parser.add_argument(
            "-s",
            "--start",
            type=valid_date,
            help="Start date of data, in YYYY-MM-DD format",
            dest="start_date",
            default=(dt.now() - relativedelta(years=10)).date(),
        )
        parser.add_argument(
            "-e",
            "--end",
            type=valid_date,
            help="End date of data, in YYYY-MM-DD format",
            dest="end_date",
            default=dt.now().date(),
        )

        ns_parser = self.parse_known_args_and_warn(
            parser,
            other_args,
            export_allowed=EXPORT_ONLY_RAW_DATA_ALLOWED,
            raw=True,
        )
        if ns_parser:
            countries = (
                list_from_str(ns_parser.countries.lower())
                if ns_parser.countries
                else None
            )

            oecd_view.plot_real_gdp(
                countries=countries,
                units=ns_parser.units,
                start_date=ns_parser.start_date,
                end_date=ns_parser.end_date,
                raw=ns_parser.raw,
                export=ns_parser.export,
                sheet_name=" ".join(ns_parser.sheet_name)
                if ns_parser.sheet_name
                else None,
            )

    @log_start_end(log=logger)
    def call_fgdp(self, other_args: List[str]):
        """Process fgdp command"""
        parser = argparse.ArgumentParser(
            add_help=False,
            formatter_class=argparse.ArgumentDefaultsHelpFormatter,
            prog="fgdp",
            description="Forecast is based on an assessment of the economic climate in "
            "individual countries and the world economy, using a combination of model-based "
            "analyses and expert judgement. This indicator is measured in growth rates compared to previous year.",
        )

        parser.add_argument(
            "-c",
            "--countries",
            type=str,
            dest="countries",
            help="Countries to get data for",
            default="united_states",
        )

        parser.add_argument(
            "-t",
            "--types",
            type=str,
            dest="types",
            help="Use either 'real' or 'nominal'",
            choices=["real", "nominal"],
            default="real",
        )

        parser.add_argument(
            "-q",
            "--quarterly",
            action="store_true",
            dest="quarterly",
            help="Whether to plot quarterly results.",
            default=False,
        )

        parser.add_argument(
            "-s",
            "--start",
            type=valid_date,
            help="Start date of data, in YYYY-MM-DD format",
            dest="start_date",
            default=(dt.now() - relativedelta(years=10)).date(),
        )
        parser.add_argument(
            "-e",
            "--end",
            type=valid_date,
            help="End date of data, in YYYY-MM-DD format",
            dest="end_date",
            default=(dt.now() + relativedelta(years=10)).date(),
        )

        ns_parser = self.parse_known_args_and_warn(
            parser,
            other_args,
            export_allowed=EXPORT_ONLY_RAW_DATA_ALLOWED,
            raw=True,
        )
        if ns_parser:
            countries = (
                list_from_str(ns_parser.countries.lower())
                if ns_parser.countries
                else None
            )

            oecd_view.plot_gdp_forecast(
                countries=countries,
                types=ns_parser.types,
                quarterly=ns_parser.quarterly,
                start_date=ns_parser.start_date,
                end_date=ns_parser.end_date,
                raw=ns_parser.raw,
                export=ns_parser.export,
                sheet_name=" ".join(ns_parser.sheet_name)
                if ns_parser.sheet_name
                else None,
            )

    @log_start_end(log=logger)
    def call_debt(self, other_args: List[str]):
        """Process debt command"""
        parser = argparse.ArgumentParser(
            add_help=False,
            formatter_class=argparse.ArgumentDefaultsHelpFormatter,
            prog="debt",
            description="General government debt-to-GDP ratio measures the gross debt of the general "
            "government as a percentage of GDP. It is a key indicator for the sustainability of government finance.",
        )

        parser.add_argument(
            "-c",
            "--countries",
            type=str,
            dest="countries",
            help="Countries to get data for",
            default="united_states",
        )

        parser.add_argument(
            "-s",
            "--start",
            type=valid_date,
            help="Start date of data, in YYYY-MM-DD format",
            dest="start_date",
            default=(dt.now() - relativedelta(years=30)).date(),
        )
        parser.add_argument(
            "-e",
            "--end",
            type=valid_date,
            help="End date of data, in YYYY-MM-DD format",
            dest="end_date",
            default=dt.now().date(),
        )

        ns_parser = self.parse_known_args_and_warn(
            parser,
            other_args,
            export_allowed=EXPORT_ONLY_RAW_DATA_ALLOWED,
            raw=True,
        )
        if ns_parser:
            countries = (
                list_from_str(ns_parser.countries.lower())
                if ns_parser.countries
                else None
            )

            oecd_view.plot_debt(
                countries=countries,
                start_date=ns_parser.start_date,
                end_date=ns_parser.end_date,
                raw=ns_parser.raw,
                export=ns_parser.export,
                sheet_name=" ".join(ns_parser.sheet_name)
                if ns_parser.sheet_name
                else None,
            )

    @log_start_end(log=logger)
    def call_balance(self, other_args: List[str]):
        """Process balance command"""
        parser = argparse.ArgumentParser(
            add_help=False,
            formatter_class=argparse.ArgumentDefaultsHelpFormatter,
            prog="balance",
            description=" General government balance is defined as the balance of income and expenditure of government,"
            " including capital income and capital expenditures. 'Net lending' means that government has a surplus, "
            "and is providing financial resources to other sectors, while  'net borrowing' means that "
            "government has a deficit, and requires financial resources from other sectors. "
            "This indicator is measured as a percentage of GDP.",
        )

        parser.add_argument(
            "-c",
            "--countries",
            type=str,
            dest="countries",
            help="Countries to get data for",
            default="united_states",
        )

        parser.add_argument(
            "-s",
            "--start",
            type=valid_date,
            help="Start date of data, in YYYY-MM-DD format",
            dest="start_date",
            default=(dt.now() - relativedelta(years=30)).date(),
        )
        parser.add_argument(
            "-e",
            "--end",
            type=valid_date,
            help="End date of data, in YYYY-MM-DD format",
            dest="end_date",
            default=dt.now().date(),
        )

        ns_parser = self.parse_known_args_and_warn(
            parser,
            other_args,
            export_allowed=EXPORT_ONLY_RAW_DATA_ALLOWED,
            raw=True,
        )
        if ns_parser:
            countries = (
                list_from_str(ns_parser.countries.lower())
                if ns_parser.countries
                else None
            )

            oecd_view.plot_balance(
                countries=countries,
                start_date=ns_parser.start_date,
                end_date=ns_parser.end_date,
                raw=ns_parser.raw,
                export=ns_parser.export,
                sheet_name=" ".join(ns_parser.sheet_name)
                if ns_parser.sheet_name
                else None,
            )

    @log_start_end(log=logger)
    def call_revenue(self, other_args: List[str]):
        """Process revenue command"""
        parser = argparse.ArgumentParser(
            add_help=False,
            formatter_class=argparse.ArgumentDefaultsHelpFormatter,
            prog="revenue",
            description="Governments collect revenues mainly for two purposes: to finance the goods "
            "and services they provide to citizens and businesses, and to fulfil their redistributive "
            "role. Comparing levels of government revenues across countries provides an "
            "indication of the importance of the government sector in the economy in "
            "terms of available financial resources.",
        )

        parser.add_argument(
            "-c",
            "--countries",
            type=str,
            dest="countries",
            help="Countries to get data for",
            default="united_states",
        )

        parser.add_argument(
            "-u",
            "--units",
            type=str,
            dest="units",
            help="Use either THND_USD_CAP (thousands of USD per capity) "
            "or PC_GDP (percentage of GDP)",
            choices=["PC_GDP", "THND_USD_CAP"],
            default="PC_GDP",
        )

        parser.add_argument(
            "-s",
            "--start",
            type=valid_date,
            help="Start date of data, in YYYY-MM-DD format",
            dest="start_date",
            default=(dt.now() - relativedelta(years=30)).date(),
        )
        parser.add_argument(
            "-e",
            "--end",
            type=valid_date,
            help="End date of data, in YYYY-MM-DD format",
            dest="end_date",
            default=dt.now().date(),
        )

        ns_parser = self.parse_known_args_and_warn(
            parser,
            other_args,
            export_allowed=EXPORT_ONLY_RAW_DATA_ALLOWED,
            raw=True,
        )
        if ns_parser:
            countries = (
                list_from_str(ns_parser.countries.lower())
                if ns_parser.countries
                else None
            )

            oecd_view.plot_revenue(
                countries=countries,
                units=ns_parser.units,
                start_date=ns_parser.start_date,
                end_date=ns_parser.end_date,
                raw=ns_parser.raw,
                export=ns_parser.export,
                sheet_name=" ".join(ns_parser.sheet_name)
                if ns_parser.sheet_name
                else None,
            )

    @log_start_end(log=logger)
    def call_spending(self, other_args: List[str]):
        """Process spending command"""
        parser = argparse.ArgumentParser(
            add_help=False,
            formatter_class=argparse.ArgumentDefaultsHelpFormatter,
            prog="spending",
            description="General government spending provides an indication of the size "
            "of government across countries. The large variation in this indicator highlights "
            "the variety of countries' approaches to delivering public goods and services "
            "and providing social protection, not necessarily differences in resources spent",
        )

        parser.add_argument(
            "-c",
            "--countries",
            type=str,
            dest="countries",
            help="Countries to get data for",
            default="united_states",
        )

        parser.add_argument(
            "-p",
            "--perspective",
            type=str,
            dest="perspective",
            help="Use either TOT (Total),  RECULTREL (Recreation, culture and religion), "
            "HOUCOMM (Housing and community amenities), PUBORD (Public order and safety), "
            "EDU (Education), ENVPROT (Environmental protection), GRALPUBSER (General public services), "
            "SOCPROT (Social protection), ECOAFF (Economic affairs), DEF (Defence), HEALTH (Health)",
            choices=[
                "TOT",
                "RECULTREL",
                "HOUCOMM",
                "PUBORD",
                "EDU",
                "ENVPROT",
                "GRALPUBSER",
                "SOCPROT",
                "ECOAFF",
                "DEF",
                "HEALTH",
            ],
            default="TOT",
        )

        parser.add_argument(
            "-u",
            "--units",
            type=str,
            dest="units",
            help="Use either THND_USD_CAP (thousands of USD per capity) "
            "or PC_GDP (percentage of GDP)",
            choices=["PC_GDP", "THND_USD_CAP"],
            default="PC_GDP",
        )

        parser.add_argument(
            "-s",
            "--start",
            type=valid_date,
            help="Start date of data, in YYYY-MM-DD format",
            dest="start_date",
            default=(dt.now() - relativedelta(years=30)).date(),
        )
        parser.add_argument(
            "-e",
            "--end",
            type=valid_date,
            help="End date of data, in YYYY-MM-DD format",
            dest="end_date",
            default=dt.now().date(),
        )

        ns_parser = self.parse_known_args_and_warn(
            parser,
            other_args,
            export_allowed=EXPORT_ONLY_RAW_DATA_ALLOWED,
            raw=True,
        )
        if ns_parser:
            countries = (
                list_from_str(ns_parser.countries.lower())
                if ns_parser.countries
                else None
            )

            oecd_view.plot_spending(
                countries=countries,
                perspective=ns_parser.perspective,
                units=ns_parser.units,
                start_date=ns_parser.start_date,
                end_date=ns_parser.end_date,
                raw=ns_parser.raw,
                export=ns_parser.export,
                sheet_name=" ".join(ns_parser.sheet_name)
                if ns_parser.sheet_name
                else None,
            )

    @log_start_end(log=logger)
    def call_trust(self, other_args: List[str]):
        """Process trust command"""
        parser = argparse.ArgumentParser(
            add_help=False,
            formatter_class=argparse.ArgumentDefaultsHelpFormatter,
            prog="trust",
            description="Trust in government refers to the share of people who report "
            "having confidence in the national government.",
        )

        parser.add_argument(
            "-c",
            "--countries",
            type=str,
            dest="countries",
            help="Countries to get data for",
            default="united_states",
        )

        parser.add_argument(
            "-s",
            "--start",
            type=valid_date,
            help="Start date of data, in YYYY-MM-DD format",
            dest="start_date",
            default=(dt.now() - relativedelta(years=30)).date(),
        )
        parser.add_argument(
            "-e",
            "--end",
            type=valid_date,
            help="End date of data, in YYYY-MM-DD format",
            dest="end_date",
            default=dt.now().date(),
        )

        ns_parser = self.parse_known_args_and_warn(
            parser,
            other_args,
            export_allowed=EXPORT_ONLY_RAW_DATA_ALLOWED,
            raw=True,
        )
        if ns_parser:
            countries = (
                list_from_str(ns_parser.countries.lower())
                if ns_parser.countries
                else None
            )

            oecd_view.plot_trust(
                countries=countries,
                start_date=ns_parser.start_date,
                end_date=ns_parser.end_date,
                raw=ns_parser.raw,
                export=ns_parser.export,
                sheet_name=" ".join(ns_parser.sheet_name)
                if ns_parser.sheet_name
                else None,
            )

    @log_start_end(log=logger)
    def call_macro(self, other_args: List[str]):
        """Process macro command"""
        parser = argparse.ArgumentParser(
            add_help=False,
            formatter_class=argparse.ArgumentDefaultsHelpFormatter,
            prog="macro",
            description="Get a broad selection of macro data from one or multiple countries. This includes Gross "
            "Domestic Product (RGDP & GDP) and the underlying components, Treasury Yields (Y10YD & M3YD), "
            "Employment figures (URATE, EMP, AC0I0 and EMRATIO), Government components (e.g. GBAL & GREV), "
            "Consumer and Producer Indices (CPI & PPI) and a variety of other indicators. [Source: EconDB]",
        )
        parser.add_argument(
            "-p",
            "--parameters",
            type=str,
            dest="parameters",
            help="Abbreviation(s) of the Macro Economic data",
            default="CPI",
        )
        parser.add_argument(
            "-c",
            "--countries",
            type=str,
            dest="countries",
            help="The country or countries you wish to show data for",
            default="united_states",
        )
        parser.add_argument(
            "-t",
            "--transform",
            dest="transform",
            help="The transformation to apply to the data",
            default="",
            choices=econdb_model.TRANSFORM,
        )
        parser.add_argument(
            "--show",
            dest="show",
            help="Show parameters and what they represent using 'parameters'"
            " or countries and their currencies using 'countries'",
            choices=self.macro_show,
            default=None,
        )
        parser.add_argument(
            "-s",
            "--start",
            dest="start_date",
            help="The start date of the data (format: YEAR-MONTH-DAY, i.e. 2010-12-31)",
            default=None,
        )
        parser.add_argument(
            "-e",
            "--end",
            dest="end_date",
            help="The end date of the data (format: YEAR-MONTH-DAY, i.e. 2021-06-20)",
            default=None,
        )
        parser.add_argument(
            "--convert",
            dest="currency",
            help="Convert the currency of the chosen country to a specified currency. To find the "
            "currency symbols use '--show countries'",
            choices=econdb_model.COUNTRY_CURRENCIES.values(),
            default=False,
        )
        if other_args and "-" not in other_args[0][0]:
            other_args.insert(0, "-p")
        ns_parser = self.parse_known_args_and_warn(
            parser,
            other_args,
            export_allowed=EXPORT_BOTH_RAW_DATA_AND_FIGURES,
            raw=True,
        )
        if ns_parser:
            parameters = list_from_str(ns_parser.parameters.upper())
            countries = list_from_str(ns_parser.countries.lower())
            if ns_parser.show:
                if ns_parser.show == "parameters":
                    print_rich_table(
                        pd.DataFrame.from_dict(econdb_model.PARAMETERS, orient="index"),
                        show_index=True,
                        index_name="Parameter",
                        headers=["Name", "Period", "Description"],
                    )
                elif ns_parser.show == "countries":
                    print_rich_table(
                        pd.DataFrame(econdb_model.COUNTRY_CURRENCIES.items()),
                        show_index=False,
                        headers=["Country", "Currency"],
                    )
                elif ns_parser.show == "transform":
                    print_rich_table(
                        pd.DataFrame(econdb_model.TRANSFORM.items()),
                        show_index=False,
                        headers=["Code", "Transform"],
                    )
                return self.queue

            if ns_parser.parameters and ns_parser.countries:
                # Store data
                (df, units, _) = econdb_model.get_aggregated_macro_data(
                    parameters=parameters,
                    countries=countries,
                    transform=ns_parser.transform,
                    start_date=ns_parser.start_date,
                    end_date=ns_parser.end_date,
                    symbol=ns_parser.currency,
                )

                if not df.empty:
                    if ns_parser.transform:
                        df.columns = [
                            f"_{ns_parser.transform}_".join(column)
                            for column in df.columns
                        ]
                    else:
                        df.columns = ["_".join(column) for column in df.columns]

                    for column in df.columns:
                        if column in self.DATASETS["macro"].columns:
                            self.DATASETS["macro"].drop(column, axis=1, inplace=True)

                    self.DATASETS["macro"] = pd.concat(
                        [self.DATASETS["macro"], df],
                        axis=1,
                    )

                    # update units dict
                    for country, data in units.items():
                        if country not in self.UNITS:
                            self.UNITS[country] = {}

                        for key, value in data.items():
                            self.UNITS[country][key] = value

                    self.stored_datasets = (
                        economy_helpers.update_stored_datasets_string(self.DATASETS)
                    )

                    # Display data just loaded
                    econdb_view.show_macro_data(
                        parameters=parameters,
                        countries=countries,
                        transform=ns_parser.transform,
                        start_date=ns_parser.start_date,
                        end_date=ns_parser.end_date,
                        symbol=ns_parser.currency,
                        raw=ns_parser.raw,
                        export=ns_parser.export,
                        sheet_name=" ".join(ns_parser.sheet_name)
                        if ns_parser.sheet_name
                        else None,
                    )

                    self.update_runtime_choices()
                    if get_current_user().preferences.ENABLE_EXIT_AUTO_HELP:
                        self.print_help()

    @check_api_key(["API_FRED_KEY"])
    def call_fred(self, other_args: List[str]):
        """Process fred command"""
        parser = argparse.ArgumentParser(
            add_help=False,
            formatter_class=argparse.ArgumentDefaultsHelpFormatter,
            prog="fred",
            description="Query the FRED database and plot data based on the Series ID. [Source: FRED]",
        )
        parser.add_argument(
            "-p",
            "--parameter",
            type=str,
            dest="parameter",
            default="",
            help="Series ID of the Macro Economic data from FRED",
            required="-h" not in other_args
            and "--help" not in other_args
            and "-q" not in other_args
            and "--query" not in other_args,
        )
        parser.add_argument(
            "-s",
            "--start",
            dest="start_date",
            type=valid_date,
            help="Starting date (YYYY-MM-DD) of data",
            default=None,
        )
        parser.add_argument(
            "-e",
            "--end",
            dest="end_date",
            type=valid_date,
            help="Ending date (YYYY-MM-DD) of data",
            default=None,
        )
        parser.add_argument(
            "-q",
            "--query",
            type=str,
            action="store",
            nargs="+",
            dest="query",
            help="Query the FRED database to obtain Series IDs given the query search term.",
            required="-h" not in other_args
            and "--help" not in other_args
            and "-p" not in other_args
            and "--parameter" not in other_args,
        )
        if other_args and "-" not in other_args[0][0]:
            other_args.insert(0, "-p")
        ns_parser = self.parse_known_args_and_warn(
            parser,
            other_args,
            export_allowed=EXPORT_BOTH_RAW_DATA_AND_FIGURES,
            raw=True,
            limit=100,
        )
        if ns_parser:
            parameters = list_from_str(ns_parser.parameter.upper())
            if ns_parser.query:
                query = " ".join(ns_parser.query)
                df_search = fred_model.get_series_notes(search_query=query)

                if not df_search.empty:
                    fred_view.notes(search_query=query, limit=ns_parser.limit)

                    self.fred_query = df_search["id"].head(ns_parser.limit)
                    self.update_runtime_choices()

                if parameters:
                    console.print(
                        "\nWarning: -p/--parameter is ignored when using -q/--query."
                    )

                return self.queue

            if parameters:
                series_dict = {}
                for series in parameters:
                    information = fred_model.check_series_id(series)

                    if "seriess" in information:
                        series_dict[series] = {
                            "title": information["seriess"][0]["title"],
                            "units": information["seriess"][0]["units_short"],
                        }

                        self.current_series = {series: series_dict[series]}

                if not series_dict:
                    return self.queue

                df, detail = fred_view.display_fred_series(
                    series_ids=parameters,
                    start_date=ns_parser.start_date,
                    end_date=ns_parser.end_date,
                    limit=ns_parser.limit,
                    raw=ns_parser.raw,
                    export=ns_parser.export,
                    sheet_name=" ".join(ns_parser.sheet_name)
                    if ns_parser.sheet_name
                    else None,
                    get_data=True,
                )

                if not df.empty:
                    for series_id, data in detail.items():
                        self.FRED_TITLES[
                            series_id
                        ] = f"{data['title']} ({data['units']})"

                        # Making data available at the class level
                        self.DATASETS["fred"][series_id] = df[series_id]

                    self.stored_datasets = (
                        economy_helpers.update_stored_datasets_string(self.DATASETS)
                    )

                    self.update_runtime_choices()
                    if get_current_user().preferences.ENABLE_EXIT_AUTO_HELP:
                        self.print_help()

                else:
                    console.print("[red]No data found for the given Series ID[/red]")

            elif not parameters and ns_parser.raw:
                console.print(
                    "Warning: -r/--raw should be combined with -p/--parameter."
                )

    @log_start_end(log=logger)
    def call_index(self, other_args: List[str]):
        """Process index command"""
        parser = argparse.ArgumentParser(
            add_help=False,
            formatter_class=argparse.ArgumentDefaultsHelpFormatter,
            prog="index",
            description="Obtain any set of indices and plot them together. With the -si argument the major indices are "
            "shown. By using the arguments (for example 'nasdaq' and 'sp500') you can collect data and "
            "plot the graphs together. [Source: Yahoo finance / FinanceDatabase]",
        )
        parser.add_argument(
            "-i",
            "--indices",
            type=str,
            dest="indices",
            help="One or multiple indices",
        )
        parser.add_argument(
            "--show",
            dest="show_indices",
            help="Show the major indices, their arguments and ticker",
            action="store_true",
            default=False,
        )
        parser.add_argument(
            "--interval",
            type=str,
            dest="interval",
            help="The preferred interval data is shown at. This can be 1m, 2m, 5m, 15m, 30m, 60m, 90m, 1h, "
            "1d, 5d, 1wk, 1mo or 3mo",
            choices=self.index_interval,
            default="1d",
        )
        parser.add_argument(
            "-s",
            "--start",
            dest="start_date",
            help="The start date of the data (format: YEAR-MONTH-DAY, i.e. 2010-12-31)",
            default="2000-01-01",
        )
        parser.add_argument(
            "-e",
            "--end",
            dest="end_date",
            help="The end date of the data (format: YEAR-MONTH-DAY, i.e. 2021-06-20)",
            default=None,
        )
        parser.add_argument(
            "-c",
            "--column",
            type=str,
            dest="column",
            help="The column you wish to load in, by default this is the Adjusted Close column",
            default="Adj Close",
        )
        parser.add_argument(
            "-q",
            "--query",
            type=str,
            nargs="+",
            dest="query",
            help="Search for indices with given keyword",
        )
        parser.add_argument(
            "-r",
            "--returns",
            help="Flag to show compounded returns over interval.",
            dest="returns",
            action="store_true",
            default=False,
        )
        if other_args and "-" not in other_args[0][0]:
            other_args.insert(0, "-i")
        ns_parser = self.parse_known_args_and_warn(
            parser,
            other_args,
            export_allowed=EXPORT_ONLY_RAW_DATA_ALLOWED,
            raw=True,
            limit=10,
        )
        if ns_parser:
            indices = list_from_str(ns_parser.indices)
            if ns_parser.query and ns_parser.limit:
                query = " ".join(ns_parser.query)
                yfinance_view.search_indices(query, ns_parser.limit)
                return self.queue

            if ns_parser.show_indices:
                print_rich_table(
                    pd.DataFrame.from_dict(yfinance_model.INDICES, orient="index"),
                    show_index=True,
                    index_name="Argument",
                    headers=["Name", "Ticker"],
                    title="Major Indices",
                )
                return self.queue

            if indices:
                # We create a list of dataframes and a list of columns
                # We then concatenate the dataframes and set the columns
                dfs_indices, columns = [], []

                for index in indices:
                    df = yfinance_model.get_index(
                        index,
                        interval=ns_parser.interval,
                        start_date=ns_parser.start_date,
                        end_date=ns_parser.end_date,
                        column=ns_parser.column,
                    )
                    dfs_indices.append(df)

                    if not df.empty:
                        self.DATASETS["index"][index] = df

                        self.stored_datasets = (
                            economy_helpers.update_stored_datasets_string(self.DATASETS)
                        )
                        columns.append(index)

                # If no data is found, we print a message and return
                if not dfs_indices:
                    text = "Indices" if len(indices) > 1 else "Index"
                    console.print(f"[red]No data found for the given {text}[/red]")
                    return self.queue

                # We concatenate the dataframes here to avoid having
                # to regrab the data in the view
                indices_data = pd.concat(dfs_indices, axis=1)
                indices_data.columns = columns

                # If returns are requested, we calculate them here as well
                if ns_parser.returns:
                    indices_data = indices_data.pct_change().dropna()
                    indices_data = indices_data + 1
                    indices_data = indices_data.cumprod()

                yfinance_view.show_indices(
                    indices=indices_data,
                    interval=ns_parser.interval,
                    start_date=ns_parser.start_date,
                    end_date=ns_parser.end_date,
                    column=ns_parser.column,
                    raw=ns_parser.raw,
                    export=ns_parser.export,
                    sheet_name=" ".join(ns_parser.sheet_name)
                    if ns_parser.sheet_name
                    else None,
                    returns=ns_parser.returns,
                )

                self.update_runtime_choices()
                if get_current_user().preferences.ENABLE_EXIT_AUTO_HELP:
                    self.print_help()

    @log_start_end(log=logger)
    def call_treasury(self, other_args: List[str]):
        """Process treasury command"""
        parser = argparse.ArgumentParser(
            add_help=False,
            formatter_class=argparse.ArgumentDefaultsHelpFormatter,
            prog="treasury",
            description="Obtain any set of U.S. treasuries and plot them together. These can be a range of maturities "
            "for nominal, inflation-adjusted (on long term average of inflation adjusted) and secondary "
            "markets over a lengthy period. Note: 3-month and 10-year treasury yields for other countries "
            "are available via the command 'macro' and parameter 'M3YD' and 'Y10YD'. [Source: EconDB / FED]",
        )
        parser.add_argument(
            "-m",
            "--maturity",
            type=str,
            dest="maturity",
            help="The preferred maturity which is dependent on the type of the treasury",
            default="10y",
        )
        parser.add_argument(
            "--show",
            dest="show_maturities",
            help="Show the maturities available for every instrument.",
            action="store_true",
            default=False,
        )
        parser.add_argument(
            "--freq",
            type=str,
            dest="frequency",
            choices=econdb_model.TREASURIES["frequencies"],
            help="The frequency, this can be annually, monthly, weekly or daily",
            default="monthly",
        )
        parser.add_argument(
            "-t",
            "--type",
            type=str,
            dest="type",
            help="Choose from: nominal, inflation, average, secondary",
            default="nominal",
        )
        parser.add_argument(
            "-s",
            "--start",
            dest="start_date",
            help="The start date of the data (format: YEAR-MONTH-DAY, i.e. 2010-12-31)",
            default="1934-01-31",
        )
        parser.add_argument(
            "-e",
            "--end",
            dest="end_date",
            help="The end date of the data (format: YEAR-DAY-MONTH, i.e. 2021-06-02)",
            default=date.today(),
        )
        if other_args and "-" not in other_args[0][0]:
            other_args.insert(0, "-m")
        ns_parser = self.parse_known_args_and_warn(
            parser,
            other_args,
            export_allowed=EXPORT_ONLY_RAW_DATA_ALLOWED,
            raw=True,
            limit=10,
        )
        if ns_parser:
            maturities = list_from_str(ns_parser.maturity)
            types = list_from_str(ns_parser.type)
            for item in types:
                if item not in econdb_model.TREASURIES["instruments"]:
                    print(f"{item} is not a valid instrument type.\n")
                    return self.queue
            if ns_parser.show_maturities:
                econdb_view.show_treasury_maturities()
                return self.queue

            if ns_parser.maturity and ns_parser.type:
                df = econdb_model.get_treasuries(
                    instruments=types,
                    maturities=maturities,
                    frequency=ns_parser.frequency,
                    start_date=ns_parser.start_date,
                    end_date=ns_parser.end_date,
                )

                if not df.empty:
                    cols = []
                    for column in df.columns:
                        if isinstance(column, tuple):
                            cols.append("_".join(column))
                        else:
                            cols.append(column)
                    df.columns = cols

                    for column in df.columns:
                        if column in self.DATASETS["treasury"].columns:
                            self.DATASETS["treasury"].drop(column, axis=1, inplace=True)

                    self.DATASETS["treasury"] = pd.concat(
                        [
                            self.DATASETS["treasury"],
                            df,
                        ],
                        axis=1,
                    )

                    self.stored_datasets = (
                        economy_helpers.update_stored_datasets_string(self.DATASETS)
                    )

                    econdb_view.show_treasuries(
                        instruments=types,
                        maturities=maturities,
                        frequency=ns_parser.frequency,
                        start_date=ns_parser.start_date,
                        end_date=ns_parser.end_date,
                        raw=ns_parser.raw,
                        export=ns_parser.export,
                        sheet_name=" ".join(ns_parser.sheet_name)
                        if ns_parser.sheet_name
                        else None,
                    )

                    self.update_runtime_choices()
                    if get_current_user().preferences.ENABLE_EXIT_AUTO_HELP:
                        self.print_help()

    @log_start_end(log=logger)
    def call_cpi(self, other_args: List[str]):
        """Process cpi command"""
        parser = argparse.ArgumentParser(
            add_help=False,
            formatter_class=argparse.ArgumentDefaultsHelpFormatter,
            prog="cpi",
            description="Plot (harmonized) consumer price indices for a "
            "variety of countries and regions.",
        )

        parser.add_argument(
            "-c",
            "--countries",
            dest="countries",
            type=str,
            help="What countries you'd like to collect data for",
            default="united_states",
        )

        parser.add_argument(
            "-u",
            "--units",
            dest="units",
            type=str,
            help="What units you'd like to collect data for",
            default="growth_same",
            choices=fred_model.CPI_UNITS,
        )

        parser.add_argument(
            "--frequency",
            dest="frequency",
            type=str,
            help="What frequency you'd like to collect data for",
            default="monthly",
            choices=fred_model.CPI_FREQUENCY,
        )

        parser.add_argument(
            "--harmonized",
            action="store_true",
            dest="harmonized",
            help="Whether to use harmonized cpi data",
            default=False,
        )

        parser.add_argument(
            "--no-smart-select",
            action="store_false",
            dest="smart_select",
            help="Whether to assist with selection",
            default=True,
        )

        parser.add_argument(
            "-o",
            "--options",
            dest="options",
            action="store_true",
            help="See the available options",
            default=False,
        )

        parser.add_argument(
            "-s",
            "--start",
            dest="start_date",
            type=valid_date,
            help="Starting date (YYYY-MM-DD) of data",
            default=(dt.now() - relativedelta(years=30)).date(),
        )
        parser.add_argument(
            "-e",
            "--end",
            dest="end_date",
            type=valid_date,
            help="Ending date (YYYY-MM-DD) of data",
            default=dt.now().date(),
        )
        ns_parser = self.parse_known_args_and_warn(
            parser, other_args, EXPORT_BOTH_RAW_DATA_AND_FIGURES, raw=True
        )
        if ns_parser:
            countries = list_from_str(ns_parser.countries)

            fred_view.plot_cpi(
                countries=countries,
                units=ns_parser.units,
                frequency=ns_parser.frequency,
                harmonized=ns_parser.harmonized,
                smart_select=ns_parser.smart_select,
                options=ns_parser.options,
                start_date=ns_parser.start_date,
                end_date=ns_parser.end_date,
                raw=ns_parser.raw,
                export=ns_parser.export,
                sheet_name=" ".join(ns_parser.sheet_name)
                if ns_parser.sheet_name
                else None,
            )

    @log_start_end(log=logger)
    def call_ccpi(self, other_args: List[str]):
        """Process ccpi command"""
        parser = argparse.ArgumentParser(
            add_help=False,
            formatter_class=argparse.ArgumentDefaultsHelpFormatter,
            prog="ccpi",
            description="Inflation is measured in terms of the annual growth rate and in index, "
            "2015 base year with a breakdown for food, energy and total excluding food and energy. "
            "Inflation measures the erosion of living standards",
        )

        parser.add_argument(
            "-c",
            "--countries",
            dest="countries",
            type=str,
            help="What countries you'd like to collect data for",
            default="united_states",
        )

        parser.add_argument(
            "-p",
            "--perspective",
            dest="perspective",
            type=str,
            help="Perspective of CPI you wish to obtain. This can be ENRG (energy), FOOD (food), "
            "TOT (total) or TOT_FOODENRG (total excluding food and energy)",
            default="TOT",
            choices=["ENRG", "FOOD", "TOT", "TOT_FOODENRG"],
        )

        parser.add_argument(
            "--frequency",
            dest="frequency",
            type=str,
            help="What frequency you'd like to collect data for",
            default="M",
            choices=["M", "Q", "A"],
        )

        parser.add_argument(
            "-u",
            "--units",
            dest="units",
            type=str,
            help="Units to get data in. Either 'AGRWTH' (annual growth rate) or IDX2015 (base = 2015)."
            " Default is Annual Growth Rate (AGRWTH).",
            default="AGRWTH",
            choices=["AGRWTH", "IDX2015"],
        )

        parser.add_argument(
            "-s",
            "--start",
            dest="start_date",
            type=valid_date,
            help="Starting date (YYYY-MM-DD) of data",
            default=(dt.now() - relativedelta(years=5)).date(),
        )
        parser.add_argument(
            "-e",
            "--end",
            dest="end_date",
            type=valid_date,
            help="Ending date (YYYY-MM-DD) of data",
            default=dt.now().date(),
        )
        ns_parser = self.parse_known_args_and_warn(
            parser, other_args, EXPORT_BOTH_RAW_DATA_AND_FIGURES, raw=True
        )
        if ns_parser:
            countries = list_from_str(ns_parser.countries)

            oecd_view.plot_cpi(
                countries=countries,
                perspective=ns_parser.perspective,
                frequency=ns_parser.frequency,
                units=ns_parser.units,
                start_date=ns_parser.start_date,
                end_date=ns_parser.end_date,
                raw=ns_parser.raw,
                export=ns_parser.export,
                sheet_name=" ".join(ns_parser.sheet_name)
                if ns_parser.sheet_name
                else None,
            )

    @log_start_end(log=logger)
    def call_events(self, other_args: List[str]):
        """Process events command"""
        parser = argparse.ArgumentParser(
            add_help=False,
            formatter_class=argparse.ArgumentDefaultsHelpFormatter,
            prog="events",
            description="Economic calendar. If no start or end dates,"
            "default is the current day high importance events.",
        )
        parser.add_argument(
            "-c",
            "--countries",
            action="store",
            dest="countries",
            type=str,
            default="",
            help="Display calendar for specific country.",
        )
        parser.add_argument(
            "-n",
            "--names",
            help="Flag to show all available country names",
            dest="names",
            action="store_true",
            default=False,
        )
        parser.add_argument(
            "-s",
            "--start",
            dest="start_date",
            type=valid_date,
            help="The start date of the data (format: YEAR-MONTH-DAY, i.e. 2010-12-31)",
            default=dt.now().strftime("%Y-%m-%d"),
        )
        parser.add_argument(
            "-e",
            "--end",
            dest="end_date",
            type=valid_date,
            help="The start date of the data (format: YEAR-MONTH-DAY, i.e. 2010-12-31)",
            default=dt.now().strftime("%Y-%m-%d"),
        )
        parser.add_argument(
            "-d",
            "--date",
            dest="spec_date",
            type=valid_date,
            help="Get a specific date for events. Overrides start and end dates.",
            default=None,
        )
        ns_parser = self.parse_known_args_and_warn(
            parser,
            other_args,
            export_allowed=EXPORT_ONLY_RAW_DATA_ALLOWED,
            raw=True,
            limit=100,
        )

        if ns_parser:
            if ns_parser.names:
                for name in nasdaq_model.get_country_names():
                    console.print(name)
                return

            if ns_parser.names:
                for name in nasdaq_model.get_country_names():
                    console.print(name)
                return

            if ns_parser.names:
                for name in nasdaq_model.get_country_names():
                    console.print(name)
                return

            start_date = (
                ns_parser.start_date.strftime("%Y-%m-%d")
                if ns_parser.start_date
                else None
            )

            end_date = (
                ns_parser.end_date.strftime("%Y-%m-%d") if ns_parser.end_date else None
            )

            # TODO: Add `Investing` to sources again when `investpy` is fixed

            if ns_parser.spec_date:
                start_date = ns_parser.spec_date.strftime("%Y-%m-%d")
                end_date = ns_parser.spec_date.strftime("%Y-%m-%d")

            else:
                start_date, end_date = sorted([start_date, end_date])

            countries = list_from_str(ns_parser.countries)

            nasdaq_view.display_economic_calendar(
                countries=countries,
                start_date=start_date,
                end_date=end_date,
                limit=ns_parser.limit,
                export=ns_parser.export,
                sheet_name=" ".join(ns_parser.sheet_name)
                if ns_parser.sheet_name
                else None,
            )

    @log_start_end(log=logger)
    def call_plot(self, other_args: List[str]):
        """Process plot command"""
        parser = argparse.ArgumentParser(
            add_help=False,
            formatter_class=argparse.ArgumentDefaultsHelpFormatter,
            prog="plot",
            description="This command can plot any data on two y-axes obtained from the macro, fred, index and "
            "treasury commands. To be able to use this data, just load the available series from the previous "
            "commands. For example 'macro -p GDP -c Germany Netherlands' will store the data for usage "
            "in this command. Therefore, it allows you to plot different time series in one graph. "
            "The example above could be plotted the following way: 'plot --y1 Germany_GDP --y2 Netherlands_GDP' "
            "or 'plot --y1 Germany_GDP Netherlands_GDP'",
        )
        parser.add_argument(
            "--y1",
            type=str,
            dest="yaxis1",
            help="Select the data you wish to plot on the first y-axis. You can select multiple variables here.",
            default="",
        )
        parser.add_argument(
            "--y2",
            type=str,
            dest="yaxis2",
            help="Select the data you wish to plot on the second y-axis. You can select multiple variables here.",
            default="",
        )

        if other_args and "-" not in other_args[0][0]:
            other_args.insert(0, "--y1")
        ns_parser = self.parse_known_args_and_warn(
            parser,
            other_args,
            export_allowed=EXPORT_BOTH_RAW_DATA_AND_FIGURES,
            limit=10,
        )

        if ns_parser:
            y1s = list_from_str(ns_parser.yaxis1)
            y2s = list_from_str(ns_parser.yaxis2)
            if not self.DATASETS:
                console.print(
                    "There is no data stored yet. Please use either the 'macro', 'fred', 'index' and/or "
                    "'treasury' command."
                )
            else:
                dataset_yaxis1 = pd.DataFrame()
                dataset_yaxis2 = pd.DataFrame()

                if y1s:
                    for variable in y1s:
                        for key, data in self.DATASETS.items():
                            if variable in data.columns:
                                if key == "macro":
                                    split = variable.split("_")
                                    transform = ""
                                    if (
                                        len(split) == 3
                                        and split[1] in econdb_model.TRANSFORM
                                    ):
                                        (
                                            country,
                                            transform,
                                            parameter_abbreviation,
                                        ) = split
                                    elif (
                                        len(split) == 4
                                        and split[2] in econdb_model.TRANSFORM
                                    ):
                                        country = f"{split[0]} {split[1]}"
                                        transform = split[2]
                                        parameter_abbreviation = split[3]
                                    elif len(split) == 2:
                                        country, parameter_abbreviation = split
                                    else:
                                        country = f"{split[0]} {split[1]}"
                                        parameter_abbreviation = split[2]

                                    parameter = econdb_model.PARAMETERS[
                                        parameter_abbreviation
                                    ]["name"]

                                    units = self.UNITS[country.replace(" ", "_")][
                                        parameter_abbreviation
                                    ]
                                    transformtype = (
                                        f" ({econdb_model.TRANSFORM[transform]}) "
                                        if transform
                                        else " "
                                    )
                                    dataset_yaxis1[
                                        f"{country}{transformtype}[{parameter}, Units: {units}]"
                                    ] = data[variable]
                                elif key == "fred":
                                    compound_detail = self.FRED_TITLES[variable]
                                    detail = {
                                        "units": compound_detail.split("(")[-1].split(
                                            ")"
                                        )[0],
                                        "title": compound_detail.split("(")[0].strip(),
                                    }
                                    data_to_plot, title = fred_view.format_data_to_plot(
                                        data[variable], detail
                                    )
                                    dataset_yaxis1[title] = data_to_plot
                                elif (
                                    key == "index"
                                    and variable in yfinance_model.INDICES
                                ):
                                    dataset_yaxis1[
                                        yfinance_model.INDICES[variable]["name"]
                                    ] = data[variable]
                                elif key == "treasury":
                                    parameter, maturity = variable.split("_")
                                    dataset_yaxis1[f"{parameter} [{maturity}]"] = data[
                                        variable
                                    ]
                                else:
                                    dataset_yaxis1[variable] = data[variable]
                                break
                    if dataset_yaxis1.empty:
                        console.print(
                            f"[red]Not able to find any data for the --y1 argument. The currently available "
                            f"options are: {', '.join(self.choices['plot']['--y1'])}[/red]\n"
                        )

                if y2s:
                    for variable in y2s:
                        for key, data in self.DATASETS.items():
                            if variable in data.columns:
                                if key == "macro":
                                    split = variable.split("_")
                                    transform = ""
                                    if (
                                        len(split) == 3
                                        and split[1] in econdb_model.TRANSFORM
                                    ):
                                        (
                                            country,
                                            transform,
                                            parameter_abbreviation,
                                        ) = split
                                    elif (
                                        len(split) == 4
                                        and split[2] in econdb_model.TRANSFORM
                                    ):
                                        country = f"{split[0]} {split[1]}"
                                        transform = split[2]
                                        parameter_abbreviation = split[3]
                                    elif len(split) == 2:
                                        country, parameter_abbreviation = split
                                    else:
                                        country = f"{split[0]} {split[1]}"
                                        parameter_abbreviation = split[2]

                                    parameter = econdb_model.PARAMETERS[
                                        parameter_abbreviation
                                    ]["name"]
                                    units = self.UNITS[country.replace(" ", "_")][
                                        parameter_abbreviation
                                    ]
                                    transformtype = (
                                        f" ({econdb_model.TRANSFORM[transform]}) "
                                        if transform
                                        else " "
                                    )
                                    dataset_yaxis2[
                                        f"{country}{transformtype}[{parameter}, Units: {units}]"
                                    ] = data[variable]
                                elif key == "fred":
                                    compound_detail = self.FRED_TITLES[variable]
                                    detail = {
                                        "units": compound_detail.split("(")[-1].split(
                                            ")"
                                        )[0],
                                        "title": compound_detail.split("(")[0].strip(),
                                    }
                                    data_to_plot, title = fred_view.format_data_to_plot(
                                        data[variable], detail
                                    )
                                    dataset_yaxis2[title] = data_to_plot
                                elif (
                                    key == "index"
                                    and variable in yfinance_model.INDICES
                                ):
                                    dataset_yaxis2[
                                        yfinance_model.INDICES[variable]["name"]
                                    ] = data[variable]
                                elif key == "treasury":
                                    parameter, maturity = variable.split("_")
                                    dataset_yaxis2[f"{parameter} [{maturity}]"] = data[
                                        variable
                                    ]
                                else:
                                    dataset_yaxis2[variable] = data[variable]
                                break
                    if dataset_yaxis2.empty:
                        console.print(
                            f"[red]Not able to find any data for the --y2 argument. The currently available "
                            f"options are: {', '.join(self.choices['plot']['--y2'])}[/red]\n"
                        )

                if y1s or y2s:
                    plot_view.show_plot(
                        dataset_yaxis_1=dataset_yaxis1,
                        dataset_yaxis_2=dataset_yaxis2,
                        export=ns_parser.export,
                        sheet_name=" ".join(ns_parser.sheet_name)
                        if ns_parser.sheet_name
                        else None,
                    )

    @log_start_end(log=logger)
    def call_valuation(self, other_args: List[str]):
        """Process valuation command"""
        parser = argparse.ArgumentParser(
            add_help=False,
            formatter_class=argparse.ArgumentDefaultsHelpFormatter,
            prog="valuation",
            description="""
                View group (sectors, industry or country) valuation data. [Source: Finviz]
            """,
        )
        parser.add_argument(
            "-g",
            "--group",
            type=str,
            choices=list(self.d_GROUPS.keys()),
            default="sector",
            dest="group",
            help="Data group (sectors, industry or country)",
        )
        parser.add_argument(
            "-s",
            "--sortby",
            dest="sortby",
            type=str,
            choices=self.valuation_sort_cols,
            default="Name",
            help="Column to sort by",
        )
        parser.add_argument(
            "-r",
            "--reverse",
            action="store_true",
            dest="reverse",
            default=False,
            help=(
                "Data is sorted in descending order by default. "
                "Reverse flag will sort it in an ascending way. "
                "Only works when raw data is displayed."
            ),
        )
        if other_args and "-" not in other_args[0][0]:
            other_args.insert(0, "-g")

        ns_parser = self.parse_known_args_and_warn(
            parser, other_args, export_allowed=EXPORT_ONLY_RAW_DATA_ALLOWED
        )
        if ns_parser:
            ns_group = (
                " ".join(ns_parser.group)
                if isinstance(ns_parser.group, list)
                else ns_parser.group
            )
            finviz_view.display_valuation(
                group=ns_group,
                sortby=ns_parser.sortby,
                ascend=ns_parser.reverse,
                export=ns_parser.export,
                sheet_name=" ".join(ns_parser.sheet_name)
                if ns_parser.sheet_name
                else None,
            )

    @log_start_end(log=logger)
    def call_performance(self, other_args: List[str]):
        """Process performance command"""
        parser = argparse.ArgumentParser(
            add_help=False,
            formatter_class=argparse.ArgumentDefaultsHelpFormatter,
            prog="performance",
            description="""
                View group (sectors, industry or country) performance data. [Source: Finviz]
            """,
        )
        parser.add_argument(
            "-g",
            "--group",
            type=str,
            choices=list(self.d_GROUPS.keys()),
            default="sector",
            dest="group",
            help="Data group (sector, industry or country)",
        )
        parser.add_argument(
            "-s",
            "--sortby",
            dest="sortby",
            choices=self.performance_sort_list,
            default="Name",
            help="Column to sort by",
        )
        parser.add_argument(
            "-r",
            "--reverse",
            action="store_true",
            dest="reverse",
            default=False,
            help=(
                "Data is sorted in descending order by default. "
                "Reverse flag will sort it in an ascending way. "
                "Only works when raw data is displayed."
            ),
        )
        if other_args and "-" not in other_args[0][0]:
            other_args.insert(0, "-g")
        ns_parser = self.parse_known_args_and_warn(
            parser, other_args, export_allowed=EXPORT_ONLY_RAW_DATA_ALLOWED
        )
        if ns_parser:
            ns_group = (
                " ".join(ns_parser.group)
                if isinstance(ns_parser.group, list)
                else ns_parser.group
            )
            finviz_view.display_performance(
                group=ns_group,
                sortby=ns_parser.sortby,
                ascend=ns_parser.reverse,
                export=ns_parser.export,
                sheet_name=" ".join(ns_parser.sheet_name)
                if ns_parser.sheet_name
                else None,
            )

    @log_start_end(log=logger)
    def call_edebt(self, other_args: List[str]):
        """Process edebt command"""
        parser = argparse.ArgumentParser(
            add_help=False,
            formatter_class=argparse.ArgumentDefaultsHelpFormatter,
            prog="edebt",
            description="""
                National debt statistics for various countries. [Source: Wikipedia]
            """,
        )
        ns_parser = self.parse_known_args_and_warn(
            parser, other_args, export_allowed=EXPORT_ONLY_RAW_DATA_ALLOWED, limit=20
        )
        if ns_parser:
            commodity_view.display_debt(
                export=ns_parser.export,
                sheet_name=" ".join(ns_parser.sheet_name)
                if ns_parser.sheet_name
                else None,
                limit=ns_parser.limit,
            )

    @log_start_end(log=logger)
    def call_usdli(self, other_args: List[str]):
        """Process usdli command"""
        parser = argparse.ArgumentParser(
            add_help=False,
            formatter_class=argparse.ArgumentDefaultsHelpFormatter,
            prog="usdli",
            description="""
            The USD Liquidity Index is defined as: [WALCL - WLRRAL - WDTGAL]. It is expressed in billions of USD.
            """,
        )
        parser.add_argument(
            "-o",
            "--overlay",
            type=str,
            choices=list(fred_model.EQUITY_INDICES.keys()),
            default="SP500",
            dest="overlay",
            help="The equity index to compare against.  Set `show = True` for the list of choices.",
        )
        parser.add_argument(
            "-s",
            "--show",
            action="store_true",
            dest="show",
            default=False,
            help="Show the list of available equity indices to overlay.",
        )
        ns_parser = self.parse_known_args_and_warn(
            parser,
            other_args,
            export_allowed=EXPORT_BOTH_RAW_DATA_AND_FIGURES,
            raw=True,
        )
        if ns_parser:
            fred_view.display_usd_liquidity(
                overlay=ns_parser.overlay,
                show=ns_parser.show,
                raw=ns_parser.raw,
                export=ns_parser.export,
                sheet_name=" ".join(ns_parser.sheet_name)
                if ns_parser.sheet_name
                else None,
            )

    @log_start_end(log=logger)
    def call_eval(self, other_args):
        parser = argparse.ArgumentParser(
            add_help=False,
            formatter_class=argparse.ArgumentDefaultsHelpFormatter,
            prog="eval",
            description="""Create custom data column from loaded datasets.  Can be mathematical expressions supported
            by pandas.eval() function.

            Example.  If I have loaded `fred DGS2,DGS5` and I want to create a new column that is the difference
            between these two, I can create a new column by doing `eval spread = DGS2 - DGS5`.
            Notice that the command is case sensitive, i.e., `DGS2` is not the same as `dgs2`.
            """,
        )
        parser.add_argument(
            "-q",
            "--query",
            type=str,
            nargs="+",
            dest="query",
            required="-h" not in other_args,
            help="Query to evaluate on loaded datasets",
        )
        if other_args and "-" not in other_args[0][0]:
            other_args.insert(0, "-q")

        ns_parser = self.parse_known_args_and_warn(
            parser, other_args, export_allowed=EXPORT_ONLY_RAW_DATA_ALLOWED
        )
        if ns_parser:
            self.DATASETS = economy_helpers.create_new_entry(
                self.DATASETS, " ".join(ns_parser.query)
            )

            self.stored_datasets = economy_helpers.update_stored_datasets_string(
                self.DATASETS
            )
            self.update_runtime_choices()

    @log_start_end(log=logger)
    def call_qa(self, _):
        """Process qa command"""
        if not any(True for x in self.DATASETS.values() if not x.empty):
            console.print(
                "There is no data stored. Please use either the 'macro', 'fred', 'index' and/or "
                "'treasury' command in combination with the -st argument to plot data.\n"
            )
            return

        from openbb_terminal.economy.quantitative_analysis.qa_controller import (
            QaController,
        )

        data: Dict = {}  # type: ignore
        for source, _ in self.DATASETS.items():
            if not self.DATASETS[source].empty:
                if len(self.DATASETS[source].columns) == 1:
                    data[self.DATASETS[source].columns[0]] = self.DATASETS[source]
                else:
                    for col in list(self.DATASETS[source].columns):
                        data[col] = self.DATASETS[source][col].to_frame()

        if data:
            self.queue = self.load_class(QaController, data, self.queue)
        else:
            console.print(
                "[red]Please load a dataset before moving to the qa menu[/red]\n"
            )<|MERGE_RESOLUTION|>--- conflicted
+++ resolved
@@ -313,11 +313,7 @@
         mt.add_cmd("bigmac")
         mt.add_cmd("events")
         mt.add_cmd("edebt")
-<<<<<<< HEAD
         mt.add_raw("\n")
-=======
-        mt.add_cmd("rtps")
->>>>>>> 8df31f8d
         mt.add_cmd("valuation")
         mt.add_cmd("performance")
         mt.add_cmd("usdli")
