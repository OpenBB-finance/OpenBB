--- conflicted
+++ resolved
@@ -798,14 +798,7 @@
         if other_args and "-" not in other_args[0][0]:
             other_args.insert(0, "-t")
 
-        ns_parser = self.parse_known_args_and_warn(
-<<<<<<< HEAD
-            parser, other_args, sources=["yf", "av", "iex", "polygon", "eodhd"]
-=======
-            parser,
-            other_args,
->>>>>>> 89402972
-        )
+        ns_parser = self.parse_known_args_and_warn(parser, other_args)
 
         if ns_parser:
             if ns_parser.weekly and ns_parser.monthly:
