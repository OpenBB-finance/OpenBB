"""Keys model"""
__docformat__ = "numpy"

# pylint: disable=too-many-lines

import contextlib
import io
import json
import logging
import os
import sys
from enum import Enum
from typing import Dict, List, Union

import binance
import dotenv
import oandapyV20.endpoints.pricing
import pandas as pd
import praw
import pyEX
import quandl
import requests
import stocksera
from alpha_vantage.timeseries import TimeSeries
from coinmarketcapapi import CoinMarketCapAPI
from oandapyV20 import API as oanda_API
from prawcore.exceptions import ResponseException
from tokenterminal import TokenTerminal

from openbb_terminal import config_terminal as cfg
from openbb_terminal.core.config.paths import USER_ENV_FILE
from openbb_terminal.cryptocurrency.coinbase_helpers import (
    CoinbaseApiException,
    CoinbaseProAuth,
    make_coinbase_request,
)
from openbb_terminal.helper_funcs import request
from openbb_terminal.portfolio.brokers.degiro.degiro_model import DegiroModel
from openbb_terminal.rich_config import console
from openbb_terminal.session.hub_model import BASE_URL, patch_user_configs
from openbb_terminal.session.local_model import SESSION_FILE_PATH
from openbb_terminal.session.user import User
from openbb_terminal.terminal_helper import suppress_stdout

logger = logging.getLogger(__name__)

# README PLEASE:
# The API_DICT keys must match the set and check functions format.
#
# This format is used by the KeysController and get_keys_info().
# E.g. tokenterminal -> set_tokenterminal_key & check_tokenterminal_key
#
# Don't forget to add the set function to api.py endpoints dictionary.
# E.g.  "keys.tokenterminal": {"model": "openbb_terminal.keys_model.set_tokenterminal_key"},

API_DICT: Dict = {
    "av": "ALPHA_VANTAGE",
    "fmp": "FINANCIAL_MODELING_PREP",
    "quandl": "QUANDL",
    "polygon": "POLYGON",
    "intrinio": "INTRINIO",
    "fred": "FRED",
    "news": "NEWSAPI",
    "tradier": "TRADIER",
    "cmc": "COINMARKETCAP",
    "finnhub": "FINNHUB",
    "iex": "IEXCLOUD",
    "reddit": "REDDIT",
    "twitter": "TWITTER",
    "rh": "ROBINHOOD",
    "degiro": "DEGIRO",
    "oanda": "OANDA",
    "openbb": "OPENBB",
    "binance": "BINANCE",
    "bitquery": "BITQUERY",
    "si": "SENTIMENT_INVESTOR",
    "coinbase": "COINBASE",
    "walert": "WHALE_ALERT",
    "glassnode": "GLASSNODE",
    "coinglass": "COINGLASS",
    "cpanic": "CRYPTO_PANIC",
    "ethplorer": "ETHPLORER",
    "smartstake": "SMARTSTAKE",
    "github": "GITHUB",
    "messari": "MESSARI",
    "eodhd": "EODHD",
    "santiment": "SANTIMENT",
    "tokenterminal": "TOKEN_TERMINAL",
    "shroom": "SHROOM",
    "stocksera": "STOCKSERA",
}

# sorting api key section by name
API_DICT = dict(sorted(API_DICT.items()))


class KeyStatus(str, Enum):
    """Class to handle status messages and colors"""

    DEFINED_TEST_FAILED = "defined, test failed"
    NOT_DEFINED = "not defined"
    DEFINED_TEST_PASSED = "defined, test passed"
    DEFINED_TEST_INCONCLUSIVE = "defined, test inconclusive"
    DEFINED_NOT_TESTED = "defined, not tested"

    def __str__(self):
        return self.value

    def colorize(self):
        if self.name == self.DEFINED_TEST_FAILED.name:
            c = "red"
        elif self.name == self.NOT_DEFINED.name:
            c = "grey30"
        elif self.name == self.DEFINED_TEST_PASSED.name:
            c = "green"
        elif self.name == self.DEFINED_TEST_INCONCLUSIVE.name:
            c = "yellow"
        elif self.name == self.DEFINED_NOT_TESTED.name:
            c = "yellow"

        return f"[{c}]{self.value}[/{c}]"


def set_keys(
    keys_dict: Dict[str, Dict[str, Union[str, bool]]],
    persist: bool = False,
    show_output: bool = False,
) -> Dict:
    """Set API keys in bundle.

    Parameters
    ----------
    keys_dict: Dict[str, Dict[str, Union[str, bool]]]
        More info on the required inputs for each API can be found on `keys.get_keys_info()`
    persist: bool
        If False, api key change will be contained to where it was changed. For example, a Jupyter notebook session.
        If True, api key change will be global, i.e. it will affect terminal environment variables.
        By default, False.
    show_output: bool
        Display status string or not. By default, False.

    Returns
    -------
    Dict
        Status of each key set.

    Examples
    --------
    >>> from openbb_terminal.sdk import openbb
    >>> d = {
            "fred": {"key": "XXXXX"},
            "binance": {"key": "YYYYY", "secret": "ZZZZZ"},
        }
    >>> openbb.keys.set_keys(keys_dict=d)
    """

    status_dict = {}

    for api, kwargs in keys_dict.items():
        expected_args_dict = get_keys_info()

        if api in expected_args_dict:
            received_kwargs_list = list(kwargs.keys())
            expected_kwargs_list = expected_args_dict[api]

            if received_kwargs_list == expected_kwargs_list:
                kwargs["persist"] = persist
                kwargs["show_output"] = show_output
                status_dict[api] = str(
                    getattr(sys.modules[__name__], "set_" + str(api) + "_key")(**kwargs)
                )
            else:
                console.print(
                    f"[red]'{api}' kwargs: {received_kwargs_list} don't match expected: {expected_kwargs_list}.[/red]"
                )
        else:
            console.print(
                f"[red]API '{api}' was not recognized. Please check get_keys_info().[/red]"
            )

    return status_dict


def get_keys_info() -> Dict[str, List[str]]:
    """Get info on available APIs to use in set_keys.

    Returns
    -------
    Dict[str, List[str]]
        Dictionary of expected API keys and arguments
    """
    args_dict = {}

    for api in API_DICT:
        arg_list = list(
            getattr(
                sys.modules[__name__], "set_" + str(api) + "_key"
            ).__code__.co_varnames
        )
        arg_list.remove("persist")
        arg_list.remove("show_output")
        args_dict[api] = arg_list

    return args_dict


def first_time_user() -> bool:
    """Whether a user is a first time user. A first time user is someone with an empty .env file.
    If this is true, it also adds an env variable to make sure this does not run again.

    Returns
    -------
    bool
        Whether or not the user is a first time user
    """
    if USER_ENV_FILE.stat().st_size == 0:
        set_key("OPENBB_PREVIOUS_USE", "True", True)
        return True
    return False


def set_key(env_var_name: str, env_var_value: str, persist: bool = False) -> None:
    """Set API key.

    Parameters
    ----------
    env_var_name: str
        API name
    env_var_value: str
        API key
    persist: bool, optional
        If False, api key change will be contained to where it was changed. For example, a Jupyter notebook session.
        If True, api key change will be global, i.e. it will affect terminal environment variables.
        By default, False.
    """
    if persist and User.is_guest():
        os.environ[env_var_name] = env_var_value
        dotenv.set_key(str(USER_ENV_FILE), env_var_name, env_var_value)

    # Remove "OPENBB_" prefix from env_var
    if env_var_name.startswith("OPENBB_"):
        env_var_name = env_var_name[7:]

    # Set cfg.env_var_name = env_var_value
    setattr(cfg, env_var_name, env_var_value)

    # Send api key to server
    if (
        not User.is_guest()
        and User.is_sync_enabled()
        and env_var_name not in cfg.SENSITIVE_KEYS
        and (env_var_name.startswith("API_") or env_var_name.startswith("OPENBB_"))
    ):
        patch_user_configs(
            key=env_var_name,
            value=env_var_value,
            type_="keys",
            auth_header=User.get_auth_header(),
        )


def get_keys(show: bool = False) -> pd.DataFrame:
    """Get currently set API keys.

    Parameters
    ----------
    show: bool, optional
        Flag to choose whether to show actual keys or not.
        By default, False.

    Returns
    -------
    pd.DataFrame
        Currents keys

    Examples
    --------
    >>> from openbb_terminal.sdk import openbb
    >>> openbb.keys.mykeys()
                       Key
              API
     BITQUERY_KEY  *******
          CMC_KEY  *******
    COINGLASS_KEY  *******
    """

    # TODO: Refactor api variables without prefix API_ and extend API_SOURCE_KEY format

    var_list = [v for v in dir(cfg) if v.startswith("API_") or v.startswith("OPENBB_")]

    current_keys = {}

    for cfg_var_name in var_list:
        cfg_var_value = getattr(cfg, cfg_var_name)
        if cfg_var_value != "REPLACE_ME":
            if cfg_var_name.startswith("OPENBB_"):
                current_keys[cfg_var_name] = cfg_var_value
            else:
                current_keys[cfg_var_name[4:]] = cfg_var_value

    if current_keys:
        df = pd.DataFrame.from_dict(current_keys, orient="index")
        df.index.name = "API"
        df = df.rename(columns={0: "Key"})
        if show:
            return df
        df.loc[:, "Key"] = "*******"
        return df

    return pd.DataFrame()


def set_av_key(key: str, persist: bool = False, show_output: bool = False) -> str:
    """Set Alpha Vantage key

    Parameters
    ----------
    key: str
        API key
    persist: bool, optional
        If False, api key change will be contained to where it was changed. For example, a Jupyter notebook session.
        If True, api key change will be global, i.e. it will affect terminal environment variables.
        By default, False.
    show_output: bool, optional
        Display status string or not. By default, False.

    Returns
    -------
    str
        Status of key set

    Examples
    --------
    >>> from openbb_terminal.sdk import openbb
    >>> openbb.keys.av(key="example_key")
    """

    set_key("OPENBB_API_KEY_ALPHAVANTAGE", key, persist)
    return check_av_key(show_output)


def check_av_key(show_output: bool = False) -> str:
    """Check Alpha Vantage key

    Parameters
    ----------
    show_output: bool, optional
        Display status string or not. By default, False.

    Returns
    -------
    str
        Status of key set
    """

    if cfg.API_KEY_ALPHAVANTAGE == "REPLACE_ME":  # pragma: allowlist secret
        logger.info("Alpha Vantage key not defined")
        status = KeyStatus.NOT_DEFINED
    else:
        df = TimeSeries(
            key=cfg.API_KEY_ALPHAVANTAGE, output_format="pandas"
        ).get_intraday(symbol="AAPL")
        if df[0].empty:  # pylint: disable=no-member
            logger.warning("Alpha Vantage key defined, test failed")
            status = KeyStatus.DEFINED_TEST_FAILED
        else:
            logger.info("Alpha Vantage key defined, test passed")
            status = KeyStatus.DEFINED_TEST_PASSED

    if show_output:
        console.print(status.colorize())

    return str(status)


def set_fmp_key(key: str, persist: bool = False, show_output: bool = False) -> str:
    """Set Financial Modeling Prep key

    Parameters
    ----------
    key: str
        API key
    persist: bool, optional
        If False, api key change will be contained to where it was changed. For example, a Jupyter notebook session.
        If True, api key change will be global, i.e. it will affect terminal environment variables.
        By default, False.
    show_output: bool, optional
        Display status string or not. By default, False.

    Returns
    -------
    str
        Status of key set

    Examples
    --------
    >>> from openbb_terminal.sdk import openbb
    >>> openbb.keys.fmp(key="example_key")
    """

    set_key("OPENBB_API_KEY_FINANCIALMODELINGPREP", key, persist)
    return check_fmp_key(show_output)


def check_fmp_key(show_output: bool = False) -> str:
    """Check Financial Modeling Prep key

    Parameters
    ----------
    show_output: bool, optional
        Display status string or not. By default, False.

    Returns
    -------
    status: str
    """

    if (
        cfg.API_KEY_FINANCIALMODELINGPREP == "REPLACE_ME"  # pragma: allowlist secret
    ):  # pragma: allowlist secret
        logger.info("Financial Modeling Prep key not defined")
        status = KeyStatus.NOT_DEFINED
    else:
        r = request(
            f"https://financialmodelingprep.com/api/v3/profile/AAPL?apikey={cfg.API_KEY_FINANCIALMODELINGPREP}"
        )
        if r.status_code in [403, 401] or "Error Message" in str(r.content):
            logger.warning("Financial Modeling Prep key defined, test failed")
            status = KeyStatus.DEFINED_TEST_FAILED
        elif r.status_code == 200:
            logger.info("Financial Modeling Prep key defined, test passed")
            status = KeyStatus.DEFINED_TEST_PASSED
        else:
            logger.warning("Financial Modeling Prep key defined, test inconclusive")
            status = KeyStatus.DEFINED_TEST_INCONCLUSIVE

    if show_output:
        console.print(status.colorize())

    return str(status)


def set_quandl_key(key: str, persist: bool = False, show_output: bool = False) -> str:
    """Set Quandl key

    Parameters
    ----------
    key: str
        API key
    persist: bool, optional
        If False, api key change will be contained to where it was changed. For example, a Jupyter notebook session.
        If True, api key change will be global, i.e. it will affect terminal environment variables.
        By default, False.
    show_output: bool, optional
        Display status string or not. By default, False.

    Returns
    -------
    str
        Status of key set

    Examples
    --------
    >>> from openbb_terminal.sdk import openbb
    >>> openbb.keys.quandl(key="example_key")
    """

    set_key("OPENBB_API_KEY_QUANDL", key, persist)
    return check_quandl_key(show_output)


def check_quandl_key(show_output: bool = False) -> str:
    """Check Quandl key

    Parameters
    ----------
    show_output: bool, optional
        Display status string or not. By default, False.

    Returns
    -------
    str
        Status of key set
    """

    if cfg.API_KEY_QUANDL == "REPLACE_ME":  # pragma: allowlist secret
        logger.info("Quandl key not defined")
        status = KeyStatus.NOT_DEFINED
    else:
        try:
            quandl.save_key(cfg.API_KEY_QUANDL)
            quandl.get("EIA/PET_RWTC_D")
            logger.info("Quandl key defined, test passed")
            status = KeyStatus.DEFINED_TEST_PASSED
        except Exception as _:  # noqa: F841
            logger.warning("Quandl key defined, test failed")
            status = KeyStatus.DEFINED_TEST_FAILED

    if show_output:
        console.print(status.colorize())

    return str(status)


def set_polygon_key(key: str, persist: bool = False, show_output: bool = False) -> str:
    """Set Polygon key

    Parameters
    ----------
    key: str
        API key
    persist: bool, optional
        If False, api key change will be contained to where it was changed. For example, a Jupyter notebook session.
        If True, api key change will be global, i.e. it will affect terminal environment variables.
        By default, False.
    show_output: bool, optional
        Display status string or not. By default, False.

    Returns
    -------
    str
        Status of key set

    Examples
    --------
    >>> from openbb_terminal.sdk import openbb
    >>> openbb.keys.polygon(key="example_key")
    """

    set_key("OPENBB_API_POLYGON_KEY", key, persist)
    return check_polygon_key(show_output)


def check_polygon_key(show_output: bool = False) -> str:
    """Check Polygon key

    Parameters
    ----------
    show_output: bool
        Display status string or not. By default, False.

    Returns
    -------
    str
        Status of key set
    """

    if cfg.API_POLYGON_KEY == "REPLACE_ME":
        logger.info("Polygon key not defined")
        status = KeyStatus.NOT_DEFINED
    else:
        r = request(
            "https://api.polygon.io/v2/aggs/ticker/AAPL/range/1/day/2020-06-01/2020-06-17"
            f"?apiKey={cfg.API_POLYGON_KEY}"
        )
        if r.status_code in [403, 401]:
            logger.warning("Polygon key defined, test failed")
            status = KeyStatus.DEFINED_TEST_FAILED
        elif r.status_code == 200:
            logger.info("Polygon key defined, test passed")
            status = KeyStatus.DEFINED_TEST_PASSED
        else:
            logger.warning("Polygon key defined, test inconclusive")
            status = KeyStatus.DEFINED_TEST_INCONCLUSIVE

    if show_output:
        console.print(status.colorize())

    return str(status)


def set_fred_key(key: str, persist: bool = False, show_output: bool = False) -> str:
    """Set FRED key

    Parameters
    ----------
    key: str
        API key
    persist: bool, optional
        If False, api key change will be contained to where it was changed. For example, a Jupyter notebook session.
        If True, api key change will be global, i.e. it will affect terminal environment variables.
        By default, False.
    show_output: bool, optional
        Display status string or not. By default, False.

    Returns
    -------
    str
        Status of key set

    Examples
    --------
    >>> from openbb_terminal.sdk import openbb
    >>> openbb.keys.fred(key="example_key")
    """

    set_key("OPENBB_API_FRED_KEY", key, persist)
    return check_fred_key(show_output)


def check_fred_key(show_output: bool = False) -> str:
    """Check FRED key

    Parameters
    ----------
    show_output: bool, optional
        Display status string or not. By default, False.

    Returns
    -------
    str
        Status of key set
    """

    if cfg.API_FRED_KEY == "REPLACE_ME":
        logger.info("FRED key not defined")
        status = KeyStatus.NOT_DEFINED
    else:
        r = request(
            f"https://api.stlouisfed.org/fred/series?series_id=GNPCA&api_key={cfg.API_FRED_KEY}"
        )
        if r.status_code in [403, 401, 400]:
            logger.warning("FRED key defined, test failed")
            status = KeyStatus.DEFINED_TEST_FAILED
        elif r.status_code == 200:
            logger.info("FRED key defined, test passed")
            status = KeyStatus.DEFINED_TEST_PASSED
        else:
            logger.warning("FRED key defined, test inconclusive")
            status = KeyStatus.DEFINED_TEST_INCONCLUSIVE

    if show_output:
        console.print(status.colorize())

    return str(status)


def set_news_key(key: str, persist: bool = False, show_output: bool = False) -> str:
    """Set News key

    Parameters
    ----------
    key: str
        API key
    persist: bool, optional
        If False, api key change will be contained to where it was changed. For example, a Jupyter notebook session.
        If True, api key change will be global, i.e. it will affect terminal environment variables.
        By default, False.
    show_output: bool, optional
        Display status string or not. By default, False.

    Returns
    -------
    str
        Status of key set

    Examples
    --------
    >>> from openbb_terminal.sdk import openbb
    >>> openbb.keys.news(key="example_key")
    """

    set_key("OPENBB_API_NEWS_TOKEN", key, persist)
    return check_news_key(show_output)


def check_news_key(show_output: bool = False) -> str:
    """Check News key

    Parameters
    ----------
    show_output: bool, optional
        Display status string or not. By default, False.

    Returns
    -------
    str
        Status of key set
    """

    if cfg.API_NEWS_TOKEN == "REPLACE_ME":  # nosec
        logger.info("News API key not defined")
        status = KeyStatus.NOT_DEFINED
    else:
        r = request(
            f"https://newsapi.org/v2/everything?q=keyword&apiKey={cfg.API_NEWS_TOKEN}"
        )
        if r.status_code in [401, 403]:
            logger.warning("News API key defined, test failed")
            status = KeyStatus.DEFINED_TEST_FAILED
        elif r.status_code == 200:
            logger.info("News API key defined, test passed")
            status = KeyStatus.DEFINED_TEST_PASSED
        else:
            logger.warning("News API key defined, test inconclusive")
            status = KeyStatus.DEFINED_TEST_INCONCLUSIVE

    if show_output:
        console.print(status.colorize())

    return str(status)


def set_tradier_key(key: str, persist: bool = False, show_output: bool = False) -> str:
    """Set Tradier key

    Parameters
    ----------
    key: str
        API key
    persist: bool, optional
        If False, api key change will be contained to where it was changed. For example, a Jupyter notebook session.
        If True, api key change will be global, i.e. it will affect terminal environment variables.
        By default, False.
    show_output: bool, optional
        Display status string or not. By default, False.

    Returns
    -------
    str
        Status of key set

    Examples
    --------
    >>> from openbb_terminal.sdk import openbb
    >>> openbb.keys.tradier(key="example_key")
    """

    set_key("OPENBB_API_TRADIER_TOKEN", key, persist)
    return check_tradier_key(show_output)


def check_tradier_key(show_output: bool = False) -> str:
    """Check Tradier key

    Parameters
    ----------
    show_output: bool
        Display status string or not. By default, False.

    Returns
    -------
    str
        Status of key set
    """

    if cfg.API_TRADIER_TOKEN == "REPLACE_ME":  # nosec
        logger.info("Tradier key not defined")
        status = KeyStatus.NOT_DEFINED
    else:
        r = request(
            "https://sandbox.tradier.com/v1/markets/quotes",
            params={"symbols": "AAPL"},
            headers={
                "Authorization": f"Bearer {cfg.API_TRADIER_TOKEN}",
                "Accept": "application/json",
            },
        )
        if r.status_code in [401, 403]:
            logger.warning("Tradier key not defined, test failed")
            status = KeyStatus.DEFINED_TEST_FAILED
        elif r.status_code == 200:
            logger.info("Tradier key not defined, test passed")
            status = KeyStatus.DEFINED_TEST_PASSED
        else:
            logger.warning("Tradier key not defined, test inconclusive")
            status = KeyStatus.DEFINED_TEST_INCONCLUSIVE

    if show_output:
        console.print(status.colorize())

    return str(status)


def set_cmc_key(key: str, persist: bool = False, show_output: bool = False) -> str:
    """Set Coinmarketcap key

    Parameters
    ----------
    key: str
        API key
    persist: bool, optional
        If False, api key change will be contained to where it was changed. For example, a Jupyter notebook session.
        If True, api key change will be global, i.e. it will affect terminal environment variables.
        By default, False.
    show_output: bool, optional
        Display status string or not. By default, False.

    Returns
    -------
    str
        Status of key set

    Examples
    --------
    >>> from openbb_terminal.sdk import openbb
    >>> openbb.keys.cmc(key="example_key")
    """

    set_key("OPENBB_API_CMC_KEY", key, persist)
    return check_cmc_key(show_output)


def check_cmc_key(show_output: bool = False) -> str:
    """Check Coinmarketcap key

    Parameters
    ----------
    show_output: bool
        Display status string or not. By default, False.

    Returns
    -------
    status: str
    """

    if cfg.API_CMC_KEY == "REPLACE_ME":
        logger.info("Coinmarketcap key not defined")
        status = KeyStatus.NOT_DEFINED
    else:
        cmc = CoinMarketCapAPI(cfg.API_CMC_KEY)

        try:
            cmc.cryptocurrency_map()
            logger.info("Coinmarketcap key defined, test passed")
            status = KeyStatus.DEFINED_TEST_PASSED
        except Exception:
            logger.info("Coinmarketcap key defined, test failed")
            status = KeyStatus.DEFINED_TEST_FAILED

    if show_output:
        console.print(status.colorize())

    return str(status)


def set_finnhub_key(key: str, persist: bool = False, show_output: bool = False) -> str:
    """Set Finnhub key

    Parameters
    ----------
    key: str
        API key
    persist: bool, optional
        If False, api key change will be contained to where it was changed. For example, a Jupyter notebook session.
        If True, api key change will be global, i.e. it will affect terminal environment variables.
        By default, False.
    show_output: bool, optional
        Display status string or not. By default, False.

    Returns
    -------
    str
        Status of key set

    Examples
    --------
    >>> from openbb_terminal.sdk import openbb
    >>> openbb.keys.finnhub(key="example_key")
    """

    set_key("OPENBB_API_FINNHUB_KEY", key, persist)
    return check_finnhub_key(show_output)


def check_finnhub_key(show_output: bool = False) -> str:
    """Check Finnhub key

    Parameters
    ----------
    show_output: bool
        Display status string or not. By default, False.

    Returns
    -------
    str
        Status of key set
    """

    if cfg.API_FINNHUB_KEY == "REPLACE_ME":
        logger.info("Finnhub key not defined")
        status = KeyStatus.NOT_DEFINED
    else:
        r = r = request(
            f"https://finnhub.io/api/v1/quote?symbol=AAPL&token={cfg.API_FINNHUB_KEY}"
        )
        if r.status_code in [403, 401, 400]:
            logger.warning("Finnhub key defined, test failed")
            status = KeyStatus.DEFINED_TEST_FAILED
        elif r.status_code == 200:
            logger.info("Finnhub key defined, test passed")
            status = KeyStatus.DEFINED_TEST_PASSED
        else:
            logger.warning("Finnhub key defined, test inconclusive")
            status = KeyStatus.DEFINED_TEST_INCONCLUSIVE

    if show_output:
        console.print(status.colorize())

    return str(status)


def set_iex_key(key: str, persist: bool = False, show_output: bool = False) -> str:
    """Set IEX Cloud key

    Parameters
    ----------
    key: str
        API key
    persist: bool, optional
        If False, api key change will be contained to where it was changed. For example, a Jupyter notebook session.
        If True, api key change will be global, i.e. it will affect terminal environment variables.
        By default, False.
    show_output: bool, optional
        Display status string or not. By default, False.

    Returns
    -------
    str
        Status of key set

    Examples
    --------
    >>> from openbb_terminal.sdk import openbb
    >>> openbb.keys.iex(key="example_key")
    """

    set_key("OPENBB_API_IEX_TOKEN", key, persist)
    return check_iex_key(show_output)


def check_iex_key(show_output: bool = False) -> str:
    """Check IEX Cloud key

    Parameters
    ----------
    show_output: bool, optional
        Display status string or not. By default, False.

    Returns
    -------
    str
        Status of key set
    """

    if cfg.API_IEX_TOKEN == "REPLACE_ME":  # nosec
        logger.info("IEX Cloud key not defined")
        status = KeyStatus.NOT_DEFINED
    else:
        try:
            pyEX.Client(  # pylint: disable=no-member
                api_token=cfg.API_IEX_TOKEN, version="v1"
            ).quote(symbol="AAPL")
            logger.info("IEX Cloud key defined, test passed")
            status = KeyStatus.DEFINED_TEST_PASSED
        except Exception as _:  # noqa: F841
            logger.warning("IEX Cloud key defined, test failed")
            status = KeyStatus.DEFINED_TEST_FAILED

    if show_output:
        console.print(status.colorize())

    return str(status)


def set_reddit_key(
    client_id: str,
    client_secret: str,
    password: str,
    username: str,
    useragent: str,
    persist: bool = False,
    show_output: bool = False,
) -> str:
    """Set Reddit key

    Parameters
    ----------
    client_id: str
        Client ID
    client_secret: str
        Client secret
    password: str
        User password
    username: str
        User username
    useragent: str
        User useragent
    persist: bool, optional
        If False, api key change will be contained to where it was changed. For example, a Jupyter notebook session.
        If True, api key change will be global, i.e. it will affect terminal environment variables.
        By default, False.
    show_output: bool, optional
        Display status string or not. By default, False.

    Returns
    -------
    str
        Status of key set

    Examples
    --------
    >>> from openbb_terminal.sdk import openbb
    >>> openbb.keys.reddit(
            client_id="example_id",
            client_secret="example_secret",
            password="example_password",
            username="example_username",
            useragent="example_useragent"
        )
    """

    set_key("OPENBB_API_REDDIT_CLIENT_ID", client_id, persist)
    set_key("OPENBB_API_REDDIT_CLIENT_SECRET", client_secret, persist)
    set_key("OPENBB_API_REDDIT_PASSWORD", password, persist)
    set_key("OPENBB_API_REDDIT_USERNAME", username, persist)
    set_key("OPENBB_API_REDDIT_USER_AGENT", useragent, persist)

    return check_reddit_key(show_output)


def check_reddit_key(show_output: bool = False) -> str:
    """Check Reddit key

    Parameters
    ----------
    show_output: bool, optional
        Display status string or not. By default, False.

    Returns
    -------
    str
        Status of key set
    """

    reddit_keys = [
        cfg.API_REDDIT_CLIENT_ID,
        cfg.API_REDDIT_CLIENT_SECRET,
        cfg.API_REDDIT_USERNAME,
        cfg.API_REDDIT_PASSWORD,
        cfg.API_REDDIT_USER_AGENT,
    ]
    if "REPLACE_ME" in reddit_keys:
        logger.info("Reddit key not defined")
        status = KeyStatus.NOT_DEFINED
    else:
        try:
            with suppress_stdout():
                praw_api = praw.Reddit(
                    client_id=cfg.API_REDDIT_CLIENT_ID,
                    client_secret=cfg.API_REDDIT_CLIENT_SECRET,
                    username=cfg.API_REDDIT_USERNAME,
                    user_agent=cfg.API_REDDIT_USER_AGENT,
                    password=cfg.API_REDDIT_PASSWORD,
                    check_for_updates=False,
                    comment_kind="t1",
                    message_kind="t4",
                    redditor_kind="t2",
                    submission_kind="t3",
                    subreddit_kind="t5",
                    trophy_kind="t6",
                    oauth_url="https://oauth.reddit.com",
                    reddit_url="https://www.reddit.com",
                    short_url="https://redd.it",
                    ratelimit_seconds=5,
                    timeout=16,
                )

                praw_api.user.me()
            logger.info("Reddit key defined, test passed")
            status = KeyStatus.DEFINED_TEST_PASSED
        except (Exception, ResponseException):
            logger.warning("Reddit key defined, test failed")
            status = KeyStatus.DEFINED_TEST_FAILED

    if show_output:
        console.print(status.colorize())

    return str(status)


def set_bitquery_key(key: str, persist: bool = False, show_output: bool = False) -> str:
    """Set Bitquery key

    Parameters
    ----------
    key: str
        API key
    persist: bool, optional
        If False, api key change will be contained to where it was changed. For example, a Jupyter notebook session.
        If True, api key change will be global, i.e. it will affect terminal environment variables.
        By default, False.
    show_output: bool, optional
        Display status string or not. By default, False.

    Returns
    -------
    str
        Status of key set

    Examples
    --------
    >>> from openbb_terminal.sdk import openbb
    >>> openbb.keys.bitquery(key="example_key")
    """

    set_key("OPENBB_API_BITQUERY_KEY", key, persist)
    return check_bitquery_key(show_output)


def check_bitquery_key(show_output: bool = False) -> str:
    """Check Bitquery key

    Parameters
    ----------
    show_output: bool, optional
        Display status string or not. By default, False.

    Returns
    -------
    str
        Status of key set
    """

    bitquery = cfg.API_BITQUERY_KEY
    if "REPLACE_ME" in bitquery:
        logger.info("Bitquery key not defined")
        status = KeyStatus.NOT_DEFINED
    else:
        headers = {"x-api-key": cfg.API_BITQUERY_KEY}
        query = """
        {
        ethereum {
        dexTrades(options: {limit: 10, desc: "count"}) {
            count
            protocol
        }}}
        """
        r = request(
            "https://graphql.bitquery.io",
            method="POST",
            json={"query": query},
            headers=headers,
        )
        if r.status_code == 200:
            logger.info("Bitquery key defined, test passed")
            status = KeyStatus.DEFINED_TEST_PASSED
        else:
            logger.warning("Bitquery key defined, test failed")
            status = KeyStatus.DEFINED_TEST_FAILED

    if show_output:
        console.print(status.colorize())

    return str(status)


def set_twitter_key(
    key: str,
    secret: str,
    access_token: str,
    persist: bool = False,
    show_output: bool = False,
) -> str:
    """Set Twitter key

    Parameters
    ----------
    key: str
        API key
    secret: str
        API secret
    access_token: str
        API token
    persist: bool, optional
        If False, api key change will be contained to where it was changed. For example, a Jupyter notebook session.
        If True, api key change will be global, i.e. it will affect terminal environment variables.
        By default, False.
    show_output: bool, optional
        Display status string or not. By default, False.

    Returns
    -------
    str
        Status of key set

    Examples
    --------
    >>> from openbb_terminal.sdk import openbb
    >>> openbb.keys.twitter(
            key="example_key",
            secret="example_secret",
            access_token="example_access_token"
        )
    """

    set_key("OPENBB_API_TWITTER_KEY", key, persist)
    set_key("OPENBB_API_TWITTER_SECRET_KEY", secret, persist)
    set_key("OPENBB_API_TWITTER_BEARER_TOKEN", access_token, persist)

    return check_twitter_key(show_output)


def check_twitter_key(show_output: bool = False) -> str:
    """Check Twitter key

    Parameters
    ----------
    show_output: bool, optional
        Display status string or not. By default, False.

    Returns
    -------
    str
        Status of key set
    """

    twitter_keys = [
        cfg.API_TWITTER_KEY,
        cfg.API_TWITTER_SECRET_KEY,
        cfg.API_TWITTER_BEARER_TOKEN,
    ]
    if "REPLACE_ME" in twitter_keys:
        logger.info("Twitter key not defined")
        status = KeyStatus.NOT_DEFINED
    else:
        params = {
            "query": "(\\$AAPL) (lang:en)",
            "max_results": "10",
            "tweet.fields": "created_at,lang",
        }
        r = request(
            "https://api.twitter.com/2/tweets/search/recent",
            params=params,  # type: ignore
            headers={"authorization": "Bearer " + cfg.API_TWITTER_BEARER_TOKEN},
        )
        if r.status_code == 200:
            logger.info("Twitter key defined, test passed")
            status = KeyStatus.DEFINED_TEST_PASSED
        elif r.status_code in [401, 403]:
            logger.warning("Twitter key defined, test failed")
            status = KeyStatus.DEFINED_TEST_FAILED
        else:
            logger.warning("Twitter key defined, test failed")
            status = KeyStatus.DEFINED_TEST_INCONCLUSIVE

    if show_output:
        console.print(status.colorize())

    return str(status)


def set_rh_key(
    username: str,
    password: str,
    persist: bool = False,
    show_output: bool = False,
) -> str:
    """Set Robinhood key

    Parameters
    ----------
    username: str
        User username
    password: str
        User password
    persist: bool, optional
        If False, api key change will be contained to where it was changed. For example, a Jupyter notebook session.
        If True, api key change will be global, i.e. it will affect terminal environment variables.
        By default, False.
    show_output: bool, optional
        Display status string or not. By default, False.

    Returns
    -------
    str
        Status of key set

    Examples
    --------
    >>> from openbb_terminal.sdk import openbb
    >>> openbb.keys.rh(
            username="example_username",
            password="example_password"
        )
    """

    set_key("OPENBB_RH_USERNAME", username, persist)
    set_key("OPENBB_RH_PASSWORD", password, persist)

    return check_rh_key(show_output)


def check_rh_key(show_output: bool = False) -> str:
    """Check Robinhood key

    Parameters
    ----------
    show_output: bool, optional
        Display status string or not. By default, False.

    Returns
    -------
    str
        Status of key set
    """

    rh_keys = [cfg.RH_USERNAME, cfg.RH_PASSWORD]
    if "REPLACE_ME" in rh_keys:
        logger.info("Robinhood key not defined")
        status = KeyStatus.NOT_DEFINED
    else:
        logger.info("Robinhood key defined, not tested")
        status = KeyStatus.DEFINED_NOT_TESTED

    if show_output:
        console.print(status.colorize())

    return str(status)


def set_degiro_key(
    username: str,
    password: str,
    secret: str = "",
    persist: bool = False,
    show_output: bool = False,
) -> str:
    """Set Degiro key

    Parameters
    ----------
    username: str
        User username
    password: str
        User password
    secret: str, optional
        User secret
    persist: bool, optional
        If False, api key change will be contained to where it was changed. For example, a Jupyter notebook session.
        If True, api key change will be global, i.e. it will affect terminal environment variables.
        By default, False.
    show_output: bool, optional
        Display status string or not. By default, False.

    Returns
    -------
    str
        Status of key set

    Examples
    --------
    >>> from openbb_terminal.sdk import openbb
    >>> openbb.keys.degiro(
            username="example_username",
            password="example_password"
        )
    """

    set_key("OPENBB_DG_USERNAME", username, persist)
    set_key("OPENBB_DG_PASSWORD", password, persist)
    set_key("OPENBB_DG_TOTP_SECRET", secret, persist)

    return check_degiro_key(show_output)


def check_degiro_key(show_output: bool = False) -> str:
    """Check Degiro key

    Parameters
    ----------
    show_output: bool, optional
        Display status string or not. By default, False.

    Returns
    -------
    str
        Status of key set
    """

    dg_keys = [cfg.DG_USERNAME, cfg.DG_PASSWORD, cfg.DG_TOTP_SECRET]
    if "REPLACE_ME" in dg_keys:
        logger.info("Degiro key not defined")
        status = KeyStatus.NOT_DEFINED
    else:
        dg = DegiroModel()
        try:
            f = io.StringIO()  # suppress stdout
            with contextlib.redirect_stdout(f):
                check_creds = dg.check_credentials()  # pylint: disable=no-member

            if "2FA is enabled" in f.getvalue() or check_creds:
                logger.info("Degiro key defined, test passed")
                status = KeyStatus.DEFINED_TEST_PASSED
            else:
                raise Exception

            logger.info("Degiro key defined, test passed")
            status = KeyStatus.DEFINED_TEST_PASSED

        except Exception:
            logger.info("Degiro key defined, test failed")
            status = KeyStatus.DEFINED_TEST_FAILED

        del dg  # ensure the object is destroyed explicitly

    if show_output:
        console.print(status.colorize())

    return str(status)


def set_oanda_key(
    account: str,
    access_token: str,
    account_type: str = "",
    persist: bool = False,
    show_output: bool = False,
) -> str:
    """Set Oanda key

    Parameters
    ----------
    account: str
        User account
    access_token: str
        User token
    account_type: str, optional
        User account type
    persist: bool, optional
        If False, api key change will be contained to where it was changed. For example, a Jupyter notebook session.
        If True, api key change will be global, i.e. it will affect terminal environment variables.
        By default, False.
    show_output: bool, optional
        Display status string or not. By default, False.

    Returns
    -------
    str
        Status of key set

    Examples
    --------
    >>> from openbb_terminal.sdk import openbb
    >>> openbb.keys.oanda(
            account="example_account",
            access_token="example_access_token",
            account_type="example_account_type"
        )
    """

    set_key("OPENBB_OANDA_ACCOUNT", account, persist)
    set_key("OPENBB_OANDA_TOKEN", access_token, persist)
    set_key("OPENBB_OANDA_ACCOUNT_TYPE", account_type, persist)

    return check_oanda_key(show_output)


def check_oanda_key(show_output: bool = False) -> str:
    """Check Oanda key

    Parameters
    ----------
    show_output: bool, optional
        Display status string or not. By default, False.

    Returns
    -------
    str
        Status of key set
    """

    oanda_keys = [cfg.OANDA_TOKEN, cfg.OANDA_ACCOUNT]
    if "REPLACE_ME" in oanda_keys:
        logger.info("Oanda key not defined")
        status = KeyStatus.NOT_DEFINED
    else:
        client = oanda_API(access_token=cfg.OANDA_TOKEN)
        account = cfg.OANDA_ACCOUNT
        try:
            parameters = {"instruments": "EUR_USD"}
            request_ = oandapyV20.endpoints.pricing.PricingInfo(
                accountID=account, params=parameters
            )
            client.request(request_)
            logger.info("Oanda key defined, test passed")
            status = KeyStatus.DEFINED_TEST_PASSED

        except Exception:
            logger.info("Oanda key defined, test failed")
            status = KeyStatus.DEFINED_TEST_FAILED

    if show_output:
        console.print(status.colorize())

    return str(status)


def set_binance_key(
    key: str,
    secret: str,
    persist: bool = False,
    show_output: bool = False,
) -> str:
    """Set Binance key

    Parameters
    ----------
    key: str
        API key
    secret: str
        API secret
    persist: bool, optional
        If False, api key change will be contained to where it was changed. For example, a Jupyter notebook session.
        If True, api key change will be global, i.e. it will affect terminal environment variables.
        By default, False.
    show_output: bool, optional
        Display status string or not. By default, False.

    Returns
    -------
    str
        Status of key set

    Examples
    --------
    >>> from openbb_terminal.sdk import openbb
    >>> openbb.keys.binance(
            key="example_key",
            secret="example_secret"
        )
    """

    set_key("OPENBB_API_BINANCE_KEY", key, persist)
    set_key("OPENBB_API_BINANCE_SECRET", secret, persist)

    return check_binance_key(show_output)


def check_binance_key(show_output: bool = False) -> str:
    """Check Binance key

    Parameters
    ----------
    show_output: bool, optional
        Display status string or not. By default, False.

    Returns
    -------
    str
        Status of key set
    """

    if "REPLACE_ME" in [cfg.API_BINANCE_KEY, cfg.API_BINANCE_SECRET]:
        logger.info("Binance key not defined")
        status = KeyStatus.NOT_DEFINED

    else:
        try:
            client = binance.Client(cfg.API_BINANCE_KEY, cfg.API_BINANCE_SECRET)
            client.get_account_api_permissions()
            logger.info("Binance key defined, test passed")
            status = KeyStatus.DEFINED_TEST_PASSED
        except Exception:
            logger.warning("Binance key defined, test failed")
            status = KeyStatus.DEFINED_TEST_FAILED

    if show_output:
        console.print(status.colorize())

    return str(status)


def set_si_key(
    key: str,
    persist: bool = False,
    show_output: bool = False,
) -> str:
    """Set Sentimentinvestor key.

    Parameters
    ----------
    key: str
        API key
    persist: bool, optional
        If False, api key change will be contained to where it was changed. For example, a Jupyter notebook session.
        If True, api key change will be global, i.e. it will affect terminal environment variables.
        By default, False.
    show_output: bool, optional
        Display status string or not. By default, False.

    Returns
    -------
    str
        Status of key set

    Examples
    --------
    >>> from openbb_terminal.sdk import openbb
    >>> openbb.keys.si(key="example_key")
    """

    set_key("OPENBB_API_SENTIMENTINVESTOR_TOKEN", key, persist)

    return check_si_key(show_output)


def check_si_key(show_output: bool = False) -> str:
    """Check Sentimentinvestor key

    Parameters
    ----------
    show_output: bool, optional
        Display status string or not. By default, False.

    Returns
    -------
    str
        Status of key set
    """

    si_keys = [cfg.API_SENTIMENTINVESTOR_TOKEN]
    if "REPLACE_ME" in si_keys:
        logger.info("Sentiment Investor key not defined")
        status = KeyStatus.NOT_DEFINED
    else:
        try:
            account = request(
                f"https://api.sentimentinvestor.com/v1/trending"
                f"?token={cfg.API_SENTIMENTINVESTOR_TOKEN}"
            )
            if account.ok and account.json().get("success", False):
                logger.info("Sentiment Investor key defined, test passed")
                status = KeyStatus.DEFINED_TEST_PASSED
            else:
                logger.warning("Sentiment Investor key defined, test failed")
                status = KeyStatus.DEFINED_TEST_FAILED
        except Exception:
            logger.warning("Sentiment Investor key defined, test failed")
            status = KeyStatus.DEFINED_TEST_FAILED

    if show_output:
        console.print(status.colorize())

    return str(status)


def set_coinbase_key(
    key: str,
    secret: str,
    passphrase: str,
    persist: bool = False,
    show_output: bool = False,
) -> str:
    """Set Coinbase key

    Parameters
    ----------
    key: str
        API key
    secret: str
        API secret
    passphrase: str
        Account passphrase
    persist: bool, optional
        If False, api key change will be contained to where it was changed. For example, a Jupyter notebook session.
        If True, api key change will be global, i.e. it will affect terminal environment variables.
        By default, False.
    show_output: bool, optional
        Display status string or not. By default, False.

    Returns
    -------
    str
        Status of key set

    Examples
    --------
    >>> from openbb_terminal.sdk import openbb
    >>> openbb.keys.coinbase(
            key="example_key",
            secret="example_secret",
            passphrase="example_passphrase"
        )
    """

    set_key("OPENBB_API_COINBASE_KEY", key, persist)
    set_key("OPENBB_API_COINBASE_SECRET", secret, persist)
    set_key("OPENBB_API_COINBASE_PASS_PHRASE", passphrase, persist)

    return check_coinbase_key(show_output)


def check_coinbase_key(show_output: bool = False) -> str:
    """Check Coinbase key

    Parameters
    ----------
    show_output: bool, optional
        Display status string or not. By default, False.

    Returns
    -------
    status: str
    """

    if "REPLACE_ME" in [
        cfg.API_COINBASE_KEY,
        cfg.API_COINBASE_SECRET,
        cfg.API_COINBASE_PASS_PHRASE,
    ]:
        logger.info("Coinbase key not defined")
        status = KeyStatus.NOT_DEFINED
    else:
        auth = CoinbaseProAuth(
            cfg.API_COINBASE_KEY,
            cfg.API_COINBASE_SECRET,
            cfg.API_COINBASE_PASS_PHRASE,
        )
        try:
            resp = make_coinbase_request("/accounts", auth=auth)
        except CoinbaseApiException:
            resp = None
        if not resp:
            logger.warning("Coinbase key defined, test failed")
            status = KeyStatus.DEFINED_TEST_FAILED
        else:
            logger.info("Coinbase key defined, test passed")
            status = KeyStatus.DEFINED_TEST_PASSED

    if show_output:
        console.print(status.colorize())

    return str(status)


def set_walert_key(key: str, persist: bool = False, show_output: bool = False) -> str:
    """Set Walert key

    Parameters
    ----------
    key: str
        API key
    persist: bool, optional
        If False, api key change will be contained to where it was changed. For example, a Jupyter notebook session.
        If True, api key change will be global, i.e. it will affect terminal environment variables.
        By default, False.
    show_output: bool, optional
        Display status string or not. By default, False.

    Returns
    -------
    str
        Status of key set

    Examples
    --------
    >>> from openbb_terminal.sdk import openbb
    >>> openbb.keys.walert(key="example_key")
    """

    set_key("OPENBB_API_WHALE_ALERT_KEY", key, persist)
    return check_walert_key(show_output)


def check_walert_key(show_output: bool = False) -> str:
    """Check Walert key

    Parameters
    ----------
    show_output: bool, optional
        Display status string or not. By default, False.

    Returns
    -------
    str
        Status of key set
    """

    if cfg.API_WHALE_ALERT_KEY == "REPLACE_ME":
        logger.info("Walert key not defined")
        status = KeyStatus.NOT_DEFINED
    else:
        url = (
            "https://api.whale-alert.io/v1/transactions?api_key="
            + cfg.API_WHALE_ALERT_KEY
        )
        try:
            response = request(url)
            if not 200 <= response.status_code < 300:
                logger.warning("Walert key defined, test failed")
                status = KeyStatus.DEFINED_TEST_FAILED
            else:
                logger.info("Walert key defined, test passed")
                status = KeyStatus.DEFINED_TEST_PASSED
        except Exception:
            logger.info("Walert key defined, test failed")
            status = KeyStatus.DEFINED_TEST_FAILED

    if show_output:
        console.print(status.colorize())

    return str(status)


def set_glassnode_key(
    key: str, persist: bool = False, show_output: bool = False
) -> str:
    """Set Glassnode key.

    Parameters
    ----------
    key: str
        API key
    persist: bool, optional
        If False, api key change will be contained to where it was changed. For example, a Jupyter notebook session.
        If True, api key change will be global, i.e. it will affect terminal environment variables.
        By default, False.
    show_output: bool, optional
        Display status string or not. By default, False.

    Returns
    -------
    str
        Status of key set

    Examples
    --------
    >>> from openbb_terminal.sdk import openbb
    >>> openbb.keys.glassnode(key="example_key")
    """

    set_key("OPENBB_API_GLASSNODE_KEY", key, persist)
    return check_glassnode_key(show_output)


def check_glassnode_key(show_output: bool = False) -> str:
    """Check Glassnode key

    Parameters
    ----------
    show_output: bool, optional
        Display status string or not. By default, False.

    Returns
    -------
    str
        Status of key set
    """

    if cfg.API_GLASSNODE_KEY == "REPLACE_ME":
        logger.info("Glassnode key not defined")
        status = KeyStatus.NOT_DEFINED
    else:
        url = "https://api.glassnode.com/v1/metrics/market/price_usd_close"

        parameters = {
            "api_key": cfg.API_GLASSNODE_KEY,
            "a": "BTC",
            "i": "24h",
            "s": str(1_614_556_800),
            "u": str(1_641_227_783_561),
        }

        r = request(url, params=parameters)
        if r.status_code == 200:
            logger.info("Glassnode key defined, test passed")
            status = KeyStatus.DEFINED_TEST_PASSED
        else:
            logger.warning("Glassnode key defined, test failed")
            status = KeyStatus.DEFINED_TEST_FAILED

    if show_output:
        console.print(status.colorize())

    return str(status)


def set_coinglass_key(
    key: str, persist: bool = False, show_output: bool = False
) -> str:
    """Set Coinglass key.

    Parameters
    ----------
    key: str
        API key
    persist: bool, optional
        If False, api key change will be contained to where it was changed. For example, a Jupyter notebook session.
        If True, api key change will be global, i.e. it will affect terminal environment variables.
        By default, False.
    show_output: bool, optional
        Display status string or not. By default, False.

    Returns
    -------
    str
        Status of key set

    Examples
    --------
    >>> from openbb_terminal.sdk import openbb
    >>> openbb.keys.coinglass(key="example_key")
    """

    set_key("OPENBB_API_COINGLASS_KEY", key, persist)
    return check_coinglass_key(show_output)


def check_coinglass_key(show_output: bool = False) -> str:
    """Check Coinglass key

    Parameters
    ----------
    show_output: bool, optional
        Display status string or not. By default, False.

    Returns
    -------
    str
        Status of key set
    """

    if cfg.API_COINGLASS_KEY == "REPLACE_ME":
        logger.info("Coinglass key not defined")
        status = KeyStatus.NOT_DEFINED
    else:
        url = "https://open-api.coinglass.com/api/pro/v1/futures/openInterest/chart?&symbol=BTC&interval=0"

        headers = {"coinglassSecret": cfg.API_COINGLASS_KEY}

        response = request(url, headers=headers)

        if """success":false""" in str(response.content):
            logger.warning("Coinglass key defined, test failed")
            status = KeyStatus.DEFINED_TEST_FAILED
        elif response.status_code == 200:
            logger.info("Coinglass key defined, test passed")
            status = KeyStatus.DEFINED_TEST_PASSED
        else:
            logger.warning("Coinglass key defined, test inconclusive")
            status = KeyStatus.DEFINED_TEST_INCONCLUSIVE

    if show_output:
        console.print(status.colorize())

    return str(status)


def set_cpanic_key(key: str, persist: bool = False, show_output: bool = False) -> str:
    """Set Cpanic key.

    Parameters
    ----------
    key: str
        API key
    persist: bool, optional
        If False, api key change will be contained to where it was changed. For example, a Jupyter notebook session.
        If True, api key change will be global, i.e. it will affect terminal environment variables.
        By default, False.
    show_output: bool, optional
        Display status string or not. By default, False.

    Returns
    -------
    str
        Status of key set

    Examples
    --------
    >>> from openbb_terminal.sdk import openbb
    >>> openbb.keys.cpanic(key="example_key")
    """

    set_key("OPENBB_API_CRYPTO_PANIC_KEY", key, persist)
    return check_cpanic_key(show_output)


def check_cpanic_key(show_output: bool = False) -> str:
    """Check Cpanic key

    Parameters
    ----------
    show_output: bool, optional
        Display status string or not. By default, False.

    Returns
    -------
    str
        Status of key set
    """

    if cfg.API_CRYPTO_PANIC_KEY == "REPLACE_ME":
        logger.info("cpanic key not defined")
        status = KeyStatus.NOT_DEFINED
    else:
        crypto_panic_url = f"https://cryptopanic.com/api/v1/posts/?auth_token={cfg.API_CRYPTO_PANIC_KEY}"
        response = request(crypto_panic_url)

        if response.status_code == 200:
            logger.info("Cpanic key defined, test passed")
            status = KeyStatus.DEFINED_TEST_PASSED
        else:
            logger.warning("Cpanic key defined, test failed")
            status = KeyStatus.DEFINED_TEST_FAILED

    if show_output:
        console.print(status.colorize())

    return str(status)


def set_ethplorer_key(
    key: str, persist: bool = False, show_output: bool = False
) -> str:
    """Set Ethplorer key.

    Parameters
    ----------
    key: str
        API key
    persist: bool, optional
        If False, api key change will be contained to where it was changed. For example, a Jupyter notebook session.
        If True, api key change will be global, i.e. it will affect terminal environment variables.
        By default, False.
    show_output: bool, optional
        Display status string or not. By default, False.

    Returns
    -------
    str
        Status of key set

    Examples
    --------
    >>> from openbb_terminal.sdk import openbb
    >>> openbb.keys.ethplorer(key="example_key")
    """

    set_key("OPENBB_API_ETHPLORER_KEY", key, persist)
    return check_ethplorer_key(show_output)


def check_ethplorer_key(show_output: bool = False) -> str:
    """Check Ethplorer key

    Parameters
    ----------
    show_output: bool, optional
        Display status string or not. By default, False.

    Returns
    -------
    str
        Status of key set
    """

    if cfg.API_ETHPLORER_KEY == "REPLACE_ME":
        logger.info("ethplorer key not defined")
        status = KeyStatus.NOT_DEFINED
    else:
        ethplorer_url = "https://api.ethplorer.io/getTokenInfo/0x1f9840a85d5af5bf1d1762f925bdaddc4201f984?apiKey="
        ethplorer_url += cfg.API_ETHPLORER_KEY

        try:
            response = request(ethplorer_url)
            if response.status_code == 200:
                logger.info("ethplorer key defined, test passed")
                status = KeyStatus.DEFINED_TEST_PASSED
            else:
                logger.warning("ethplorer key defined, test failed")
                status = KeyStatus.DEFINED_TEST_FAILED
        except Exception as _:  # noqa: F841
            logger.info("ethplorer key defined, test failed")
            status = KeyStatus.DEFINED_TEST_FAILED

    if show_output:
        console.print(status.colorize())

    return str(status)


def set_smartstake_key(
    key: str, access_token: str, persist: bool = False, show_output: bool = False
):
    """Set Smartstake key.

    Parameters
    ----------
    key: str
        API key
    access_token: str
        API token
    persist: bool, optional
        If False, api key change will be contained to where it was changed. For example, a Jupyter notebook session.
        If True, api key change will be global, i.e. it will affect terminal environment variables.
        By default, False.
    show_output: bool, optional
        Display status string or not. By default, False.

    Returns
    -------
    str
        Status of key set

    Examples
    --------
    >>> from openbb_terminal.sdk import openbb
    >>> openbb.keys.smartstake(
            key="example_key",
            access_token="example_access_token",
            )
    """

    set_key("OPENBB_API_SMARTSTAKE_KEY", key, persist)
    set_key("OPENBB_API_SMARTSTAKE_TOKEN", access_token, persist)
    return check_smartstake_key(show_output)


def check_smartstake_key(show_output: bool = False) -> str:
    """Check Smartstake key

    Parameters
    ----------
    show_output: bool, optional
        Display status string or not. By default, False.

    Returns
    -------
    str
        Status of key set
    """

    if "REPLACE_ME" in [
        cfg.API_SMARTSTAKE_TOKEN,
        cfg.API_SMARTSTAKE_KEY,
    ]:
        status = KeyStatus.NOT_DEFINED
    else:
        payload = {
            "type": "history",
            "dayCount": 30,
            "key": cfg.API_SMARTSTAKE_KEY,
            "token": cfg.API_SMARTSTAKE_TOKEN,
        }

        smartstake_url = "https://prod.smartstakeapi.com/listData?app=TERRA"
        response = request(smartstake_url, params=payload)  # type: ignore

        try:
            if (
                "errors" in str(response.content)
                or response.status_code < 200
                or response.status_code >= 300
            ):
                logger.warning("Smartstake key defined, test failed")
                status = KeyStatus.DEFINED_TEST_FAILED
            elif 200 <= response.status_code < 300:
                logger.info("Smartstake key defined, test passed")
                status = KeyStatus.DEFINED_TEST_PASSED
            else:
                logger.warning("Smartstake key defined, test inconclusive")
                status = KeyStatus.DEFINED_TEST_INCONCLUSIVE
        except Exception as _:  # noqa: F841
            logger.warning("Smartstake key defined, test failed")
            status = KeyStatus.DEFINED_TEST_FAILED

    if show_output:
        console.print(status.colorize())

    return str(status)


def set_github_key(key: str, persist: bool = False, show_output: bool = False) -> str:
    """Set GitHub key.

    Parameters
    ----------
    key: str
        API key
    persist: bool, optional
        If False, api key change will be contained to where it was changed. For example, a Jupyter notebook session.
        If True, api key change will be global, i.e. it will affect terminal environment variables.
        By default, False.
    show_output: bool, optional
        Display status string or not. By default, False.

    Returns
    -------
    str
        Status of key set

    Examples
    --------
    >>> from openbb_terminal.sdk import openbb
    >>> openbb.keys.github(key="example_key")
    """

    set_key("OPENBB_API_GITHUB_KEY", key, persist)
    return check_github_key(show_output)


def check_github_key(show_output: bool = False) -> str:
    """Check GitHub key

    Parameters
    ----------
    show_output: bool, optional
        Display status string or not. By default, False.

    Returns
    -------
    str
        Status of key set
    """

    if cfg.API_GITHUB_KEY == "REPLACE_ME":  # pragma: allowlist secret
        logger.info("GitHub key not defined")
        status = KeyStatus.NOT_DEFINED
    else:
        status = KeyStatus.DEFINED_NOT_TESTED
        # github api will not fail for the first requests without key
        # only after certain amount of requests the user will get rate limited

    if show_output:
        console.print(status.colorize())

    return str(status)


def set_messari_key(key: str, persist: bool = False, show_output: bool = False) -> str:
    """Set Messari key.

    Parameters
    ----------
    key: str
        API key
    persist: bool, optional
        If False, api key change will be contained to where it was changed. For example, a Jupyter notebook session.
        If True, api key change will be global, i.e. it will affect terminal environment variables.
        By default, False.
    show_output: bool, optional
        Display status string or not. By default, False.

    Returns
    -------
    str
        Status of key set

    Examples
    --------
    >>> from openbb_terminal.sdk import openbb
    >>> openbb.keys.messari(key="example_key")
    """

    set_key("OPENBB_API_MESSARI_KEY", key, persist)
    return check_messari_key(show_output)


def check_messari_key(show_output: bool = False) -> str:
    """Check Messari key

    Parameters
    ----------
    show_output: bool, optional
        Display status string or not. By default, False.

    Returns
    -------
    str
        Status of key set
    """

    if (
        cfg.API_MESSARI_KEY == "REPLACE_ME"  # pragma: allowlist secret
    ):  # pragma: allowlist secret
        logger.info("Messari key not defined")
        status = KeyStatus.NOT_DEFINED
    else:
        url = "https://data.messari.io/api/v2/assets/bitcoin/profile"
        headers = {"x-messari-api-key": cfg.API_MESSARI_KEY}
        params = {"fields": "profile/general/overview/official_links"}
        r = request(url, headers=headers, params=params)

        if r.status_code == 200:
            logger.info("Messari key defined, test passed")
            status = KeyStatus.DEFINED_TEST_PASSED
        else:
            logger.warning("Messari key defined, test failed")
            status = KeyStatus.DEFINED_TEST_FAILED

    if show_output:
        console.print(status.colorize())

    return str(status)


def set_eodhd_key(key: str, persist: bool = False, show_output: bool = False) -> str:
    """Set Eodhd key.

    Parameters
    ----------
    key: str
        API key
    persist: bool, optional
        If False, api key change will be contained to where it was changed. For example, a Jupyter notebook session.
        If True, api key change will be global, i.e. it will affect terminal environment variables.
        By default, False.
    show_output: bool, optional
        Display status string or not. By default, False.

    Returns
    -------
    str
        Status of key set

    Examples
    --------
    >>> from openbb_terminal.sdk import openbb
    >>> openbb.keys.eodhd(key="example_key")
    """

    set_key("OPENBB_API_EODHD_KEY", key, persist)
    return check_eodhd_key(show_output)


def check_eodhd_key(show_output: bool = False) -> str:
    """Check Eodhd key

    Parameters
    ----------
    show_output: bool, optional
        Display status string or not. By default, False.

    Returns
    -------
    str
        Status of key set
    """

    if cfg.API_EODHD_KEY == "REPLACE_ME":  # nosec
        logger.info("End of Day Historical Data key not defined")
        status = KeyStatus.NOT_DEFINED
    else:
        request_url = f"https://eodhistoricaldata.com/api/exchanges-list/?api_token={cfg.API_EODHD_KEY}&fmt=json"
        r = request(request_url)
        if r.status_code == 200:
            logger.info("Eodhd key defined, test passed")
            status = KeyStatus.DEFINED_TEST_PASSED
        else:
            logger.warning("Eodhd key defined, test failed")
            status = KeyStatus.DEFINED_TEST_FAILED

    if show_output:
        console.print(status.colorize())

    return str(status)


def set_santiment_key(
    key: str, persist: bool = False, show_output: bool = False
) -> str:
    """Set Santiment key.

    Parameters
    ----------
    key: str
        API key
    persist: bool, optional
        If False, api key change will be contained to where it was changed. For example, a Jupyter notebook session.
        If True, api key change will be global, i.e. it will affect terminal environment variables.
        By default, False.
    show_output: bool, optional
        Display status string or not. By default, False.

    Returns
    -------
    str
        Status of key set

    Examples
    --------
    >>> from openbb_terminal.sdk import openbb
    >>> openbb.keys.santiment(key="example_key")
    """

    set_key("OPENBB_API_SANTIMENT_KEY", key, persist)
    return check_santiment_key(show_output)


def check_santiment_key(show_output: bool = False) -> str:
    """Check Santiment key

    Parameters
    ----------
    show_output: bool, optional
        Display status string or not. By default, False.

    Returns
    -------
    str
        Status of key set
    """

    if cfg.API_SANTIMENT_KEY == "REPLACE_ME":
        logger.info("santiment key not defined")
        status = KeyStatus.NOT_DEFINED
    else:
        headers = {
            "Content-Type": "application/graphql",
            "Authorization": f"Apikey {cfg.API_SANTIMENT_KEY}",
        }

        # pylint: disable=line-too-long
        data = '\n{{ getMetric(metric: "dev_activity"){{ timeseriesData( slug: "ethereum" from: ""2020-02-10T07:00:00Z"" to: "2020-03-10T07:00:00Z" interval: "1w"){{ datetime value }} }} }}'  # noqa: E501

        response = request(
            "https://api.santiment.net/graphql",
            method="POST",
            headers=headers,
            data=data,
        )
        try:
            if response.status_code == 200:
                logger.info("santiment key defined, test passed")
                status = KeyStatus.DEFINED_TEST_PASSED
            else:
                logger.warning("santiment key defined, test failed")
                status = KeyStatus.DEFINED_TEST_FAILED
        except Exception as _:  # noqa: F841
            logger.info("santiment key defined, test failed")
            status = KeyStatus.DEFINED_TEST_FAILED

    if show_output:
        console.print(status.colorize())

    return str(status)


def set_shroom_key(key: str, persist: bool = False, show_output: bool = False) -> str:
    """Set Shroom key

    Parameters
    ----------
    key: str
        API key
    persist: bool, optional
        If False, api key change will be contained to where it was changed. For example, a Jupyter notebook session.
        If True, api key change will be global, i.e. it will affect terminal environment variables.
        By default, False.
    show_output: bool, optional
        Display status string or not. By default, False.

    Returns
    -------
    str
        Status of key set

    Examples
    --------
    >>> from openbb_terminal.sdk import openbb
    >>> openbb.keys.shroom(key="example_key")
    """

    set_key("OPENBB_API_SHROOM_KEY", key, persist)
    return check_shroom_key(show_output)


def check_shroom_key(show_output: bool = False) -> str:
    """Check Shroom key

    Parameters
    ----------
    show_output: bool, optional
        Display status string or not. By default, False.

    Returns
    -------
    str
        Status of key set
    """

    if cfg.API_SHROOM_KEY == "REPLACE_ME":
        logger.info("Shroom key not defined")
        status = KeyStatus.NOT_DEFINED
    else:
        try:
            response = request(
                "https://node-api.flipsidecrypto.com/queries",
                method="POST",
                headers={"x-api-key": cfg.API_SHROOM_KEY},
            )
            if response.status_code == 400:
                # this is expected because shroom returns 400 when query is not passed
                logger.info("Shroom key defined, test passed")
                status = KeyStatus.DEFINED_TEST_PASSED
            elif response.status_code == 401:
                logger.warning("Shroom key defined, test failed")
                status = KeyStatus.DEFINED_TEST_FAILED
            else:
                logger.warning("Shroom key defined, test failed")
                status = KeyStatus.DEFINED_TEST_FAILED
        except requests.exceptions.RequestException:
            logger.warning("Shroom key defined, test failed")
            status = KeyStatus.DEFINED_TEST_FAILED
    if show_output:
        console.print(status.colorize())

    return str(status)


def set_tokenterminal_key(
    key: str, persist: bool = False, show_output: bool = False
) -> str:
    """Set Token Terminal key.

    Parameters
    ----------
    key: str
        API key
    persist: bool, optional
        If False, api key change will be contained to where it was changed. For example, a Jupyter notebook session.
        If True, api key change will be global, i.e. it will affect terminal environment variables.
        By default, False.
    show_output: bool, optional
        Display status string or not. By default, False.

    Returns
    -------
    str
        Status of key set

    Examples
    --------
    >>> from openbb_terminal.sdk import openbb
    >>> openbb.keys.tokenterminal(key="example_key")
    """
    set_key("OPENBB_API_TOKEN_TERMINAL_KEY", key, persist)
    return check_tokenterminal_key(show_output)


def check_tokenterminal_key(show_output: bool = False) -> str:
    """Check Token Terminal key

    Parameters
    ----------
    show_output: bool, optional
        Display status string or not. By default, False.

    Returns
    -------
    str
        Status of key set
    """
    if cfg.API_TOKEN_TERMINAL_KEY == "REPLACE_ME":
        logger.info("Token Terminal key not defined")
        status = KeyStatus.NOT_DEFINED
    else:
        token_terminal = TokenTerminal(key=cfg.API_TOKEN_TERMINAL_KEY)

        if "message" in token_terminal.get_all_projects():
            logger.warning("Token Terminal key defined, test failed")
            status = KeyStatus.DEFINED_TEST_FAILED
        else:
            logger.info("Token Terminal key defined, test passed")
            status = KeyStatus.DEFINED_TEST_PASSED

    if show_output:
        console.print(status.colorize())

    return str(status)


def set_stocksera_key(key: str, persist: bool = False, show_output: bool = False):
    """Set Stocksera key.

    Parameters
    ----------
    key: str
        API key
    persist: bool, optional
        If False, api key change will be contained to where it was changed. For example, a Jupyter notebook session.
        If True, api key change will be global, i.e. it will affect terminal environment variables.
        By default, False.
    show_output: bool, optional
        Display status string or not. By default, False.

    Returns
    -------
    str
        Status of key set

    Examples
    --------
    >>> from openbb_terminal.sdk import openbb
    >>> openbb.keys.stocksera(key="example_key")
    """
    set_key("OPENBB_API_STOCKSERA_KEY", key, persist)
    return check_stocksera_key(show_output)


def check_stocksera_key(show_output: bool = False):
    """Check Stocksera key

    Parameters
    ----------
    show_output: bool, optional
        Display status string or not. By default, False.

    Returns
    -------
    str
        Status of key set
    """
    if cfg.API_STOCKSERA_KEY == "REPLACE_ME":
        logger.info("Stocksera key not defined")
        status = KeyStatus.NOT_DEFINED
    else:
        client = stocksera.Client(api_key=cfg.API_STOCKSERA_KEY)

        try:
            client.borrowed_shares(ticker="AAPL")
            logger.info("Stocksera key defined, test passed")
            status = KeyStatus.DEFINED_TEST_PASSED
        except Exception as _:  # noqa: F841
            logger.warning("Stocksera key defined, test failed")
            status = KeyStatus.DEFINED_TEST_FAILED

    if show_output:
        console.print(status.colorize())
    return str(status)


<<<<<<< HEAD
def set_openbb_personal_access_token(
    key: str, persist: bool = False, show_output: bool = False
):
    """Set OpenBB Personal Access Token.
=======
def set_intrinio_key(key: str, persist: bool = False, show_output: bool = False) -> str:
    """Set Intrinio key
>>>>>>> dadfe9ea

    Parameters
    ----------
    key: str
<<<<<<< HEAD
        Personal Access Token
=======
        API key
>>>>>>> dadfe9ea
    persist: bool, optional
        If False, api key change will be contained to where it was changed. For example, a Jupyter notebook session.
        If True, api key change will be global, i.e. it will affect terminal environment variables.
        By default, False.
    show_output: bool, optional
        Display status string or not. By default, False.

    Returns
    -------
    str
        Status of key set

    Examples
    --------
    >>> from openbb_terminal.sdk import openbb
<<<<<<< HEAD
    >>> openbb.keys.openbb(key="example_key")
    """
    set_key("OPENBB_OPENBB_PERSONAL_ACCESS_TOKEN", key, persist)
    return check_openbb_personal_access_token(show_output)


def check_openbb_personal_access_token(show_output: bool = False):
    """Check OpenBB Personal Access Token
=======
    >>> openbb.keys.intrinio(key="example_key")
    """

    set_key("OPENBB_API_INTRINIO_KEY", key, persist)
    return check_intrinio_key(show_output)


def check_intrinio_key(show_output: bool = False) -> str:
    """Check Polygon key

    Parameters
    ----------
    show_output: bool
        Display status string or not. By default, False.
>>>>>>> dadfe9ea

    Returns
    -------
    str
        Status of key set
    """
<<<<<<< HEAD
    if cfg.OPENBB_PERSONAL_ACCESS_TOKEN == "REPLACE_ME":
        logger.info("OpenBB Personal Access Token not defined")
        status = KeyStatus.NOT_DEFINED
    else:
        try:
            access_token = ""

            # TODO: is there a better way to test the key?
            # This requires a valid session file

            if os.path.isfile(SESSION_FILE_PATH):
                with open(SESSION_FILE_PATH) as f:
                    access_token = json.load(f).get("access_token")

            headers = {
                "Authorization": f"Bearer {access_token}",
                "Content-Type": "application/json",
            }
            response = request(
                url=f"{BASE_URL}sdk/token", method="GET", headers=headers
            )

            token = response.json().get("token")

            if (
                response.status_code == 200
                and token == cfg.OPENBB_PERSONAL_ACCESS_TOKEN
            ):
                logger.info("OpenBB Personal Access Token defined, test passed")
                status = KeyStatus.DEFINED_TEST_PASSED
            else:
                logger.warning("OpenBB Personal Access Token. defined, test failed")
                status = KeyStatus.DEFINED_TEST_FAILED
        except requests.exceptions.RequestException:
            logger.warning("OpenBB Personal Access Token. defined, test failed")
            status = KeyStatus.DEFINED_TEST_FAILED

    if show_output:
        console.print(status.colorize())
=======

    if cfg.API_INTRINIO_KEY == "REPLACE_ME":
        logger.info("Intrinio key not defined")
        status = KeyStatus.NOT_DEFINED
    else:
        r = request(
            f"https://api-v2.intrinio.com/securities/AAPL/prices?api_key={cfg.API_INTRINIO_KEY}"
        )
        if r.status_code in [403, 401, 429]:
            logger.warning("Intrinio key defined, test failed")
            status = KeyStatus.DEFINED_TEST_FAILED
        elif r.status_code == 200:
            logger.info("Intrinio key defined, test passed")
            status = KeyStatus.DEFINED_TEST_PASSED
        else:
            logger.warning("Intrinio key defined, test inconclusive")
            status = KeyStatus.DEFINED_TEST_INCONCLUSIVE

    if show_output:
        console.print(status.colorize())

>>>>>>> dadfe9ea
    return str(status)<|MERGE_RESOLUTION|>--- conflicted
+++ resolved
@@ -2631,40 +2631,30 @@
     return str(status)
 
 
-<<<<<<< HEAD
 def set_openbb_personal_access_token(
     key: str, persist: bool = False, show_output: bool = False
 ):
     """Set OpenBB Personal Access Token.
-=======
-def set_intrinio_key(key: str, persist: bool = False, show_output: bool = False) -> str:
-    """Set Intrinio key
->>>>>>> dadfe9ea
-
-    Parameters
-    ----------
-    key: str
-<<<<<<< HEAD
+
+    Parameters
+    ----------
+    key: str
         Personal Access Token
-=======
-        API key
->>>>>>> dadfe9ea
-    persist: bool, optional
-        If False, api key change will be contained to where it was changed. For example, a Jupyter notebook session.
-        If True, api key change will be global, i.e. it will affect terminal environment variables.
-        By default, False.
-    show_output: bool, optional
-        Display status string or not. By default, False.
-
-    Returns
-    -------
-    str
-        Status of key set
-
-    Examples
-    --------
-    >>> from openbb_terminal.sdk import openbb
-<<<<<<< HEAD
+    persist: bool, optional
+        If False, api key change will be contained to where it was changed. For example, a Jupyter notebook session.
+        If True, api key change will be global, i.e. it will affect terminal environment variables.
+        By default, False.
+    show_output: bool, optional
+        Display status string or not. By default, False.
+
+    Returns
+    -------
+    str
+        Status of key set
+
+    Examples
+    --------
+    >>> from openbb_terminal.sdk import openbb
     >>> openbb.keys.openbb(key="example_key")
     """
     set_key("OPENBB_OPENBB_PERSONAL_ACCESS_TOKEN", key, persist)
@@ -2673,29 +2663,12 @@
 
 def check_openbb_personal_access_token(show_output: bool = False):
     """Check OpenBB Personal Access Token
-=======
-    >>> openbb.keys.intrinio(key="example_key")
-    """
-
-    set_key("OPENBB_API_INTRINIO_KEY", key, persist)
-    return check_intrinio_key(show_output)
-
-
-def check_intrinio_key(show_output: bool = False) -> str:
-    """Check Polygon key
-
-    Parameters
-    ----------
-    show_output: bool
-        Display status string or not. By default, False.
->>>>>>> dadfe9ea
-
-    Returns
-    -------
-    str
-        Status of key set
-    """
-<<<<<<< HEAD
+
+    Returns
+    -------
+    str
+        Status of key set
+    """
     if cfg.OPENBB_PERSONAL_ACCESS_TOKEN == "REPLACE_ME":
         logger.info("OpenBB Personal Access Token not defined")
         status = KeyStatus.NOT_DEFINED
@@ -2735,7 +2708,51 @@
 
     if show_output:
         console.print(status.colorize())
-=======
+    return str(status)
+
+
+def set_intrinio_key(key: str, persist: bool = False, show_output: bool = False) -> str:
+    """Set Intrinio key
+
+    Parameters
+    ----------
+    key: str
+        API key
+    persist: bool, optional
+        If False, api key change will be contained to where it was changed. For example, a Jupyter notebook session.
+        If True, api key change will be global, i.e. it will affect terminal environment variables.
+        By default, False.
+    show_output: bool, optional
+        Display status string or not. By default, False.
+
+    Returns
+    -------
+    str
+        Status of key set
+
+    Examples
+    --------
+    >>> from openbb_terminal.sdk import openbb
+    >>> openbb.keys.intrinio(key="example_key")
+    """
+
+    set_key("OPENBB_API_INTRINIO_KEY", key, persist)
+    return check_intrinio_key(show_output)
+
+
+def check_intrinio_key(show_output: bool = False) -> str:
+    """Check Polygon key
+
+    Parameters
+    ----------
+    show_output: bool
+        Display status string or not. By default, False.
+
+    Returns
+    -------
+    str
+        Status of key set
+    """
 
     if cfg.API_INTRINIO_KEY == "REPLACE_ME":
         logger.info("Intrinio key not defined")
@@ -2757,5 +2774,4 @@
     if show_output:
         console.print(status.colorize())
 
->>>>>>> dadfe9ea
     return str(status)