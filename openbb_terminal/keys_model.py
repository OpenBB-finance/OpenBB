"""Keys model"""
__docformat__ = "numpy"

# pylint: disable=too-many-lines

import contextlib
import io
import logging
import sys
from enum import Enum
from typing import Dict, List, Union

import binance
import oandapyV20.endpoints.pricing
import pandas as pd
import praw
import quandl
import requests
import stocksera
from alpha_vantage.timeseries import TimeSeries
from coinmarketcapapi import CoinMarketCapAPI
from oandapyV20 import API as oanda_API
from prawcore.exceptions import ResponseException
from tokenterminal import TokenTerminal

from openbb_terminal.core.models.credentials_model import LOCAL_CREDENTIALS
from openbb_terminal.core.session.current_user import (
    get_current_user,
    is_local,
    set_credential,
)
from openbb_terminal.core.session.env_handler import write_to_dotenv
from openbb_terminal.core.session.hub_model import upload_config
from openbb_terminal.cryptocurrency.coinbase_helpers import (
    CoinbaseApiException,
    CoinbaseProAuth,
    make_coinbase_request,
)
from openbb_terminal.helper_funcs import request
from openbb_terminal.portfolio.brokers.degiro.degiro_model import DegiroModel
from openbb_terminal.rich_config import console
from openbb_terminal.terminal_helper import suppress_stdout

logger = logging.getLogger(__name__)

# README PLEASE:
# The API_DICT keys must match the set and check functions format.
#
# This format is used by the KeysController and get_keys_info().
# E.g. tokenterminal -> set_tokenterminal_key & check_tokenterminal_key
#
# Don't forget to add it to the SDK.
# E.g. `keys.av,keys_model.set_av_key`
# For more info, please refer to the CONTRIBUTING.md file.

API_DICT: Dict = {
    "av": "ALPHA_VANTAGE",
    "althub": "ALTHUB",
    "fmp": "FINANCIAL_MODELING_PREP",
    "quandl": "QUANDL",
    "polygon": "POLYGON",
    "intrinio": "INTRINIO",
    "databento": "DATABENTO",
    "ultima": "ULTIMA",
    "fred": "FRED",
    "news": "NEWSAPI",
    "tradier": "TRADIER",
    "cmc": "COINMARKETCAP",
    "finnhub": "FINNHUB",
    "reddit": "REDDIT",
    "twitter": "TWITTER",
    "rh": "ROBINHOOD",
    "degiro": "DEGIRO",
    "oanda": "OANDA",
    "binance": "BINANCE",
    "bitquery": "BITQUERY",
    "coinbase": "COINBASE",
    "walert": "WHALE_ALERT",
    "glassnode": "GLASSNODE",
    "coinglass": "COINGLASS",
    "cpanic": "CRYPTO_PANIC",
    "ethplorer": "ETHPLORER",
    "smartstake": "SMARTSTAKE",
    "github": "GITHUB",
    "messari": "MESSARI",
    "eodhd": "EODHD",
    "santiment": "SANTIMENT",
    "tokenterminal": "TOKEN_TERMINAL",
    "shroom": "SHROOM",
    "stocksera": "STOCKSERA",
}

# sorting api key section by name
API_DICT = dict(sorted(API_DICT.items()))


class KeyStatus(str, Enum):
    """Class to handle status messages and colors"""

    DEFINED_TEST_FAILED = "Defined, test failed"
    NOT_DEFINED = "Not defined"
    DEFINED_TEST_PASSED = "Defined, test passed"
    DEFINED_TEST_INCONCLUSIVE = "Defined, test inconclusive"
    DEFINED_NOT_TESTED = "Defined, not tested"

    def __str__(self):
        return self.value

    def colorize(self):
        c = ""
        if self.name == self.DEFINED_TEST_FAILED.name:
            c = "red"
        elif self.name == self.NOT_DEFINED.name:
            c = "grey30"
        elif self.name == self.DEFINED_TEST_PASSED.name:
            c = "green"
        elif self.name == self.DEFINED_TEST_INCONCLUSIVE.name:
            c = "yellow"
        elif self.name == self.DEFINED_NOT_TESTED.name:
            c = "yellow"

        return f"[{c}]{self.value}[/{c}]"


def set_keys(
    keys_dict: Dict[str, Dict[str, Union[str, bool]]],
    persist: bool = False,
    show_output: bool = False,
) -> Dict:
    """Set API keys in bundle.

    Parameters
    ----------
    keys_dict: Dict[str, Dict[str, Union[str, bool]]]
        More info on the required inputs for each API can be found on `keys.get_keys_info()`
    persist: bool
        If False, api key change will be contained to where it was changed. For example, a Jupyter notebook session.
        If True, api key change will be global, i.e. it will affect terminal environment variables.
        By default, False.
    show_output: bool
        Display status string or not. By default, False.

    Returns
    -------
    Dict
        Status of each key set.

    Examples
    --------
    >>> from openbb_terminal.sdk import openbb
    >>> d = {
            "fred": {"key": "XXXXX"},
            "binance": {"key": "YYYYY", "secret": "ZZZZZ"},
        }
    >>> openbb.keys.set_keys(keys_dict=d)
    """

    status_dict = {}

    for api, kwargs in keys_dict.items():
        expected_args_dict = get_keys_info()

        if api in expected_args_dict:
            received_kwargs_list = list(kwargs.keys())
            expected_kwargs_list = expected_args_dict[api]

            if received_kwargs_list == expected_kwargs_list:
                kwargs["persist"] = persist
                kwargs["show_output"] = show_output
                status_dict[api] = str(
                    getattr(sys.modules[__name__], "set_" + str(api) + "_key")(**kwargs)
                )
            else:
                console.print(
                    f"[red]'{api}' kwargs: {received_kwargs_list} don't match expected: {expected_kwargs_list}.[/red]"
                )
        else:
            console.print(
                f"[red]API '{api}' was not recognized. Please check get_keys_info().[/red]"
            )

    return status_dict


def get_keys_info() -> Dict[str, List[str]]:
    """Get info on available APIs to use in set_keys.

    Returns
    -------
    Dict[str, List[str]]
        Dictionary of expected API keys and arguments
    """
    args_dict = {}

    for api in API_DICT:
        arg_list = list(
            getattr(
                sys.modules[__name__], "set_" + str(api) + "_key"
            ).__code__.co_varnames
        )
        arg_list.remove("persist")
        arg_list.remove("show_output")
        args_dict[api] = arg_list

    return args_dict


def get_keys(show: bool = False) -> pd.DataFrame:
    """Get currently set API keys.

    Parameters
    ----------
    show: bool, optional
        Flag to choose whether to show actual keys or not.
        By default, False.

    Returns
    -------
    pd.DataFrame
        Currents keys

    Examples
    --------
    >>> from openbb_terminal.sdk import openbb
    >>> openbb.keys.mykeys()
                       Key
              API
     BITQUERY_KEY  *******
          CMC_KEY  *******
    COINGLASS_KEY  *******
    """

    current_user = get_current_user()
    current_keys = {}

    for k, _ in current_user.credentials.get_fields().items():
        field_value = current_user.credentials.get_value(field=k)
        if field_value and field_value != "REPLACE_ME":
            current_keys[k] = field_value

    if current_keys:
        df = pd.DataFrame.from_dict(current_keys, orient="index")
        df.index.name = "API"
        df = df.rename(columns={0: "Key"})
        if show:
            return df
        df.loc[:, "Key"] = "*******"
        return df

    return pd.DataFrame()


def handle_credential(name: str, value: str, persist: bool = False):
    """Handle credential

    Parameters
    ----------
    name: str
        Name of credential
    value: str
        Value of credential
    persist: bool, optional
        Write to .env file. By default, False.
    """
    current_user = get_current_user()
    local_user = is_local()

    set_credential(name, value)

    if local_user and persist:
        write_to_dotenv("OPENBB_" + name, value)
    elif not local_user and name not in LOCAL_CREDENTIALS:
        upload_config(
            key=name,
            value=str(value),
            type_="keys",
            auth_header=current_user.profile.get_auth_header(),
        )


def set_av_key(key: str, persist: bool = False, show_output: bool = False) -> str:
    """Set Alpha Vantage key

    Parameters
    ----------
    key: str
        API key
    persist: bool, optional
        If False, api key change will be contained to where it was changed. For example, a Jupyter notebook session.
        If True, api key change will be global, i.e. it will affect terminal environment variables.
        By default, False.
    show_output: bool, optional
        Display status string or not. By default, False.

    Returns
    -------
    str
        Status of key set

    Examples
    --------
    >>> from openbb_terminal.sdk import openbb
    >>> openbb.keys.av(key="example_key")
    """

    handle_credential("API_KEY_ALPHAVANTAGE", key, persist)
    return check_av_key(show_output)


def check_av_key(show_output: bool = False) -> str:
    """Check Alpha Vantage key

    Parameters
    ----------
    show_output: bool, optional
        Display status string or not. By default, False.

    Returns
    -------
    str
        Status of key set
    """

    if show_output:
        console.print("Checking status...")

    current_user = get_current_user()

    if (
        current_user.credentials.API_KEY_ALPHAVANTAGE == "REPLACE_ME"
    ):  # pragma: allowlist secret
        logger.info("Alpha Vantage key not defined")
        status = KeyStatus.NOT_DEFINED
    else:
        df = TimeSeries(
            key=current_user.credentials.API_KEY_ALPHAVANTAGE, output_format="pandas"
        ).get_intraday(symbol="AAPL")
        if df[0].empty:  # pylint: disable=no-member
            logger.warning("Alpha Vantage key defined, test failed")
            status = KeyStatus.DEFINED_TEST_FAILED
        else:
            logger.info("Alpha Vantage key defined, test passed")
            status = KeyStatus.DEFINED_TEST_PASSED

    if show_output:
        console.print(status.colorize())

    return str(status)


def set_fmp_key(key: str, persist: bool = False, show_output: bool = False) -> str:
    """Set Financial Modeling Prep key

    Parameters
    ----------
    key: str
        API key
    persist: bool, optional
        If False, api key change will be contained to where it was changed. For example, a Jupyter notebook session.
        If True, api key change will be global, i.e. it will affect terminal environment variables.
        By default, False.
    show_output: bool, optional
        Display status string or not. By default, False.

    Returns
    -------
    str
        Status of key set

    Examples
    --------
    >>> from openbb_terminal.sdk import openbb
    >>> openbb.keys.fmp(key="example_key")
    """

    handle_credential("API_KEY_FINANCIALMODELINGPREP", key, persist)
    return check_fmp_key(show_output)


def check_fmp_key(show_output: bool = False) -> str:
    """Check Financial Modeling Prep key

    Parameters
    ----------
    show_output: bool, optional
        Display status string or not. By default, False.

    Returns
    -------
    status: str
    """

    if show_output:
        console.print("Checking status...")

    current_user = get_current_user()

    if (
        current_user.credentials.API_KEY_FINANCIALMODELINGPREP
        == "REPLACE_ME"  # pragma: allowlist secret
    ):  # pragma: allowlist secret
        logger.info("Financial Modeling Prep key not defined")
        status = KeyStatus.NOT_DEFINED
    else:
        r = request(
            f"https://financialmodelingprep.com/api/v3/profile/AAPL?apikey="
            f"{current_user.credentials.API_KEY_FINANCIALMODELINGPREP}"
        )
        if r.status_code in [403, 401] or "Error Message" in str(r.content):
            logger.warning("Financial Modeling Prep key defined, test failed")
            status = KeyStatus.DEFINED_TEST_FAILED
        elif r.status_code == 200:
            logger.info("Financial Modeling Prep key defined, test passed")
            status = KeyStatus.DEFINED_TEST_PASSED
        else:
            logger.warning("Financial Modeling Prep key defined, test inconclusive")
            status = KeyStatus.DEFINED_TEST_INCONCLUSIVE

    if show_output:
        console.print(status.colorize())

    return str(status)


def set_quandl_key(key: str, persist: bool = False, show_output: bool = False) -> str:
    """Set Quandl key

    Parameters
    ----------
    key: str
        API key
    persist: bool, optional
        If False, api key change will be contained to where it was changed. For example, a Jupyter notebook session.
        If True, api key change will be global, i.e. it will affect terminal environment variables.
        By default, False.
    show_output: bool, optional
        Display status string or not. By default, False.

    Returns
    -------
    str
        Status of key set

    Examples
    --------
    >>> from openbb_terminal.sdk import openbb
    >>> openbb.keys.quandl(key="example_key")
    """

    handle_credential("API_KEY_QUANDL", key, persist)
    return check_quandl_key(show_output)


def check_quandl_key(show_output: bool = False) -> str:
    """Check Quandl key

    Parameters
    ----------
    show_output: bool, optional
        Display status string or not. By default, False.

    Returns
    -------
    str
        Status of key set
    """

    if show_output:
        console.print("Checking status...")

    current_user = get_current_user()

    if (
        current_user.credentials.API_KEY_QUANDL == "REPLACE_ME"
    ):  # pragma: allowlist secret
        logger.info("Quandl key not defined")
        status = KeyStatus.NOT_DEFINED
    else:
        try:
            quandl.save_key(current_user.credentials.API_KEY_QUANDL)
            quandl.get("EIA/PET_RWTC_D")
            logger.info("Quandl key defined, test passed")
            status = KeyStatus.DEFINED_TEST_PASSED
        except Exception as _:  # noqa: F841
            logger.warning("Quandl key defined, test failed")
            status = KeyStatus.DEFINED_TEST_FAILED

    if show_output:
        console.print(status.colorize())

    return str(status)


def set_polygon_key(key: str, persist: bool = False, show_output: bool = False) -> str:
    """Set Polygon key

    Parameters
    ----------
    key: str
        API key
    persist: bool, optional
        If False, api key change will be contained to where it was changed. For example, a Jupyter notebook session.
        If True, api key change will be global, i.e. it will affect terminal environment variables.
        By default, False.
    show_output: bool, optional
        Display status string or not. By default, False.

    Returns
    -------
    str
        Status of key set

    Examples
    --------
    >>> from openbb_terminal.sdk import openbb
    >>> openbb.keys.polygon(key="example_key")
    """

    handle_credential("API_POLYGON_KEY", key, persist)
    return check_polygon_key(show_output)


def check_polygon_key(show_output: bool = False) -> str:
    """Check Polygon key

    Parameters
    ----------
    show_output: bool
        Display status string or not. By default, False.

    Returns
    -------
    str
        Status of key set
    """

    if show_output:
        console.print("Checking status...")

    current_user = get_current_user()

    if current_user.credentials.API_POLYGON_KEY == "REPLACE_ME":
        logger.info("Polygon key not defined")
        status = KeyStatus.NOT_DEFINED
    else:
        r = request(
            "https://api.polygon.io/v2/aggs/ticker/AAPL/range/1/day/2020-06-01/2020-06-17"
            f"?apiKey={current_user.credentials.API_POLYGON_KEY}"
        )
        if r.status_code in [403, 401]:
            logger.warning("Polygon key defined, test failed")
            status = KeyStatus.DEFINED_TEST_FAILED
        elif r.status_code == 200:
            logger.info("Polygon key defined, test passed")
            status = KeyStatus.DEFINED_TEST_PASSED
        else:
            logger.warning("Polygon key defined, test inconclusive")
            status = KeyStatus.DEFINED_TEST_INCONCLUSIVE

    if show_output:
        console.print(status.colorize())

    return str(status)


def set_fred_key(key: str, persist: bool = False, show_output: bool = False) -> str:
    """Set FRED key

    Parameters
    ----------
    key: str
        API key
    persist: bool, optional
        If False, api key change will be contained to where it was changed. For example, a Jupyter notebook session.
        If True, api key change will be global, i.e. it will affect terminal environment variables.
        By default, False.
    show_output: bool, optional
        Display status string or not. By default, False.

    Returns
    -------
    str
        Status of key set

    Examples
    --------
    >>> from openbb_terminal.sdk import openbb
    >>> openbb.keys.fred(key="example_key")
    """

    handle_credential("API_FRED_KEY", key, persist)
    return check_fred_key(show_output)


def check_fred_key(show_output: bool = False) -> str:
    """Check FRED key

    Parameters
    ----------
    show_output: bool, optional
        Display status string or not. By default, False.

    Returns
    -------
    str
        Status of key set
    """

    if show_output:
        console.print("Checking status...")

    current_user = get_current_user()

    if current_user.credentials.API_FRED_KEY == "REPLACE_ME":
        logger.info("FRED key not defined")
        status = KeyStatus.NOT_DEFINED
    else:
        r = request(
            f"https://api.stlouisfed.org/fred/series?series_id=GNPCA&api_key={current_user.credentials.API_FRED_KEY}"
        )
        if r.status_code in [403, 401, 400]:
            logger.warning("FRED key defined, test failed")
            status = KeyStatus.DEFINED_TEST_FAILED
        elif r.status_code == 200:
            logger.info("FRED key defined, test passed")
            status = KeyStatus.DEFINED_TEST_PASSED
        else:
            logger.warning("FRED key defined, test inconclusive")
            status = KeyStatus.DEFINED_TEST_INCONCLUSIVE

    if show_output:
        console.print(status.colorize())

    return str(status)


def set_news_key(key: str, persist: bool = False, show_output: bool = False) -> str:
    """Set News key

    Parameters
    ----------
    key: str
        API key
    persist: bool, optional
        If False, api key change will be contained to where it was changed. For example, a Jupyter notebook session.
        If True, api key change will be global, i.e. it will affect terminal environment variables.
        By default, False.
    show_output: bool, optional
        Display status string or not. By default, False.

    Returns
    -------
    str
        Status of key set

    Examples
    --------
    >>> from openbb_terminal.sdk import openbb
    >>> openbb.keys.news(key="example_key")
    """

    handle_credential("API_NEWS_TOKEN", key, persist)
    return check_news_key(show_output)


def check_news_key(show_output: bool = False) -> str:
    """Check News key

    Parameters
    ----------
    show_output: bool, optional
        Display status string or not. By default, False.

    Returns
    -------
    str
        Status of key set
    """

    if show_output:
        console.print("Checking status...")

    current_user = get_current_user()

    if current_user.credentials.API_NEWS_TOKEN == "REPLACE_ME":  # nosec
        logger.info("News API key not defined")
        status = KeyStatus.NOT_DEFINED
    else:
        r = request(
            f"https://newsapi.org/v2/everything?q=keyword&apiKey={current_user.credentials.API_NEWS_TOKEN}"
        )
        if r.status_code in [401, 403]:
            logger.warning("News API key defined, test failed")
            status = KeyStatus.DEFINED_TEST_FAILED
        elif r.status_code == 200:
            logger.info("News API key defined, test passed")
            status = KeyStatus.DEFINED_TEST_PASSED
        else:
            logger.warning("News API key defined, test inconclusive")
            status = KeyStatus.DEFINED_TEST_INCONCLUSIVE

    if show_output:
        console.print(status.colorize())

    return str(status)


def set_tradier_key(key: str, persist: bool = False, show_output: bool = False) -> str:
    """Set Tradier key

    Parameters
    ----------
    key: str
        API key
    persist: bool, optional
        If False, api key change will be contained to where it was changed. For example, a Jupyter notebook session.
        If True, api key change will be global, i.e. it will affect terminal environment variables.
        By default, False.
    show_output: bool, optional
        Display status string or not. By default, False.

    Returns
    -------
    str
        Status of key set

    Examples
    --------
    >>> from openbb_terminal.sdk import openbb
    >>> openbb.keys.tradier(key="example_key")
    """

    handle_credential("API_TRADIER_TOKEN", key, persist)
    return check_tradier_key(show_output)


def check_tradier_key(show_output: bool = False) -> str:
    """Check Tradier key

    Parameters
    ----------
    show_output: bool
        Display status string or not. By default, False.

    Returns
    -------
    str
        Status of key set
    """

    if show_output:
        console.print("Checking status...")

    current_user = get_current_user()

    if current_user.credentials.API_TRADIER_TOKEN == "REPLACE_ME":  # nosec
        logger.info("Tradier key not defined")
        status = KeyStatus.NOT_DEFINED
    else:
        r = request(
            "https://sandbox.tradier.com/v1/markets/quotes",
            params={"symbols": "AAPL"},
            headers={
                "Authorization": f"Bearer {current_user.credentials.API_TRADIER_TOKEN}",
                "Accept": "application/json",
            },
        )
        if r.status_code in [401, 403]:
            logger.warning("Tradier key not defined, test failed")
            status = KeyStatus.DEFINED_TEST_FAILED
        elif r.status_code == 200:
            logger.info("Tradier key not defined, test passed")
            status = KeyStatus.DEFINED_TEST_PASSED
        else:
            logger.warning("Tradier key not defined, test inconclusive")
            status = KeyStatus.DEFINED_TEST_INCONCLUSIVE

    if show_output:
        console.print(status.colorize())

    return str(status)


def set_cmc_key(key: str, persist: bool = False, show_output: bool = False) -> str:
    """Set Coinmarketcap key

    Parameters
    ----------
    key: str
        API key
    persist: bool, optional
        If False, api key change will be contained to where it was changed. For example, a Jupyter notebook session.
        If True, api key change will be global, i.e. it will affect terminal environment variables.
        By default, False.
    show_output: bool, optional
        Display status string or not. By default, False.

    Returns
    -------
    str
        Status of key set

    Examples
    --------
    >>> from openbb_terminal.sdk import openbb
    >>> openbb.keys.cmc(key="example_key")
    """

    handle_credential("API_CMC_KEY", key, persist)
    return check_cmc_key(show_output)


def check_cmc_key(show_output: bool = False) -> str:
    """Check Coinmarketcap key

    Parameters
    ----------
    show_output: bool
        Display status string or not. By default, False.

    Returns
    -------
    status: str
    """

    if show_output:
        console.print("Checking status...")

    current_user = get_current_user()

    if current_user.credentials.API_CMC_KEY == "REPLACE_ME":
        logger.info("Coinmarketcap key not defined")
        status = KeyStatus.NOT_DEFINED
    else:
        cmc = CoinMarketCapAPI(current_user.credentials.API_CMC_KEY)

        try:
            cmc.cryptocurrency_map()
            logger.info("Coinmarketcap key defined, test passed")
            status = KeyStatus.DEFINED_TEST_PASSED
        except Exception:
            logger.info("Coinmarketcap key defined, test failed")
            status = KeyStatus.DEFINED_TEST_FAILED

    if show_output:
        console.print(status.colorize())

    return str(status)


def set_finnhub_key(key: str, persist: bool = False, show_output: bool = False) -> str:
    """Set Finnhub key

    Parameters
    ----------
    key: str
        API key
    persist: bool, optional
        If False, api key change will be contained to where it was changed. For example, a Jupyter notebook session.
        If True, api key change will be global, i.e. it will affect terminal environment variables.
        By default, False.
    show_output: bool, optional
        Display status string or not. By default, False.

    Returns
    -------
    str
        Status of key set

    Examples
    --------
    >>> from openbb_terminal.sdk import openbb
    >>> openbb.keys.finnhub(key="example_key")
    """

    handle_credential("API_FINNHUB_KEY", key, persist)
    return check_finnhub_key(show_output)


def check_finnhub_key(show_output: bool = False) -> str:
    """Check Finnhub key

    Parameters
    ----------
    show_output: bool
        Display status string or not. By default, False.

    Returns
    -------
    str
        Status of key set
    """

    if show_output:
        console.print("Checking status...")

    current_user = get_current_user()

    if current_user.credentials.API_FINNHUB_KEY == "REPLACE_ME":
        logger.info("Finnhub key not defined")
        status = KeyStatus.NOT_DEFINED
    else:
        r = r = request(
            f"https://finnhub.io/api/v1/quote?symbol=AAPL&token={current_user.credentials.API_FINNHUB_KEY}"
        )
        if r.status_code in [403, 401, 400]:
            logger.warning("Finnhub key defined, test failed")
            status = KeyStatus.DEFINED_TEST_FAILED
        elif r.status_code == 200:
            logger.info("Finnhub key defined, test passed")
            status = KeyStatus.DEFINED_TEST_PASSED
        else:
            logger.warning("Finnhub key defined, test inconclusive")
            status = KeyStatus.DEFINED_TEST_INCONCLUSIVE

    if show_output:
        console.print(status.colorize())

    return str(status)


def set_reddit_key(
    client_id: str,
    client_secret: str,
    password: str,
    username: str,
    useragent: str,
    persist: bool = False,
    show_output: bool = False,
) -> str:
    """Set Reddit key

    Parameters
    ----------
    client_id: str
        Client ID
    client_secret: str
        Client secret
    password: str
        User password
    username: str
        User username
    useragent: str
        User useragent
    persist: bool, optional
        If False, api key change will be contained to where it was changed. For example, a Jupyter notebook session.
        If True, api key change will be global, i.e. it will affect terminal environment variables.
        By default, False.
    show_output: bool, optional
        Display status string or not. By default, False.

    Returns
    -------
    str
        Status of key set

    Examples
    --------
    >>> from openbb_terminal.sdk import openbb
    >>> openbb.keys.reddit(
            client_id="example_id",
            client_secret="example_secret",
            password="example_password",
            username="example_username",
            useragent="example_useragent"
        )
    """

    handle_credential("API_REDDIT_CLIENT_ID", client_id, persist)
    handle_credential("API_REDDIT_CLIENT_SECRET", client_secret, persist)
    handle_credential("API_REDDIT_PASSWORD", password, persist)
    handle_credential("API_REDDIT_USERNAME", username, persist)
    handle_credential("API_REDDIT_USER_AGENT", useragent, persist)

    return check_reddit_key(show_output)


def check_reddit_key(show_output: bool = False) -> str:
    """Check Reddit key

    Parameters
    ----------
    show_output: bool, optional
        Display status string or not. By default, False.

    Returns
    -------
    str
        Status of key set
    """

    if show_output:
        console.print("Checking status...")

    current_user = get_current_user()

    reddit_keys = [
        current_user.credentials.API_REDDIT_CLIENT_ID,
        current_user.credentials.API_REDDIT_CLIENT_SECRET,
        current_user.credentials.API_REDDIT_USERNAME,
        current_user.credentials.API_REDDIT_PASSWORD,
        current_user.credentials.API_REDDIT_USER_AGENT,
    ]
    if "REPLACE_ME" in reddit_keys:
        logger.info("Reddit key not defined")
        status = KeyStatus.NOT_DEFINED
    else:
        try:
            with suppress_stdout():
                praw_api = praw.Reddit(
                    client_id=current_user.credentials.API_REDDIT_CLIENT_ID,
                    client_secret=current_user.credentials.API_REDDIT_CLIENT_SECRET,
                    username=current_user.credentials.API_REDDIT_USERNAME,
                    user_agent=current_user.credentials.API_REDDIT_USER_AGENT,
                    password=current_user.credentials.API_REDDIT_PASSWORD,
                    check_for_updates=False,
                    comment_kind="t1",
                    message_kind="t4",
                    redditor_kind="t2",
                    submission_kind="t3",
                    subreddit_kind="t5",
                    trophy_kind="t6",
                    oauth_url="https://oauth.reddit.com",
                    reddit_url="https://www.reddit.com",
                    short_url="https://redd.it",
                    ratelimit_seconds=5,
                    timeout=16,
                )

                praw_api.user.me()
            logger.info("Reddit key defined, test passed")
            status = KeyStatus.DEFINED_TEST_PASSED
        except (Exception, ResponseException):
            logger.warning("Reddit key defined, test failed")
            status = KeyStatus.DEFINED_TEST_FAILED

    if show_output:
        console.print(status.colorize())

    return str(status)


def set_bitquery_key(key: str, persist: bool = False, show_output: bool = False) -> str:
    """Set Bitquery key

    Parameters
    ----------
    key: str
        API key
    persist: bool, optional
        If False, api key change will be contained to where it was changed. For example, a Jupyter notebook session.
        If True, api key change will be global, i.e. it will affect terminal environment variables.
        By default, False.
    show_output: bool, optional
        Display status string or not. By default, False.

    Returns
    -------
    str
        Status of key set

    Examples
    --------
    >>> from openbb_terminal.sdk import openbb
    >>> openbb.keys.bitquery(key="example_key")
    """

    handle_credential("API_BITQUERY_KEY", key, persist)

    return check_bitquery_key(show_output)


def check_bitquery_key(show_output: bool = False) -> str:
    """Check Bitquery key

    Parameters
    ----------
    show_output: bool, optional
        Display status string or not. By default, False.

    Returns
    -------
    str
        Status of key set
    """

    if show_output:
        console.print("Checking status...")

    current_user = get_current_user()

    bitquery = current_user.credentials.API_BITQUERY_KEY
    if "REPLACE_ME" in bitquery:
        logger.info("Bitquery key not defined")
        status = KeyStatus.NOT_DEFINED
    else:
        headers = {"x-api-key": current_user.credentials.API_BITQUERY_KEY}
        query = """
        {
        ethereum {
        dexTrades(options: {limit: 10, desc: "count"}) {
            count
            protocol
        }}}
        """
        r = request(
            "https://graphql.bitquery.io",
            method="POST",
            json={"query": query},
            headers=headers,
        )
        if r.status_code == 200:
            logger.info("Bitquery key defined, test passed")
            status = KeyStatus.DEFINED_TEST_PASSED
        else:
            logger.warning("Bitquery key defined, test failed")
            status = KeyStatus.DEFINED_TEST_FAILED

    if show_output:
        console.print(status.colorize())

    return str(status)


def set_twitter_key(
    key: str,
    secret: str,
    access_token: str,
    persist: bool = False,
    show_output: bool = False,
) -> str:
    """Set Twitter key

    Parameters
    ----------
    key: str
        API key
    secret: str
        API secret
    access_token: str
        API token
    persist: bool, optional
        If False, api key change will be contained to where it was changed. For example, a Jupyter notebook session.
        If True, api key change will be global, i.e. it will affect terminal environment variables.
        By default, False.
    show_output: bool, optional
        Display status string or not. By default, False.

    Returns
    -------
    str
        Status of key set

    Examples
    --------
    >>> from openbb_terminal.sdk import openbb
    >>> openbb.keys.twitter(
            key="example_key",
            secret="example_secret",
            access_token="example_access_token"
        )
    """
    handle_credential("API_TWITTER_KEY", key, persist)
    handle_credential("API_TWITTER_SECRET_KEY", secret, persist)
    handle_credential("API_TWITTER_BEARER_TOKEN", access_token, persist)

    return check_twitter_key(show_output)


def check_twitter_key(show_output: bool = False) -> str:
    """Check Twitter key

    Parameters
    ----------
    show_output: bool, optional
        Display status string or not. By default, False.

    Returns
    -------
    str
        Status of key set
    """

    if show_output:
        console.print("Checking status...")

    current_user = get_current_user()
    if current_user.credentials.API_TWITTER_BEARER_TOKEN == "REPLACE_ME":
        logger.info("Twitter key not defined")
        status = KeyStatus.NOT_DEFINED
    else:
        params = {
            "query": "(\\$AAPL) (lang:en)",
            "max_results": "10",
            "tweet.fields": "created_at,lang",
        }
        r = request(
            "https://api.twitter.com/2/tweets/search/recent",
            params=params,  # type: ignore
            headers={
                "authorization": "Bearer "
                + current_user.credentials.API_TWITTER_BEARER_TOKEN
            },
        )
        if r.status_code == 200:
            logger.info("Twitter key defined, test passed")
            status = KeyStatus.DEFINED_TEST_PASSED
        elif r.status_code in [401, 403]:
            logger.warning("Twitter key defined, test failed")
            status = KeyStatus.DEFINED_TEST_FAILED
        else:
            logger.warning("Twitter key defined, test failed")
            status = KeyStatus.DEFINED_TEST_INCONCLUSIVE

    if show_output:
        console.print(status.colorize())

    return str(status)


def set_rh_key(
    username: str,
    password: str,
    persist: bool = False,
    show_output: bool = False,
) -> str:
    """Set Robinhood key

    Parameters
    ----------
    username: str
        User username
    password: str
        User password
    persist: bool, optional
        If False, api key change will be contained to where it was changed. For example, a Jupyter notebook session.
        If True, api key change will be global, i.e. it will affect terminal environment variables.
        By default, False.
    show_output: bool, optional
        Display status string or not. By default, False.

    Returns
    -------
    str
        Status of key set

    Examples
    --------
    >>> from openbb_terminal.sdk import openbb
    >>> openbb.keys.rh(
            username="example_username",
            password="example_password"
        )
    """
    handle_credential("RH_USERNAME", username, persist)
    handle_credential("RH_PASSWORD", password, persist)

    return check_rh_key(show_output)


def check_rh_key(show_output: bool = False) -> str:
    """Check Robinhood key

    Parameters
    ----------
    show_output: bool, optional
        Display status string or not. By default, False.

    Returns
    -------
    str
        Status of key set
    """

    if show_output:
        console.print("Checking status...")

    current_user = get_current_user()

    rh_keys = [
        current_user.credentials.RH_USERNAME,
        current_user.credentials.RH_PASSWORD,
    ]
    if "REPLACE_ME" in rh_keys:
        logger.info("Robinhood key not defined")
        status = KeyStatus.NOT_DEFINED
    else:
        logger.info("Robinhood key defined, not tested")
        status = KeyStatus.DEFINED_NOT_TESTED

    if show_output:
        console.print(status.colorize())

    return str(status)


def set_degiro_key(
    username: str,
    password: str,
    secret: str = "",
    persist: bool = False,
    show_output: bool = False,
) -> str:
    """Set Degiro key

    Parameters
    ----------
    username: str
        User username
    password: str
        User password
    secret: str, optional
        User secret
    persist: bool, optional
        If False, api key change will be contained to where it was changed. For example, a Jupyter notebook session.
        If True, api key change will be global, i.e. it will affect terminal environment variables.
        By default, False.
    show_output: bool, optional
        Display status string or not. By default, False.

    Returns
    -------
    str
        Status of key set

    Examples
    --------
    >>> from openbb_terminal.sdk import openbb
    >>> openbb.keys.degiro(
            username="example_username",
            password="example_password"
        )
    """

    handle_credential("DG_USERNAME", username, persist)
    handle_credential("DG_PASSWORD", password, persist)
    handle_credential("DG_TOTP_SECRET", secret, persist)

    return check_degiro_key(show_output)


def check_degiro_key(show_output: bool = False) -> str:
    """Check Degiro key

    Parameters
    ----------
    show_output: bool, optional
        Display status string or not. By default, False.

    Returns
    -------
    str
        Status of key set
    """

    if show_output:
        console.print("Checking status...")

    current_user = get_current_user()

    dg_keys = [
        current_user.credentials.DG_USERNAME,
        current_user.credentials.DG_PASSWORD,
        current_user.credentials.DG_TOTP_SECRET,
    ]
    if "REPLACE_ME" in dg_keys:
        logger.info("Degiro key not defined")
        status = KeyStatus.NOT_DEFINED
    else:
        dg = DegiroModel()
        try:
            f = io.StringIO()  # suppress stdout
            with contextlib.redirect_stdout(f):
                check_creds = dg.check_credentials()  # pylint: disable=no-member

            if "2FA is enabled" in f.getvalue() or check_creds:
                logger.info("Degiro key defined, test passed")
                status = KeyStatus.DEFINED_TEST_PASSED
            else:
                raise Exception

            logger.info("Degiro key defined, test passed")
            status = KeyStatus.DEFINED_TEST_PASSED

        except Exception:
            logger.info("Degiro key defined, test failed")
            status = KeyStatus.DEFINED_TEST_FAILED

        del dg  # ensure the object is destroyed explicitly

    if show_output:
        console.print(status.colorize())

    return str(status)


def set_oanda_key(
    account: str,
    access_token: str,
    account_type: str = "",
    persist: bool = False,
    show_output: bool = False,
) -> str:
    """Set Oanda key

    Parameters
    ----------
    account: str
        User account
    access_token: str
        User token
    account_type: str, optional
        User account type
    persist: bool, optional
        If False, api key change will be contained to where it was changed. For example, a Jupyter notebook session.
        If True, api key change will be global, i.e. it will affect terminal environment variables.
        By default, False.
    show_output: bool, optional
        Display status string or not. By default, False.

    Returns
    -------
    str
        Status of key set

    Examples
    --------
    >>> from openbb_terminal.sdk import openbb
    >>> openbb.keys.oanda(
            account="example_account",
            access_token="example_access_token",
            account_type="example_account_type"
        )
    """

    handle_credential("OANDA_ACCOUNT", account, persist)
    handle_credential("OANDA_TOKEN", access_token, persist)
    handle_credential("OANDA_ACCOUNT_TYPE", account_type, persist)

    return check_oanda_key(show_output)


def check_oanda_key(show_output: bool = False) -> str:
    """Check Oanda key

    Parameters
    ----------
    show_output: bool, optional
        Display status string or not. By default, False.

    Returns
    -------
    str
        Status of key set
    """

    if show_output:
        console.print("Checking status...")

    current_user = get_current_user()

    oanda_keys = [
        current_user.credentials.OANDA_TOKEN,
        current_user.credentials.OANDA_ACCOUNT,
    ]
    if "REPLACE_ME" in oanda_keys:
        logger.info("Oanda key not defined")
        status = KeyStatus.NOT_DEFINED
    else:
        client = oanda_API(access_token=current_user.credentials.OANDA_TOKEN)
        account = current_user.credentials.OANDA_ACCOUNT
        try:
            parameters = {"instruments": "EUR_USD"}
            request_ = oandapyV20.endpoints.pricing.PricingInfo(
                accountID=account, params=parameters
            )
            client.request(request_)
            logger.info("Oanda key defined, test passed")
            status = KeyStatus.DEFINED_TEST_PASSED

        except Exception:
            logger.info("Oanda key defined, test failed")
            status = KeyStatus.DEFINED_TEST_FAILED

    if show_output:
        console.print(status.colorize())

    return str(status)


def set_binance_key(
    key: str,
    secret: str,
    persist: bool = False,
    show_output: bool = False,
) -> str:
    """Set Binance key

    Parameters
    ----------
    key: str
        API key
    secret: str
        API secret
    persist: bool, optional
        If False, api key change will be contained to where it was changed. For example, a Jupyter notebook session.
        If True, api key change will be global, i.e. it will affect terminal environment variables.
        By default, False.
    show_output: bool, optional
        Display status string or not. By default, False.

    Returns
    -------
    str
        Status of key set

    Examples
    --------
    >>> from openbb_terminal.sdk import openbb
    >>> openbb.keys.binance(
            key="example_key",
            secret="example_secret"
        )
    """

    handle_credential("API_BINANCE_KEY", key, persist)
    handle_credential("API_BINANCE_SECRET", secret, persist)

    return check_binance_key(show_output)


def check_binance_key(show_output: bool = False) -> str:
    """Check Binance key

    Parameters
    ----------
    show_output: bool, optional
        Display status string or not. By default, False.

    Returns
    -------
    str
        Status of key set
    """

    if show_output:
        console.print("Checking status...")

    current_user = get_current_user()

    if "REPLACE_ME" in [
        current_user.credentials.API_BINANCE_KEY,
        current_user.credentials.API_BINANCE_SECRET,
    ]:
        logger.info("Binance key not defined")
        status = KeyStatus.NOT_DEFINED

    else:
        try:
            client = binance.Client(
                current_user.credentials.API_BINANCE_KEY,
                current_user.credentials.API_BINANCE_SECRET,
            )
            client.get_account_api_permissions()
            logger.info("Binance key defined, test passed")
            status = KeyStatus.DEFINED_TEST_PASSED
        except Exception:
            logger.warning("Binance key defined, test failed")
            status = KeyStatus.DEFINED_TEST_FAILED

    if show_output:
        console.print(status.colorize())

    return str(status)


def set_coinbase_key(
    key: str,
    secret: str,
    passphrase: str,
    persist: bool = False,
    show_output: bool = False,
) -> str:
    """Set Coinbase key

    Parameters
    ----------
    key: str
        API key
    secret: str
        API secret
    passphrase: str
        Account passphrase
    persist: bool, optional
        If False, api key change will be contained to where it was changed. For example, a Jupyter notebook session.
        If True, api key change will be global, i.e. it will affect terminal environment variables.
        By default, False.
    show_output: bool, optional
        Display status string or not. By default, False.

    Returns
    -------
    str
        Status of key set

    Examples
    --------
    >>> from openbb_terminal.sdk import openbb
    >>> openbb.keys.coinbase(
            key="example_key",
            secret="example_secret",
            passphrase="example_passphrase"
        )
    """

    handle_credential("API_COINBASE_KEY", key, persist)
    handle_credential("API_COINBASE_SECRET", secret, persist)
    handle_credential("API_COINBASE_PASS_PHRASE", passphrase, persist)

    return check_coinbase_key(show_output)


def check_coinbase_key(show_output: bool = False) -> str:
    """Check Coinbase key

    Parameters
    ----------
    show_output: bool, optional
        Display status string or not. By default, False.

    Returns
    -------
    status: str
    """

    if show_output:
        console.print("Checking status...")

    current_user = get_current_user()

    if "REPLACE_ME" in [
        current_user.credentials.API_COINBASE_KEY,
        current_user.credentials.API_COINBASE_SECRET,
        current_user.credentials.API_COINBASE_PASS_PHRASE,
    ]:
        logger.info("Coinbase key not defined")
        status = KeyStatus.NOT_DEFINED
    else:
        auth = CoinbaseProAuth(
            current_user.credentials.API_COINBASE_KEY,
            current_user.credentials.API_COINBASE_SECRET,
            current_user.credentials.API_COINBASE_PASS_PHRASE,
        )
        try:
            resp = make_coinbase_request("/accounts", auth=auth)
        except CoinbaseApiException:
            resp = None
        if not resp:
            logger.warning("Coinbase key defined, test failed")
            status = KeyStatus.DEFINED_TEST_FAILED
        else:
            logger.info("Coinbase key defined, test passed")
            status = KeyStatus.DEFINED_TEST_PASSED

    if show_output:
        console.print(status.colorize())

    return str(status)


def set_walert_key(key: str, persist: bool = False, show_output: bool = False) -> str:
    """Set Walert key

    Parameters
    ----------
    key: str
        API key
    persist: bool, optional
        If False, api key change will be contained to where it was changed. For example, a Jupyter notebook session.
        If True, api key change will be global, i.e. it will affect terminal environment variables.
        By default, False.
    show_output: bool, optional
        Display status string or not. By default, False.

    Returns
    -------
    str
        Status of key set

    Examples
    --------
    >>> from openbb_terminal.sdk import openbb
    >>> openbb.keys.walert(key="example_key")
    """

    handle_credential("API_WHALE_ALERT_KEY", key, persist)
    return check_walert_key(show_output)


def check_walert_key(show_output: bool = False) -> str:
    """Check Walert key

    Parameters
    ----------
    show_output: bool, optional
        Display status string or not. By default, False.

    Returns
    -------
    str
        Status of key set
    """

    if show_output:
        console.print("Checking status...")

    current_user = get_current_user()

    if current_user.credentials.API_WHALE_ALERT_KEY == "REPLACE_ME":
        logger.info("Walert key not defined")
        status = KeyStatus.NOT_DEFINED
    else:
        url = (
            "https://api.whale-alert.io/v1/transactions?api_key="
            + current_user.credentials.API_WHALE_ALERT_KEY
        )
        try:
            response = request(url)
            if not 200 <= response.status_code < 300:
                logger.warning("Walert key defined, test failed")
                status = KeyStatus.DEFINED_TEST_FAILED
            else:
                logger.info("Walert key defined, test passed")
                status = KeyStatus.DEFINED_TEST_PASSED
        except Exception:
            logger.info("Walert key defined, test failed")
            status = KeyStatus.DEFINED_TEST_FAILED

    if show_output:
        console.print(status.colorize())

    return str(status)


def set_glassnode_key(
    key: str, persist: bool = False, show_output: bool = False
) -> str:
    """Set Glassnode key.

    Parameters
    ----------
    key: str
        API key
    persist: bool, optional
        If False, api key change will be contained to where it was changed. For example, a Jupyter notebook session.
        If True, api key change will be global, i.e. it will affect terminal environment variables.
        By default, False.
    show_output: bool, optional
        Display status string or not. By default, False.

    Returns
    -------
    str
        Status of key set

    Examples
    --------
    >>> from openbb_terminal.sdk import openbb
    >>> openbb.keys.glassnode(key="example_key")
    """

    handle_credential("API_GLASSNODE_KEY", key, persist)
    return check_glassnode_key(show_output)


def check_glassnode_key(show_output: bool = False) -> str:
    """Check Glassnode key

    Parameters
    ----------
    show_output: bool, optional
        Display status string or not. By default, False.

    Returns
    -------
    str
        Status of key set
    """

    if show_output:
        console.print("Checking status...")

    current_user = get_current_user()

    if current_user.credentials.API_GLASSNODE_KEY == "REPLACE_ME":
        logger.info("Glassnode key not defined")
        status = KeyStatus.NOT_DEFINED
    else:
        url = "https://api.glassnode.com/v1/metrics/market/price_usd_close"

        parameters = {
            "api_key": current_user.credentials.API_GLASSNODE_KEY,
            "a": "BTC",
            "i": "24h",
            "s": str(1_614_556_800),
            "u": str(1_641_227_783_561),
        }

        r = request(url, params=parameters)
        if r.status_code == 200:
            logger.info("Glassnode key defined, test passed")
            status = KeyStatus.DEFINED_TEST_PASSED
        else:
            logger.warning("Glassnode key defined, test failed")
            status = KeyStatus.DEFINED_TEST_FAILED

    if show_output:
        console.print(status.colorize())

    return str(status)


def set_coinglass_key(
    key: str, persist: bool = False, show_output: bool = False
) -> str:
    """Set Coinglass key.

    Parameters
    ----------
    key: str
        API key
    persist: bool, optional
        If False, api key change will be contained to where it was changed. For example, a Jupyter notebook session.
        If True, api key change will be global, i.e. it will affect terminal environment variables.
        By default, False.
    show_output: bool, optional
        Display status string or not. By default, False.

    Returns
    -------
    str
        Status of key set

    Examples
    --------
    >>> from openbb_terminal.sdk import openbb
    >>> openbb.keys.coinglass(key="example_key")
    """

    handle_credential("API_COINGLASS_KEY", key, persist)
    return check_coinglass_key(show_output)


def check_coinglass_key(show_output: bool = False) -> str:
    """Check Coinglass key

    Parameters
    ----------
    show_output: bool, optional
        Display status string or not. By default, False.

    Returns
    -------
    str
        Status of key set
    """

    if show_output:
        console.print("Checking status...")

    current_user = get_current_user()

    if current_user.credentials.API_COINGLASS_KEY == "REPLACE_ME":
        logger.info("Coinglass key not defined")
        status = KeyStatus.NOT_DEFINED
    else:
        url = "https://open-api.coinglass.com/api/pro/v1/futures/openInterest/chart?&symbol=BTC&interval=0"

        headers = {"coinglassSecret": current_user.credentials.API_COINGLASS_KEY}

        response = request(url, headers=headers)

        if """success":false""" in str(response.content):
            logger.warning("Coinglass key defined, test failed")
            status = KeyStatus.DEFINED_TEST_FAILED
        elif response.status_code == 200:
            logger.info("Coinglass key defined, test passed")
            status = KeyStatus.DEFINED_TEST_PASSED
        else:
            logger.warning("Coinglass key defined, test inconclusive")
            status = KeyStatus.DEFINED_TEST_INCONCLUSIVE

    if show_output:
        console.print(status.colorize())

    return str(status)


def set_cpanic_key(key: str, persist: bool = False, show_output: bool = False) -> str:
    """Set Cpanic key.

    Parameters
    ----------
    key: str
        API key
    persist: bool, optional
        If False, api key change will be contained to where it was changed. For example, a Jupyter notebook session.
        If True, api key change will be global, i.e. it will affect terminal environment variables.
        By default, False.
    show_output: bool, optional
        Display status string or not. By default, False.

    Returns
    -------
    str
        Status of key set

    Examples
    --------
    >>> from openbb_terminal.sdk import openbb
    >>> openbb.keys.cpanic(key="example_key")
    """

    handle_credential("API_CRYPTO_PANIC_KEY", key, persist)
    return check_cpanic_key(show_output)


def check_cpanic_key(show_output: bool = False) -> str:
    """Check Cpanic key

    Parameters
    ----------
    show_output: bool, optional
        Display status string or not. By default, False.

    Returns
    -------
    str
        Status of key set
    """

    if show_output:
        console.print("Checking status...")

    current_user = get_current_user()

    if current_user.credentials.API_CRYPTO_PANIC_KEY == "REPLACE_ME":
        logger.info("cpanic key not defined")
        status = KeyStatus.NOT_DEFINED
    else:
        crypto_panic_url = (
            "https://cryptopanic.com/api/v1/posts/?auth_token="
            f"{current_user.credentials.API_CRYPTO_PANIC_KEY}"
        )
        response = request(crypto_panic_url)

        if response.status_code == 200:
            logger.info("Cpanic key defined, test passed")
            status = KeyStatus.DEFINED_TEST_PASSED
        else:
            logger.warning("Cpanic key defined, test failed")
            status = KeyStatus.DEFINED_TEST_FAILED

    if show_output:
        console.print(status.colorize())

    return str(status)


def set_ethplorer_key(
    key: str, persist: bool = False, show_output: bool = False
) -> str:
    """Set Ethplorer key.

    Parameters
    ----------
    key: str
        API key
    persist: bool, optional
        If False, api key change will be contained to where it was changed. For example, a Jupyter notebook session.
        If True, api key change will be global, i.e. it will affect terminal environment variables.
        By default, False.
    show_output: bool, optional
        Display status string or not. By default, False.

    Returns
    -------
    str
        Status of key set

    Examples
    --------
    >>> from openbb_terminal.sdk import openbb
    >>> openbb.keys.ethplorer(key="example_key")
    """

    handle_credential("API_ETHPLORER_KEY", key, persist)
    return check_ethplorer_key(show_output)


def check_ethplorer_key(show_output: bool = False) -> str:
    """Check Ethplorer key

    Parameters
    ----------
    show_output: bool, optional
        Display status string or not. By default, False.

    Returns
    -------
    str
        Status of key set
    """

    if show_output:
        console.print("Checking status...")

    current_user = get_current_user()

    if current_user.credentials.API_ETHPLORER_KEY == "REPLACE_ME":
        logger.info("ethplorer key not defined")
        status = KeyStatus.NOT_DEFINED
    else:
        ethplorer_url = "https://api.ethplorer.io/getTokenInfo/0x1f9840a85d5af5bf1d1762f925bdaddc4201f984?apiKey="
        ethplorer_url += current_user.credentials.API_ETHPLORER_KEY

        try:
            response = request(ethplorer_url)
            if response.status_code == 200:
                logger.info("ethplorer key defined, test passed")
                status = KeyStatus.DEFINED_TEST_PASSED
            else:
                logger.warning("ethplorer key defined, test failed")
                status = KeyStatus.DEFINED_TEST_FAILED
        except Exception as _:  # noqa: F841
            logger.info("ethplorer key defined, test failed")
            status = KeyStatus.DEFINED_TEST_FAILED

    if show_output:
        console.print(status.colorize())

    return str(status)


def set_smartstake_key(
    key: str, access_token: str, persist: bool = False, show_output: bool = False
):
    """Set Smartstake key.

    Parameters
    ----------
    key: str
        API key
    access_token: str
        API token
    persist: bool, optional
        If False, api key change will be contained to where it was changed. For example, a Jupyter notebook session.
        If True, api key change will be global, i.e. it will affect terminal environment variables.
        By default, False.
    show_output: bool, optional
        Display status string or not. By default, False.

    Returns
    -------
    str
        Status of key set

    Examples
    --------
    >>> from openbb_terminal.sdk import openbb
    >>> openbb.keys.smartstake(
            key="example_key",
            access_token="example_access_token",
            )
    """

    handle_credential("API_SMARTSTAKE_KEY", key, persist)
    handle_credential("API_SMARTSTAKE_TOKEN", access_token, persist)
    return check_smartstake_key(show_output)


def check_smartstake_key(show_output: bool = False) -> str:
    """Check Smartstake key

    Parameters
    ----------
    show_output: bool, optional
        Display status string or not. By default, False.

    Returns
    -------
    str
        Status of key set
    """

    if show_output:
        console.print("Checking status...")

    current_user = get_current_user()

    if "REPLACE_ME" in [
        current_user.credentials.API_SMARTSTAKE_TOKEN,
        current_user.credentials.API_SMARTSTAKE_KEY,
    ]:
        status = KeyStatus.NOT_DEFINED
    else:
        payload = {
            "type": "history",
            "dayCount": 30,
            "key": current_user.credentials.API_SMARTSTAKE_KEY,
            "token": current_user.credentials.API_SMARTSTAKE_TOKEN,
        }

        smartstake_url = "https://prod.smartstakeapi.com/listData?app=TERRA"
        response = request(smartstake_url, params=payload)  # type: ignore

        try:
            if (
                "errors" in str(response.content)
                or response.status_code < 200
                or response.status_code >= 300
            ):
                logger.warning("Smartstake key defined, test failed")
                status = KeyStatus.DEFINED_TEST_FAILED
            elif 200 <= response.status_code < 300:
                logger.info("Smartstake key defined, test passed")
                status = KeyStatus.DEFINED_TEST_PASSED
            else:
                logger.warning("Smartstake key defined, test inconclusive")
                status = KeyStatus.DEFINED_TEST_INCONCLUSIVE
        except Exception as _:  # noqa: F841
            logger.warning("Smartstake key defined, test failed")
            status = KeyStatus.DEFINED_TEST_FAILED

    if show_output:
        console.print(status.colorize())

    return str(status)


def set_github_key(key: str, persist: bool = False, show_output: bool = False) -> str:
    """Set GitHub key.

    Parameters
    ----------
    key: str
        API key
    persist: bool, optional
        If False, api key change will be contained to where it was changed. For example, a Jupyter notebook session.
        If True, api key change will be global, i.e. it will affect terminal environment variables.
        By default, False.
    show_output: bool, optional
        Display status string or not. By default, False.

    Returns
    -------
    str
        Status of key set

    Examples
    --------
    >>> from openbb_terminal.sdk import openbb
    >>> openbb.keys.github(key="example_key")
    """

    handle_credential("API_GITHUB_KEY", key, persist)
    return check_github_key(show_output)


def check_github_key(show_output: bool = False) -> str:
    """Check GitHub key

    Parameters
    ----------
    show_output: bool, optional
        Display status string or not. By default, False.

    Returns
    -------
    str
        Status of key set
    """

    if show_output:
        console.print("Checking status...")

    current_user = get_current_user()

    if (
        current_user.credentials.API_GITHUB_KEY == "REPLACE_ME"
    ):  # pragma: allowlist secret
        logger.info("GitHub key not defined")
        status = KeyStatus.NOT_DEFINED
    else:
        status = KeyStatus.DEFINED_NOT_TESTED
        # github api will not fail for the first requests without key
        # only after certain amount of requests the user will get rate limited

    if show_output:
        console.print(status.colorize())

    return str(status)


def set_messari_key(key: str, persist: bool = False, show_output: bool = False) -> str:
    """Set Messari key.

    Parameters
    ----------
    key: str
        API key
    persist: bool, optional
        If False, api key change will be contained to where it was changed. For example, a Jupyter notebook session.
        If True, api key change will be global, i.e. it will affect terminal environment variables.
        By default, False.
    show_output: bool, optional
        Display status string or not. By default, False.

    Returns
    -------
    str
        Status of key set

    Examples
    --------
    >>> from openbb_terminal.sdk import openbb
    >>> openbb.keys.messari(key="example_key")
    """

    handle_credential("API_MESSARI_KEY", key, persist)
    return check_messari_key(show_output)


def check_messari_key(show_output: bool = False) -> str:
    """Check Messari key

    Parameters
    ----------
    show_output: bool, optional
        Display status string or not. By default, False.

    Returns
    -------
    str
        Status of key set
    """

    if show_output:
        console.print("Checking status...")

    current_user = get_current_user()

    if (
        current_user.credentials.API_MESSARI_KEY
        == "REPLACE_ME"  # pragma: allowlist secret
    ):  # pragma: allowlist secret
        logger.info("Messari key not defined")
        status = KeyStatus.NOT_DEFINED
    else:
        url = "https://data.messari.io/api/v2/assets/bitcoin/profile"
        headers = {"x-messari-api-key": current_user.credentials.API_MESSARI_KEY}
        params = {"fields": "profile/general/overview/official_links"}
        r = request(url, headers=headers, params=params)

        if r.status_code == 200:
            logger.info("Messari key defined, test passed")
            status = KeyStatus.DEFINED_TEST_PASSED
        else:
            logger.warning("Messari key defined, test failed")
            status = KeyStatus.DEFINED_TEST_FAILED

    if show_output:
        console.print(status.colorize())

    return str(status)


def set_eodhd_key(key: str, persist: bool = False, show_output: bool = False) -> str:
    """Set Eodhd key.

    Parameters
    ----------
    key: str
        API key
    persist: bool, optional
        If False, api key change will be contained to where it was changed. For example, a Jupyter notebook session.
        If True, api key change will be global, i.e. it will affect terminal environment variables.
        By default, False.
    show_output: bool, optional
        Display status string or not. By default, False.

    Returns
    -------
    str
        Status of key set

    Examples
    --------
    >>> from openbb_terminal.sdk import openbb
    >>> openbb.keys.eodhd(key="example_key")
    """

    handle_credential("API_EODHD_KEY", key, persist)
    return check_eodhd_key(show_output)


def check_eodhd_key(show_output: bool = False) -> str:
    """Check Eodhd key

    Parameters
    ----------
    show_output: bool, optional
        Display status string or not. By default, False.

    Returns
    -------
    str
        Status of key set
    """

    if show_output:
        console.print("Checking status...")

    current_user = get_current_user()

    if current_user.credentials.API_EODHD_KEY == "REPLACE_ME":  # nosec
        logger.info("End of Day Historical Data key not defined")
        status = KeyStatus.NOT_DEFINED
    else:
        request_url = (
            "https://eodhistoricaldata.com/api/exchanges-list/?api_token="
            f"{current_user.credentials.API_EODHD_KEY}&fmt=json"
        )
        r = request(request_url)
        if r.status_code == 200:
            logger.info("Eodhd key defined, test passed")
            status = KeyStatus.DEFINED_TEST_PASSED
        else:
            logger.warning("Eodhd key defined, test failed")
            status = KeyStatus.DEFINED_TEST_FAILED

    if show_output:
        console.print(status.colorize())

    return str(status)


def set_santiment_key(
    key: str, persist: bool = False, show_output: bool = False
) -> str:
    """Set Santiment key.

    Parameters
    ----------
    key: str
        API key
    persist: bool, optional
        If False, api key change will be contained to where it was changed. For example, a Jupyter notebook session.
        If True, api key change will be global, i.e. it will affect terminal environment variables.
        By default, False.
    show_output: bool, optional
        Display status string or not. By default, False.

    Returns
    -------
    str
        Status of key set

    Examples
    --------
    >>> from openbb_terminal.sdk import openbb
    >>> openbb.keys.santiment(key="example_key")
    """

    handle_credential("API_SANTIMENT_KEY", key, persist)
    return check_santiment_key(show_output)


def check_santiment_key(show_output: bool = False) -> str:
    """Check Santiment key

    Parameters
    ----------
    show_output: bool, optional
        Display status string or not. By default, False.

    Returns
    -------
    str
        Status of key set
    """

    if show_output:
        console.print("Checking status...")

    current_user = get_current_user()

    if current_user.credentials.API_SANTIMENT_KEY == "REPLACE_ME":
        logger.info("santiment key not defined")
        status = KeyStatus.NOT_DEFINED
    else:
        headers = {
            "Content-Type": "application/graphql",
            "Authorization": f"Apikey {current_user.credentials.API_SANTIMENT_KEY}",
        }

        # pylint: disable=line-too-long
        data = '\n{{ getMetric(metric: "dev_activity"){{ timeseriesData( slug: "ethereum" from: ""2020-02-10T07:00:00Z"" to: "2020-03-10T07:00:00Z" interval: "1w"){{ datetime value }} }} }}'  # noqa: E501

        response = request(
            "https://api.santiment.net/graphql",
            method="POST",
            headers=headers,
            data=data,
        )
        try:
            if response.status_code == 200:
                logger.info("santiment key defined, test passed")
                status = KeyStatus.DEFINED_TEST_PASSED
            else:
                logger.warning("santiment key defined, test failed")
                status = KeyStatus.DEFINED_TEST_FAILED
        except Exception as _:  # noqa: F841
            logger.info("santiment key defined, test failed")
            status = KeyStatus.DEFINED_TEST_FAILED

    if show_output:
        console.print(status.colorize())

    return str(status)


def set_shroom_key(key: str, persist: bool = False, show_output: bool = False) -> str:
    """Set Shroom key

    Parameters
    ----------
    key: str
        API key
    persist: bool, optional
        If False, api key change will be contained to where it was changed. For example, a Jupyter notebook session.
        If True, api key change will be global, i.e. it will affect terminal environment variables.
        By default, False.
    show_output: bool, optional
        Display status string or not. By default, False.

    Returns
    -------
    str
        Status of key set

    Examples
    --------
    >>> from openbb_terminal.sdk import openbb
    >>> openbb.keys.shroom(key="example_key")
    """

    handle_credential("API_SHROOM_KEY", key, persist)
    return check_shroom_key(show_output)


def check_shroom_key(show_output: bool = False) -> str:
    """Check Shroom key

    Parameters
    ----------
    show_output: bool, optional
        Display status string or not. By default, False.

    Returns
    -------
    str
        Status of key set
    """

    if show_output:
        console.print("Checking status...")

    current_user = get_current_user()

    if current_user.credentials.API_SHROOM_KEY == "REPLACE_ME":
        logger.info("Shroom key not defined")
        status = KeyStatus.NOT_DEFINED
    else:
        try:
            response = request(
                "https://node-api.flipsidecrypto.com/queries",
                method="POST",
                headers={"x-api-key": current_user.credentials.API_SHROOM_KEY},
            )
            if response.status_code == 400:
                # this is expected because shroom returns 400 when query is not passed
                logger.info("Shroom key defined, test passed")
                status = KeyStatus.DEFINED_TEST_PASSED
            elif response.status_code == 401:
                logger.warning("Shroom key defined, test failed")
                status = KeyStatus.DEFINED_TEST_FAILED
            else:
                logger.warning("Shroom key defined, test failed")
                status = KeyStatus.DEFINED_TEST_FAILED
        except requests.exceptions.RequestException:
            logger.warning("Shroom key defined, test failed")
            status = KeyStatus.DEFINED_TEST_FAILED
    if show_output:
        console.print(status.colorize())

    return str(status)


def set_tokenterminal_key(
    key: str, persist: bool = False, show_output: bool = False
) -> str:
    """Set Token Terminal key.

    Parameters
    ----------
    key: str
        API key
    persist: bool, optional
        If False, api key change will be contained to where it was changed. For example, a Jupyter notebook session.
        If True, api key change will be global, i.e. it will affect terminal environment variables.
        By default, False.
    show_output: bool, optional
        Display status string or not. By default, False.

    Returns
    -------
    str
        Status of key set

    Examples
    --------
    >>> from openbb_terminal.sdk import openbb
    >>> openbb.keys.tokenterminal(key="example_key")
    """
    handle_credential("API_TOKEN_TERMINAL_KEY", key, persist)
    return check_tokenterminal_key(show_output)


def check_tokenterminal_key(show_output: bool = False) -> str:
    """Check Token Terminal key

    Parameters
    ----------
    show_output: bool, optional
        Display status string or not. By default, False.

    Returns
    -------
    str
        Status of key set
    """

    if show_output:
        console.print("Checking status...")

    current_user = get_current_user()

    if current_user.credentials.API_TOKEN_TERMINAL_KEY == "REPLACE_ME":
        logger.info("Token Terminal key not defined")
        status = KeyStatus.NOT_DEFINED
    else:
        token_terminal = TokenTerminal(
            key=current_user.credentials.API_TOKEN_TERMINAL_KEY
        )

        if "message" in token_terminal.get_all_projects():
            logger.warning("Token Terminal key defined, test failed")
            status = KeyStatus.DEFINED_TEST_FAILED
        else:
            logger.info("Token Terminal key defined, test passed")
            status = KeyStatus.DEFINED_TEST_PASSED

    if show_output:
        console.print(status.colorize())

    return str(status)


def set_stocksera_key(key: str, persist: bool = False, show_output: bool = False):
    """Set Stocksera key.

    Parameters
    ----------
    key: str
        API key
    persist: bool, optional
        If False, api key change will be contained to where it was changed. For example, a Jupyter notebook session.
        If True, api key change will be global, i.e. it will affect terminal environment variables.
        By default, False.
    show_output: bool, optional
        Display status string or not. By default, False.

    Returns
    -------
    str
        Status of key set

    Examples
    --------
    >>> from openbb_terminal.sdk import openbb
    >>> openbb.keys.stocksera(key="example_key")
    """
    handle_credential("API_STOCKSERA_KEY", key, persist)
    return check_stocksera_key(show_output)


def check_stocksera_key(show_output: bool = False):
    """Check Stocksera key

    Parameters
    ----------
    show_output: bool, optional
        Display status string or not. By default, False.

    Returns
    -------
    str
        Status of key set
    """

    if show_output:
        console.print("Checking status...")

    current_user = get_current_user()

    if current_user.credentials.API_STOCKSERA_KEY == "REPLACE_ME":
        logger.info("Stocksera key not defined")
        status = KeyStatus.NOT_DEFINED
    else:
        client = stocksera.Client(api_key=current_user.credentials.API_STOCKSERA_KEY)

        try:
            client.borrowed_shares(ticker="AAPL")
            logger.info("Stocksera key defined, test passed")
            status = KeyStatus.DEFINED_TEST_PASSED
        except Exception as _:  # noqa: F841
            logger.warning("Stocksera key defined, test failed")
            status = KeyStatus.DEFINED_TEST_FAILED

    if show_output:
        console.print(status.colorize())
    return str(status)


def set_intrinio_key(key: str, persist: bool = False, show_output: bool = False) -> str:
    """Set Intrinio key

    Parameters
    ----------
    key: str
        API key
    persist: bool, optional
        If False, api key change will be contained to where it was changed. For example, a Jupyter notebook session.
        If True, api key change will be global, i.e. it will affect terminal environment variables.
        By default, False.
    show_output: bool, optional
        Display status string or not. By default, False.

    Returns
    -------
    str
        Status of key set

    Examples
    --------
    >>> from openbb_terminal.sdk import openbb
    >>> openbb.keys.intrinio(key="example_key")
    """

    handle_credential("API_INTRINIO_KEY", key, persist)
    return check_intrinio_key(show_output)


def check_intrinio_key(show_output: bool = False) -> str:
    """Check Intrinio key

    Parameters
    ----------
    show_output: bool
        Display status string or not. By default, False.

    Returns
    -------
    str
        Status of key set
    """

    if show_output:
        console.print("Checking status...")

    current_user = get_current_user()

    if current_user.credentials.API_INTRINIO_KEY == "REPLACE_ME":
        logger.info("Intrinio key not defined")
        status = KeyStatus.NOT_DEFINED
    else:
        r = request(
            f"https://api-v2.intrinio.com/securities/AAPL/prices?api_key={current_user.credentials.API_INTRINIO_KEY}"
        )
        if r.status_code in [403, 401, 429]:
            logger.warning("Intrinio key defined, test failed")
            status = KeyStatus.DEFINED_TEST_FAILED
        elif r.status_code == 200:
            logger.info("Intrinio key defined, test passed")
            status = KeyStatus.DEFINED_TEST_PASSED
        else:
            logger.warning("Intrinio key defined, test inconclusive")
            status = KeyStatus.DEFINED_TEST_INCONCLUSIVE

    if show_output:
        console.print(status.colorize())

    return str(status)


def set_databento_key(
    key: str, persist: bool = False, show_output: bool = False
) -> str:
    """Set DataBento key

    Parameters
    ----------
    key: str
        API key
    persist: bool, optional
        If False, api key change will be contained to where it was changed. For example, a Jupyter notebook session.
        If True, api key change will be global, i.e. it will affect terminal environment variables.
        By default, False.
    show_output: bool, optional
        Display status string or not. By default, False.

    Returns
    -------
    str
        Status of key set

    Examples
    --------
    >>> from openbb_terminal.sdk import openbb
    >>> openbb.keys.databento(key="example_key")
    """

    handle_credential("API_DATABENTO_KEY", key, persist)
    return check_databento_key(show_output)


def check_databento_key(show_output: bool = False) -> str:
    """Check DataBento key

    Parameters
    ----------
    show_output: bool
        Display status string or not. By default, False.

    Returns
    -------
    str
        Status of key set
    """

    if show_output:
        console.print("Checking status...")

    current_user = get_current_user()

    if current_user.credentials.API_DATABENTO_KEY == "REPLACE_ME":
        logger.info("DataBento key not defined")
        status = KeyStatus.NOT_DEFINED
    else:
        r = request(
            "https://hist.databento.com/v0/metadata.list_datasets",
            auth=(f"{current_user.credentials.API_DATABENTO_KEY}", ""),
        )
        if r.status_code in [403, 401, 429]:
            logger.warning("DataBento key defined, test failed")
            status = KeyStatus.DEFINED_TEST_FAILED
        elif r.status_code == 200:
            logger.info("DataBento key defined, test passed")
            status = KeyStatus.DEFINED_TEST_PASSED
        else:
            logger.warning("DataBento key defined, test inconclusive")
            status = KeyStatus.DEFINED_TEST_INCONCLUSIVE

    if show_output:
        console.print(status.colorize())

    return str(status)
<<<<<<< HEAD
    
def set_althub_key(key: str, persist: bool = False, show_output: bool = False) -> str:
    """Set althub key
=======


def set_ultima_key(key: str, persist: bool = False, show_output: bool = False) -> str:
    """Set Ultima Insights key
>>>>>>> f00e5a64

    Parameters
    ----------
    key: str
        API key
    persist: bool, optional
        If False, api key change will be contained to where it was changed. For example, a Jupyter notebook session.
        If True, api key change will be global, i.e. it will affect terminal environment variables.
        By default, False.
    show_output: bool, optional
        Display status string or not. By default, False.

    Returns
    -------
    str
        Status of key set

    Examples
    --------
    >>> from openbb_terminal.sdk import openbb
<<<<<<< HEAD
    >>> openbb.keys.althub(key="example_key")
    """

    handle_credential("API_ALTHUB_TOKEN", key, persist)
    return check_althub_key(show_output)

def check_althub_key(show_output: bool = False) -> str:
    """Check Polygon key
=======
    >>> openbb.keys.ultima(key="example_key")
    """

    handle_credential("API_ULTIMA_KEY", key, persist)
    return check_ultima_key(show_output)


def check_ultima_key(show_output: bool = False) -> str:
    """Check Ultima Insights key
>>>>>>> f00e5a64

    Parameters
    ----------
    show_output: bool
        Display status string or not. By default, False.

    Returns
    -------
    str
        Status of key set
    """

    current_user = get_current_user()

<<<<<<< HEAD
    if current_user.credentials.API_ALTHUB_TOKEN == "REPLACE_ME":
        logger.info("Althub key not defined")
        status = KeyStatus.NOT_DEFINED
    else:
        headers = {
            "accept": "application/json",
            "Authorization": f"token {current_user.credentials.API_ALTHUB_TOKEN}",
        }
        params = {"limit":1,"all_feilds":False}

        BASE_URL = "https://althub-backend.invisagealpha.com/api/OnclusiveSentiment/?all_feilds=False&limit=1"
        
        r = request(
            url=f"{BASE_URL}sdk/token", method="GET", headers=headers, params=params
        )
        if r.status_code in [403, 401, 429 , 511]:
            logger.warning("Althub key defined, test failed")
            status = KeyStatus.DEFINED_TEST_FAILED
        elif r.status_code == 200:
            logger.info("Althub key defined, test passed")
            status = KeyStatus.DEFINED_TEST_PASSED
        else:
            logger.warning("Althub key defined, test inconclusive")
            status = KeyStatus.DEFINED_TEST_INCONCLUSIVE
        
=======
    if current_user.credentials.API_ULTIMA_KEY == "REPLACE_ME":
        logger.info("Ultima Insights key not defined")
        status = KeyStatus.NOT_DEFINED
    else:
        r = request(
            "https://api.ultimainsights.ai/v1/checkAPIKey",
            headers={
                "Authorization": f"Bearer {current_user.credentials.API_ULTIMA_KEY}"
            },
        )
        if r.status_code in [403, 401, 429]:
            logger.warning("Ultima Insights key defined, test failed")
            status = KeyStatus.DEFINED_TEST_FAILED
        elif r.status_code == 200:
            logger.info("Ultima Insights key defined, test passed")
            status = KeyStatus.DEFINED_TEST_PASSED
        else:
            logger.warning("Ultima Insights key defined, test inconclusive")
            status = KeyStatus.DEFINED_TEST_INCONCLUSIVE

>>>>>>> f00e5a64
    if show_output:
        console.print(status.colorize())

    return str(status)<|MERGE_RESOLUTION|>--- conflicted
+++ resolved
@@ -2786,16 +2786,10 @@
         console.print(status.colorize())
 
     return str(status)
-<<<<<<< HEAD
-    
-def set_althub_key(key: str, persist: bool = False, show_output: bool = False) -> str:
-    """Set althub key
-=======
 
 
 def set_ultima_key(key: str, persist: bool = False, show_output: bool = False) -> str:
     """Set Ultima Insights key
->>>>>>> f00e5a64
 
     Parameters
     ----------
@@ -2816,16 +2810,6 @@
     Examples
     --------
     >>> from openbb_terminal.sdk import openbb
-<<<<<<< HEAD
-    >>> openbb.keys.althub(key="example_key")
-    """
-
-    handle_credential("API_ALTHUB_TOKEN", key, persist)
-    return check_althub_key(show_output)
-
-def check_althub_key(show_output: bool = False) -> str:
-    """Check Polygon key
-=======
     >>> openbb.keys.ultima(key="example_key")
     """
 
@@ -2835,7 +2819,6 @@
 
 def check_ultima_key(show_output: bool = False) -> str:
     """Check Ultima Insights key
->>>>>>> f00e5a64
 
     Parameters
     ----------
@@ -2850,33 +2833,6 @@
 
     current_user = get_current_user()
 
-<<<<<<< HEAD
-    if current_user.credentials.API_ALTHUB_TOKEN == "REPLACE_ME":
-        logger.info("Althub key not defined")
-        status = KeyStatus.NOT_DEFINED
-    else:
-        headers = {
-            "accept": "application/json",
-            "Authorization": f"token {current_user.credentials.API_ALTHUB_TOKEN}",
-        }
-        params = {"limit":1,"all_feilds":False}
-
-        BASE_URL = "https://althub-backend.invisagealpha.com/api/OnclusiveSentiment/?all_feilds=False&limit=1"
-        
-        r = request(
-            url=f"{BASE_URL}sdk/token", method="GET", headers=headers, params=params
-        )
-        if r.status_code in [403, 401, 429 , 511]:
-            logger.warning("Althub key defined, test failed")
-            status = KeyStatus.DEFINED_TEST_FAILED
-        elif r.status_code == 200:
-            logger.info("Althub key defined, test passed")
-            status = KeyStatus.DEFINED_TEST_PASSED
-        else:
-            logger.warning("Althub key defined, test inconclusive")
-            status = KeyStatus.DEFINED_TEST_INCONCLUSIVE
-        
-=======
     if current_user.credentials.API_ULTIMA_KEY == "REPLACE_ME":
         logger.info("Ultima Insights key not defined")
         status = KeyStatus.NOT_DEFINED
@@ -2897,7 +2853,75 @@
             logger.warning("Ultima Insights key defined, test inconclusive")
             status = KeyStatus.DEFINED_TEST_INCONCLUSIVE
 
->>>>>>> f00e5a64
+    if show_output:
+        console.print(status.colorize())
+
+    return str(status)
+
+def set_althub_key(key: str, persist: bool = False, show_output: bool = False) -> str:
+    """Set althub key
+    Parameters
+    ----------
+    key: str
+        API key
+    persist: bool, optional
+        If False, api key change will be contained to where it was changed. For example, a Jupyter notebook session.
+        If True, api key change will be global, i.e. it will affect terminal environment variables.
+        By default, False.
+    show_output: bool, optional
+        Display status string or not. By default, False.
+    Returns
+    -------
+    str
+        Status of key set
+    Examples
+    --------
+    >>> from openbb_terminal.sdk import openbb
+    >>> openbb.keys.althub(key="example_key")
+    """
+
+    handle_credential("API_ALTHUB_TOKEN", key, persist)
+    return check_althub_key(show_output)
+
+def check_althub_key(show_output: bool = False) -> str:
+    """Check Polygon key
+    Parameters
+    ----------
+    show_output: bool
+        Display status string or not. By default, False.
+    Returns
+    -------
+    str
+        Status of key set
+    """
+
+    current_user = get_current_user()
+
+    if current_user.credentials.API_ALTHUB_TOKEN == "REPLACE_ME":
+        logger.info("Althub key not defined")
+        status = KeyStatus.NOT_DEFINED
+    else:
+        headers = {
+            "accept": "application/json",
+            "Authorization": f"token {current_user.credentials.API_ALTHUB_TOKEN}",
+        }
+        params = {"limit":1,"all_feilds":False}
+
+        BASE_URL = "https://althub-backend.invisagealpha.com/api/OnclusiveSentiment/?all_feilds=False&limit=1"
+        
+        r = request(
+            url=f"{BASE_URL}sdk/token", method="GET", headers=headers, params=params
+        )
+        if r.status_code in [403, 401, 429 , 511]:
+            logger.warning("Althub key defined, test failed")
+            status = KeyStatus.DEFINED_TEST_FAILED
+        elif r.status_code == 200:
+            logger.info("Althub key defined, test passed")
+            status = KeyStatus.DEFINED_TEST_PASSED
+        else:
+            logger.warning("Althub key defined, test inconclusive")
+            status = KeyStatus.DEFINED_TEST_INCONCLUSIVE
+        
     if show_output:
         console.print(status.colorize())
 
