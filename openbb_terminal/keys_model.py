"""Keys model"""
__docformat__ = "numpy"

# pylint: disable=too-many-lines

import contextlib
import io
import logging
import sys
from datetime import date
from enum import Enum
from typing import Dict, List, Union

import binance
import oandapyV20.endpoints.pricing
import pandas as pd
import praw
import quandl
import requests
import stocksera
from alpha_vantage.timeseries import TimeSeries
from coinmarketcapapi import CoinMarketCapAPI
from oandapyV20 import API as oanda_API
from prawcore.exceptions import ResponseException
from tokenterminal import TokenTerminal

from openbb_terminal.core.session.current_user import get_current_user, set_credential
from openbb_terminal.core.session.env_handler import write_to_dotenv
from openbb_terminal.cryptocurrency.coinbase_helpers import (
    CoinbaseApiException,
    CoinbaseProAuth,
    make_coinbase_request,
)
from openbb_terminal.helper_funcs import request
from openbb_terminal.portfolio.brokers.degiro.degiro_model import DegiroModel
from openbb_terminal.rich_config import console
from openbb_terminal.terminal_helper import suppress_stdout

logger = logging.getLogger(__name__)

# README PLEASE:
# The API_DICT keys must match the set and check functions format.
#
# This format is used by the KeysController and get_keys_info().
# E.g. tokenterminal -> set_tokenterminal_key & check_tokenterminal_key
#
# Don't forget to add it to the SDK.
# E.g. `keys.av,keys_model.set_av_key`
# For more info, please refer to the CONTRIBUTING.md file.

API_DICT: Dict = {
    "av": "ALPHA_VANTAGE",
    "fmp": "FINANCIAL_MODELING_PREP",
    "quandl": "QUANDL",
    "polygon": "POLYGON",
    "intrinio": "INTRINIO",
    "databento": "DATABENTO",
    "ultima": "ULTIMA",
    "fred": "FRED",
    "news": "NEWSAPI",
    "tradier": "TRADIER",
    "cmc": "COINMARKETCAP",
    "finnhub": "FINNHUB",
    "reddit": "REDDIT",
    "twitter": "TWITTER",
    "rh": "ROBINHOOD",
    "degiro": "DEGIRO",
    "oanda": "OANDA",
    "binance": "BINANCE",
    "bitquery": "BITQUERY",
    "coinbase": "COINBASE",
    "walert": "WHALE_ALERT",
    "glassnode": "GLASSNODE",
    "coinglass": "COINGLASS",
    "cpanic": "CRYPTO_PANIC",
    "ethplorer": "ETHPLORER",
    "smartstake": "SMARTSTAKE",
    "github": "GITHUB",
    "messari": "MESSARI",
    "eodhd": "EODHD",
    "santiment": "SANTIMENT",
    "tokenterminal": "TOKEN_TERMINAL",
    "shroom": "SHROOM",
    "stocksera": "STOCKSERA",
<<<<<<< HEAD
    "companieshouse": "COMPANIES_HOUSE",
=======
    "dappradar": "DAPPRADAR",
>>>>>>> 1c869afd
}

# sorting api key section by name
API_DICT = dict(sorted(API_DICT.items()))


class KeyStatus(str, Enum):
    """Class to handle status messages and colors"""

    DEFINED_TEST_FAILED = "Defined, test failed"
    NOT_DEFINED = "Not defined"
    DEFINED_TEST_PASSED = "Defined, test passed"
    DEFINED_TEST_INCONCLUSIVE = "Defined, test inconclusive"
    DEFINED_NOT_TESTED = "Defined, not tested"

    def __str__(self):
        return self.value

    def colorize(self):
        c = ""
        if self.name == self.DEFINED_TEST_FAILED.name:
            c = "red"
        elif self.name == self.NOT_DEFINED.name:
            c = "grey30"
        elif self.name == self.DEFINED_TEST_PASSED.name:
            c = "green"
        elif self.name == self.DEFINED_TEST_INCONCLUSIVE.name:
            c = "yellow"
        elif self.name == self.DEFINED_NOT_TESTED.name:
            c = "yellow"

        return f"[{c}]{self.value}[/{c}]"


def set_keys(
    keys_dict: Dict[str, Dict[str, Union[str, bool]]],
    persist: bool = False,
    show_output: bool = False,
) -> Dict:
    """Set API keys in bundle.

    Parameters
    ----------
    keys_dict: Dict[str, Dict[str, Union[str, bool]]]
        More info on the required inputs for each API can be found on `keys.get_keys_info()`
    persist: bool
        If False, api key change will be contained to where it was changed. For example, a Jupyter notebook session.
        If True, api key change will be global, i.e. it will affect terminal environment variables.
        By default, False.
    show_output: bool
        Display status string or not. By default, False.

    Returns
    -------
    Dict
        Status of each key set.

    Examples
    --------
    >>> from openbb_terminal.sdk import openbb
    >>> d = {
            "fred": {"key": "XXXXX"},
            "binance": {"key": "YYYYY", "secret": "ZZZZZ"},
        }
    >>> openbb.keys.set_keys(keys_dict=d)
    """

    status_dict = {}

    for api, kwargs in keys_dict.items():
        expected_args_dict = get_keys_info()

        if api in expected_args_dict:
            received_kwargs_list = list(kwargs.keys())
            expected_kwargs_list = expected_args_dict[api]

            if received_kwargs_list == expected_kwargs_list:
                kwargs["persist"] = persist
                kwargs["show_output"] = show_output
                status_dict[api] = str(
                    getattr(sys.modules[__name__], "set_" + str(api) + "_key")(**kwargs)
                )
            else:
                console.print(
                    f"[red]'{api}' kwargs: {received_kwargs_list} don't match expected: {expected_kwargs_list}.[/red]"
                )
        else:
            console.print(
                f"[red]API '{api}' was not recognized. Please check get_keys_info().[/red]"
            )

    return status_dict


def get_keys_info() -> Dict[str, List[str]]:
    """Get info on available APIs to use in set_keys.

    Returns
    -------
    Dict[str, List[str]]
        Dictionary of expected API keys and arguments
    """
    args_dict = {}

    for api in API_DICT:
        arg_list = list(
            getattr(
                sys.modules[__name__], "set_" + str(api) + "_key"
            ).__code__.co_varnames
        )
        arg_list.remove("persist")
        arg_list.remove("show_output")
        args_dict[api] = arg_list

    return args_dict


def get_keys(show: bool = False) -> pd.DataFrame:
    """Get currently set API keys.

    Parameters
    ----------
    show: bool, optional
        Flag to choose whether to show actual keys or not.
        By default, False.

    Returns
    -------
    pd.DataFrame
        Currents keys

    Examples
    --------
    >>> from openbb_terminal.sdk import openbb
    >>> openbb.keys.mykeys()
                       Key
              API
     BITQUERY_KEY  *******
          CMC_KEY  *******
    COINGLASS_KEY  *******
    """

    current_user = get_current_user()
    current_keys = {}

    for k, _ in current_user.credentials.get_fields().items():
        field_value = current_user.credentials.get_value(field=k)
        if field_value and field_value != "REPLACE_ME":
            current_keys[k] = field_value

    if current_keys:
        df = pd.DataFrame.from_dict(current_keys, orient="index")
        df.index.name = "API"
        df = df.rename(columns={0: "Key"})
        if show:
            return df
        df.loc[:, "Key"] = "*******"
        return df

    return pd.DataFrame()


def handle_credential(name: str, value: str, persist: bool = False):
    """Handle credential: set it for current user and optionally write to .env file.

    Parameters
    ----------
    name: str
        Name of credential
    value: str
        Value of credential
    persist: bool, optional
        Write to .env file. By default, False.
    """
    set_credential(name, value)
    if persist:
        write_to_dotenv("OPENBB_" + name, value)


def set_av_key(key: str, persist: bool = False, show_output: bool = False) -> str:
    """Set Alpha Vantage key

    Parameters
    ----------
    key: str
        API key
    persist: bool, optional
        If False, api key change will be contained to where it was changed. For example, a Jupyter notebook session.
        If True, api key change will be global, i.e. it will affect terminal environment variables.
        By default, False.
    show_output: bool, optional
        Display status string or not. By default, False.

    Returns
    -------
    str
        Status of key set

    Examples
    --------
    >>> from openbb_terminal.sdk import openbb
    >>> openbb.keys.av(key="example_key")
    """

    handle_credential("API_KEY_ALPHAVANTAGE", key, persist)
    return check_av_key(show_output)


def check_av_key(show_output: bool = False) -> str:
    """Check Alpha Vantage key

    Parameters
    ----------
    show_output: bool, optional
        Display status string or not. By default, False.

    Returns
    -------
    str
        Status of key set
    """

    if show_output:
        console.print("Checking status...")

    current_user = get_current_user()

    if (
        current_user.credentials.API_KEY_ALPHAVANTAGE == "REPLACE_ME"
    ):  # pragma: allowlist secret
        logger.info("Alpha Vantage key not defined")
        status = KeyStatus.NOT_DEFINED
    else:
        df = TimeSeries(
            key=current_user.credentials.API_KEY_ALPHAVANTAGE, output_format="pandas"
        ).get_intraday(symbol="AAPL")
        if df[0].empty:  # pylint: disable=no-member
            logger.warning("Alpha Vantage key defined, test failed")
            status = KeyStatus.DEFINED_TEST_FAILED
        else:
            logger.info("Alpha Vantage key defined, test passed")
            status = KeyStatus.DEFINED_TEST_PASSED

    if show_output:
        console.print(status.colorize())

    return str(status)


def set_fmp_key(key: str, persist: bool = False, show_output: bool = False) -> str:
    """Set Financial Modeling Prep key

    Parameters
    ----------
    key: str
        API key
    persist: bool, optional
        If False, api key change will be contained to where it was changed. For example, a Jupyter notebook session.
        If True, api key change will be global, i.e. it will affect terminal environment variables.
        By default, False.
    show_output: bool, optional
        Display status string or not. By default, False.

    Returns
    -------
    str
        Status of key set

    Examples
    --------
    >>> from openbb_terminal.sdk import openbb
    >>> openbb.keys.fmp(key="example_key")
    """

    handle_credential("API_KEY_FINANCIALMODELINGPREP", key, persist)
    return check_fmp_key(show_output)


def check_fmp_key(show_output: bool = False) -> str:
    """Check Financial Modeling Prep key

    Parameters
    ----------
    show_output: bool, optional
        Display status string or not. By default, False.

    Returns
    -------
    status: str
    """

    if show_output:
        console.print("Checking status...")

    current_user = get_current_user()

    if (
        current_user.credentials.API_KEY_FINANCIALMODELINGPREP
        == "REPLACE_ME"  # pragma: allowlist secret
    ):  # pragma: allowlist secret
        logger.info("Financial Modeling Prep key not defined")
        status = KeyStatus.NOT_DEFINED
    else:
        r = request(
            f"https://financialmodelingprep.com/api/v3/profile/AAPL?apikey="
            f"{current_user.credentials.API_KEY_FINANCIALMODELINGPREP}"
        )
        if r.status_code in [403, 401] or "Error Message" in str(r.content):
            logger.warning("Financial Modeling Prep key defined, test failed")
            status = KeyStatus.DEFINED_TEST_FAILED
        elif r.status_code == 200:
            logger.info("Financial Modeling Prep key defined, test passed")
            status = KeyStatus.DEFINED_TEST_PASSED
        else:
            logger.warning("Financial Modeling Prep key defined, test inconclusive")
            status = KeyStatus.DEFINED_TEST_INCONCLUSIVE

    if show_output:
        console.print(status.colorize())

    return str(status)


def set_quandl_key(key: str, persist: bool = False, show_output: bool = False) -> str:
    """Set Quandl key

    Parameters
    ----------
    key: str
        API key
    persist: bool, optional
        If False, api key change will be contained to where it was changed. For example, a Jupyter notebook session.
        If True, api key change will be global, i.e. it will affect terminal environment variables.
        By default, False.
    show_output: bool, optional
        Display status string or not. By default, False.

    Returns
    -------
    str
        Status of key set

    Examples
    --------
    >>> from openbb_terminal.sdk import openbb
    >>> openbb.keys.quandl(key="example_key")
    """

    handle_credential("API_KEY_QUANDL", key, persist)
    return check_quandl_key(show_output)


def check_quandl_key(show_output: bool = False) -> str:
    """Check Quandl key

    Parameters
    ----------
    show_output: bool, optional
        Display status string or not. By default, False.

    Returns
    -------
    str
        Status of key set
    """

    if show_output:
        console.print("Checking status...")

    current_user = get_current_user()

    if (
        current_user.credentials.API_KEY_QUANDL == "REPLACE_ME"
    ):  # pragma: allowlist secret
        logger.info("Quandl key not defined")
        status = KeyStatus.NOT_DEFINED
    else:
        try:
            quandl.save_key(current_user.credentials.API_KEY_QUANDL)
            quandl.get("EIA/PET_RWTC_D")
            logger.info("Quandl key defined, test passed")
            status = KeyStatus.DEFINED_TEST_PASSED
        except Exception as _:  # noqa: F841
            logger.warning("Quandl key defined, test failed")
            status = KeyStatus.DEFINED_TEST_FAILED

    if show_output:
        console.print(status.colorize())

    return str(status)


def set_polygon_key(key: str, persist: bool = False, show_output: bool = False) -> str:
    """Set Polygon key

    Parameters
    ----------
    key: str
        API key
    persist: bool, optional
        If False, api key change will be contained to where it was changed. For example, a Jupyter notebook session.
        If True, api key change will be global, i.e. it will affect terminal environment variables.
        By default, False.
    show_output: bool, optional
        Display status string or not. By default, False.

    Returns
    -------
    str
        Status of key set

    Examples
    --------
    >>> from openbb_terminal.sdk import openbb
    >>> openbb.keys.polygon(key="example_key")
    """

    handle_credential("API_POLYGON_KEY", key, persist)
    return check_polygon_key(show_output)


def check_polygon_key(show_output: bool = False) -> str:
    """Check Polygon key

    Parameters
    ----------
    show_output: bool
        Display status string or not. By default, False.

    Returns
    -------
    str
        Status of key set
    """

    if show_output:
        console.print("Checking status...")

    current_user = get_current_user()

    if current_user.credentials.API_POLYGON_KEY == "REPLACE_ME":
        logger.info("Polygon key not defined")
        status = KeyStatus.NOT_DEFINED
    else:
        check_date = date(date.today().year, date.today().month, 1).isoformat()
        r = request(
            f"https://api.polygon.io/v2/aggs/ticker/AAPL/range/1/day/{check_date}"
            f"/{check_date}?apiKey={current_user.credentials.API_POLYGON_KEY}"
        )
        if r.status_code in [403, 401]:
            logger.warning("Polygon key defined, test failed")
            status = KeyStatus.DEFINED_TEST_FAILED
        elif r.status_code == 200:
            logger.info("Polygon key defined, test passed")
            status = KeyStatus.DEFINED_TEST_PASSED
        else:
            logger.warning("Polygon key defined, test inconclusive")
            status = KeyStatus.DEFINED_TEST_INCONCLUSIVE

    if show_output:
        console.print(status.colorize())

    return str(status)


def set_fred_key(key: str, persist: bool = False, show_output: bool = False) -> str:
    """Set FRED key

    Parameters
    ----------
    key: str
        API key
    persist: bool, optional
        If False, api key change will be contained to where it was changed. For example, a Jupyter notebook session.
        If True, api key change will be global, i.e. it will affect terminal environment variables.
        By default, False.
    show_output: bool, optional
        Display status string or not. By default, False.

    Returns
    -------
    str
        Status of key set

    Examples
    --------
    >>> from openbb_terminal.sdk import openbb
    >>> openbb.keys.fred(key="example_key")
    """

    handle_credential("API_FRED_KEY", key, persist)
    return check_fred_key(show_output)


def check_fred_key(show_output: bool = False) -> str:
    """Check FRED key

    Parameters
    ----------
    show_output: bool, optional
        Display status string or not. By default, False.

    Returns
    -------
    str
        Status of key set
    """

    if show_output:
        console.print("Checking status...")

    current_user = get_current_user()

    if current_user.credentials.API_FRED_KEY == "REPLACE_ME":
        logger.info("FRED key not defined")
        status = KeyStatus.NOT_DEFINED
    else:
        r = request(
            f"https://api.stlouisfed.org/fred/series?series_id=GNPCA&api_key={current_user.credentials.API_FRED_KEY}"
        )
        if r.status_code in [403, 401, 400]:
            logger.warning("FRED key defined, test failed")
            status = KeyStatus.DEFINED_TEST_FAILED
        elif r.status_code == 200:
            logger.info("FRED key defined, test passed")
            status = KeyStatus.DEFINED_TEST_PASSED
        else:
            logger.warning("FRED key defined, test inconclusive")
            status = KeyStatus.DEFINED_TEST_INCONCLUSIVE

    if show_output:
        console.print(status.colorize())

    return str(status)


def set_news_key(key: str, persist: bool = False, show_output: bool = False) -> str:
    """Set News key

    Parameters
    ----------
    key: str
        API key
    persist: bool, optional
        If False, api key change will be contained to where it was changed. For example, a Jupyter notebook session.
        If True, api key change will be global, i.e. it will affect terminal environment variables.
        By default, False.
    show_output: bool, optional
        Display status string or not. By default, False.

    Returns
    -------
    str
        Status of key set

    Examples
    --------
    >>> from openbb_terminal.sdk import openbb
    >>> openbb.keys.news(key="example_key")
    """

    handle_credential("API_NEWS_TOKEN", key, persist)
    return check_news_key(show_output)


def check_news_key(show_output: bool = False) -> str:
    """Check News key

    Parameters
    ----------
    show_output: bool, optional
        Display status string or not. By default, False.

    Returns
    -------
    str
        Status of key set
    """

    if show_output:
        console.print("Checking status...")

    current_user = get_current_user()

    if current_user.credentials.API_NEWS_TOKEN == "REPLACE_ME":  # nosec
        logger.info("News API key not defined")
        status = KeyStatus.NOT_DEFINED
    else:
        r = request(
            f"https://newsapi.org/v2/everything?q=keyword&apiKey={current_user.credentials.API_NEWS_TOKEN}"
        )
        if r.status_code in [401, 403]:
            logger.warning("News API key defined, test failed")
            status = KeyStatus.DEFINED_TEST_FAILED
        elif r.status_code == 200:
            logger.info("News API key defined, test passed")
            status = KeyStatus.DEFINED_TEST_PASSED
        else:
            logger.warning("News API key defined, test inconclusive")
            status = KeyStatus.DEFINED_TEST_INCONCLUSIVE

    if show_output:
        console.print(status.colorize())

    return str(status)


def set_tradier_key(key: str, persist: bool = False, show_output: bool = False) -> str:
    """Set Tradier key

    Parameters
    ----------
    key: str
        API key
    persist: bool, optional
        If False, api key change will be contained to where it was changed. For example, a Jupyter notebook session.
        If True, api key change will be global, i.e. it will affect terminal environment variables.
        By default, False.
    show_output: bool, optional
        Display status string or not. By default, False.

    Returns
    -------
    str
        Status of key set

    Examples
    --------
    >>> from openbb_terminal.sdk import openbb
    >>> openbb.keys.tradier(key="example_key")
    """

    handle_credential("API_TRADIER_TOKEN", key, persist)
    return check_tradier_key(show_output)


def check_tradier_key(show_output: bool = False) -> str:
    """Check Tradier key

    Parameters
    ----------
    show_output: bool
        Display status string or not. By default, False.

    Returns
    -------
    str
        Status of key set
    """

    if show_output:
        console.print("Checking status...")

    current_user = get_current_user()

    if current_user.credentials.API_TRADIER_TOKEN == "REPLACE_ME":  # nosec
        logger.info("Tradier key not defined")
        status = KeyStatus.NOT_DEFINED
    else:
        r = request(
            "https://sandbox.tradier.com/v1/markets/quotes",
            params={"symbols": "AAPL"},
            headers={
                "Authorization": f"Bearer {current_user.credentials.API_TRADIER_TOKEN}",
                "Accept": "application/json",
            },
        )
        if r.status_code in [401, 403]:
            logger.warning("Tradier key not defined, test failed")
            status = KeyStatus.DEFINED_TEST_FAILED
        elif r.status_code == 200:
            logger.info("Tradier key not defined, test passed")
            status = KeyStatus.DEFINED_TEST_PASSED
        else:
            logger.warning("Tradier key not defined, test inconclusive")
            status = KeyStatus.DEFINED_TEST_INCONCLUSIVE

    if show_output:
        console.print(status.colorize())

    return str(status)


def set_cmc_key(key: str, persist: bool = False, show_output: bool = False) -> str:
    """Set Coinmarketcap key

    Parameters
    ----------
    key: str
        API key
    persist: bool, optional
        If False, api key change will be contained to where it was changed. For example, a Jupyter notebook session.
        If True, api key change will be global, i.e. it will affect terminal environment variables.
        By default, False.
    show_output: bool, optional
        Display status string or not. By default, False.

    Returns
    -------
    str
        Status of key set

    Examples
    --------
    >>> from openbb_terminal.sdk import openbb
    >>> openbb.keys.cmc(key="example_key")
    """

    handle_credential("API_CMC_KEY", key, persist)
    return check_cmc_key(show_output)


def check_cmc_key(show_output: bool = False) -> str:
    """Check Coinmarketcap key

    Parameters
    ----------
    show_output: bool
        Display status string or not. By default, False.

    Returns
    -------
    status: str
    """

    if show_output:
        console.print("Checking status...")

    current_user = get_current_user()

    if current_user.credentials.API_CMC_KEY == "REPLACE_ME":
        logger.info("Coinmarketcap key not defined")
        status = KeyStatus.NOT_DEFINED
    else:
        cmc = CoinMarketCapAPI(current_user.credentials.API_CMC_KEY)

        try:
            cmc.cryptocurrency_map()
            logger.info("Coinmarketcap key defined, test passed")
            status = KeyStatus.DEFINED_TEST_PASSED
        except Exception:
            logger.info("Coinmarketcap key defined, test failed")
            status = KeyStatus.DEFINED_TEST_FAILED

    if show_output:
        console.print(status.colorize())

    return str(status)


def set_finnhub_key(key: str, persist: bool = False, show_output: bool = False) -> str:
    """Set Finnhub key

    Parameters
    ----------
    key: str
        API key
    persist: bool, optional
        If False, api key change will be contained to where it was changed. For example, a Jupyter notebook session.
        If True, api key change will be global, i.e. it will affect terminal environment variables.
        By default, False.
    show_output: bool, optional
        Display status string or not. By default, False.

    Returns
    -------
    str
        Status of key set

    Examples
    --------
    >>> from openbb_terminal.sdk import openbb
    >>> openbb.keys.finnhub(key="example_key")
    """

    handle_credential("API_FINNHUB_KEY", key, persist)
    return check_finnhub_key(show_output)


def check_finnhub_key(show_output: bool = False) -> str:
    """Check Finnhub key

    Parameters
    ----------
    show_output: bool
        Display status string or not. By default, False.

    Returns
    -------
    str
        Status of key set
    """

    if show_output:
        console.print("Checking status...")

    current_user = get_current_user()

    if current_user.credentials.API_FINNHUB_KEY == "REPLACE_ME":
        logger.info("Finnhub key not defined")
        status = KeyStatus.NOT_DEFINED
    else:
        r = r = request(
            f"https://finnhub.io/api/v1/quote?symbol=AAPL&token={current_user.credentials.API_FINNHUB_KEY}"
        )
        if r.status_code in [403, 401, 400]:
            logger.warning("Finnhub key defined, test failed")
            status = KeyStatus.DEFINED_TEST_FAILED
        elif r.status_code == 200:
            logger.info("Finnhub key defined, test passed")
            status = KeyStatus.DEFINED_TEST_PASSED
        else:
            logger.warning("Finnhub key defined, test inconclusive")
            status = KeyStatus.DEFINED_TEST_INCONCLUSIVE

    if show_output:
        console.print(status.colorize())

    return str(status)


def set_reddit_key(
    client_id: str,
    client_secret: str,
    password: str,
    username: str,
    useragent: str,
    persist: bool = False,
    show_output: bool = False,
) -> str:
    """Set Reddit key

    Parameters
    ----------
    client_id: str
        Client ID
    client_secret: str
        Client secret
    password: str
        User password
    username: str
        User username
    useragent: str
        User useragent
    persist: bool, optional
        If False, api key change will be contained to where it was changed. For example, a Jupyter notebook session.
        If True, api key change will be global, i.e. it will affect terminal environment variables.
        By default, False.
    show_output: bool, optional
        Display status string or not. By default, False.

    Returns
    -------
    str
        Status of key set

    Examples
    --------
    >>> from openbb_terminal.sdk import openbb
    >>> openbb.keys.reddit(
            client_id="example_id",
            client_secret="example_secret",
            password="example_password",
            username="example_username",
            useragent="example_useragent"
        )
    """

    handle_credential("API_REDDIT_CLIENT_ID", client_id, persist)
    handle_credential("API_REDDIT_CLIENT_SECRET", client_secret, persist)
    handle_credential("API_REDDIT_PASSWORD", password, persist)
    handle_credential("API_REDDIT_USERNAME", username, persist)
    handle_credential("API_REDDIT_USER_AGENT", useragent, persist)

    return check_reddit_key(show_output)


def check_reddit_key(show_output: bool = False) -> str:
    """Check Reddit key

    Parameters
    ----------
    show_output: bool, optional
        Display status string or not. By default, False.

    Returns
    -------
    str
        Status of key set
    """

    if show_output:
        console.print("Checking status...")

    current_user = get_current_user()

    reddit_keys = [
        current_user.credentials.API_REDDIT_CLIENT_ID,
        current_user.credentials.API_REDDIT_CLIENT_SECRET,
        current_user.credentials.API_REDDIT_USERNAME,
        current_user.credentials.API_REDDIT_PASSWORD,
        current_user.credentials.API_REDDIT_USER_AGENT,
    ]
    if "REPLACE_ME" in reddit_keys:
        logger.info("Reddit key not defined")
        status = KeyStatus.NOT_DEFINED
    else:
        try:
            with suppress_stdout():
                praw_api = praw.Reddit(
                    client_id=current_user.credentials.API_REDDIT_CLIENT_ID,
                    client_secret=current_user.credentials.API_REDDIT_CLIENT_SECRET,
                    username=current_user.credentials.API_REDDIT_USERNAME,
                    user_agent=current_user.credentials.API_REDDIT_USER_AGENT,
                    password=current_user.credentials.API_REDDIT_PASSWORD,
                    check_for_updates=False,
                    comment_kind="t1",
                    message_kind="t4",
                    redditor_kind="t2",
                    submission_kind="t3",
                    subreddit_kind="t5",
                    trophy_kind="t6",
                    oauth_url="https://oauth.reddit.com",
                    reddit_url="https://www.reddit.com",
                    short_url="https://redd.it",
                    ratelimit_seconds=5,
                    timeout=16,
                )

                praw_api.user.me()
            logger.info("Reddit key defined, test passed")
            status = KeyStatus.DEFINED_TEST_PASSED
        except (Exception, ResponseException):
            logger.warning("Reddit key defined, test failed")
            status = KeyStatus.DEFINED_TEST_FAILED

    if show_output:
        console.print(status.colorize())

    return str(status)


def set_bitquery_key(key: str, persist: bool = False, show_output: bool = False) -> str:
    """Set Bitquery key

    Parameters
    ----------
    key: str
        API key
    persist: bool, optional
        If False, api key change will be contained to where it was changed. For example, a Jupyter notebook session.
        If True, api key change will be global, i.e. it will affect terminal environment variables.
        By default, False.
    show_output: bool, optional
        Display status string or not. By default, False.

    Returns
    -------
    str
        Status of key set

    Examples
    --------
    >>> from openbb_terminal.sdk import openbb
    >>> openbb.keys.bitquery(key="example_key")
    """

    handle_credential("API_BITQUERY_KEY", key, persist)

    return check_bitquery_key(show_output)


def check_bitquery_key(show_output: bool = False) -> str:
    """Check Bitquery key

    Parameters
    ----------
    show_output: bool, optional
        Display status string or not. By default, False.

    Returns
    -------
    str
        Status of key set
    """

    if show_output:
        console.print("Checking status...")

    current_user = get_current_user()

    bitquery = current_user.credentials.API_BITQUERY_KEY
    if "REPLACE_ME" in bitquery:
        logger.info("Bitquery key not defined")
        status = KeyStatus.NOT_DEFINED
    else:
        headers = {"x-api-key": current_user.credentials.API_BITQUERY_KEY}
        query = """
        {
        ethereum {
        dexTrades(options: {limit: 10, desc: "count"}) {
            count
            protocol
        }}}
        """
        r = request(
            "https://graphql.bitquery.io",
            method="POST",
            json={"query": query},
            headers=headers,
        )
        if r.status_code == 200:
            logger.info("Bitquery key defined, test passed")
            status = KeyStatus.DEFINED_TEST_PASSED
        else:
            logger.warning("Bitquery key defined, test failed")
            status = KeyStatus.DEFINED_TEST_FAILED

    if show_output:
        console.print(status.colorize())

    return str(status)


def set_twitter_key(
    key: str,
    secret: str,
    access_token: str,
    persist: bool = False,
    show_output: bool = False,
) -> str:
    """Set Twitter key

    Parameters
    ----------
    key: str
        API key
    secret: str
        API secret
    access_token: str
        API token
    persist: bool, optional
        If False, api key change will be contained to where it was changed. For example, a Jupyter notebook session.
        If True, api key change will be global, i.e. it will affect terminal environment variables.
        By default, False.
    show_output: bool, optional
        Display status string or not. By default, False.

    Returns
    -------
    str
        Status of key set

    Examples
    --------
    >>> from openbb_terminal.sdk import openbb
    >>> openbb.keys.twitter(
            key="example_key",
            secret="example_secret",
            access_token="example_access_token"
        )
    """
    handle_credential("API_TWITTER_KEY", key, persist)
    handle_credential("API_TWITTER_SECRET_KEY", secret, persist)
    handle_credential("API_TWITTER_BEARER_TOKEN", access_token, persist)

    return check_twitter_key(show_output)


def check_twitter_key(show_output: bool = False) -> str:
    """Check Twitter key

    Parameters
    ----------
    show_output: bool, optional
        Display status string or not. By default, False.

    Returns
    -------
    str
        Status of key set
    """

    if show_output:
        console.print("Checking status...")

    current_user = get_current_user()
    if current_user.credentials.API_TWITTER_BEARER_TOKEN == "REPLACE_ME":
        logger.info("Twitter key not defined")
        status = KeyStatus.NOT_DEFINED
    else:
        params = {
            "query": "(\\$AAPL) (lang:en)",
            "max_results": "10",
            "tweet.fields": "created_at,lang",
        }
        r = request(
            "https://api.twitter.com/2/tweets/search/recent",
            params=params,  # type: ignore
            headers={
                "authorization": "Bearer "
                + current_user.credentials.API_TWITTER_BEARER_TOKEN
            },
        )
        if r.status_code == 200:
            logger.info("Twitter key defined, test passed")
            status = KeyStatus.DEFINED_TEST_PASSED
        elif r.status_code in [401, 403]:
            logger.warning("Twitter key defined, test failed")
            status = KeyStatus.DEFINED_TEST_FAILED
        else:
            logger.warning("Twitter key defined, test failed")
            status = KeyStatus.DEFINED_TEST_INCONCLUSIVE

    if show_output:
        console.print(status.colorize())

    return str(status)


def set_rh_key(
    username: str,
    password: str,
    persist: bool = False,
    show_output: bool = False,
) -> str:
    """Set Robinhood key

    Parameters
    ----------
    username: str
        User username
    password: str
        User password
    persist: bool, optional
        If False, api key change will be contained to where it was changed. For example, a Jupyter notebook session.
        If True, api key change will be global, i.e. it will affect terminal environment variables.
        By default, False.
    show_output: bool, optional
        Display status string or not. By default, False.

    Returns
    -------
    str
        Status of key set

    Examples
    --------
    >>> from openbb_terminal.sdk import openbb
    >>> openbb.keys.rh(
            username="example_username",
            password="example_password"
        )
    """
    handle_credential("RH_USERNAME", username, persist)
    handle_credential("RH_PASSWORD", password, persist)

    return check_rh_key(show_output)


def check_rh_key(show_output: bool = False) -> str:
    """Check Robinhood key

    Parameters
    ----------
    show_output: bool, optional
        Display status string or not. By default, False.

    Returns
    -------
    str
        Status of key set
    """

    if show_output:
        console.print("Checking status...")

    current_user = get_current_user()

    rh_keys = [
        current_user.credentials.RH_USERNAME,
        current_user.credentials.RH_PASSWORD,
    ]
    if "REPLACE_ME" in rh_keys:
        logger.info("Robinhood key not defined")
        status = KeyStatus.NOT_DEFINED
    else:
        logger.info("Robinhood key defined, not tested")
        status = KeyStatus.DEFINED_NOT_TESTED

    if show_output:
        console.print(status.colorize())

    return str(status)


def set_degiro_key(
    username: str,
    password: str,
    secret: str = "",
    persist: bool = False,
    show_output: bool = False,
) -> str:
    """Set Degiro key

    Parameters
    ----------
    username: str
        User username
    password: str
        User password
    secret: str, optional
        User secret
    persist: bool, optional
        If False, api key change will be contained to where it was changed. For example, a Jupyter notebook session.
        If True, api key change will be global, i.e. it will affect terminal environment variables.
        By default, False.
    show_output: bool, optional
        Display status string or not. By default, False.

    Returns
    -------
    str
        Status of key set

    Examples
    --------
    >>> from openbb_terminal.sdk import openbb
    >>> openbb.keys.degiro(
            username="example_username",
            password="example_password"
        )
    """

    handle_credential("DG_USERNAME", username, persist)
    handle_credential("DG_PASSWORD", password, persist)
    handle_credential("DG_TOTP_SECRET", secret, persist)

    return check_degiro_key(show_output)


def check_degiro_key(show_output: bool = False) -> str:
    """Check Degiro key

    Parameters
    ----------
    show_output: bool, optional
        Display status string or not. By default, False.

    Returns
    -------
    str
        Status of key set
    """

    if show_output:
        console.print("Checking status...")

    current_user = get_current_user()

    dg_keys = [
        current_user.credentials.DG_USERNAME,
        current_user.credentials.DG_PASSWORD,
        current_user.credentials.DG_TOTP_SECRET,
    ]
    if "REPLACE_ME" in dg_keys:
        logger.info("Degiro key not defined")
        status = KeyStatus.NOT_DEFINED
    else:
        dg = DegiroModel()
        try:
            f = io.StringIO()  # suppress stdout
            with contextlib.redirect_stdout(f):
                check_creds = dg.check_credentials()  # pylint: disable=no-member

            if "2FA is enabled" in f.getvalue() or check_creds:
                logger.info("Degiro key defined, test passed")
                status = KeyStatus.DEFINED_TEST_PASSED
            else:
                raise Exception

            logger.info("Degiro key defined, test passed")
            status = KeyStatus.DEFINED_TEST_PASSED

        except Exception:
            logger.info("Degiro key defined, test failed")
            status = KeyStatus.DEFINED_TEST_FAILED

        del dg  # ensure the object is destroyed explicitly

    if show_output:
        console.print(status.colorize())

    return str(status)


def set_oanda_key(
    account: str,
    access_token: str,
    account_type: str = "",
    persist: bool = False,
    show_output: bool = False,
) -> str:
    """Set Oanda key

    Parameters
    ----------
    account: str
        User account
    access_token: str
        User token
    account_type: str, optional
        User account type
    persist: bool, optional
        If False, api key change will be contained to where it was changed. For example, a Jupyter notebook session.
        If True, api key change will be global, i.e. it will affect terminal environment variables.
        By default, False.
    show_output: bool, optional
        Display status string or not. By default, False.

    Returns
    -------
    str
        Status of key set

    Examples
    --------
    >>> from openbb_terminal.sdk import openbb
    >>> openbb.keys.oanda(
            account="example_account",
            access_token="example_access_token",
            account_type="example_account_type"
        )
    """

    handle_credential("OANDA_ACCOUNT", account, persist)
    handle_credential("OANDA_TOKEN", access_token, persist)
    handle_credential("OANDA_ACCOUNT_TYPE", account_type, persist)

    return check_oanda_key(show_output)


def check_oanda_key(show_output: bool = False) -> str:
    """Check Oanda key

    Parameters
    ----------
    show_output: bool, optional
        Display status string or not. By default, False.

    Returns
    -------
    str
        Status of key set
    """

    if show_output:
        console.print("Checking status...")

    current_user = get_current_user()

    oanda_keys = [
        current_user.credentials.OANDA_TOKEN,
        current_user.credentials.OANDA_ACCOUNT,
    ]
    if "REPLACE_ME" in oanda_keys:
        logger.info("Oanda key not defined")
        status = KeyStatus.NOT_DEFINED
    else:
        client = oanda_API(access_token=current_user.credentials.OANDA_TOKEN)
        account = current_user.credentials.OANDA_ACCOUNT
        try:
            parameters = {"instruments": "EUR_USD"}
            request_ = oandapyV20.endpoints.pricing.PricingInfo(
                accountID=account, params=parameters
            )
            client.request(request_)
            logger.info("Oanda key defined, test passed")
            status = KeyStatus.DEFINED_TEST_PASSED

        except Exception:
            logger.info("Oanda key defined, test failed")
            status = KeyStatus.DEFINED_TEST_FAILED

    if show_output:
        console.print(status.colorize())

    return str(status)


def set_binance_key(
    key: str,
    secret: str,
    persist: bool = False,
    show_output: bool = False,
) -> str:
    """Set Binance key

    Parameters
    ----------
    key: str
        API key
    secret: str
        API secret
    persist: bool, optional
        If False, api key change will be contained to where it was changed. For example, a Jupyter notebook session.
        If True, api key change will be global, i.e. it will affect terminal environment variables.
        By default, False.
    show_output: bool, optional
        Display status string or not. By default, False.

    Returns
    -------
    str
        Status of key set

    Examples
    --------
    >>> from openbb_terminal.sdk import openbb
    >>> openbb.keys.binance(
            key="example_key",
            secret="example_secret"
        )
    """

    handle_credential("API_BINANCE_KEY", key, persist)
    handle_credential("API_BINANCE_SECRET", secret, persist)

    return check_binance_key(show_output)


def check_binance_key(show_output: bool = False) -> str:
    """Check Binance key

    Parameters
    ----------
    show_output: bool, optional
        Display status string or not. By default, False.

    Returns
    -------
    str
        Status of key set
    """

    if show_output:
        console.print("Checking status...")

    current_user = get_current_user()

    if "REPLACE_ME" in [
        current_user.credentials.API_BINANCE_KEY,
        current_user.credentials.API_BINANCE_SECRET,
    ]:
        logger.info("Binance key not defined")
        status = KeyStatus.NOT_DEFINED

    else:
        try:
            client = binance.Client(
                current_user.credentials.API_BINANCE_KEY,
                current_user.credentials.API_BINANCE_SECRET,
            )
            client.get_account_api_permissions()
            logger.info("Binance key defined, test passed")
            status = KeyStatus.DEFINED_TEST_PASSED
        except Exception:
            logger.warning("Binance key defined, test failed")
            status = KeyStatus.DEFINED_TEST_FAILED

    if show_output:
        console.print(status.colorize())

    return str(status)


def set_coinbase_key(
    key: str,
    secret: str,
    passphrase: str,
    persist: bool = False,
    show_output: bool = False,
) -> str:
    """Set Coinbase key

    Parameters
    ----------
    key: str
        API key
    secret: str
        API secret
    passphrase: str
        Account passphrase
    persist: bool, optional
        If False, api key change will be contained to where it was changed. For example, a Jupyter notebook session.
        If True, api key change will be global, i.e. it will affect terminal environment variables.
        By default, False.
    show_output: bool, optional
        Display status string or not. By default, False.

    Returns
    -------
    str
        Status of key set

    Examples
    --------
    >>> from openbb_terminal.sdk import openbb
    >>> openbb.keys.coinbase(
            key="example_key",
            secret="example_secret",
            passphrase="example_passphrase"
        )
    """

    handle_credential("API_COINBASE_KEY", key, persist)
    handle_credential("API_COINBASE_SECRET", secret, persist)
    handle_credential("API_COINBASE_PASS_PHRASE", passphrase, persist)

    return check_coinbase_key(show_output)


def check_coinbase_key(show_output: bool = False) -> str:
    """Check Coinbase key

    Parameters
    ----------
    show_output: bool, optional
        Display status string or not. By default, False.

    Returns
    -------
    status: str
    """

    if show_output:
        console.print("Checking status...")

    current_user = get_current_user()

    if "REPLACE_ME" in [
        current_user.credentials.API_COINBASE_KEY,
        current_user.credentials.API_COINBASE_SECRET,
        current_user.credentials.API_COINBASE_PASS_PHRASE,
    ]:
        logger.info("Coinbase key not defined")
        status = KeyStatus.NOT_DEFINED
    else:
        auth = CoinbaseProAuth(
            current_user.credentials.API_COINBASE_KEY,
            current_user.credentials.API_COINBASE_SECRET,
            current_user.credentials.API_COINBASE_PASS_PHRASE,
        )
        try:
            resp = make_coinbase_request("/accounts", auth=auth)
        except CoinbaseApiException:
            resp = None
        if not resp:
            logger.warning("Coinbase key defined, test failed")
            status = KeyStatus.DEFINED_TEST_FAILED
        else:
            logger.info("Coinbase key defined, test passed")
            status = KeyStatus.DEFINED_TEST_PASSED

    if show_output:
        console.print(status.colorize())

    return str(status)


def set_walert_key(key: str, persist: bool = False, show_output: bool = False) -> str:
    """Set Walert key

    Parameters
    ----------
    key: str
        API key
    persist: bool, optional
        If False, api key change will be contained to where it was changed. For example, a Jupyter notebook session.
        If True, api key change will be global, i.e. it will affect terminal environment variables.
        By default, False.
    show_output: bool, optional
        Display status string or not. By default, False.

    Returns
    -------
    str
        Status of key set

    Examples
    --------
    >>> from openbb_terminal.sdk import openbb
    >>> openbb.keys.walert(key="example_key")
    """

    handle_credential("API_WHALE_ALERT_KEY", key, persist)
    return check_walert_key(show_output)


def check_walert_key(show_output: bool = False) -> str:
    """Check Walert key

    Parameters
    ----------
    show_output: bool, optional
        Display status string or not. By default, False.

    Returns
    -------
    str
        Status of key set
    """

    if show_output:
        console.print("Checking status...")

    current_user = get_current_user()

    if current_user.credentials.API_WHALE_ALERT_KEY == "REPLACE_ME":
        logger.info("Walert key not defined")
        status = KeyStatus.NOT_DEFINED
    else:
        url = (
            "https://api.whale-alert.io/v1/transactions?api_key="
            + current_user.credentials.API_WHALE_ALERT_KEY
        )
        try:
            response = request(url)
            if not 200 <= response.status_code < 300:
                logger.warning("Walert key defined, test failed")
                status = KeyStatus.DEFINED_TEST_FAILED
            else:
                logger.info("Walert key defined, test passed")
                status = KeyStatus.DEFINED_TEST_PASSED
        except Exception:
            logger.info("Walert key defined, test failed")
            status = KeyStatus.DEFINED_TEST_FAILED

    if show_output:
        console.print(status.colorize())

    return str(status)


def set_glassnode_key(
    key: str, persist: bool = False, show_output: bool = False
) -> str:
    """Set Glassnode key.

    Parameters
    ----------
    key: str
        API key
    persist: bool, optional
        If False, api key change will be contained to where it was changed. For example, a Jupyter notebook session.
        If True, api key change will be global, i.e. it will affect terminal environment variables.
        By default, False.
    show_output: bool, optional
        Display status string or not. By default, False.

    Returns
    -------
    str
        Status of key set

    Examples
    --------
    >>> from openbb_terminal.sdk import openbb
    >>> openbb.keys.glassnode(key="example_key")
    """

    handle_credential("API_GLASSNODE_KEY", key, persist)
    return check_glassnode_key(show_output)


def check_glassnode_key(show_output: bool = False) -> str:
    """Check Glassnode key

    Parameters
    ----------
    show_output: bool, optional
        Display status string or not. By default, False.

    Returns
    -------
    str
        Status of key set
    """

    if show_output:
        console.print("Checking status...")

    current_user = get_current_user()

    if current_user.credentials.API_GLASSNODE_KEY == "REPLACE_ME":
        logger.info("Glassnode key not defined")
        status = KeyStatus.NOT_DEFINED
    else:
        url = "https://api.glassnode.com/v1/metrics/market/price_usd_close"

        parameters = {
            "api_key": current_user.credentials.API_GLASSNODE_KEY,
            "a": "BTC",
            "i": "24h",
            "s": str(1_614_556_800),
            "u": str(1_641_227_783_561),
        }

        r = request(url, params=parameters)
        if r.status_code == 200:
            logger.info("Glassnode key defined, test passed")
            status = KeyStatus.DEFINED_TEST_PASSED
        else:
            logger.warning("Glassnode key defined, test failed")
            status = KeyStatus.DEFINED_TEST_FAILED

    if show_output:
        console.print(status.colorize())

    return str(status)


def set_coinglass_key(
    key: str, persist: bool = False, show_output: bool = False
) -> str:
    """Set Coinglass key.

    Parameters
    ----------
    key: str
        API key
    persist: bool, optional
        If False, api key change will be contained to where it was changed. For example, a Jupyter notebook session.
        If True, api key change will be global, i.e. it will affect terminal environment variables.
        By default, False.
    show_output: bool, optional
        Display status string or not. By default, False.

    Returns
    -------
    str
        Status of key set

    Examples
    --------
    >>> from openbb_terminal.sdk import openbb
    >>> openbb.keys.coinglass(key="example_key")
    """

    handle_credential("API_COINGLASS_KEY", key, persist)
    return check_coinglass_key(show_output)


def check_coinglass_key(show_output: bool = False) -> str:
    """Check Coinglass key

    Parameters
    ----------
    show_output: bool, optional
        Display status string or not. By default, False.

    Returns
    -------
    str
        Status of key set
    """

    if show_output:
        console.print("Checking status...")

    current_user = get_current_user()

    if current_user.credentials.API_COINGLASS_KEY == "REPLACE_ME":
        logger.info("Coinglass key not defined")
        status = KeyStatus.NOT_DEFINED
    else:
        url = "https://open-api.coinglass.com/api/pro/v1/futures/openInterest/chart?&symbol=BTC&interval=0"

        headers = {"coinglassSecret": current_user.credentials.API_COINGLASS_KEY}

        response = request(url, headers=headers)

        if """success":false""" in str(response.content):
            logger.warning("Coinglass key defined, test failed")
            status = KeyStatus.DEFINED_TEST_FAILED
        elif response.status_code == 200:
            logger.info("Coinglass key defined, test passed")
            status = KeyStatus.DEFINED_TEST_PASSED
        else:
            logger.warning("Coinglass key defined, test inconclusive")
            status = KeyStatus.DEFINED_TEST_INCONCLUSIVE

    if show_output:
        console.print(status.colorize())

    return str(status)


def set_cpanic_key(key: str, persist: bool = False, show_output: bool = False) -> str:
    """Set Cpanic key.

    Parameters
    ----------
    key: str
        API key
    persist: bool, optional
        If False, api key change will be contained to where it was changed. For example, a Jupyter notebook session.
        If True, api key change will be global, i.e. it will affect terminal environment variables.
        By default, False.
    show_output: bool, optional
        Display status string or not. By default, False.

    Returns
    -------
    str
        Status of key set

    Examples
    --------
    >>> from openbb_terminal.sdk import openbb
    >>> openbb.keys.cpanic(key="example_key")
    """

    handle_credential("API_CRYPTO_PANIC_KEY", key, persist)
    return check_cpanic_key(show_output)


def check_cpanic_key(show_output: bool = False) -> str:
    """Check Cpanic key

    Parameters
    ----------
    show_output: bool, optional
        Display status string or not. By default, False.

    Returns
    -------
    str
        Status of key set
    """

    if show_output:
        console.print("Checking status...")

    current_user = get_current_user()

    if current_user.credentials.API_CRYPTO_PANIC_KEY == "REPLACE_ME":
        logger.info("cpanic key not defined")
        status = KeyStatus.NOT_DEFINED
    else:
        crypto_panic_url = (
            "https://cryptopanic.com/api/v1/posts/?auth_token="
            f"{current_user.credentials.API_CRYPTO_PANIC_KEY}"
        )
        response = request(crypto_panic_url)

        if response.status_code == 200:
            logger.info("Cpanic key defined, test passed")
            status = KeyStatus.DEFINED_TEST_PASSED
        else:
            logger.warning("Cpanic key defined, test failed")
            status = KeyStatus.DEFINED_TEST_FAILED

    if show_output:
        console.print(status.colorize())

    return str(status)


def set_ethplorer_key(
    key: str, persist: bool = False, show_output: bool = False
) -> str:
    """Set Ethplorer key.

    Parameters
    ----------
    key: str
        API key
    persist: bool, optional
        If False, api key change will be contained to where it was changed. For example, a Jupyter notebook session.
        If True, api key change will be global, i.e. it will affect terminal environment variables.
        By default, False.
    show_output: bool, optional
        Display status string or not. By default, False.

    Returns
    -------
    str
        Status of key set

    Examples
    --------
    >>> from openbb_terminal.sdk import openbb
    >>> openbb.keys.ethplorer(key="example_key")
    """

    handle_credential("API_ETHPLORER_KEY", key, persist)
    return check_ethplorer_key(show_output)


def check_ethplorer_key(show_output: bool = False) -> str:
    """Check Ethplorer key

    Parameters
    ----------
    show_output: bool, optional
        Display status string or not. By default, False.

    Returns
    -------
    str
        Status of key set
    """

    if show_output:
        console.print("Checking status...")

    current_user = get_current_user()

    if current_user.credentials.API_ETHPLORER_KEY == "REPLACE_ME":
        logger.info("ethplorer key not defined")
        status = KeyStatus.NOT_DEFINED
    else:
        ethplorer_url = "https://api.ethplorer.io/getTokenInfo/0x1f9840a85d5af5bf1d1762f925bdaddc4201f984?apiKey="
        ethplorer_url += current_user.credentials.API_ETHPLORER_KEY

        try:
            response = request(ethplorer_url)
            if response.status_code == 200:
                logger.info("ethplorer key defined, test passed")
                status = KeyStatus.DEFINED_TEST_PASSED
            else:
                logger.warning("ethplorer key defined, test failed")
                status = KeyStatus.DEFINED_TEST_FAILED
        except Exception as _:  # noqa: F841
            logger.info("ethplorer key defined, test failed")
            status = KeyStatus.DEFINED_TEST_FAILED

    if show_output:
        console.print(status.colorize())

    return str(status)


def set_smartstake_key(
    key: str, access_token: str, persist: bool = False, show_output: bool = False
):
    """Set Smartstake key.

    Parameters
    ----------
    key: str
        API key
    access_token: str
        API token
    persist: bool, optional
        If False, api key change will be contained to where it was changed. For example, a Jupyter notebook session.
        If True, api key change will be global, i.e. it will affect terminal environment variables.
        By default, False.
    show_output: bool, optional
        Display status string or not. By default, False.

    Returns
    -------
    str
        Status of key set

    Examples
    --------
    >>> from openbb_terminal.sdk import openbb
    >>> openbb.keys.smartstake(
            key="example_key",
            access_token="example_access_token",
            )
    """

    handle_credential("API_SMARTSTAKE_KEY", key, persist)
    handle_credential("API_SMARTSTAKE_TOKEN", access_token, persist)
    return check_smartstake_key(show_output)


def check_smartstake_key(show_output: bool = False) -> str:
    """Check Smartstake key

    Parameters
    ----------
    show_output: bool, optional
        Display status string or not. By default, False.

    Returns
    -------
    str
        Status of key set
    """

    if show_output:
        console.print("Checking status...")

    current_user = get_current_user()

    if "REPLACE_ME" in [
        current_user.credentials.API_SMARTSTAKE_TOKEN,
        current_user.credentials.API_SMARTSTAKE_KEY,
    ]:
        status = KeyStatus.NOT_DEFINED
    else:
        payload = {
            "type": "history",
            "dayCount": 30,
            "key": current_user.credentials.API_SMARTSTAKE_KEY,
            "token": current_user.credentials.API_SMARTSTAKE_TOKEN,
        }

        smartstake_url = "https://prod.smartstakeapi.com/listData?app=TERRA"
        response = request(smartstake_url, params=payload)  # type: ignore

        try:
            if (
                "errors" in str(response.content)
                or response.status_code < 200
                or response.status_code >= 300
            ):
                logger.warning("Smartstake key defined, test failed")
                status = KeyStatus.DEFINED_TEST_FAILED
            elif 200 <= response.status_code < 300:
                logger.info("Smartstake key defined, test passed")
                status = KeyStatus.DEFINED_TEST_PASSED
            else:
                logger.warning("Smartstake key defined, test inconclusive")
                status = KeyStatus.DEFINED_TEST_INCONCLUSIVE
        except Exception as _:  # noqa: F841
            logger.warning("Smartstake key defined, test failed")
            status = KeyStatus.DEFINED_TEST_FAILED

    if show_output:
        console.print(status.colorize())

    return str(status)


def set_github_key(key: str, persist: bool = False, show_output: bool = False) -> str:
    """Set GitHub key.

    Parameters
    ----------
    key: str
        API key
    persist: bool, optional
        If False, api key change will be contained to where it was changed. For example, a Jupyter notebook session.
        If True, api key change will be global, i.e. it will affect terminal environment variables.
        By default, False.
    show_output: bool, optional
        Display status string or not. By default, False.

    Returns
    -------
    str
        Status of key set

    Examples
    --------
    >>> from openbb_terminal.sdk import openbb
    >>> openbb.keys.github(key="example_key")
    """

    handle_credential("API_GITHUB_KEY", key, persist)
    return check_github_key(show_output)


def check_github_key(show_output: bool = False) -> str:
    """Check GitHub key

    Parameters
    ----------
    show_output: bool, optional
        Display status string or not. By default, False.

    Returns
    -------
    str
        Status of key set
    """

    if show_output:
        console.print("Checking status...")

    current_user = get_current_user()

    if (
        current_user.credentials.API_GITHUB_KEY == "REPLACE_ME"
    ):  # pragma: allowlist secret
        logger.info("GitHub key not defined")
        status = KeyStatus.NOT_DEFINED
    else:
        status = KeyStatus.DEFINED_NOT_TESTED
        # github api will not fail for the first requests without key
        # only after certain amount of requests the user will get rate limited

    if show_output:
        console.print(status.colorize())

    return str(status)


def set_messari_key(key: str, persist: bool = False, show_output: bool = False) -> str:
    """Set Messari key.

    Parameters
    ----------
    key: str
        API key
    persist: bool, optional
        If False, api key change will be contained to where it was changed. For example, a Jupyter notebook session.
        If True, api key change will be global, i.e. it will affect terminal environment variables.
        By default, False.
    show_output: bool, optional
        Display status string or not. By default, False.

    Returns
    -------
    str
        Status of key set

    Examples
    --------
    >>> from openbb_terminal.sdk import openbb
    >>> openbb.keys.messari(key="example_key")
    """

    handle_credential("API_MESSARI_KEY", key, persist)
    return check_messari_key(show_output)


def check_messari_key(show_output: bool = False) -> str:
    """Check Messari key

    Parameters
    ----------
    show_output: bool, optional
        Display status string or not. By default, False.

    Returns
    -------
    str
        Status of key set
    """

    if show_output:
        console.print("Checking status...")

    current_user = get_current_user()

    if (
        current_user.credentials.API_MESSARI_KEY
        == "REPLACE_ME"  # pragma: allowlist secret
    ):  # pragma: allowlist secret
        logger.info("Messari key not defined")
        status = KeyStatus.NOT_DEFINED
    else:
        url = "https://data.messari.io/api/v2/assets/bitcoin/profile"
        headers = {"x-messari-api-key": current_user.credentials.API_MESSARI_KEY}
        params = {"fields": "profile/general/overview/official_links"}
        r = request(url, headers=headers, params=params)

        if r.status_code == 200:
            logger.info("Messari key defined, test passed")
            status = KeyStatus.DEFINED_TEST_PASSED
        else:
            logger.warning("Messari key defined, test failed")
            status = KeyStatus.DEFINED_TEST_FAILED

    if show_output:
        console.print(status.colorize())

    return str(status)


def set_eodhd_key(key: str, persist: bool = False, show_output: bool = False) -> str:
    """Set Eodhd key.

    Parameters
    ----------
    key: str
        API key
    persist: bool, optional
        If False, api key change will be contained to where it was changed. For example, a Jupyter notebook session.
        If True, api key change will be global, i.e. it will affect terminal environment variables.
        By default, False.
    show_output: bool, optional
        Display status string or not. By default, False.

    Returns
    -------
    str
        Status of key set

    Examples
    --------
    >>> from openbb_terminal.sdk import openbb
    >>> openbb.keys.eodhd(key="example_key")
    """

    handle_credential("API_EODHD_KEY", key, persist)
    return check_eodhd_key(show_output)


def check_eodhd_key(show_output: bool = False) -> str:
    """Check Eodhd key

    Parameters
    ----------
    show_output: bool, optional
        Display status string or not. By default, False.

    Returns
    -------
    str
        Status of key set
    """

    if show_output:
        console.print("Checking status...")

    current_user = get_current_user()

    if current_user.credentials.API_EODHD_KEY == "REPLACE_ME":  # nosec
        logger.info("End of Day Historical Data key not defined")
        status = KeyStatus.NOT_DEFINED
    else:
        request_url = (
            "https://eodhistoricaldata.com/api/exchanges-list/?api_token="
            f"{current_user.credentials.API_EODHD_KEY}&fmt=json"
        )
        r = request(request_url)
        if r.status_code == 200:
            logger.info("Eodhd key defined, test passed")
            status = KeyStatus.DEFINED_TEST_PASSED
        else:
            logger.warning("Eodhd key defined, test failed")
            status = KeyStatus.DEFINED_TEST_FAILED

    if show_output:
        console.print(status.colorize())

    return str(status)


def set_santiment_key(
    key: str, persist: bool = False, show_output: bool = False
) -> str:
    """Set Santiment key.

    Parameters
    ----------
    key: str
        API key
    persist: bool, optional
        If False, api key change will be contained to where it was changed. For example, a Jupyter notebook session.
        If True, api key change will be global, i.e. it will affect terminal environment variables.
        By default, False.
    show_output: bool, optional
        Display status string or not. By default, False.

    Returns
    -------
    str
        Status of key set

    Examples
    --------
    >>> from openbb_terminal.sdk import openbb
    >>> openbb.keys.santiment(key="example_key")
    """

    handle_credential("API_SANTIMENT_KEY", key, persist)
    return check_santiment_key(show_output)


def check_santiment_key(show_output: bool = False) -> str:
    """Check Santiment key

    Parameters
    ----------
    show_output: bool, optional
        Display status string or not. By default, False.

    Returns
    -------
    str
        Status of key set
    """

    if show_output:
        console.print("Checking status...")

    current_user = get_current_user()

    if current_user.credentials.API_SANTIMENT_KEY == "REPLACE_ME":
        logger.info("santiment key not defined")
        status = KeyStatus.NOT_DEFINED
    else:
        headers = {
            "Content-Type": "application/graphql",
            "Authorization": f"Apikey {current_user.credentials.API_SANTIMENT_KEY}",
        }

        # pylint: disable=line-too-long
        data = '\n{{ getMetric(metric: "dev_activity"){{ timeseriesData( slug: "ethereum" from: ""2020-02-10T07:00:00Z"" to: "2020-03-10T07:00:00Z" interval: "1w"){{ datetime value }} }} }}'  # noqa: E501

        response = request(
            "https://api.santiment.net/graphql",
            method="POST",
            headers=headers,
            data=data,
        )
        try:
            if response.status_code == 200:
                logger.info("santiment key defined, test passed")
                status = KeyStatus.DEFINED_TEST_PASSED
            else:
                logger.warning("santiment key defined, test failed")
                status = KeyStatus.DEFINED_TEST_FAILED
        except Exception as _:  # noqa: F841
            logger.info("santiment key defined, test failed")
            status = KeyStatus.DEFINED_TEST_FAILED

    if show_output:
        console.print(status.colorize())

    return str(status)


def set_shroom_key(key: str, persist: bool = False, show_output: bool = False) -> str:
    """Set Shroom key

    Parameters
    ----------
    key: str
        API key
    persist: bool, optional
        If False, api key change will be contained to where it was changed. For example, a Jupyter notebook session.
        If True, api key change will be global, i.e. it will affect terminal environment variables.
        By default, False.
    show_output: bool, optional
        Display status string or not. By default, False.

    Returns
    -------
    str
        Status of key set

    Examples
    --------
    >>> from openbb_terminal.sdk import openbb
    >>> openbb.keys.shroom(key="example_key")
    """

    handle_credential("API_SHROOM_KEY", key, persist)
    return check_shroom_key(show_output)


def check_shroom_key(show_output: bool = False) -> str:
    """Check Shroom key

    Parameters
    ----------
    show_output: bool, optional
        Display status string or not. By default, False.

    Returns
    -------
    str
        Status of key set
    """

    if show_output:
        console.print("Checking status...")

    current_user = get_current_user()

    if current_user.credentials.API_SHROOM_KEY == "REPLACE_ME":
        logger.info("Shroom key not defined")
        status = KeyStatus.NOT_DEFINED
    else:
        try:
            response = request(
                "https://node-api.flipsidecrypto.com/queries",
                method="POST",
                headers={"x-api-key": current_user.credentials.API_SHROOM_KEY},
            )
            if response.status_code == 400:
                # this is expected because shroom returns 400 when query is not passed
                logger.info("Shroom key defined, test passed")
                status = KeyStatus.DEFINED_TEST_PASSED
            elif response.status_code == 401:
                logger.warning("Shroom key defined, test failed")
                status = KeyStatus.DEFINED_TEST_FAILED
            else:
                logger.warning("Shroom key defined, test failed")
                status = KeyStatus.DEFINED_TEST_FAILED
        except requests.exceptions.RequestException:
            logger.warning("Shroom key defined, test failed")
            status = KeyStatus.DEFINED_TEST_FAILED
    if show_output:
        console.print(status.colorize())

    return str(status)


def set_tokenterminal_key(
    key: str, persist: bool = False, show_output: bool = False
) -> str:
    """Set Token Terminal key.

    Parameters
    ----------
    key: str
        API key
    persist: bool, optional
        If False, api key change will be contained to where it was changed. For example, a Jupyter notebook session.
        If True, api key change will be global, i.e. it will affect terminal environment variables.
        By default, False.
    show_output: bool, optional
        Display status string or not. By default, False.

    Returns
    -------
    str
        Status of key set

    Examples
    --------
    >>> from openbb_terminal.sdk import openbb
    >>> openbb.keys.tokenterminal(key="example_key")
    """
    handle_credential("API_TOKEN_TERMINAL_KEY", key, persist)
    return check_tokenterminal_key(show_output)


def check_tokenterminal_key(show_output: bool = False) -> str:
    """Check Token Terminal key

    Parameters
    ----------
    show_output: bool, optional
        Display status string or not. By default, False.

    Returns
    -------
    str
        Status of key set
    """

    if show_output:
        console.print("Checking status...")

    current_user = get_current_user()

    if current_user.credentials.API_TOKEN_TERMINAL_KEY == "REPLACE_ME":
        logger.info("Token Terminal key not defined")
        status = KeyStatus.NOT_DEFINED
    else:
        token_terminal = TokenTerminal(
            key=current_user.credentials.API_TOKEN_TERMINAL_KEY
        )

        if "message" in token_terminal.get_all_projects():
            logger.warning("Token Terminal key defined, test failed")
            status = KeyStatus.DEFINED_TEST_FAILED
        else:
            logger.info("Token Terminal key defined, test passed")
            status = KeyStatus.DEFINED_TEST_PASSED

    if show_output:
        console.print(status.colorize())

    return str(status)


def set_stocksera_key(key: str, persist: bool = False, show_output: bool = False):
    """Set Stocksera key.

    Parameters
    ----------
    key: str
        API key
    persist: bool, optional
        If False, api key change will be contained to where it was changed. For example, a Jupyter notebook session.
        If True, api key change will be global, i.e. it will affect terminal environment variables.
        By default, False.
    show_output: bool, optional
        Display status string or not. By default, False.

    Returns
    -------
    str
        Status of key set

    Examples
    --------
    >>> from openbb_terminal.sdk import openbb
    >>> openbb.keys.stocksera(key="example_key")
    """
    handle_credential("API_STOCKSERA_KEY", key, persist)
    return check_stocksera_key(show_output)


def check_stocksera_key(show_output: bool = False):
    """Check Stocksera key

    Parameters
    ----------
    show_output: bool, optional
        Display status string or not. By default, False.

    Returns
    -------
    str
        Status of key set
    """

    if show_output:
        console.print("Checking status...")

    current_user = get_current_user()

    if current_user.credentials.API_STOCKSERA_KEY == "REPLACE_ME":
        logger.info("Stocksera key not defined")
        status = KeyStatus.NOT_DEFINED
    else:
        client = stocksera.Client(api_key=current_user.credentials.API_STOCKSERA_KEY)

        try:
            client.borrowed_shares(ticker="AAPL")
            logger.info("Stocksera key defined, test passed")
            status = KeyStatus.DEFINED_TEST_PASSED
        except Exception as _:  # noqa: F841
            logger.warning("Stocksera key defined, test failed")
            status = KeyStatus.DEFINED_TEST_FAILED

    if show_output:
        console.print(status.colorize())
    return str(status)


def set_intrinio_key(key: str, persist: bool = False, show_output: bool = False) -> str:
    """Set Intrinio key

    Parameters
    ----------
    key: str
        API key
    persist: bool, optional
        If False, api key change will be contained to where it was changed. For example, a Jupyter notebook session.
        If True, api key change will be global, i.e. it will affect terminal environment variables.
        By default, False.
    show_output: bool, optional
        Display status string or not. By default, False.

    Returns
    -------
    str
        Status of key set

    Examples
    --------
    >>> from openbb_terminal.sdk import openbb
    >>> openbb.keys.intrinio(key="example_key")
    """

    handle_credential("API_INTRINIO_KEY", key, persist)
    return check_intrinio_key(show_output)


def check_intrinio_key(show_output: bool = False) -> str:
    """Check Intrinio key

    Parameters
    ----------
    show_output: bool
        Display status string or not. By default, False.

    Returns
    -------
    str
        Status of key set
    """

    if show_output:
        console.print("Checking status...")

    current_user = get_current_user()

    if current_user.credentials.API_INTRINIO_KEY == "REPLACE_ME":
        logger.info("Intrinio key not defined")
        status = KeyStatus.NOT_DEFINED
    else:
        r = request(
            f"https://api-v2.intrinio.com/securities/AAPL/prices?api_key={current_user.credentials.API_INTRINIO_KEY}"
        )
        if r.status_code in [403, 401, 429]:
            logger.warning("Intrinio key defined, test failed")
            status = KeyStatus.DEFINED_TEST_FAILED
        elif r.status_code == 200:
            logger.info("Intrinio key defined, test passed")
            status = KeyStatus.DEFINED_TEST_PASSED
        else:
            logger.warning("Intrinio key defined, test inconclusive")
            status = KeyStatus.DEFINED_TEST_INCONCLUSIVE

    if show_output:
        console.print(status.colorize())

    return str(status)


def set_databento_key(
    key: str, persist: bool = False, show_output: bool = False
) -> str:
    """Set DataBento key

    Parameters
    ----------
    key: str
        API key
    persist: bool, optional
        If False, api key change will be contained to where it was changed. For example, a Jupyter notebook session.
        If True, api key change will be global, i.e. it will affect terminal environment variables.
        By default, False.
    show_output: bool, optional
        Display status string or not. By default, False.

    Returns
    -------
    str
        Status of key set

    Examples
    --------
    >>> from openbb_terminal.sdk import openbb
    >>> openbb.keys.databento(key="example_key")
    """

    handle_credential("API_DATABENTO_KEY", key, persist)
    return check_databento_key(show_output)


def check_databento_key(show_output: bool = False) -> str:
    """Check DataBento key

    Parameters
    ----------
    show_output: bool
        Display status string or not. By default, False.

    Returns
    -------
    str
        Status of key set
    """

    if show_output:
        console.print("Checking status...")

    current_user = get_current_user()

    if current_user.credentials.API_DATABENTO_KEY == "REPLACE_ME":
        logger.info("DataBento key not defined")
        status = KeyStatus.NOT_DEFINED
    else:
        r = request(
            "https://hist.databento.com/v0/metadata.list_datasets",
            auth=(f"{current_user.credentials.API_DATABENTO_KEY}", ""),
        )
        if r.status_code in [403, 401, 429]:
            logger.warning("DataBento key defined, test failed")
            status = KeyStatus.DEFINED_TEST_FAILED
        elif r.status_code == 200:
            logger.info("DataBento key defined, test passed")
            status = KeyStatus.DEFINED_TEST_PASSED
        else:
            logger.warning("DataBento key defined, test inconclusive")
            status = KeyStatus.DEFINED_TEST_INCONCLUSIVE

    if show_output:
        console.print(status.colorize())

    return str(status)


def set_ultima_key(key: str, persist: bool = False, show_output: bool = False) -> str:
    """Set Ultima Insights key

    Parameters
    ----------
    key: str
        API key
    persist: bool, optional
        If False, api key change will be contained to where it was changed. For example, a Jupyter notebook session.
        If True, api key change will be global, i.e. it will affect terminal environment variables.
        By default, False.
    show_output: bool, optional
        Display status string or not. By default, False.

    Returns
    -------
    str
        Status of key set

    Examples
    --------
    >>> from openbb_terminal.sdk import openbb
    >>> openbb.keys.ultima(key="example_key")
    """

    handle_credential("API_ULTIMA_KEY", key, persist)
    return check_ultima_key(show_output)


def check_ultima_key(show_output: bool = False) -> str:
    """Check Ultima Insights key

    Parameters
    ----------
    show_output: bool
        Display status string or not. By default, False.

    Returns
    -------
    str
        Status of key set
    """

    current_user = get_current_user()

    if current_user.credentials.API_ULTIMA_KEY == "REPLACE_ME":
        logger.info("Ultima Insights key not defined")
        status = KeyStatus.NOT_DEFINED
    else:
        r = request(
            "https://api.ultimainsights.ai/v1/checkAPIKey",
            headers={
                "Authorization": f"Bearer {current_user.credentials.API_ULTIMA_KEY}"
            },
        )
        if r.status_code in [403, 401, 429]:
            logger.warning("Ultima Insights key defined, test failed")
            status = KeyStatus.DEFINED_TEST_FAILED
        elif r.status_code == 200:
            logger.info("Ultima Insights key defined, test passed")
            status = KeyStatus.DEFINED_TEST_PASSED
        else:
            logger.warning("Ultima Insights key defined, test inconclusive")
            status = KeyStatus.DEFINED_TEST_INCONCLUSIVE

    if show_output:
        console.print(status.colorize())

    return str(status)


<<<<<<< HEAD
def set_companieshouse_key(
    key: str,
    persist: bool = False,
    show_output: bool = False,
) -> str:
    """Set Companies House key
=======
def set_dappradar_key(
    key: str, persist: bool = False, show_output: bool = False
) -> str:
    """Set DappRadar key
>>>>>>> 1c869afd

    Parameters
    ----------
    key: str
<<<<<<< HEAD
        API ID

=======
        API key
>>>>>>> 1c869afd
    persist: bool, optional
        If False, api key change will be contained to where it was changed. For example, a Jupyter notebook session.
        If True, api key change will be global, i.e. it will affect terminal environment variables.
        By default, False.
    show_output: bool, optional
        Display status string or not. By default, False.

    Returns
    -------
    str
        Status of key set

    Examples
    --------
    >>> from openbb_terminal.sdk import openbb
<<<<<<< HEAD
    >>> openbb.keys.companieshouse(
            api_id="example_id",
        )
    """

    handle_credential("OPENBB_API_COMPANIESHOUSE_KEY", key, persist)
    return check_companieshouse_key(show_output)


def check_companieshouse_key(show_output: bool = False) -> str:
    """Check Companies House key
=======
    >>> openbb.keys.dappradar(key="example_key")
    """

    handle_credential("API_DAPPRADAR_KEY", key, persist)
    return check_dappradar_key(show_output)


def check_dappradar_key(show_output: bool = False) -> str:
    """Check DappRadar key
>>>>>>> 1c869afd

    Parameters
    ----------
    show_output: bool
        Display status string or not. By default, False.

    Returns
    -------
    str
        Status of key set
    """

    current_user = get_current_user()

<<<<<<< HEAD
    if current_user.credentials.API_COMPANIESHOUSE_KEY == "REPLACE_ME":
        logger.info("Companies House key not defined")
        status = KeyStatus.NOT_DEFINED
    else:
        r = request(
            "https://api.company-information.service.gov.uk/company/00000118",
            auth=(f"{current_user.credentials.API_COMPANIESHOUSE_KEY}", ""),
        )
        if r.status_code in [403, 401, 429]:
            logger.warning("Companies House key defined, test failed")
            status = KeyStatus.DEFINED_TEST_FAILED
        elif r.status_code == 200:
            logger.info("Companies House key defined, test passed")
            status = KeyStatus.DEFINED_TEST_PASSED
        else:
            logger.warning("Companies House key defined, test inconclusive")
=======
    if current_user.credentials.API_DAPPRADAR_KEY == "REPLACE_ME":
        logger.info("DappRadar key not defined")
        status = KeyStatus.NOT_DEFINED
    else:
        r = request(
            "https://api.dappradar.com/4tsxo4vuhotaojtl/tokens/chains",
            headers={"X-BLOBR-KEY": current_user.credentials.API_DAPPRADAR_KEY},
        )
        if r.status_code in [403, 401, 429]:
            logger.warning("DappRadar key defined, test failed")
            status = KeyStatus.DEFINED_TEST_FAILED
        elif r.status_code == 200:
            logger.info("DappRadar key defined, test passed")
            status = KeyStatus.DEFINED_TEST_PASSED
        else:
            logger.warning("DappRadar key defined, test inconclusive")
>>>>>>> 1c869afd
            status = KeyStatus.DEFINED_TEST_INCONCLUSIVE

    if show_output:
        console.print(status.colorize())

    return str(status)<|MERGE_RESOLUTION|>--- conflicted
+++ resolved
@@ -82,11 +82,8 @@
     "tokenterminal": "TOKEN_TERMINAL",
     "shroom": "SHROOM",
     "stocksera": "STOCKSERA",
-<<<<<<< HEAD
+    "dappradar": "DAPPRADAR",
     "companieshouse": "COMPANIES_HOUSE",
-=======
-    "dappradar": "DAPPRADAR",
->>>>>>> 1c869afd
 }
 
 # sorting api key section by name
@@ -2848,45 +2845,104 @@
     return str(status)
 
 
-<<<<<<< HEAD
-def set_companieshouse_key(
+  def set_dappradar_key(
+    key: str, persist: bool = False, show_output: bool = False
+) -> str:
+    """Set DappRadar key
+
+    Parameters
+    ----------
+    key: str
+        API key
+    persist: bool, optional
+        If False, api key change will be contained to where it was changed. For example, a Jupyter notebook session.
+        If True, api key change will be global, i.e. it will affect terminal environment variables.
+        By default, False.
+    show_output: bool, optional
+        Display status string or not. By default, False.
+
+    Returns
+    -------
+    str
+        Status of key set
+
+    Examples
+    --------
+    >>> from openbb_terminal.sdk import openbb
+    >>> openbb.keys.dappradar(key="example_key")
+    """
+
+    handle_credential("API_DAPPRADAR_KEY", key, persist)
+    return check_dappradar_key(show_output)
+
+  
+def check_dappradar_key(show_output: bool = False) -> str:
+    """Check DappRadar key
+
+    Parameters
+    ----------
+    show_output: bool
+        Display status string or not. By default, False.
+
+    Returns
+    -------
+    str
+        Status of key set
+    """
+
+    current_user = get_current_user()
+
+    if current_user.credentials.API_DAPPRADAR_KEY == "REPLACE_ME":
+        logger.info("DappRadar key not defined")
+        status = KeyStatus.NOT_DEFINED
+    else:
+        r = request(
+            "https://api.dappradar.com/4tsxo4vuhotaojtl/tokens/chains",
+            headers={"X-BLOBR-KEY": current_user.credentials.API_DAPPRADAR_KEY},
+        )
+        if r.status_code in [403, 401, 429]:
+            logger.warning("DappRadar key defined, test failed")
+            status = KeyStatus.DEFINED_TEST_FAILED
+        elif r.status_code == 200:
+            logger.info("DappRadar key defined, test passed")
+            status = KeyStatus.DEFINED_TEST_PASSED
+        else:
+            logger.warning("DappRadar key defined, test inconclusive")
+            status = KeyStatus.DEFINED_TEST_INCONCLUSIVE
+
+    if show_output:
+        console.print(status.colorize())
+
+    return str(status)
+  
+  
+  def set_companieshouse_key(
     key: str,
     persist: bool = False,
     show_output: bool = False,
 ) -> str:
     """Set Companies House key
-=======
-def set_dappradar_key(
-    key: str, persist: bool = False, show_output: bool = False
-) -> str:
-    """Set DappRadar key
->>>>>>> 1c869afd
-
-    Parameters
-    ----------
-    key: str
-<<<<<<< HEAD
+
+    Parameters
+    ----------
+    key: str
         API ID
 
-=======
-        API key
->>>>>>> 1c869afd
-    persist: bool, optional
-        If False, api key change will be contained to where it was changed. For example, a Jupyter notebook session.
-        If True, api key change will be global, i.e. it will affect terminal environment variables.
-        By default, False.
-    show_output: bool, optional
-        Display status string or not. By default, False.
-
-    Returns
-    -------
-    str
-        Status of key set
-
-    Examples
-    --------
-    >>> from openbb_terminal.sdk import openbb
-<<<<<<< HEAD
+    persist: bool, optional
+        If False, api key change will be contained to where it was changed. For example, a Jupyter notebook session.
+        If True, api key change will be global, i.e. it will affect terminal environment variables.
+        By default, False.
+    show_output: bool, optional
+        Display status string or not. By default, False.
+
+    Returns
+    -------
+    str
+        Status of key set
+
+    Examples
+    --------
+    >>> from openbb_terminal.sdk import openbb
     >>> openbb.keys.companieshouse(
             api_id="example_id",
         )
@@ -2898,17 +2954,6 @@
 
 def check_companieshouse_key(show_output: bool = False) -> str:
     """Check Companies House key
-=======
-    >>> openbb.keys.dappradar(key="example_key")
-    """
-
-    handle_credential("API_DAPPRADAR_KEY", key, persist)
-    return check_dappradar_key(show_output)
-
-
-def check_dappradar_key(show_output: bool = False) -> str:
-    """Check DappRadar key
->>>>>>> 1c869afd
 
     Parameters
     ----------
@@ -2923,7 +2968,6 @@
 
     current_user = get_current_user()
 
-<<<<<<< HEAD
     if current_user.credentials.API_COMPANIESHOUSE_KEY == "REPLACE_ME":
         logger.info("Companies House key not defined")
         status = KeyStatus.NOT_DEFINED
@@ -2940,27 +2984,9 @@
             status = KeyStatus.DEFINED_TEST_PASSED
         else:
             logger.warning("Companies House key defined, test inconclusive")
-=======
-    if current_user.credentials.API_DAPPRADAR_KEY == "REPLACE_ME":
-        logger.info("DappRadar key not defined")
-        status = KeyStatus.NOT_DEFINED
-    else:
-        r = request(
-            "https://api.dappradar.com/4tsxo4vuhotaojtl/tokens/chains",
-            headers={"X-BLOBR-KEY": current_user.credentials.API_DAPPRADAR_KEY},
-        )
-        if r.status_code in [403, 401, 429]:
-            logger.warning("DappRadar key defined, test failed")
-            status = KeyStatus.DEFINED_TEST_FAILED
-        elif r.status_code == 200:
-            logger.info("DappRadar key defined, test passed")
-            status = KeyStatus.DEFINED_TEST_PASSED
-        else:
-            logger.warning("DappRadar key defined, test inconclusive")
->>>>>>> 1c869afd
             status = KeyStatus.DEFINED_TEST_INCONCLUSIVE
 
     if show_output:
         console.print(status.colorize())
 
-    return str(status)+    return str(status)
