--- conflicted
+++ resolved
@@ -58,11 +58,8 @@
     autoselect_view,
     autoces_view,
     autoets_view,
-<<<<<<< HEAD
     mstl_view,
-=======
     rwd_view,
->>>>>>> 46141766
     seasonalnaive_view,
     expo_model,
     expo_view,
@@ -121,11 +118,8 @@
         "autoselect",
         "autoces",
         "autoets",
-<<<<<<< HEAD
         "mstl",
-=======
         "rwd",
->>>>>>> 46141766
         "seasonalnaive",
         "expo",
         "theta",
@@ -267,11 +261,8 @@
                 "autoselect",
                 "autoces",
                 "autoets",
-<<<<<<< HEAD
                 "mstl",
-=======
                 "rwd",
->>>>>>> 46141766
                 "seasonalnaive",
                 "expo",
                 "theta",
@@ -354,11 +345,8 @@
         mt.add_cmd("autoselect", self.files)
         mt.add_cmd("autoces", self.files)
         mt.add_cmd("autoets", self.files)
-<<<<<<< HEAD
         mt.add_cmd("mstl", self.files)
-=======
         mt.add_cmd("rwd", self.files)
->>>>>>> 46141766
         mt.add_cmd("seasonalnaive", self.files)
         mt.add_cmd("expo", self.files)
         mt.add_cmd("theta", self.files)
@@ -1883,7 +1871,6 @@
                 export_pred_raw=ns_parser.export_pred_raw,
             )
 
-<<<<<<< HEAD
     # MSTL Model
     @log_start_end(log=logger)
     def call_mstl(self, other_args: List[str]):
@@ -1895,19 +1882,6 @@
             description="""
                 Perform Multiple Seasonalities and Trend using Loess (MSTL) forecast:
                 https://nixtla.github.io/statsforecast/examples/multipleseasonalities.html
-=======
-    # RWD Model
-    @log_start_end(log=logger)
-    def call_rwd(self, other_args: List[str]):
-        """Process rwd command"""
-        parser = argparse.ArgumentParser(
-            formatter_class=argparse.ArgumentDefaultsHelpFormatter,
-            add_help=False,
-            prog="rwd",
-            description="""
-                Perform Random Walk with Drift forecast:
-                https://nixtla.github.io/statsforecast/models.html#randomwalkwithdrift
->>>>>>> 46141766
             """,
         )
         if other_args and "-" not in other_args[0][0]:
@@ -1921,11 +1895,7 @@
             target_column=True,
             n_days=True,
             seasonal="A",
-<<<<<<< HEAD
             periods=True,
-=======
-            periods=False,
->>>>>>> 46141766
             window=True,
             residuals=True,
             forecast_only=True,
@@ -1939,19 +1909,66 @@
             if not helpers.check_parser_input(ns_parser, self.datasets):
                 return
 
-<<<<<<< HEAD
             mstl_view.display_mstl_forecast(
-=======
-            rwd_view.display_rwd_forecast(
->>>>>>> 46141766
                 data=self.datasets[ns_parser.target_dataset],
                 dataset_name=ns_parser.target_dataset,
                 n_predict=ns_parser.n_days,
                 target_column=ns_parser.target_column,
-<<<<<<< HEAD
                 seasonal_periods=ns_parser.seasonal_periods,
-=======
->>>>>>> 46141766
+                start_window=ns_parser.start_window,
+                forecast_horizon=ns_parser.n_days,
+                export=ns_parser.export,
+                residuals=ns_parser.residuals,
+                forecast_only=ns_parser.forecast_only,
+                start_date=ns_parser.s_start_date,
+                end_date=ns_parser.s_end_date,
+                naive=ns_parser.naive,
+                export_pred_raw=ns_parser.export_pred_raw,
+            )
+            
+    # RWD Model
+    @log_start_end(log=logger)
+    def call_rwd(self, other_args: List[str]):
+        """Process rwd command"""
+        parser = argparse.ArgumentParser(
+            formatter_class=argparse.ArgumentDefaultsHelpFormatter,
+            add_help=False,
+            prog="rwd",
+            description="""
+                Perform Random Walk with Drift forecast:
+                https://nixtla.github.io/statsforecast/models.html#randomwalkwithdrift
+            """,
+        )
+        if other_args and "-" not in other_args[0][0]:
+            other_args.insert(0, "--target-dataset")
+
+        ns_parser = self.parse_known_args_and_warn(
+            parser,
+            other_args,
+            export_allowed=EXPORT_ONLY_FIGURES_ALLOWED,
+            target_dataset=True,
+            target_column=True,
+            n_days=True,
+            seasonal="A",
+            periods=False,
+            window=True,
+            residuals=True,
+            forecast_only=True,
+            start=True,
+            end=True,
+            naive=True,
+            export_pred_raw=True,
+        )
+        # TODO Convert this to multi series
+        if ns_parser:
+            if not helpers.check_parser_input(ns_parser, self.datasets):
+                return
+
+            rwd_view.display_rwd_forecast(
+                data=self.datasets[ns_parser.target_dataset],
+                dataset_name=ns_parser.target_dataset,
+                n_predict=ns_parser.n_days,
+                target_column=ns_parser.target_column,
                 start_window=ns_parser.start_window,
                 forecast_horizon=ns_parser.n_days,
                 export=ns_parser.export,
