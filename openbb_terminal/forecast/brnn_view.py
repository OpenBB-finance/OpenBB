"""Block RNN View"""
__docformat__ = "numpy"

import logging
from datetime import datetime
from typing import Optional, Union

import pandas as pd

from openbb_terminal.core.plots.plotly_helper import OpenBBFigure
from openbb_terminal.decorators import log_start_end
from openbb_terminal.forecast import brnn_model, helpers

logger = logging.getLogger(__name__)
# pylint: disable=too-many-arguments


@log_start_end(log=logger)
def display_brnn_forecast(
    data: Union[pd.Series, pd.DataFrame],
    target_column: str = "close",
    dataset_name: str = "",
    n_predict: int = 5,
    past_covariates: Optional[str] = None,
    train_split: float = 0.85,
    forecast_horizon: int = 5,
    input_chunk_length: int = 14,
    output_chunk_length: int = 5,
    model_type: str = "LSTM",
    n_rnn_layers: int = 1,
    dropout: float = 0.0,
    batch_size: int = 32,
    n_epochs: int = 100,
    learning_rate: float = 1e-3,
    model_save_name: str = "brnn_model",
    force_reset: bool = True,
    save_checkpoints: bool = True,
    export: str = "",
    sheet_name: Optional[str] = None,
    residuals: bool = False,
    forecast_only: bool = False,
    start_date: Optional[datetime] = None,
    end_date: Optional[datetime] = None,
    naive: bool = False,
    export_pred_raw: bool = False,
<<<<<<< HEAD
    external_axes: bool = False,
) -> Union[OpenBBFigure, None]:
=======
    metric: str = "mape",
    external_axes: Optional[List[plt.axes]] = None,
):
>>>>>>> dc541a93
    """Display BRNN forecast

    Parameters
    ----------
    data: Union[pd.Series, pd.DataFrame]
        Input Data
    target_column: str
        Target column to forecast. Defaults to "close".
    dataset_name: str
        The name of the ticker to be predicted
    n_predict: int
        Days to predict. Defaults to 5.
    train_split: float
        Train/val split. Defaults to 0.85.
    past_covariates: str
        Multiple secondary columns to factor in when forecasting. Defaults to None.
    forecast_horizon: int
        Forecast horizon when performing historical forecasting. Defaults to 5.
    input_chunk_length: int
        Number of past time steps that are fed to the forecasting module at prediction time. Defaults to 14.
    output_chunk_length: int
        The length of the forecast of the model. Defaults to 5.
    model_type: str
        Either a string specifying the RNN module type ("RNN", "LSTM" or "GRU"). Defaults to "LSTM".
    n_rnn_layers: int
            Number of layers in the RNN module. Defaults to 1.
    dropout: float
        Fraction of neurons affected by Dropout. Defaults to 0.0.
    batch_size: int
        Number of time series (input and output sequences) used in each training pass. Defaults to 32.
    n_epochs: int
        Number of epochs over which to train the model. Defaults to 101.
    learning_rate: float
        Defaults to 1e-3.
    model_save_name: str
        Name for model. Defaults to "brnn_model".
    force_reset: bool
        If set to True, any previously-existing model with the same name will be reset
        (all checkpoints will be discarded). Defaults to True.
    save_checkpoints: bool
        Whether or not to automatically save the untrained model and checkpoints from training.
        Defaults to True.
    sheet_name: str
        Optionally specify the name of the sheet the data is exported to.
    export: str
        Format to export data
    residuals: bool
        Whether to show residuals for the model. Defaults to False.
    forecast_only: bool
        Whether to only show dates in the forecasting range. Defaults to False.
    start_date: Optional[datetime]
        The starting date to perform analysis, data before this is trimmed. Defaults to None.
    end_date: Optional[datetime]
        The ending date to perform analysis, data after this is trimmed. Defaults to None.
    naive: bool
        Whether to show the naive baseline. This just assumes the closing price will be the same
        as the previous day's closing price. Defaults to False.
<<<<<<< HEAD
    external_axes : bool, optional
        Whether to return the figure object or not, by default False
=======
    export_pred_raw: bool
        Whether to export the raw predicted values. Defaults to False.
    metric: str
        The metric to use for the model. Defaults to "mape".
    external_axes: Optional[List[plt.axes]]
        External axes to plot on
>>>>>>> dc541a93
    """
    data = helpers.clean_data(
        data, start_date, end_date, target_column, past_covariates
    )
    if not helpers.check_data(data, target_column, past_covariates):
        return None
    output_chunk_length = helpers.check_output(
        output_chunk_length, n_predict, bool(past_covariates)
    )
    (
        ticker_series,
        historical_fcast,
        predicted_values,
        precision,
        _model,
    ) = brnn_model.get_brnn_data(
        data=data,
        n_predict=n_predict,
        target_column=target_column,
        past_covariates=past_covariates,
        train_split=train_split,
        forecast_horizon=forecast_horizon,
        input_chunk_length=input_chunk_length,
        output_chunk_length=output_chunk_length,
        model_type=model_type,
        n_rnn_layers=n_rnn_layers,
        dropout=dropout,
        batch_size=batch_size,
        n_epochs=n_epochs,
        learning_rate=learning_rate,
        model_save_name=model_save_name,
        force_reset=force_reset,
        save_checkpoints=save_checkpoints,
        metric=metric,
    )
    if ticker_series == []:
        return None

    probabilistic = False
    fig = helpers.plot_forecast(
        name="BRNN",
        target_col=target_column,
        historical_fcast=historical_fcast,
        predicted_values=predicted_values,
        ticker_series=ticker_series,
        ticker_name=dataset_name,
        data=data,
        n_predict=n_predict,
        forecast_horizon=forecast_horizon,
        past_covariates=past_covariates,
        precision=precision,
        probabilistic=probabilistic,
        export=export,
        sheet_name=sheet_name,
        forecast_only=forecast_only,
        naive=naive,
        export_pred_raw=export_pred_raw,
        metric=metric,
        external_axes=external_axes,
    )
    if residuals:
        helpers.plot_residuals(
            _model, past_covariates, ticker_series, forecast_horizon=forecast_horizon
        )

    return fig<|MERGE_RESOLUTION|>--- conflicted
+++ resolved
@@ -43,82 +43,77 @@
     end_date: Optional[datetime] = None,
     naive: bool = False,
     export_pred_raw: bool = False,
-<<<<<<< HEAD
+    metric: str = "mape",
     external_axes: bool = False,
 ) -> Union[OpenBBFigure, None]:
-=======
-    metric: str = "mape",
-    external_axes: Optional[List[plt.axes]] = None,
-):
->>>>>>> dc541a93
     """Display BRNN forecast
 
-    Parameters
-    ----------
-    data: Union[pd.Series, pd.DataFrame]
-        Input Data
-    target_column: str
-        Target column to forecast. Defaults to "close".
-    dataset_name: str
-        The name of the ticker to be predicted
-    n_predict: int
-        Days to predict. Defaults to 5.
-    train_split: float
-        Train/val split. Defaults to 0.85.
-    past_covariates: str
-        Multiple secondary columns to factor in when forecasting. Defaults to None.
-    forecast_horizon: int
-        Forecast horizon when performing historical forecasting. Defaults to 5.
-    input_chunk_length: int
-        Number of past time steps that are fed to the forecasting module at prediction time. Defaults to 14.
-    output_chunk_length: int
-        The length of the forecast of the model. Defaults to 5.
-    model_type: str
-        Either a string specifying the RNN module type ("RNN", "LSTM" or "GRU"). Defaults to "LSTM".
-    n_rnn_layers: int
-            Number of layers in the RNN module. Defaults to 1.
-    dropout: float
-        Fraction of neurons affected by Dropout. Defaults to 0.0.
-    batch_size: int
-        Number of time series (input and output sequences) used in each training pass. Defaults to 32.
-    n_epochs: int
-        Number of epochs over which to train the model. Defaults to 101.
-    learning_rate: float
-        Defaults to 1e-3.
-    model_save_name: str
-        Name for model. Defaults to "brnn_model".
-    force_reset: bool
-        If set to True, any previously-existing model with the same name will be reset
-        (all checkpoints will be discarded). Defaults to True.
-    save_checkpoints: bool
-        Whether or not to automatically save the untrained model and checkpoints from training.
-        Defaults to True.
-    sheet_name: str
-        Optionally specify the name of the sheet the data is exported to.
-    export: str
-        Format to export data
-    residuals: bool
-        Whether to show residuals for the model. Defaults to False.
-    forecast_only: bool
-        Whether to only show dates in the forecasting range. Defaults to False.
-    start_date: Optional[datetime]
-        The starting date to perform analysis, data before this is trimmed. Defaults to None.
-    end_date: Optional[datetime]
-        The ending date to perform analysis, data after this is trimmed. Defaults to None.
-    naive: bool
-        Whether to show the naive baseline. This just assumes the closing price will be the same
-        as the previous day's closing price. Defaults to False.
-<<<<<<< HEAD
-    external_axes : bool, optional
-        Whether to return the figure object or not, by default False
-=======
-    export_pred_raw: bool
-        Whether to export the raw predicted values. Defaults to False.
-    metric: str
-        The metric to use for the model. Defaults to "mape".
-    external_axes: Optional[List[plt.axes]]
-        External axes to plot on
->>>>>>> dc541a93
+        Parameters
+        ----------
+        data: Union[pd.Series, pd.DataFrame]
+            Input Data
+        target_column: str
+            Target column to forecast. Defaults to "close".
+        dataset_name: str
+            The name of the ticker to be predicted
+        n_predict: int
+            Days to predict. Defaults to 5.
+        train_split: float
+            Train/val split. Defaults to 0.85.
+        past_covariates: str
+            Multiple secondary columns to factor in when forecasting. Defaults to None.
+        forecast_horizon: int
+            Forecast horizon when performing historical forecasting. Defaults to 5.
+        input_chunk_length: int
+            Number of past time steps that are fed to the forecasting module at prediction time. Defaults to 14.
+        output_chunk_length: int
+            The length of the forecast of the model. Defaults to 5.
+        model_type: str
+            Either a string specifying the RNN module type ("RNN", "LSTM" or "GRU"). Defaults to "LSTM".
+        n_rnn_layers: int
+                Number of layers in the RNN module. Defaults to 1.
+        dropout: float
+            Fraction of neurons affected by Dropout. Defaults to 0.0.
+        batch_size: int
+            Number of time series (input and output sequences) used in each training pass. Defaults to 32.
+        n_epochs: int
+            Number of epochs over which to train the model. Defaults to 101.
+        learning_rate: float
+            Defaults to 1e-3.
+        model_save_name: str
+            Name for model. Defaults to "brnn_model".
+        force_reset: bool
+            If set to True, any previously-existing model with the same name will be reset
+            (all checkpoints will be discarded). Defaults to True.
+        save_checkpoints: bool
+            Whether or not to automatically save the untrained model and checkpoints from training.
+            Defaults to True.
+        sheet_name: str
+            Optionally specify the name of the sheet the data is exported to.
+        export: str
+            Format to export data
+        residuals: bool
+            Whether to show residuals for the model. Defaults to False.
+        forecast_only: bool
+            Whether to only show dates in the forecasting range. Defaults to False.
+        start_date: Optional[datetime]
+            The starting date to perform analysis, data before this is trimmed. Defaults to None.
+        end_date: Optional[datetime]
+            The ending date to perform analysis, data after this is trimmed. Defaults to None.
+        naive: bool
+            Whether to show the naive baseline. This just assumes the closing price will be the same
+            as the previous day's closing price. Defaults to False.
+    <<<<<<< HEAD
+        external_axes : bool, optional
+            Whether to return the figure object or not, by default False
+    =======
+        export_pred_raw: bool
+            Whether to export the raw predicted values. Defaults to False.
+        metric: str
+            The metric to use for the model. Defaults to "mape".
+        external_axes: Optional[List[plt.axes]]
+            External axes to plot on
+    >>>>>>> OpenBBTerminal-main
     """
     data = helpers.clean_data(
         data, start_date, end_date, target_column, past_covariates
