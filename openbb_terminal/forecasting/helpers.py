--- conflicted
+++ resolved
@@ -21,10 +21,6 @@
 
 logger = logging.getLogger(__name__)
 
-<<<<<<< HEAD
-=======
-PROBABLISTIC_MODELS = ["PES", "RNN", "TFT"]
->>>>>>> a9b5a33f
 
 def past_covs(past_covariates, filler, data, train_split, is_scaler=True):
     if past_covariates is not None:
@@ -207,17 +203,11 @@
             filler.transform(TimeSeries.from_dataframe(**filler_kwargs))
         ).astype(np.float32)
         return filler, scaler, scaled_ticker_series
-<<<<<<< HEAD
     else:
         ticker_series = TimeSeries.from_dataframe(**filler_kwargs)
         ticker_series = filler.transform(ticker_series).astype(np.float32)
         scaler = None
         return filler, scaler, ticker_series
-=======
-    ticker_series = TimeSeries.from_dataframe(**filler_kwargs)
-    ticker_series = filler.transform(ticker_series).astype(np.float32)
-    return filler, ticker_series
->>>>>>> a9b5a33f
 
 
 def fit_model(
@@ -290,19 +280,9 @@
     console.print(f"{model_name} model obtains MAPE: {precision:.2f}% \n")
 
     # scale back
-<<<<<<< HEAD
     if use_scalers:
         ticker_series = scaler.inverse_transform(ticker_series)
         historical_fcast = scaler.inverse_transform(historical_fcast)
         prediction = scaler.inverse_transform(prediction)
 
-    return ticker_series, historical_fcast, prediction, precision, best_model
-=======
-    ticker_series = scaler.inverse_transform(scaled_ticker_series)
-    historical_fcast = scaler.inverse_transform(scaled_historical_fcast)
-    if probabilisitc:
-        prediction = scaler.inverse_transform(scaled_prediction)
-        return ticker_series, historical_fcast, prediction, precision, best_model
-    probabilistic = best_model.predict(int(n_predict), num_samples=500)
-    return ticker_series, historical_fcast, probabilistic, precision, best_model
->>>>>>> a9b5a33f
+    return ticker_series, historical_fcast, prediction, precision, best_model