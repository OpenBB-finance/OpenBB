--- conflicted
+++ resolved
@@ -289,12 +289,9 @@
         mt.add_cmd("nbeats", "", self.files)
         mt.add_cmd("tcn", "", self.files)
         mt.add_cmd("trans", "", self.files)
-<<<<<<< HEAD
         mt.add_cmd("mc", "", self.files)
-=======
         mt.add_cmd("tft", "", self.files)
         # mt.add_info("_comingsoon_")
->>>>>>> 507d39ef
 
         console.print(text=mt.menu_text, menu="Forecasting")
 
