<<<<<<< HEAD
import typing
from typing import Any, Optional
=======
import dataclasses as dc
from typing import Any, Dict, Optional
>>>>>>> 10e2b387

from pydantic.dataclasses import dataclass

# pylint: disable=too-many-instance-attributes, disable=no-member


@dataclass
class BaseModel:
    def __repr__(self) -> str:
        """Return string representation of model."""
        dataclass_repr = ""
        for key, value in self.__dict__.items():
            if key.startswith("_"):
                continue
            dataclass_repr += f"    {key}='{value}', \n"

        return f"{self.__class__.__name__}(\n{dataclass_repr[:-2]}\n)"

    @classmethod
<<<<<<< HEAD
    def get_fields(cls) -> dict:
=======
    def get_fields(cls) -> Dict[str, Any]:
>>>>>>> 10e2b387
        """Get dict of fields."""
        return cls.__dataclass_fields__  # type: ignore

    def get_value(self, field: str) -> Optional[Any]:
        """Get field value."""
        if hasattr(self, field):
            return getattr(self, field)
        return None

<<<<<<< HEAD
    def to_dict(self) -> typing.Dict[str, Any]:
=======
    def to_dict(self) -> Dict[str, Any]:
>>>>>>> 10e2b387
        """Convert model to dict."""
        return dc.asdict(self)  # type: ignore

    def get_default(self, field: str) -> Optional[Any]:
        """Get default field value."""
        if hasattr(self, field):
            return self.get_fields()[field].default
        return None<|MERGE_RESOLUTION|>--- conflicted
+++ resolved
@@ -1,10 +1,5 @@
-<<<<<<< HEAD
-import typing
-from typing import Any, Optional
-=======
 import dataclasses as dc
 from typing import Any, Dict, Optional
->>>>>>> 10e2b387
 
 from pydantic.dataclasses import dataclass
 
@@ -24,11 +19,7 @@
         return f"{self.__class__.__name__}(\n{dataclass_repr[:-2]}\n)"
 
     @classmethod
-<<<<<<< HEAD
-    def get_fields(cls) -> dict:
-=======
     def get_fields(cls) -> Dict[str, Any]:
->>>>>>> 10e2b387
         """Get dict of fields."""
         return cls.__dataclass_fields__  # type: ignore
 
@@ -38,11 +29,7 @@
             return getattr(self, field)
         return None
 
-<<<<<<< HEAD
-    def to_dict(self) -> typing.Dict[str, Any]:
-=======
     def to_dict(self) -> Dict[str, Any]:
->>>>>>> 10e2b387
         """Convert model to dict."""
         return dc.asdict(self)  # type: ignore
 
