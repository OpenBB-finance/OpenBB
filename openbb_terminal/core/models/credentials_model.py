--- conflicted
+++ resolved
@@ -2,21 +2,12 @@
 
 from pydantic.dataclasses import dataclass
 
-<<<<<<< HEAD
-from openbb_terminal.core.models.base_model import BaseModel
+from openbb_terminal.core.models import BaseModel
 
 # pylint: disable=too-many-instance-attributes, disable=no-member, useless-parent-delegation
 
 
-@dataclass(config=dict(validate_assignment=True))
-=======
-from openbb_terminal.core.models import BaseModel
-
-# pylint: disable=too-many-instance-attributes, disable=no-member
-
-
 @dataclass(config=dict(validate_assignment=True, frozen=True))
->>>>>>> 937d0331
 class CredentialsModel(BaseModel):
     """Model for credentials."""
 
@@ -75,12 +66,5 @@
     API_COINBASE_SECRET: str = "REPLACE_ME"
     API_COINBASE_PASS_PHRASE: str = "REPLACE_ME"
 
-<<<<<<< HEAD
     def __repr__(self) -> str:
-=======
-    # Others
-    OPENBB_PERSONAL_ACCESS_TOKEN: str = "REPLACE_ME"
-
-    def __repr__(self) -> str:  # pylint: disable=useless-super-delegation
->>>>>>> 937d0331
         return super().__repr__()