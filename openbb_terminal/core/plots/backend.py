"""Backend for Plotly."""
import asyncio
import atexit
import json
import os
import re
import subprocess  # nosec: B404
import sys
from multiprocessing import current_process
from pathlib import Path
from typing import Optional, Union

import aiohttp
import pandas as pd
import plotly.graph_objects as go
from packaging import version
from reportlab.graphics import renderPDF

try:
    from pywry.core import PyWry

    PYWRY_AVAILABLE = True
except ImportError as e:
    print(f"\033[91m{e}\033[0m")
    PYWRY_AVAILABLE = False

from svglib.svglib import svg2rlg

from openbb_terminal.base_helpers import console
from openbb_terminal.core.session.current_system import get_current_system
from openbb_terminal.core.session.current_user import get_current_user

if not PYWRY_AVAILABLE:
    from openbb_terminal.core.plots.no_import import DummyBackend as PyWry  # noqa

try:
    from IPython import get_ipython

    if "IPKernelApp" not in get_ipython().config:
        raise ImportError("console")
    if (
        "parent_header"
        in get_ipython().kernel._parent_ident  # pylint: disable=protected-access
    ):
        raise ImportError("notebook")
except (ImportError, AttributeError):
    JUPYTER_NOTEBOOK = False
else:
    JUPYTER_NOTEBOOK = True

PLOTS_CORE_PATH = Path(__file__).parent.resolve()
PLOTLYJS_PATH = PLOTS_CORE_PATH / "assets" / "plotly-2.20.0.min.js"
BACKEND = None


class Backend(PyWry):
    """Custom backend for Plotly."""

    def __new__(cls, *args, **kwargs):  # pylint: disable=W0613
        """Create a singleton instance of the backend."""
        if not hasattr(cls, "instance"):
            cls.instance = super().__new__(cls)  # pylint: disable=E1120
        return cls.instance

    def __init__(self, daemon: bool = True, max_retries: int = 30):
        super().__init__(daemon=daemon, max_retries=max_retries)
        self.plotly_html: Path = (PLOTS_CORE_PATH / "plotly_temp.html").resolve()
        self.table_html: Path = (PLOTS_CORE_PATH / "table.html").resolve()
        self.inject_path_to_html()
        self.isatty = (
            not JUPYTER_NOTEBOOK
            and sys.stdin.isatty()
            and not get_current_system().TEST_MODE
            and not get_current_user().preferences.ENABLE_QUICK_EXIT
            and current_process().name == "MainProcess"
        )
        if hasattr(PyWry, "__version__") and PyWry.__version__ == "0.0.0":
            self.isatty = False

        self.WIDTH, self.HEIGHT = 1400, 762

        atexit.register(self.close)

    def set_window_dimensions(self):
        """Set the window dimensions."""
        current_user = get_current_user()
        width = current_user.preferences.PLOT_PYWRY_WIDTH or 1400
        height = current_user.preferences.PLOT_PYWRY_HEIGHT or 762

        self.WIDTH, self.HEIGHT = int(width), int(height)

    def inject_path_to_html(self):
        """Update the script tag in html with local path."""
        try:
            with open(PLOTS_CORE_PATH / "plotly.html", encoding="utf-8") as file:  # type: ignore
                html = file.read()
                html = html.replace(
                    "{{MAIN_PATH}}", str(PLOTS_CORE_PATH.as_uri())
                ).replace("{{PLOTLYJS_PATH}}", str(PLOTLYJS_PATH.as_uri()))

            # We create a temporary file to inject the path to the script tag
            # This is so we don't have to modify the original file
            # The file is deleted at program exit.
            with open(self.plotly_html, "w", encoding="utf-8") as file:  # type: ignore
                file.write(html)
        except FileNotFoundError as error:
            console.print(
                "[bold red]plotly.html file not found, check the path:[/]"
                f"[green]{PLOTS_CORE_PATH / 'plotly.html'}[/]"
            )
            self.max_retries = 0  # pylint: disable=W0201
            raise error

    def get_pending(self) -> list:
        """Get the pending data that has not been sent to the backend."""
        # pylint: disable=W0201,E0203
        pending = self.outgoing + self.init_engine
        self.outgoing: list = []
        self.init_engine: list = []
        return pending

    def get_plotly_html(self) -> str:
        """Get the plotly html file."""
        self.set_window_dimensions()
        if not self.plotly_html.exists():
            self.inject_path_to_html()
            return self.get_plotly_html()

        return str(self.plotly_html)

    def get_table_html(self) -> str:
        """Get the table html file."""
        self.set_window_dimensions()
        if self.table_html.exists():
            return str(self.table_html)
        console.print(
            "[bold red]table.html file not found, check the path:[/]"
            f"[green]{PLOTS_CORE_PATH / 'table.html'}[/]"
        )
        self.max_retries = 0  # pylint: disable=W0201
        raise FileNotFoundError

    def get_window_icon(self) -> str:
        """Get the window icon."""
        icon_path = PLOTS_CORE_PATH / "assets" / "Terminal_icon.png"
        if icon_path.exists():
            return str(icon_path)
        return ""

    def send_figure(
        self, fig: go.Figure, export_image: Optional[Union[Path, str]] = ""
    ):
        """Send a Plotly figure to the backend.

        Parameters
        ----------
        fig : go.Figure
            Plotly figure to send to backend.
        export_image : str, optional
            Path to export image to, by default ""
        """
        self.loop.run_until_complete(self.check_backend())
        # pylint: disable=C0415
        from openbb_terminal.helper_funcs import command_location

        fig.layout.height += 69

        if export_image and isinstance(export_image, str):
            export_image = Path(export_image).resolve()

<<<<<<< HEAD
        data = json.loads(fig.to_json())
        data.update({"user_id": get_current_system().LOGGING_APP_ID})
=======
        json_data = json.loads(fig.to_json())

        json_data.update({"theme": get_current_user().preferences.CHART_STYLE})
>>>>>>> df5d5a00

        self.outgoing.append(
            json.dumps(
                {
                    "html_path": self.get_plotly_html(),
<<<<<<< HEAD
                    "json_data": data,
=======
                    "json_data": json_data,
>>>>>>> df5d5a00
                    "export_image": str(export_image),
                    **self.get_kwargs(command_location),
                }
            )
        )
        if export_image and isinstance(export_image, Path):
            self.loop.run_until_complete(self.process_image(export_image))

    async def process_image(self, export_image: Path):
        """Check if the image has been exported to the path."""
        pdf = export_image.suffix == ".pdf"
        img_path = export_image.resolve()

        checks = 0
        while not img_path.exists():
            await asyncio.sleep(0.2)
            checks += 1
            if checks > 50:
                break

        if pdf:
            img_path = img_path.rename(img_path.with_suffix(".svg"))

        if img_path.exists():
            if pdf:
                drawing = svg2rlg(img_path)
                img_path.unlink(missing_ok=True)
                renderPDF.drawToFile(drawing, str(export_image))

            if get_current_user().preferences.PLOT_OPEN_EXPORT:
                if sys.platform == "win32":
                    os.startfile(export_image)  # nosec: B606
                else:
                    opener = "open" if sys.platform == "darwin" else "xdg-open"
                    subprocess.check_call([opener, export_image])  # nosec: B603

    def send_table(
        self,
        df_table: pd.DataFrame,
        title: str = "",
        source: str = "",
        theme: str = "dark",
    ):
        """Send table data to the backend to be displayed in a table.

        Parameters
        ----------
        df_table : pd.DataFrame
            Dataframe to send to backend.
        title : str, optional
            Title to display in the window, by default ""
        source : str, optional
            Source of the data, by default ""
        theme : light or dark, optional
            Theme of the table, by default "light"
        """
        self.loop.run_until_complete(self.check_backend())

        if title:
            # We remove any html tags and markdown from the title
            title = re.sub(r"<[^>]*>", "", title)
            title = re.sub(r"\[\/?[a-z]+\]", "", title)

        # we get the length of each column using the max length of the column
        # name and the max length of the column values as the column width
        columnwidth = [
            max(
                len(str(df_table[col].name)),
                df_table[col].astype(str).str.len().max(),
            )
            for col in df_table.columns
            if hasattr(df_table[col], "name") and hasattr(df_table[col], "dtype")
        ]

        # we add a percentage of max to the min column width
        columnwidth = [
            int(x + (max(columnwidth) - min(columnwidth)) * 0.2) for x in columnwidth
        ]

        # in case of a very small table we set a min width
        width = max(int(min(sum(columnwidth) * 9.7, self.WIDTH + 100)), 800)

        # pylint: disable=C0415
        from openbb_terminal.helper_funcs import command_location

        json_data = json.loads(df_table.to_json(orient="split"))
        json_data.update(
            dict(
                title=title,
                source=source or "",
                theme=theme or "dark",
                command_location=command_location or "",
            )
        )

        self.outgoing.append(
            json.dumps(
                {
                    "html_path": self.get_table_html(),
                    "json_data": json.dumps(json_data),
                    "width": width,
                    "height": self.HEIGHT - 100,
                    **self.get_kwargs(title),
                }
            )
        )

    def send_html(self, html_str: str = "", html_path: str = "", title: str = ""):
        """Send HTML to the backend to be displayed in a window.

        Parameters
        ----------
        html_str : str
            HTML string to send to backend.
        html_path : str, optional
            Path to html file to send to backend, by default ""
        title : str, optional
            Title to display in the window, by default ""
        """
        self.loop.run_until_complete(self.check_backend())
        message = json.dumps(
            {"html_str": html_str, "html_path": html_path, **self.get_kwargs(title)}
        )
        self.outgoing.append(message)

    def send_url(
        self,
        url: str,
        title: str = "",
        width: Optional[int] = None,
        height: Optional[int] = None,
    ):
        """Send a URL to the backend to be displayed in a window.

        Parameters
        ----------
        url : str
            URL to display in the window.
        title : str, optional
            Title to display in the window, by default ""
        width : int, optional
            Width of the window, by default 1200
        height : int, optional
            Height of the window, by default 800
        """
        self.loop.run_until_complete(self.check_backend())
        script = f"""
        <script>
            window.location.replace("{url}");
        </script>
        """
        message = json.dumps(
            {
                "html_str": script,
                **self.get_kwargs(title),
                "width": width or self.WIDTH,
                "height": height or self.HEIGHT,
            }
        )
        self.outgoing.append(message)

    def get_kwargs(self, title: str = "") -> dict:
        """Get the kwargs for the backend."""
        return {
            "title": f"OpenBB - {title}",
            "icon": self.get_window_icon(),
            "download_path": str(get_current_user().preferences.USER_EXPORTS_DIRECTORY),
        }

    def del_temp(self):
        """Delete the temporary html file."""
        self.plotly_html.unlink(missing_ok=True)

    def start(self, debug: bool = False):
        """Start the backend WindowManager process."""
        if self.isatty:
            super().start(debug)

    async def check_backend(self):
        """Override to check if isatty."""
        if self.isatty:
            message = (
                "[bold red]PyWry version 0.3.5 or higher is required to use the "
                "OpenBB Plots backend.[/]\n"
                "[yellow]Please update pywry with 'pip install pywry --upgrade'[/]"
            )
            if not hasattr(PyWry, "__version__"):
                try:
                    # pylint: disable=C0415
                    from pywry import __version__ as pywry_version
                except ImportError:
                    console.print(message)
                    self.max_retries = 0
                    return

                PyWry.__version__ = pywry_version  # pylint: disable=W0201

            if version.parse(PyWry.__version__) < version.parse("0.3.5"):
                console.print(message)
                self.max_retries = 0  # pylint: disable=W0201
                return
            await super().check_backend()

    def close(self, reset: bool = False):
        """Close the backend."""
        if reset:
            self.max_retries = 50  # pylint: disable=W0201
        elif self.isatty:
            self.del_temp()

        super().close(reset)


async def download_plotly_js():
    """Download or updates plotly.js to the assets folder."""
    js_filename = PLOTLYJS_PATH.name
    try:
        # we use aiohttp to download plotly.js
        # this is so we don't have to block the main thread
        async with aiohttp.ClientSession(
            connector=aiohttp.TCPConnector(verify_ssl=False)
        ) as session:
            async with session.get(f"https://cdn.plot.ly/{js_filename}") as resp:
                with open(str(PLOTLYJS_PATH), "wb") as f:
                    while True:
                        chunk = await resp.content.read(1024)
                        if not chunk:
                            break
                        f.write(chunk)

        # We delete the old version of plotly.js
        for file in (PLOTS_CORE_PATH / "assets").glob("plotly*.js"):
            if file.name != js_filename:
                file.unlink(missing_ok=True)

    except Exception as err:  # pylint: disable=W0703
        print(f"Error downloading plotly.js: {err}")


# To avoid having plotly.js in the repo, we download it if it's not present
if not PLOTLYJS_PATH.exists() and not JUPYTER_NOTEBOOK:
    asyncio.run(download_plotly_js())


def plots_backend() -> Backend:
    """Get the backend."""
    global BACKEND  # pylint: disable=W0603 # noqa
    if BACKEND is None:
        BACKEND = Backend()
    return BACKEND<|MERGE_RESOLUTION|>--- conflicted
+++ resolved
@@ -168,24 +168,20 @@
         if export_image and isinstance(export_image, str):
             export_image = Path(export_image).resolve()
 
-<<<<<<< HEAD
-        data = json.loads(fig.to_json())
-        data.update({"user_id": get_current_system().LOGGING_APP_ID})
-=======
         json_data = json.loads(fig.to_json())
 
-        json_data.update({"theme": get_current_user().preferences.CHART_STYLE})
->>>>>>> df5d5a00
+        json_data.update(
+            {
+                "user_id": get_current_system().LOGGING_APP_ID,
+                "theme": get_current_user().preferences.CHART_STYLE,
+            }
+        )
 
         self.outgoing.append(
             json.dumps(
                 {
                     "html_path": self.get_plotly_html(),
-<<<<<<< HEAD
-                    "json_data": data,
-=======
                     "json_data": json_data,
->>>>>>> df5d5a00
                     "export_image": str(export_image),
                     **self.get_kwargs(command_location),
                 }
