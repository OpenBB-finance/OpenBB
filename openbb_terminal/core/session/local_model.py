import json
import os
from pathlib import Path
from typing import List, Optional, Union

from openbb_terminal.core.config.paths import (
    HIST_FILE_PATH,
    SETTINGS_DIRECTORY,
)
from openbb_terminal.core.session.current_user import (
    get_current_user,
    set_credential,
    set_preference,
    set_sources,
)
from openbb_terminal.core.sources.utils import generate_sources_dict
from openbb_terminal.rich_config import console

SESSION_FILE_PATH = SETTINGS_DIRECTORY / "session.json"


def save_session(data: dict, file_path: Path = SESSION_FILE_PATH):
    """Save the login info to a file.

    Parameters
    ----------
    data : dict
        The data to write.
    file_path : Path
        The file path.
    """
    try:
        with open(file_path, "w") as file:
            file.write(json.dumps(data))
    except Exception:
        console.print("[red]Failed to save session info.[/red]")


def get_session(file_path: Path = SESSION_FILE_PATH) -> dict:
    """Get the session info from the file.

    Parameters
    ----------
    file_path : Path
        The file path.

    Returns
    -------
    dict
        The session info.
    """
    try:
        if os.path.isfile(file_path):
            with open(file_path) as file:
                return json.load(file)
    except Exception:
        console.print("\n[red]Failed to get login info.[/red]")
    return {}


def remove_session_file(file_path: Path = SESSION_FILE_PATH) -> bool:
    """Remove the session file.

    Parameters
    ----------
    file_path : Path
        The file path.

    Returns
    -------
    bool
        The status of the removal.
    """

    try:
        if os.path.isfile(file_path):
            os.remove(file_path)
            return True
        return True
    except Exception:
        console.print("\n[red]Failed to remove login file.[/red]")
        return False


def remove_cli_history_file(file_path: Path = HIST_FILE_PATH) -> bool:
    """Remove the cli history file.

    Parameters
    ----------
    file_path : Path
        The file path.

    Returns
    -------
    bool
        The status of the removal.
    """

    try:
        if os.path.isfile(file_path):
            os.remove(file_path)
            return True
        return True
    except Exception:
        console.print("\n[red]Failed to remove terminal history file.[/red]")
        return False


def apply_configs(configs: dict):
    """Apply configurations.

    Parameters
    ----------
    configs : dict
        The configurations.
    """
<<<<<<< HEAD
    set_credentials_from_hub(configs)
    set_preferences(configs)
    set_theme_from_hub(configs)
    set_sources_from_hub(configs)
=======
    set_credentials(configs)
    # For safety, we ensure to set only the rich style
    set_preferences(configs, ["RICH_STYLE"])
    set_theme(configs)
>>>>>>> 9e284497


def set_credentials_from_hub(configs: dict):
    """Set credentials from hub.

    Parameters
    ----------
    configs : dict
        The configurations.
    """
    if configs and get_current_user().preferences.SYNC_ENABLED:
        credentials = configs.get("features_keys", {}) or {}
        for k, v in credentials.items():
            set_credential(k, v)


def set_preferences(configs: dict, filter_: Optional[List[str]] = None):
    """Set preferences.

    Parameters
    ----------
    configs : dict
        The configurations.
    fields : Optional[List[str]]
        The fields to set, if None, all fields will be set.
    """
    if configs:
        preferences = configs.get("features_settings", {}) or {}
        for k, v in preferences.items():
            if not filter_:
                set_preference(k, v)
            elif k in filter_:
                set_preference(k, v)


def set_theme_from_hub(configs: dict):
    """Set theme from hub.

    Parameters
    ----------
    configs : dict
        The configurations.
    """
    if configs:
        terminal_style = configs.get("features_terminal_style", {}) or {}
        if terminal_style:
            user_style = terminal_style.get("theme", None)
            if user_style:
                user_style = {k: v.replace(" ", "") for k, v in user_style.items()}
                set_preference("HUB_RICH_STYLE", user_style)


def set_sources_from_hub(configs: dict):
    """Set sources from hub.

    Parameters
    ----------
    configs : dict
        The configurations.
    """
    if configs:
        sources = configs.get("features_sources", {}) or {}
        if sources:
            try:
                sources_dict = generate_sources_dict(sources)
                set_sources(sources_dict)
            except Exception:
                console.print("[red]Failed to set sources.[/red]")
                return


def get_routine(file_name: str, folder: Optional[Path] = None) -> Optional[str]:
    """Get the routine.

    Returns
    -------
    file_name : str
        The routine.
    folder : Optional[Path]
        The routines folder.
    """

    current_user = get_current_user()
    if folder is None:
        folder = current_user.preferences.USER_ROUTINES_DIRECTORY

    try:
        user_folder = folder / current_user.profile.get_uuid()
        file_path = (
            user_folder / file_name
            if os.path.exists(user_folder / file_name)
            else folder / file_name
        )

        with open(file_path) as f:
            routine = "".join(f.readlines())
        return routine
    except Exception:
        console.print("[red]Failed to find routine.[/red]")
        return None


def save_routine(
    file_name: str,
    routine: str,
    folder: Optional[Path] = None,
    force: bool = False,
) -> Union[Optional[Path], str]:
    """Save the routine.

    Parameters
    ----------
    file_name : str
        The routine.
    routine : str
        The routine.
    folder : Path
        The routines folder.
    force : bool
        Force the save.

    Returns
    -------
    Optional[Path, str]
        The path to the routine or None.
    """

    current_user = get_current_user()
    if folder is None:
        folder = current_user.preferences.USER_ROUTINES_DIRECTORY

    try:
        uuid = current_user.profile.get_uuid()
        user_folder = folder / uuid
        if not os.path.exists(user_folder):
            os.makedirs(user_folder)

        file_path = user_folder / file_name
        if os.path.exists(file_path) and not force:
            return "File already exists"
        with open(file_path, "w") as f:
            f.write(routine)
        return user_folder / file_name
    except Exception:
        console.print("[red]\nFailed to save routine.[/red]")
        return None<|MERGE_RESOLUTION|>--- conflicted
+++ resolved
@@ -114,17 +114,11 @@
     configs : dict
         The configurations.
     """
-<<<<<<< HEAD
     set_credentials_from_hub(configs)
-    set_preferences(configs)
+    # For safety, we ensure to set only the rich style
+    set_preferences(configs, ["RICH_STYLE"])
     set_theme_from_hub(configs)
     set_sources_from_hub(configs)
-=======
-    set_credentials(configs)
-    # For safety, we ensure to set only the rich style
-    set_preferences(configs, ["RICH_STYLE"])
-    set_theme(configs)
->>>>>>> 9e284497
 
 
 def set_credentials_from_hub(configs: dict):
