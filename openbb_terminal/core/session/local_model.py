--- conflicted
+++ resolved
@@ -114,15 +114,10 @@
     configs : dict
         The configurations.
     """
-<<<<<<< HEAD
     set_credentials_from_hub(configs)
+    set_preferences(configs)
     set_theme_from_hub(configs)
     set_sources_from_hub(configs)
-=======
-    set_credentials(configs)
-    set_preferences(configs)
-    set_theme(configs)
->>>>>>> 9125f909
 
 
 def set_credentials_from_hub(configs: dict):
@@ -139,10 +134,6 @@
             set_credential(k, v)
 
 
-<<<<<<< HEAD
-def set_theme_from_hub(configs: dict):
-    """Set theme from hub.
-=======
 def set_preferences(configs: dict):
     """Set preferences.
 
@@ -157,9 +148,8 @@
             set_preference(k, v)
 
 
-def set_theme(configs: dict):
-    """Set theme.
->>>>>>> 9125f909
+def set_theme_from_hub(configs: dict):
+    """Set theme from hub.
 
     Parameters
     ----------
