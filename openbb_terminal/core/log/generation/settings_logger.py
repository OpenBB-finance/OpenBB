--- conflicted
+++ resolved
@@ -123,9 +123,6 @@
         else:
             current_keys[cfg_var_name] = "not_defined"
 
-<<<<<<< HEAD
-    logger.info("KEYS: %s ", json.dumps(current_keys))
-=======
     return current_keys
 
 
@@ -133,13 +130,4 @@
     """Log keys"""
 
     current_keys = collect_keys()
-    logger.info("KEYS: %s ", json.dumps(current_keys))
-
-
-def do_rollover():
-    """RollOver the log file."""
-
-    for handler in logging.getLogger().handlers:
-        if isinstance(handler, PathTrackingFileHandler):
-            handler.doRollover()
->>>>>>> f697e6d9
+    logger.info("KEYS: %s ", json.dumps(current_keys))