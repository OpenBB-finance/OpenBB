--- conflicted
+++ resolved
@@ -3,31 +3,16 @@
 
 # IMPORTATION THIRDPARTY
 # IMPORTATION INTERNAL
-from openbb_terminal.session.user import get_current_user, is_guest
+from openbb_terminal.session.user import is_guest, get_current_user
 
 logger = logging.getLogger(__name__)
 
 NO_USER_PLACEHOLDER = "NA"
 
-<<<<<<< HEAD
-def log_user(with_rollover: bool = True):
-    """Log user"""
-    if not is_guest(get_current_user()):
-        _log_user_info()
-=======
->>>>>>> f1a824a1
 
 def get_user_uuid() -> str:
     """Get user UUID"""
+    if not is_guest():
+        return get_current_user().profile.get_uuid()
 
-    if not User.is_guest():
-        return User.get_uuid()
-
-<<<<<<< HEAD
-def _log_user_info():
-    """Log user info"""
-    user_info = {"user_uuid": get_current_user().profile.get_uuid()}
-    logger.info("USER: %s ", json.dumps(user_info))
-=======
-    return NO_USER_PLACEHOLDER
->>>>>>> f1a824a1
+    return NO_USER_PLACEHOLDER