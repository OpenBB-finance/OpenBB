--- conflicted
+++ resolved
@@ -2,11 +2,7 @@
 import os
 import uuid
 from pathlib import Path
-<<<<<<< HEAD
-from openbb_terminal.core.config.constants import USER_DATA_DIR
-=======
 from openbb_terminal.core.config.paths import USER_DATA_DIRECTORY
->>>>>>> 3d0190e3
 
 # IMPORTATION THIRDPARTY
 
@@ -17,11 +13,7 @@
 def get_log_dir() -> Path:
     """Retrieve application's log directory."""
 
-<<<<<<< HEAD
-    log_dir = USER_DATA_DIR.joinpath("logs")
-=======
     log_dir = USER_DATA_DIRECTORY.joinpath("logs")
->>>>>>> 3d0190e3
 
     if not os.path.isdir(log_dir.absolute()):
         os.mkdir(log_dir.absolute())
