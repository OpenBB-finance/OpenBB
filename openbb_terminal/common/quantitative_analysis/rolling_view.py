"""Rolling Statistics View"""
__docformat__ = "numpy"

import logging
import os
from typing import Optional, List

import matplotlib.pyplot as plt
import pandas as pd

from openbb_terminal.config_terminal import theme
from openbb_terminal.common.quantitative_analysis import rolling_model
from openbb_terminal.config_plot import PLOT_DPI
from openbb_terminal.decorators import log_start_end
from openbb_terminal.helper_funcs import (
    export_data,
    plot_autoscale,
    reindex_dates,
    is_valid_axes_count,
)
from openbb_terminal.rich_config import console

logger = logging.getLogger(__name__)


@log_start_end(log=logger)
def display_mean_std(
<<<<<<< HEAD
    symbol: str,
    data: pd.DataFrame,
    target: str,
    window: int = 14,
=======
    df: pd.DataFrame,
    target: str,
    symbol: str = "",
    limit: int = 14,
>>>>>>> 7c82c276
    export: str = "",
    external_axes: Optional[List[plt.Axes]] = None,
):
    """View rolling spread

    Parameters
    ----------
<<<<<<< HEAD
    symbol: str
        Stock ticker
    data: pd.DataFrame
=======
    df : pd.DataFrame
>>>>>>> 7c82c276
        Dataframe
    target: str
        Column in data to look at
<<<<<<< HEAD
    window: int
=======
    symbol : str
        Stock ticker
    limit : int
>>>>>>> 7c82c276
        Length of window
    export: str
        Format to export data
    external_axes: Optional[List[plt.Axes]], optional
        External axes (2 axes are expected in the list), by default None
    """
<<<<<<< HEAD
    data = data[target]
    rolling_mean, rolling_std = rolling_model.get_rolling_avg(data, window)
=======
    data = df[target]
    rolling_mean, rolling_std = rolling_model.get_rolling_avg(data, limit)
>>>>>>> 7c82c276
    plot_data = pd.merge(
        data,
        rolling_mean,
        how="outer",
        left_index=True,
        right_index=True,
        suffixes=("", "_mean"),
    )
    plot_data = pd.merge(
        plot_data,
        rolling_std,
        how="outer",
        left_index=True,
        right_index=True,
        suffixes=("", "_std"),
    )
    plot_data = reindex_dates(plot_data)

    # This plot has 2 axes
    if external_axes is None:
        _, axes = plt.subplots(
            2,
            1,
            sharex=True,
            figsize=plot_autoscale(),
            dpi=PLOT_DPI,
        )
        ax1, ax2 = axes
    elif is_valid_axes_count(external_axes, 2):
        (ax1, ax2) = external_axes
    else:
        return

    ax1.plot(
        plot_data.index,
        plot_data[target].values,
        label=symbol,
    )
    ax1.plot(
        plot_data.index,
        plot_data[target + "_mean"].values,
    )
    ax1.set_ylabel(
        "Values",
    )
    ax1.legend(["Real Values", "Rolling Mean"])
<<<<<<< HEAD
    ax1.set_title(f"Rolling mean and std (window {str(window)}) of {symbol} {target}")
=======
    ax1.set_title(f"Rolling mean and std (window {str(limit)}) of {symbol} {target}")
>>>>>>> 7c82c276
    ax1.set_xlim([plot_data.index[0], plot_data.index[-1]])

    ax2.plot(
        plot_data.index,
        plot_data[target + "_std"].values,
        label="Rolling std",
    )
    ax2.legend(["Rolling std"])
    ax2.set_ylabel(
        f"{target} Std Deviation",
    )

    theme.style_primary_axis(
        ax1,
        data_index=plot_data.index.to_list(),
        tick_labels=plot_data["date"].to_list(),
    )
    theme.style_primary_axis(
        ax2,
        data_index=plot_data.index.to_list(),
        tick_labels=plot_data["date"].to_list(),
    )

    if external_axes is None:
        theme.visualize_output()

    export_data(
        export,
        os.path.dirname(os.path.abspath(__file__)).replace("common", "stocks"),
        "rolling",
        rolling_mean.join(rolling_std, lsuffix="_mean", rsuffix="_std"),
    )


@log_start_end(log=logger)
def display_spread(
<<<<<<< HEAD
    name: str,
    data: pd.DataFrame,
    target: str,
    window: int = 14,
=======
    df: pd.DataFrame,
    target: str,
    symbol: str = "",
    limit: int = 14,
>>>>>>> 7c82c276
    export: str = "",
    external_axes: Optional[List[plt.Axes]] = None,
):
    """View rolling spread

    Parameters
    ----------
<<<<<<< HEAD
    name: str
        Stock ticker
    data: pd.DataFrame
        Dataframe
    target: str
        Column in data to look at
    window: int
=======
    df : pd.DataFrame
        Dataframe
    target: str
        Column in data to look at
    symbol : str
        Stock ticker
    limit : int
>>>>>>> 7c82c276
        Length of window
    export: str
        Format to export data
    external_axes: Optional[List[plt.Axes]], optional
        External axes (3 axes are expected in the list), by default None
    """
<<<<<<< HEAD
    data = data[target]
    df_sd, df_var = rolling_model.get_spread(data, window)
=======
    data = df[target]
    df_sd, df_var = rolling_model.get_spread(data, limit)
>>>>>>> 7c82c276

    plot_data = pd.merge(
        data,
        df_sd,
        how="outer",
        left_index=True,
        right_index=True,
        suffixes=("", "_sd"),
    )
    plot_data = pd.merge(
        plot_data,
        df_var,
        how="outer",
        left_index=True,
        right_index=True,
        suffixes=("", "_var"),
    )
    plot_data = reindex_dates(plot_data)

    # This plot has 1 axis
    if external_axes is None:
        _, axes = plt.subplots(
            3,
            1,
            sharex=True,
            figsize=plot_autoscale(),
            dpi=PLOT_DPI,
        )
        (ax1, ax2, ax3) = axes
    elif is_valid_axes_count(external_axes, 3):
        (ax1, ax2, ax3) = external_axes
    else:
        return

    ax1.plot(plot_data.index, plot_data[target].values)
    ax1.set_xlim(plot_data.index[0], plot_data.index[-1])
    ax1.set_ylabel("Value")
    ax1.set_title(f"Spread of {symbol} {target}")

    ax2.plot(
        plot_data[f"STDEV_{limit}"].index,
        plot_data[f"STDEV_{limit}"].values,
        label="Stdev",
    )
    ax2.set_ylabel("Stdev")

    ax3.plot(
        plot_data[f"VAR_{limit}"].index,
        plot_data[f"VAR_{limit}"].values,
        label="Variance",
    )
    ax3.set_ylabel("Variance")

    theme.style_primary_axis(
        ax1,
        data_index=plot_data.index.to_list(),
        tick_labels=plot_data["date"].to_list(),
    )
    theme.style_primary_axis(
        ax2,
        data_index=plot_data.index.to_list(),
        tick_labels=plot_data["date"].to_list(),
    )
    theme.style_primary_axis(
        ax3,
        data_index=plot_data.index.to_list(),
        tick_labels=plot_data["date"].to_list(),
    )

    if external_axes is None:
        theme.visualize_output()

    export_data(
        export,
        os.path.dirname(os.path.abspath(__file__)).replace("common", "stocks"),
        "spread",
        df_sd.join(df_var, lsuffix="_sd", rsuffix="_var"),
    )


@log_start_end(log=logger)
def display_quantile(
<<<<<<< HEAD
    name: str,
    data: pd.DataFrame,
    target: str,
    window: int = 14,
=======
    df: pd.DataFrame,
    target: str,
    symbol: str = "",
    limit: int = 14,
>>>>>>> 7c82c276
    quantile: float = 0.5,
    export: str = "",
    external_axes: Optional[List[plt.Axes]] = None,
):
    """View rolling quantile

    Parameters
    ----------
<<<<<<< HEAD
    name: str
        Stock ticker
    data: pd.DataFrame
=======
    df : pd.DataFrame
>>>>>>> 7c82c276
        Dataframe
    target: str
        Column in data to look at
<<<<<<< HEAD
    window: int
=======
    symbol : str
        Stock ticker
    limit : int
>>>>>>> 7c82c276
        Length of window
    quantile: float
        Quantile to get
    export: str
        Format to export data
    external_axes: Optional[List[plt.Axes]], optional
        External axes (1 axis is expected in the list), by default None
    """
<<<<<<< HEAD
    data = data[target]
    df_med, df_quantile = rolling_model.get_quantile(data, window, quantile)
=======
    data = df[target]
    df_med, df_quantile = rolling_model.get_quantile(data, limit, quantile)
>>>>>>> 7c82c276

    plot_data = pd.merge(
        data,
        df_med,
        how="outer",
        left_index=True,
        right_index=True,
        suffixes=("", "_med"),
    )
    plot_data = pd.merge(
        plot_data,
        df_quantile,
        how="outer",
        left_index=True,
        right_index=True,
        suffixes=("", "_quantile"),
    )
    plot_data = reindex_dates(plot_data)

    # This plot has 1 axis
    if external_axes is None:
        _, ax = plt.subplots(
            figsize=plot_autoscale(),
            dpi=PLOT_DPI,
        )
    elif is_valid_axes_count(external_axes, 1):
        (ax,) = external_axes
    else:
        return

    ax.set_title(f"{symbol} {target} Median & Quantile")
    ax.plot(plot_data.index, plot_data[target].values, label=target)
    ax.plot(
        plot_data.index,
        plot_data[f"MEDIAN_{limit}"].values,
        label=f"Median w={limit}",
    )
    ax.plot(
        plot_data.index,
        plot_data[f"QTL_{limit}_{quantile}"].values,
        label=f"Quantile q={quantile}",
        linestyle="--",
    )

    ax.set_xlim(plot_data.index[0], plot_data.index[-1])
    ax.set_ylabel(f"{symbol} Value")
    ax.legend()

    theme.style_primary_axis(
        ax,
        data_index=plot_data.index.to_list(),
        tick_labels=plot_data["date"].to_list(),
    )

    if external_axes is None:
        theme.visualize_output()

    export_data(
        export,
        os.path.dirname(os.path.abspath(__file__)).replace("common", "stocks"),
        "quantile",
        df_med.join(df_quantile),
    )


@log_start_end(log=logger)
def display_skew(
    name: str,
    data: pd.DataFrame,
    target: str,
    window: int = 14,
    export: str = "",
    external_axes: Optional[List[plt.Axes]] = None,
):
    """View rolling skew

    Parameters
    ----------
    name: str
        Stock ticker
    data: pd.DataFrame
        Dataframe
    target: str
        Column in data to look at
    window: int
        Length of window
    export: str
        Format to export data
    external_axes: Optional[List[plt.Axes]], optional
        External axes (2 axes are expected in the list), by default None
    """
    data = data[target]
    df_skew = rolling_model.get_skew(data, window)

    plot_data = pd.merge(
        data,
        df_skew,
        how="outer",
        left_index=True,
        right_index=True,
    )
    plot_data = reindex_dates(plot_data)

    # This plot has 1 axis
    if external_axes is None:
        _, axes = plt.subplots(
            2,
            1,
            sharex=True,
            figsize=plot_autoscale(),
            dpi=PLOT_DPI,
        )
        (ax1, ax2) = axes
    elif is_valid_axes_count(external_axes, 2):
        (ax1, ax2) = external_axes
    else:
        return

    ax1.set_title(f"{name} Skewness Indicator")
    ax1.plot(plot_data.index, plot_data[target].values)
    ax1.set_xlim(plot_data.index[0], plot_data.index[-1])
    ax1.set_ylabel(f"{target}")

    ax2.plot(plot_data.index, plot_data[f"SKEW_{window}"].values, label="Skew")
    ax2.set_ylabel("Indicator")

    theme.style_primary_axis(
        ax1,
        data_index=plot_data.index.to_list(),
        tick_labels=plot_data["date"].to_list(),
    )
    theme.style_primary_axis(
        ax2,
        data_index=plot_data.index.to_list(),
        tick_labels=plot_data["date"].to_list(),
    )

    if external_axes is None:
        theme.visualize_output()

    console.print("")
    export_data(
        export,
        os.path.dirname(os.path.abspath(__file__)).replace("common", "stocks"),
        "skew",
        df_skew,
    )


@log_start_end(log=logger)
def display_kurtosis(
    name: str,
    data: pd.DataFrame,
    target: str,
    window: int = 14,
    export: str = "",
    external_axes: Optional[List[plt.Axes]] = None,
):
    """View rolling kurtosis

    Parameters
    ----------
    name: str
        Ticker
    data: pd.DataFrame
        Dataframe of stock prices
    target: str
        Column in data to look at
    window: int
        Length of window
    export: str
        Format to export data
    external_axes: Optional[List[plt.Axes]], optional
        External axes (2 axes are expected in the list), by default None
    """
    data = data[target]
    df_kurt = rolling_model.get_kurtosis(data, window)

    plot_data = pd.merge(
        data,
        df_kurt,
        how="outer",
        left_index=True,
        right_index=True,
    )
    plot_data = reindex_dates(plot_data)

    # This plot has 1 axis
    if external_axes is None:
        _, axes = plt.subplots(
            2,
            1,
            sharex=True,
            figsize=plot_autoscale(),
            dpi=PLOT_DPI,
        )
        (ax1, ax2) = axes
    elif is_valid_axes_count(external_axes, 2):
        (ax1, ax2) = external_axes
    else:
        return

    ax1.set_title(f"{name} {target} Kurtosis Indicator (window {str(window)})")
    ax1.plot(plot_data.index, plot_data[target].values)
    ax1.set_xlim(plot_data.index[0], plot_data.index[-1])
    ax1.set_ylabel(f"{target}")

    ax2.plot(
        plot_data.index,
        plot_data[f"KURT_{window}"].values,
    )
    ax2.set_ylabel("Indicator")

    theme.style_primary_axis(
        ax1,
        data_index=plot_data.index.to_list(),
        tick_labels=plot_data["date"].to_list(),
    )
    theme.style_primary_axis(
        ax2,
        data_index=plot_data.index.to_list(),
        tick_labels=plot_data["date"].to_list(),
    )

    if external_axes is None:
        theme.visualize_output()

    console.print("")
    export_data(
        export,
        os.path.dirname(os.path.abspath(__file__)).replace("common", "stocks"),
        "kurtosis",
        df_kurt,
    )<|MERGE_RESOLUTION|>--- conflicted
+++ resolved
@@ -25,17 +25,10 @@
 
 @log_start_end(log=logger)
 def display_mean_std(
-<<<<<<< HEAD
-    symbol: str,
     data: pd.DataFrame,
-    target: str,
-    window: int = 14,
-=======
-    df: pd.DataFrame,
     target: str,
     symbol: str = "",
     limit: int = 14,
->>>>>>> 7c82c276
     export: str = "",
     external_axes: Optional[List[plt.Axes]] = None,
 ):
@@ -43,36 +36,21 @@
 
     Parameters
     ----------
-<<<<<<< HEAD
-    symbol: str
-        Stock ticker
     data: pd.DataFrame
-=======
-    df : pd.DataFrame
->>>>>>> 7c82c276
         Dataframe
     target: str
         Column in data to look at
-<<<<<<< HEAD
-    window: int
-=======
     symbol : str
         Stock ticker
     limit : int
->>>>>>> 7c82c276
         Length of window
     export: str
         Format to export data
     external_axes: Optional[List[plt.Axes]], optional
         External axes (2 axes are expected in the list), by default None
     """
-<<<<<<< HEAD
     data = data[target]
-    rolling_mean, rolling_std = rolling_model.get_rolling_avg(data, window)
-=======
-    data = df[target]
     rolling_mean, rolling_std = rolling_model.get_rolling_avg(data, limit)
->>>>>>> 7c82c276
     plot_data = pd.merge(
         data,
         rolling_mean,
@@ -119,11 +97,7 @@
         "Values",
     )
     ax1.legend(["Real Values", "Rolling Mean"])
-<<<<<<< HEAD
-    ax1.set_title(f"Rolling mean and std (window {str(window)}) of {symbol} {target}")
-=======
     ax1.set_title(f"Rolling mean and std (window {str(limit)}) of {symbol} {target}")
->>>>>>> 7c82c276
     ax1.set_xlim([plot_data.index[0], plot_data.index[-1]])
 
     ax2.plot(
@@ -160,17 +134,10 @@
 
 @log_start_end(log=logger)
 def display_spread(
-<<<<<<< HEAD
-    name: str,
     data: pd.DataFrame,
-    target: str,
-    window: int = 14,
-=======
-    df: pd.DataFrame,
     target: str,
     symbol: str = "",
     limit: int = 14,
->>>>>>> 7c82c276
     export: str = "",
     external_axes: Optional[List[plt.Axes]] = None,
 ):
@@ -178,36 +145,23 @@
 
     Parameters
     ----------
-<<<<<<< HEAD
-    name: str
-        Stock ticker
     data: pd.DataFrame
         Dataframe
     target: str
         Column in data to look at
-    window: int
-=======
-    df : pd.DataFrame
-        Dataframe
     target: str
         Column in data to look at
     symbol : str
         Stock ticker
     limit : int
->>>>>>> 7c82c276
         Length of window
     export: str
         Format to export data
     external_axes: Optional[List[plt.Axes]], optional
         External axes (3 axes are expected in the list), by default None
     """
-<<<<<<< HEAD
     data = data[target]
-    df_sd, df_var = rolling_model.get_spread(data, window)
-=======
-    data = df[target]
     df_sd, df_var = rolling_model.get_spread(data, limit)
->>>>>>> 7c82c276
 
     plot_data = pd.merge(
         data,
@@ -290,17 +244,10 @@
 
 @log_start_end(log=logger)
 def display_quantile(
-<<<<<<< HEAD
-    name: str,
     data: pd.DataFrame,
-    target: str,
-    window: int = 14,
-=======
-    df: pd.DataFrame,
     target: str,
     symbol: str = "",
     limit: int = 14,
->>>>>>> 7c82c276
     quantile: float = 0.5,
     export: str = "",
     external_axes: Optional[List[plt.Axes]] = None,
@@ -309,23 +256,13 @@
 
     Parameters
     ----------
-<<<<<<< HEAD
-    name: str
-        Stock ticker
     data: pd.DataFrame
-=======
-    df : pd.DataFrame
->>>>>>> 7c82c276
         Dataframe
     target: str
         Column in data to look at
-<<<<<<< HEAD
-    window: int
-=======
     symbol : str
         Stock ticker
     limit : int
->>>>>>> 7c82c276
         Length of window
     quantile: float
         Quantile to get
@@ -334,13 +271,8 @@
     external_axes: Optional[List[plt.Axes]], optional
         External axes (1 axis is expected in the list), by default None
     """
-<<<<<<< HEAD
     data = data[target]
-    df_med, df_quantile = rolling_model.get_quantile(data, window, quantile)
-=======
-    data = df[target]
     df_med, df_quantile = rolling_model.get_quantile(data, limit, quantile)
->>>>>>> 7c82c276
 
     plot_data = pd.merge(
         data,
