"""Volume View"""
__docformat__ = "numpy"

import logging
import os

import matplotlib.pyplot as plt
import pandas as pd

from openbb_terminal.common.technical_analysis import ta_helpers, volume_model
from openbb_terminal.config_plot import PLOT_DPI
from openbb_terminal.config_terminal import theme
from openbb_terminal.decorators import log_start_end
from openbb_terminal.helper_funcs import export_data, plot_autoscale, reindex_dates
from openbb_terminal.rich_config import console

logger = logging.getLogger(__name__)


@log_start_end(log=logger)
def display_ad(
    data: pd.DataFrame,
    use_open: bool = False,
    symbol: str = "",
    export: str = "",
<<<<<<< HEAD
    external_axes: bool = False,
=======
    sheet_name: str = None,
    external_axes: Optional[List[plt.Axes]] = None,
>>>>>>> e28d12f3
):
    """Plots AD technical indicator

    Parameters
    ----------
    data : pd.DataFrame
        Dataframe of ohlc prices
    use_open : bool
        Whether to use open prices in calculation
    symbol : str
        Ticker symbol
    sheet_name: str
        Optionally specify the name of the sheet the data is exported to.
    export: str
        Format to export data as
    external_axes : bool, optional
        Whether to return the figure object or not, by default False
    """
    divisor = 1_000_000
    df_vol = data["Volume"] / divisor
    df_vol.name = "Adj Volume"
    df_ta = volume_model.ad(data, use_open)
    # check if AD exists in dataframe
    if "AD" in df_ta.columns:
        df_cal = df_ta["AD"] / divisor
    elif "ADo" in df_ta.columns:
        df_cal = df_ta["ADo"] / divisor
    else:
        console.print("AD not found in dataframe")
        return
    df_cal.name = "Adj AD"

    plot_data = pd.merge(data, df_vol, how="outer", left_index=True, right_index=True)
    plot_data = pd.merge(
        plot_data, df_ta, how="outer", left_index=True, right_index=True
    )
    plot_data = pd.merge(
        plot_data, df_cal, how="outer", left_index=True, right_index=True
    )
    plot_data = reindex_dates(plot_data)

    # This plot has 3 axes
    _, axes = plt.subplots(
        3,
        1,
        sharex=True,
        figsize=plot_autoscale(),
        dpi=PLOT_DPI,
    )
    ax1, ax2, ax3 = axes

    close_col = ta_helpers.check_columns(data)
    if close_col is None:
        return
    ax1.plot(plot_data.index, plot_data[close_col].values)
    ax1.set_title(f"{symbol} AD", x=0.04, y=1)
    ax1.set_xlim(plot_data.index[0], plot_data.index[-1])
    ax1.set_ylabel("Price")
    theme.style_primary_axis(
        ax1,
        data_index=plot_data.index.to_list(),
        tick_labels=plot_data["date"].to_list(),
    )

    ax2.set_ylabel("Volume [M]")
    bar_colors = [
        theme.down_color if x[1].Open < x[1].Close else theme.up_color
        for x in plot_data.iterrows()
    ]
    ax2.bar(
        plot_data.index,
        plot_data["Adj Volume"].values,
        color=bar_colors,
        width=theme.volume_bar_width,
    )
    ax2.set_xlim(plot_data.index[0], plot_data.index[-1])
    theme.style_primary_axis(
        ax2,
        data_index=plot_data.index.to_list(),
        tick_labels=plot_data["date"].to_list(),
    )

    ax3.set_ylabel("A/D [M]")
    ax3.plot(plot_data.index, plot_data["Adj AD"])
    ax3.set_xlim(plot_data.index[0], plot_data.index[-1])
    ax3.axhline(0, linestyle="--")
    theme.style_primary_axis(
        ax3,
        data_index=plot_data.index.to_list(),
        tick_labels=plot_data["date"].to_list(),
    )

    if external_axes is None:
        theme.visualize_output()

    export_data(
        export,
        os.path.dirname(os.path.abspath(__file__)).replace("common", "stocks"),
        "ad",
        df_ta,
        sheet_name,
    )


@log_start_end(log=logger)
def display_adosc(
    data: pd.DataFrame,
    fast: int = 3,
    slow: int = 10,
    use_open: bool = False,
    symbol: str = "",
    export: str = "",
<<<<<<< HEAD
    external_axes: bool = False,
=======
    sheet_name: str = None,
    external_axes: Optional[List[plt.Axes]] = None,
>>>>>>> e28d12f3
):
    """Plots AD Osc Indicator

    Parameters
    ----------
    data : pd.DataFrame
        Dataframe of ohlc prices
    use_open : bool
        Whether to use open prices in calculation
    fast: int
        Length of fast window
    slow : int
        Length of slow window
    symbol : str
        Stock ticker
    export : str
        Format to export data
    external_axes : bool, optional
        Whether to return the figure object or not, by default False
    """
    divisor = 1_000_000
    df_vol = data["Volume"] / divisor
    df_vol.name = "Adj Volume"
    df_ta = volume_model.adosc(data, use_open, fast, slow)
    df_cal = df_ta[df_ta.columns[0]] / divisor
    df_cal.name = "Adj ADOSC"

    plot_data = pd.merge(data, df_vol, how="outer", left_index=True, right_index=True)
    plot_data = pd.merge(
        plot_data, df_ta, how="outer", left_index=True, right_index=True
    )
    plot_data = pd.merge(
        plot_data, df_cal, how="outer", left_index=True, right_index=True
    )
    plot_data = reindex_dates(plot_data)

    # This plot has 3 axes
    _, axes = plt.subplots(
        3,
        1,
        sharex=True,
        figsize=plot_autoscale(),
        dpi=PLOT_DPI,
    )
    ax1, ax2, ax3 = axes

    ax1.set_title(f"{symbol} AD Oscillator")
    ax1.plot(plot_data.index, plot_data["Adj Close"].values)
    ax1.set_xlim(plot_data.index[0], plot_data.index[-1])
    ax1.set_ylabel("Price")
    theme.style_primary_axis(
        ax1,
        data_index=plot_data.index.to_list(),
        tick_labels=plot_data["date"].to_list(),
    )

    ax2.set_ylabel("Volume [M]")
    bar_colors = [
        theme.down_color if x[1].Open < x[1].Close else theme.up_color
        for x in plot_data.iterrows()
    ]
    ax2.bar(
        plot_data.index,
        plot_data["Adj Volume"],
        color=bar_colors,
        width=theme.volume_bar_width,
    )
    ax2.set_xlim(plot_data.index[0], plot_data.index[-1])
    theme.style_primary_axis(
        ax2,
        data_index=plot_data.index.to_list(),
        tick_labels=plot_data["date"].to_list(),
    )

    ax3.set_ylabel("AD Osc [M]")
    ax3.plot(plot_data.index, plot_data["Adj ADOSC"], label="AD Osc")
    ax3.set_xlim(plot_data.index[0], plot_data.index[-1])
    theme.style_primary_axis(
        ax3,
        data_index=plot_data.index.to_list(),
        tick_labels=plot_data["date"].to_list(),
    )

    if external_axes is None:
        theme.visualize_output()

    export_data(
        export,
        os.path.dirname(os.path.abspath(__file__)).replace("common", "stocks"),
        "adosc",
        df_ta,
        sheet_name,
    )


@log_start_end(log=logger)
def display_obv(
    data: pd.DataFrame,
    symbol: str = "",
    export: str = "",
<<<<<<< HEAD
    external_axes: bool = False,
=======
    sheet_name: str = None,
    external_axes: Optional[List[plt.Axes]] = None,
>>>>>>> e28d12f3
):
    """Plots OBV technical indicator

    Parameters
    ----------
    data : pd.DataFrame
        Dataframe of ohlc prices
    symbol : str
        Ticker
    sheet_name: str
        Optionally specify the name of the sheet the data is exported to.
    export: str
        Format to export data as
    external_axes : bool, optional
        Whether to return the figure object or not, by default False
    """
    divisor = 1_000_000
    df_vol = data["Volume"] / divisor
    df_vol.name = "Adj Volume"
    df_ta = volume_model.obv(data)
    df_cal = df_ta[df_ta.columns[0]] / divisor
    df_cal.name = "Adj OBV"

    plot_data = pd.merge(data, df_vol, how="outer", left_index=True, right_index=True)
    plot_data = pd.merge(
        plot_data, df_ta, how="outer", left_index=True, right_index=True
    )
    plot_data = pd.merge(
        plot_data, df_cal, how="outer", left_index=True, right_index=True
    )
    plot_data = reindex_dates(plot_data)

    # This plot has 3 axes
    _, axes = plt.subplots(
        3,
        1,
        sharex=True,
        figsize=plot_autoscale(),
        dpi=PLOT_DPI,
    )
    ax1, ax2, ax3 = axes

    close_col = ta_helpers.check_columns(data)
    if close_col is None:
        return
    ax1.plot(plot_data.index, plot_data[close_col].values)
    ax1.set_title(f"{symbol} OBV")
    ax1.set_xlim(plot_data.index[0], plot_data.index[-1])
    ax1.set_ylabel("Price")
    theme.style_primary_axis(
        ax1,
        data_index=plot_data.index.to_list(),
        tick_labels=plot_data["date"].to_list(),
    )

    ax2.set_xlim(plot_data.index[0], plot_data.index[-1])
    ax2.set_ylabel("Volume [M]")
    bar_colors = [
        theme.down_color if x[1].Open < x[1].Close else theme.up_color
        for x in plot_data.iterrows()
    ]
    ax2.bar(
        plot_data.index,
        plot_data["Adj Volume"],
        color=bar_colors,
        alpha=0.8,
        width=theme.volume_bar_width,
    )
    theme.style_primary_axis(
        ax2,
        data_index=plot_data.index.to_list(),
        tick_labels=plot_data["date"].to_list(),
    )

    ax3.set_ylabel("OBV [M]")
    ax3.plot(plot_data.index, plot_data["Adj OBV"])
    ax3.set_xlim(plot_data.index[0], plot_data.index[-1])
    theme.style_primary_axis(
        ax3,
        data_index=plot_data.index.to_list(),
        tick_labels=plot_data["date"].to_list(),
    )

    if external_axes is None:
        theme.visualize_output()

    export_data(
        export,
        os.path.dirname(os.path.abspath(__file__)).replace("common", "stocks"),
        "obv",
        df_ta,
        sheet_name,
    )<|MERGE_RESOLUTION|>--- conflicted
+++ resolved
@@ -23,12 +23,8 @@
     use_open: bool = False,
     symbol: str = "",
     export: str = "",
-<<<<<<< HEAD
+    sheet_name: str = None,
     external_axes: bool = False,
-=======
-    sheet_name: str = None,
-    external_axes: Optional[List[plt.Axes]] = None,
->>>>>>> e28d12f3
 ):
     """Plots AD technical indicator
 
@@ -141,12 +137,8 @@
     use_open: bool = False,
     symbol: str = "",
     export: str = "",
-<<<<<<< HEAD
+    sheet_name: str = None,
     external_axes: bool = False,
-=======
-    sheet_name: str = None,
-    external_axes: Optional[List[plt.Axes]] = None,
->>>>>>> e28d12f3
 ):
     """Plots AD Osc Indicator
 
@@ -247,12 +239,8 @@
     data: pd.DataFrame,
     symbol: str = "",
     export: str = "",
-<<<<<<< HEAD
+    sheet_name: str = None,
     external_axes: bool = False,
-=======
-    sheet_name: str = None,
-    external_axes: Optional[List[plt.Axes]] = None,
->>>>>>> e28d12f3
 ):
     """Plots OBV technical indicator
 
