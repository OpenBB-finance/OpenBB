--- conflicted
+++ resolved
@@ -7,14 +7,8 @@
 
 import pandas as pd
 
-<<<<<<< HEAD
-from openbb_terminal.common.technical_analysis import overlap_model
-from openbb_terminal.config_terminal import theme
-from openbb_terminal.core.session.current_user import get_current_user
-=======
 from openbb_terminal import OpenBBFigure
 from openbb_terminal.core.plots.plotly_ta.ta_class import PlotlyTA
->>>>>>> 2a880524
 from openbb_terminal.decorators import log_start_end
 from openbb_terminal.helper_funcs import export_data
 from openbb_terminal.rich_config import console
@@ -72,52 +66,6 @@
     price_df.index.name = "date"
 
     if not window:
-<<<<<<< HEAD
-        window = [20, 50]
-
-    for win in window:
-        if ma_type == "EMA":
-            df_ta = overlap_model.ema(data, win, offset)
-            l_legend.append(f"EMA {win}")
-        elif ma_type == "SMA":
-            df_ta = overlap_model.sma(data, win, offset)
-            l_legend.append(f"SMA {win}")
-        elif ma_type == "WMA":
-            df_ta = overlap_model.wma(data, win, offset)
-            l_legend.append(f"WMA {win}")
-        elif ma_type == "HMA":
-            df_ta = overlap_model.hma(data, win, offset)
-            l_legend.append(f"HMA {win}")
-        elif ma_type == "ZLMA":
-            df_ta = overlap_model.zlma(data, win, offset)
-            l_legend.append(f"ZLMA {win}")
-        price_df = price_df.join(df_ta)
-
-    plot_data = reindex_dates(price_df)
-
-    # This plot has 1 axis
-    if external_axes is None:
-        _, ax = plt.subplots(
-            figsize=plot_autoscale(), dpi=get_current_user().preferences.PLOT_DPI
-        )
-    elif is_valid_axes_count(external_axes, 1):
-        (ax,) = external_axes
-    else:
-        return
-
-    ax.plot(plot_data.index, plot_data.iloc[:, 1].values)
-    ax.set_xlim([plot_data.index[0], plot_data.index[-1]])
-    ax.set_ylabel(f"{symbol} Price")
-    for idx in range(2, plot_data.shape[1]):
-        ax.plot(plot_data.iloc[:, idx])
-
-    ax.set_title(f"{symbol} {ma_type.upper()}")
-    ax.legend(l_legend)
-    theme.style_primary_axis(
-        ax,
-        data_index=plot_data.index.to_list(),
-        tick_labels=plot_data["date"].to_list(),
-=======
         window = [50]
 
     ta = PlotlyTA()
@@ -127,7 +75,6 @@
         f"{symbol.upper()} {ma_type.upper()}",
         False,
         volume=False,
->>>>>>> 2a880524
     )
 
     export_data(
