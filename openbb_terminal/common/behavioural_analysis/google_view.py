--- conflicted
+++ resolved
@@ -210,51 +210,29 @@
     symbol : str
         Ticker symbol
     limit: int
-<<<<<<< HEAD
-        Number of queries to show
-    export: str
-=======
         Number of regions to show
-    export: {"csv","json","xlsx","png","jpg","pdf","svg"}
->>>>>>> 335a7b9e
+    export: str
+    export: str {"csv","json","xlsx","png","jpg","pdf","svg"}
         Format to export data
 
     Returns
     -------
         None
     """
-
-<<<<<<< HEAD
+    # Retrieve a dict with top and rising queries
     df_related_queries = google_model.get_queries(symbol, limit)
 
-=======
-    # Retrieve a dict with top and rising queries
-    dict_related_queries = google_model.get_queries(symbol)
-
-    # Select the DataFrame "top" from the dict
-    df_top_queries = dict_related_queries[symbol]["top"].head(limit).copy()
-    df_export = (
-        df_top_queries.copy()
-    )  # export the raw values, prior to string manipulation
-
-    # convert to strings and add %
-    df_top_queries["value"] = df_top_queries["value"].apply(lambda x: str(x) + "%")
->>>>>>> 335a7b9e
     print_rich_table(
-        df_top_queries,
-        headers=list(df_top_queries.columns),
+        df_related_queries,
+        headers=list(df_related_queries.columns),
         title=f"Top {symbol}'s related queries",
     )
 
     export_data(
-<<<<<<< HEAD
         export,
         os.path.dirname(os.path.abspath(__file__)),
         "queries",
         df_related_queries,
-=======
-        export, os.path.dirname(os.path.abspath(__file__)), "queries", df_export
->>>>>>> 335a7b9e
     )
 
 
