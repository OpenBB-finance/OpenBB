"""Reddit Model"""
__docformat__ = "numpy"
# pylint:disable=too-many-lines

import logging
import warnings
from datetime import datetime, timedelta
from typing import List, Tuple

import finviz
import pandas as pd
import praw
from prawcore.exceptions import ResponseException
from psaw import PushshiftAPI
from requests import HTTPError
from sklearn.feature_extraction import _stop_words
from tqdm import tqdm
from vaderSentiment.vaderSentiment import SentimentIntensityAnalyzer

from openbb_terminal.common.behavioural_analysis.reddit_helpers import find_tickers
from openbb_terminal.decorators import check_api_key, log_start_end
from openbb_terminal.rich_config import console
from openbb_terminal.session.user import get_current_user

logger = logging.getLogger(__name__)

l_sub_reddits = [
    "Superstonk",
    "pennystocks",
    "RobinHoodPennyStocks",
    "Daytrading",
    "StockMarket",
    "stocks",
    "investing",
    "wallstreetbets",
]


@log_start_end(log=logger)
@check_api_key(
    [
        "API_REDDIT_CLIENT_ID",
        "API_REDDIT_CLIENT_SECRET",
        "API_REDDIT_USERNAME",
        "API_REDDIT_USER_AGENT",
        "API_REDDIT_PASSWORD",
    ]
)
def get_watchlists(
    limit: int = 5,
) -> Tuple[List[praw.models.reddit.submission.Submission], dict, int]:
    """Get reddit users watchlists [Source: reddit].

    Parameters
    ----------
    limit : int
        Number of posts to look through

    Returns
    -------
    Tuple[List[praw.models.reddit.submission.Submission], dict, int]
        List of reddit submissions,
        Dictionary of tickers and their count,
        Count of how many posts were analyzed.
    """

    current_user = get_current_user()

    d_watchlist_tickers: dict = {}
    l_watchlist_author = []
    subs = []

    praw_api = praw.Reddit(
        client_id=current_user.credentials.API_REDDIT_CLIENT_ID,
        client_secret=current_user.credentials.API_REDDIT_CLIENT_SECRET,
        username=current_user.credentials.API_REDDIT_USERNAME,
        user_agent=current_user.credentials.API_REDDIT_USER_AGENT,
        password=current_user.credentials.API_REDDIT_PASSWORD,
        check_for_updates=False,
        comment_kind="t1",
        message_kind="t4",
        redditor_kind="t2",
        submission_kind="t3",
        subreddit_kind="t5",
        trophy_kind="t6",
        oauth_url="https://oauth.reddit.com",
        reddit_url="https://www.reddit.com",
        short_url="https://redd.it",
        ratelimit_seconds=5,
        timeout=16,
    )
    try:
        praw_api.user.me()
    except (Exception, ResponseException):
        console.print("[red]Wrong Reddit API keys[/red]\n")
        return [], {}, 0

    psaw_api = PushshiftAPI()
    submissions = psaw_api.search_submissions(
        subreddit=l_sub_reddits,
        q="WATCHLIST|Watchlist|watchlist",
        filter=["id"],
    )
    n_flair_posts_found = 0

    try:
        for sub in submissions:
            submission = praw_api.submission(id=sub.id)
            if (
                not submission.removed_by_category
                and submission.selftext
                and submission.link_flair_text not in ["Yolo", "Meme"]
                and submission.author.name not in l_watchlist_author
            ):
                l_tickers_found = find_tickers(submission)

                if l_tickers_found:
                    # Add another author's name to the parsed watchlists
                    l_watchlist_author.append(submission.author.name)

                    # Lookup stock tickers within a watchlist
                    for key in l_tickers_found:
                        if key in d_watchlist_tickers:
                            # Increment stock ticker found
                            d_watchlist_tickers[key] += 1
                        else:
                            # Initialize stock ticker found
                            d_watchlist_tickers[key] = 1

                    # Increment count of valid posts found
                    n_flair_posts_found += 1
                    subs.append(submission)
            if n_flair_posts_found > limit - 1:
                break

    except ResponseException as e:
        logger.exception("Invalid response: %s", str(e))

        if "received 401 HTTP response" in str(e):
            console.print("[red]Invalid API Key[/red]\n")
        else:
            console.print(f"[red]Invalid response: {str(e)}[/red]\n")

    return subs, d_watchlist_tickers, n_flair_posts_found


@log_start_end(log=logger)
@check_api_key(
    [
        "API_REDDIT_CLIENT_ID",
        "API_REDDIT_CLIENT_SECRET",
        "API_REDDIT_USERNAME",
        "API_REDDIT_USER_AGENT",
        "API_REDDIT_PASSWORD",
    ]
)
def get_popular_tickers(
    limit: int = 10, post_limit: int = 50, subreddits: str = ""
) -> pd.DataFrame:
    """Get popular tickers from list of subreddits [Source: reddit].

    Parameters
    ----------
    limit : int
        Number of top tickers to get
    post_limit : int
        How many posts to analyze in each subreddit
    subreddits : str, optional
        String of comma separated subreddits.

    Returns
    -------
    pd.DataFrame
        DataFrame of top tickers from supplied subreddits
    """
<<<<<<< HEAD

    current_user = get_current_user()

    if subreddits:
        sub_reddit_list = subreddits.split(",") if "," in subreddits else [subreddits]
    else:
        sub_reddit_list = l_sub_reddits
=======
    sub_reddit_list = (
        (subreddits.split(",") if "," in subreddits else [subreddits])
        if subreddits
        else l_sub_reddits
    )
>>>>>>> f1a824a1
    d_watchlist_tickers: dict = {}
    l_watchlist_author = []

    praw_api = praw.Reddit(
        client_id=current_user.credentials.API_REDDIT_CLIENT_ID,
        client_secret=current_user.credentials.API_REDDIT_CLIENT_SECRET,
        username=current_user.credentials.API_REDDIT_USERNAME,
        user_agent=current_user.credentials.API_REDDIT_USER_AGENT,
        password=current_user.credentials.API_REDDIT_PASSWORD,
        check_for_updates=False,
        comment_kind="t1",
        message_kind="t4",
        redditor_kind="t2",
        submission_kind="t3",
        subreddit_kind="t5",
        trophy_kind="t6",
        oauth_url="https://oauth.reddit.com",
        reddit_url="https://www.reddit.com",
        short_url="https://redd.it",
        ratelimit_seconds=5,
        timeout=16,
    )
    try:
        praw_api.user.me()
    except (Exception, ResponseException):
        console.print("[red]Wrong Reddit API keys[/red]\n")
        return pd.DataFrame()

    psaw_api = PushshiftAPI()

    for s_sub_reddit in sub_reddit_list:
        console.print(
            f"Searching for latest tickers for {post_limit} '{s_sub_reddit}' posts"
        )
        warnings.filterwarnings(
            "ignore", message=".*Not all PushShift shards are active.*"
        )
        submissions = psaw_api.search_submissions(
            subreddit=s_sub_reddit,
            limit=post_limit,
            filter=["id"],
        )

        n_tickers = 0
        for submission in submissions:
            try:
                # Get more information about post using PRAW api
                submission = praw_api.submission(id=submission.id)

                # Ensure that the post hasn't been removed by moderator in the meanwhile,
                # that there is a description and it's not just an image, that the flair is
                # meaningful, and that we aren't re-considering same author's content
                if (
                    submission is not None
                    and not submission.removed_by_category
                    and (submission.selftext or submission.title)
                    and submission.author.name not in l_watchlist_author
                ):
                    l_tickers_found = find_tickers(submission)

                    if l_tickers_found:
                        n_tickers += len(l_tickers_found)

                        # Add another author's name to the parsed watchlists
                        l_watchlist_author.append(submission.author.name)

                        # Lookup stock tickers within a watchlist
                        for key in l_tickers_found:
                            if key in d_watchlist_tickers:
                                # Increment stock ticker found
                                d_watchlist_tickers[key] += 1
                            else:
                                # Initialize stock ticker found
                                d_watchlist_tickers[key] = 1

            except ResponseException as e:
                logger.exception("Invalid response: %s", str(e))

                if "received 401 HTTP response" in str(e):
                    console.print("[red]Invalid API Key[/red]\n")
                else:
                    console.print(f"[red]Invalid response: {str(e)}[/red]\n")

                return pd.DataFrame()

        console.print(f"  {n_tickers} potential tickers found.")
    lt_watchlist_sorted = sorted(
        d_watchlist_tickers.items(), key=lambda item: item[1], reverse=True
    )

    if lt_watchlist_sorted:
        n_top_stocks = 0
        # pylint: disable=redefined-outer-name
        popular_tickers = []
        for t_ticker in lt_watchlist_sorted:
            if n_top_stocks > limit:
                break
            try:
                # If try doesn't trigger exception, it means that this stock exists on finviz
                # thus we can print it.
                stock_info = finviz.get_stock(t_ticker[0])
                popular_tickers.append(
                    (
                        t_ticker[1],
                        t_ticker[0],
                        stock_info["Company"],
                        stock_info["Sector"],
                        stock_info["Price"],
                        stock_info["Change"],
                        stock_info["Perf Month"],
                        f"https://finviz.com/quote.ashx?t={t_ticker[0]}",
                    )
                )
                n_top_stocks += 1
            except HTTPError as e:
                if e.response.status_code != 404:
                    logger.exception("Unexpected exception from Finviz: %s", str(e))
                    console.print(f"Unexpected exception from Finviz: {e}")
            except Exception as e:
                logger.exception(str(e))
                console.print(e, "\n")
                return pd.DataFrame()

        popular_tickers_df = pd.DataFrame(
            popular_tickers,
            columns=[
                "Mentions",
                "Ticker",
                "Company",
                "Sector",
                "Price",
                "Change",
                "Perf Month",
                "URL",
            ],
        )
    return popular_tickers_df


@log_start_end(log=logger)
@check_api_key(
    [
        "API_REDDIT_CLIENT_ID",
        "API_REDDIT_CLIENT_SECRET",
        "API_REDDIT_USERNAME",
        "API_REDDIT_USER_AGENT",
        "API_REDDIT_PASSWORD",
    ]
)
def get_spac_community(
    limit: int = 10, popular: bool = False
) -> Tuple[pd.DataFrame, dict]:
    """Get top tickers from r/SPACs [Source: reddit].

    Parameters
    ----------
    limit : int
        Number of posts to look at
    popular : bool
        Search by hot instead of new

    Returns
    -------
    Tuple[pd.DataFrame, dict]
        Dataframe of reddit submission,
        Dictionary of tickers and number of mentions.
    """

    current_user = get_current_user()

    praw_api = praw.Reddit(
        client_id=current_user.credentials.API_REDDIT_CLIENT_ID,
        client_secret=current_user.credentials.API_REDDIT_CLIENT_SECRET,
        username=current_user.credentials.API_REDDIT_USERNAME,
        user_agent=current_user.credentials.API_REDDIT_USER_AGENT,
        password=current_user.credentials.API_REDDIT_PASSWORD,
        check_for_updates=False,
        comment_kind="t1",
        message_kind="t4",
        redditor_kind="t2",
        submission_kind="t3",
        subreddit_kind="t5",
        trophy_kind="t6",
        oauth_url="https://oauth.reddit.com",
        reddit_url="https://www.reddit.com",
        short_url="https://redd.it",
        ratelimit_seconds=5,
        timeout=16,
    )
    try:
        praw_api.user.me()
    except (Exception, ResponseException):
        console.print("[red]Wrong Reddit API keys[/red]\n")
        return pd.DataFrame(), {}

    d_watchlist_tickers: dict = {}
    l_watchlist_author = []

    if popular:
        submissions = praw_api.subreddit("SPACs").hot(limit=limit)
    else:
        submissions = praw_api.subreddit("SPACs").new(limit=limit)

    columns = [
        "Date",
        "Subreddit",
        "Flair",
        "Title",
        "Score",
        "# Comments",
        "Upvote %",
        "Awards",
        "Link",
    ]
    subs = pd.DataFrame(columns=columns)

    try:
        for sub in submissions:
            if not sub:
                break

            # Get more information about post using PRAW api
            submission = praw_api.submission(id=sub.id)

            # Ensure that the post hasn't been removed  by moderator in the meanwhile,
            # that there is a description and it's not just an image, that the flair is
            # meaningful, and that we aren't re-considering same author's watchlist
            if (
                not submission.removed_by_category
                and submission.selftext
                and submission.link_flair_text not in ["Yolo", "Meme"]
                and submission.author.name not in l_watchlist_author
            ):
                l_tickers_found = find_tickers(submission)

                if l_tickers_found:
                    # Add another author's name to the parsed watchlists
                    l_watchlist_author.append(submission.author.name)
                    s_datetime = datetime.utcfromtimestamp(
                        submission.created_utc
                    ).strftime("%Y-%m-%d %H:%M:%S")
                    s_link = f"https://old.reddit.com{submission.permalink}"
                    s_all_awards = "".join(
                        f"{award['count']} {award['name']}\n"
                        for award in submission.all_awardings
                    )

                    s_all_awards = s_all_awards[:-2]

                    data = [
                        s_datetime,
                        submission.subreddit,
                        submission.link_flair_text,
                        submission.title,
                        submission.score,
                        submission.num_comments,
                        f"{round(100 * submission.upvote_ratio)}%",
                        s_all_awards,
                        s_link,
                    ]
                    subs.loc[len(subs)] = data
                    # Lookup stock tickers within a watchlist
                    for key in l_tickers_found:
                        if key in d_watchlist_tickers:
                            # Increment stock ticker found
                            d_watchlist_tickers[key] += 1
                        else:
                            # Initialize stock ticker found
                            d_watchlist_tickers[key] = 1

    except ResponseException as e:
        logger.exception("Invalid response: %s", str(e))

        if "received 401 HTTP response" in str(e):
            console.print("[red]Invalid API Key[/red]\n")
        else:
            console.print(f"[red]Invalid response: {str(e)}[/red]\n")

    return subs, d_watchlist_tickers


@log_start_end(log=logger)
@check_api_key(
    [
        "API_REDDIT_CLIENT_ID",
        "API_REDDIT_CLIENT_SECRET",
        "API_REDDIT_USERNAME",
        "API_REDDIT_USER_AGENT",
        "API_REDDIT_PASSWORD",
    ]
)
def get_spac(
    limit: int = 5,
) -> Tuple[pd.DataFrame, dict, int]:
    """Get posts containing SPAC from top subreddits [Source: reddit].

    Parameters
    ----------
    limit : int, optional
        Number of posts to get for each subreddit, by default 5

    Returns
    -------
    Tuple[pd.DataFrame, dict, int]
        Dataframe of reddit submission,
        Dictionary of tickers and counts,
        Number of posts found.
    """

    current_user = get_current_user()

    praw_api = praw.Reddit(
        client_id=current_user.credentials.API_REDDIT_CLIENT_ID,
        client_secret=current_user.credentials.API_REDDIT_CLIENT_SECRET,
        username=current_user.credentials.API_REDDIT_USERNAME,
        user_agent=current_user.credentials.API_REDDIT_USER_AGENT,
        password=current_user.credentials.API_REDDIT_PASSWORD,
        check_for_updates=False,
        comment_kind="t1",
        message_kind="t4",
        redditor_kind="t2",
        submission_kind="t3",
        subreddit_kind="t5",
        trophy_kind="t6",
        oauth_url="https://oauth.reddit.com",
        reddit_url="https://www.reddit.com",
        short_url="https://redd.it",
        ratelimit_seconds=5,
        timeout=16,
    )
    try:
        praw_api.user.me()
    except (Exception, ResponseException):
        console.print("[red]Wrong Reddit API keys[/red]\n")
        return pd.DataFrame(), {}, 0

    d_watchlist_tickers: dict = {}
    l_watchlist_author = []
    columns = [
        "Date",
        "Subreddit",
        "Flair",
        "Title",
        "Score",
        "# Comments",
        "Upvote %",
        "Awards",
        "Link",
    ]
    subs = pd.DataFrame(columns=columns)
    psaw_api = PushshiftAPI()
    submissions = psaw_api.search_submissions(
        subreddit=l_sub_reddits,
        q="SPAC|Spac|spac|Spacs|spacs",
        filter=["id"],
    )
    n_flair_posts_found = 0

    try:
        for submission in submissions:
            # Get more information about post using PRAW api
            submission = praw_api.submission(id=submission.id)

            # Ensure that the post hasn't been removed  by moderator in the meanwhile,
            # that there is a description and it's not just an image, that the flair is
            # meaningful, and that we aren't re-considering same author's watchlist
            if (
                not submission.removed_by_category
                and submission.selftext
                and submission.link_flair_text not in ["Yolo", "Meme"]
                and submission.author.name not in l_watchlist_author
            ):
                l_tickers_found = find_tickers(submission)

                s_datetime = datetime.utcfromtimestamp(submission.created_utc).strftime(
                    "%Y-%m-%d %H:%M:%S"
                )
                s_link = f"https://old.reddit.com{submission.permalink}"
                s_all_awards = "".join(
                    f"{award['count']} {award['name']}\n"
                    for award in submission.all_awardings
                )

                s_all_awards = s_all_awards[:-2]

                data = [
                    s_datetime,
                    submission.subreddit,
                    submission.link_flair_text,
                    submission.title,
                    submission.score,
                    submission.num_comments,
                    f"{round(100 * submission.upvote_ratio)}%",
                    s_all_awards,
                    s_link,
                ]
                subs.loc[len(subs)] = data

                if l_tickers_found:
                    # Add another author's name to the parsed watchlists
                    l_watchlist_author.append(submission.author.name)

                    # Lookup stock tickers within a watchlist
                    for key in l_tickers_found:
                        if key in d_watchlist_tickers:
                            # Increment stock ticker found
                            d_watchlist_tickers[key] += 1
                        else:
                            # Initialize stock ticker found
                            d_watchlist_tickers[key] = 1

                    # Increment count of valid posts found
                    n_flair_posts_found += 1

                # Check if number of wanted posts found has been reached
                if n_flair_posts_found > limit - 1:
                    break

    except ResponseException as e:
        logger.exception("Invalid response: %s", str(e))

        if "received 401 HTTP response" in str(e):
            console.print("[red]Invalid API Key[/red]\n")
        else:
            console.print(f"[red]Invalid response: {str(e)}[/red]\n")

    return subs, d_watchlist_tickers, n_flair_posts_found


@log_start_end(log=logger)
@check_api_key(
    [
        "API_REDDIT_CLIENT_ID",
        "API_REDDIT_CLIENT_SECRET",
        "API_REDDIT_USERNAME",
        "API_REDDIT_USER_AGENT",
        "API_REDDIT_PASSWORD",
    ]
)
def get_wsb_community(limit: int = 10, new: bool = False) -> pd.DataFrame:
    """Get wsb posts [Source: reddit].

    Parameters
    ----------
    limit : int, optional
        Number of posts to get, by default 10
    new : bool, optional
        Flag to sort by new instead of hot, by default False

    Returns
    -------
    pd.DataFrame
        Dataframe of reddit submissions
    """

    current_user = get_current_user()

    # See https://github.com/praw-dev/praw/issues/1016 regarding praw arguments
    praw_api = praw.Reddit(
        client_id=current_user.credentials.API_REDDIT_CLIENT_ID,
        client_secret=current_user.credentials.API_REDDIT_CLIENT_SECRET,
        username=current_user.credentials.API_REDDIT_USERNAME,
        user_agent=current_user.credentials.API_REDDIT_USER_AGENT,
        password=current_user.credentials.API_REDDIT_PASSWORD,
        check_for_updates=False,
        comment_kind="t1",
        message_kind="t4",
        redditor_kind="t2",
        submission_kind="t3",
        subreddit_kind="t5",
        trophy_kind="t6",
        oauth_url="https://oauth.reddit.com",
        reddit_url="https://www.reddit.com",
        short_url="https://redd.it",
        ratelimit_seconds=5,
        timeout=16,
    )
    try:
        praw_api.user.me()
    except (Exception, ResponseException):
        console.print("[red]Wrong Reddit API keys[/red]\n")
        return pd.DataFrame()

    if new:
        submissions = praw_api.subreddit("wallstreetbets").new(limit=limit)
    else:
        submissions = praw_api.subreddit("wallstreetbets").hot(limit=limit)

    columns = [
        "Date",
        "Subreddit",
        "Flair",
        "Title",
        "Score",
        "# Comments",
        "Upvote %",
        "Awards",
        "Link",
    ]
    subs = pd.DataFrame(columns=columns)

    try:
        for submission in submissions:
            submission = praw_api.submission(id=submission.id)
            # Ensure that the post hasn't been removed  by moderator in the meanwhile,
            # that there is a description and it's not just an image, that the flair is
            # meaningful, and that we aren't re-considering same author's watchlist
            if not submission.removed_by_category:
                s_datetime = datetime.utcfromtimestamp(submission.created_utc).strftime(
                    "%Y-%m-%d %H:%M:%S"
                )
                s_link = f"https://old.reddit.com{submission.permalink}"
                s_all_awards = "".join(
                    f"{award['count']} {award['name']}\n"
                    for award in submission.all_awardings
                )

                s_all_awards = s_all_awards[:-2]

                data = [
                    s_datetime,
                    submission.subreddit,
                    submission.link_flair_text,
                    submission.title,
                    submission.score,
                    submission.num_comments,
                    f"{round(100 * submission.upvote_ratio)}%",
                    s_all_awards,
                    s_link,
                ]
                subs.loc[len(subs)] = data
    except ResponseException as e:
        logger.exception("Invalid response: %s", str(e))

        if "received 401 HTTP response" in str(e):
            console.print("[red]Invalid API Key[/red]\n")
        else:
            console.print(f"[red]Invalid response: {str(e)}[/red]\n")
    return subs


@log_start_end(log=logger)
@check_api_key(
    [
        "API_REDDIT_CLIENT_ID",
        "API_REDDIT_CLIENT_SECRET",
        "API_REDDIT_USERNAME",
        "API_REDDIT_USER_AGENT",
        "API_REDDIT_PASSWORD",
    ]
)
def get_due_dilligence(
    symbol: str, limit: int = 5, n_days: int = 3, show_all_flairs: bool = False
) -> pd.DataFrame:
    """Gets due diligence posts from list of subreddits [Source: reddit].

    Parameters
    ----------
    symbol: str
        Stock ticker
    limit: int
        Number of posts to get
    n_days: int
        Number of days back to get posts
    show_all_flairs: bool
        Search through all flairs (apart from Yolo and Meme)

    Returns
    -------
    pd.DataFrame
        Dataframe of submissions
    """

    current_user = get_current_user()

    praw_api = praw.Reddit(
        client_id=current_user.credentials.API_REDDIT_CLIENT_ID,
        client_secret=current_user.credentials.API_REDDIT_CLIENT_SECRET,
        username=current_user.credentials.API_REDDIT_USERNAME,
        user_agent=current_user.credentials.API_REDDIT_USER_AGENT,
        password=current_user.credentials.API_REDDIT_PASSWORD,
        check_for_updates=False,
        comment_kind="t1",
        message_kind="t4",
        redditor_kind="t2",
        submission_kind="t3",
        subreddit_kind="t5",
        trophy_kind="t6",
        oauth_url="https://oauth.reddit.com",
        reddit_url="https://www.reddit.com",
        short_url="https://redd.it",
        ratelimit_seconds=5,
        timeout=16,
    )
    try:
        praw_api.user.me()
    except (Exception, ResponseException):
        console.print("[red]Wrong Reddit API keys[/red]\n")
        return pd.DataFrame()

    psaw_api = PushshiftAPI()

    n_ts_after = int((datetime.today() - timedelta(days=n_days)).timestamp())
    l_flair_text = [
        "DD",
        "technical analysis",
        "Catalyst",
        "News",
        "Advice",
        "Chart",
        "Charts and Setups",
        "Fundamental Analysis",
        "forex",
        "Trade Idea",
    ]
    l_sub_reddits_dd = [
        "pennystocks",
        "RobinHoodPennyStocks",
        "Daytrading",
        "StockMarket",
        "stocks",
        "investing",
        "wallstreetbets",
        "forex",
        "Forexstrategy",
    ]

    submissions = psaw_api.search_submissions(
        after=int(n_ts_after), subreddit=l_sub_reddits_dd, q=symbol, filter=["id"]
    )
    n_flair_posts_found = 0
    columns = [
        "Date",
        "Subreddit",
        "Flair",
        "Title",
        "Score",
        "# Comments",
        "Upvote %",
        "Awards",
        "Link",
    ]
    subs = pd.DataFrame(columns=columns)

    try:
        for submission in submissions:
            # Get more information about post using PRAW api
            submission = praw_api.submission(id=submission.id)

            # Ensure that the post hasn't been removed in the meanwhile
            # Either just filter out Yolo, and Meme flairs, or focus on DD, based on b_DD flag
            if (
                not submission.removed_by_category
                and submission.link_flair_text in l_flair_text,
                submission.link_flair_text not in ["Yolo", "Meme"],
            )[show_all_flairs]:
                s_datetime = datetime.utcfromtimestamp(submission.created_utc).strftime(
                    "%Y-%m-%d %H:%M:%S"
                )
                s_link = f"https://old.reddit.com{submission.permalink}"
                s_all_awards = "".join(
                    f"{award['count']} {award['name']}\n"
                    for award in submission.all_awardings
                )

                s_all_awards = s_all_awards[:-2]

                data = [
                    s_datetime,
                    submission.subreddit,
                    submission.link_flair_text,
                    submission.title,
                    submission.score,
                    submission.num_comments,
                    f"{round(100 * submission.upvote_ratio)}%",
                    s_all_awards,
                    s_link,
                ]
                subs.loc[len(subs)] = data
                # Increment count of valid posts found
                n_flair_posts_found += 1

            # Check if number of wanted posts found has been reached
            if n_flair_posts_found > limit - 1:
                break
    except ResponseException as e:
        logger.exception("Invalid response: %s", str(e))

        if "received 401 HTTP response" in str(e):
            console.print("[red]Invalid API Key[/red]\n")
        else:
            console.print(f"[red]Invalid response: {str(e)}[/red]\n")
    return subs


@log_start_end(log=logger)
@check_api_key(
    [
        "API_REDDIT_CLIENT_ID",
        "API_REDDIT_CLIENT_SECRET",
        "API_REDDIT_USERNAME",
        "API_REDDIT_USER_AGENT",
        "API_REDDIT_PASSWORD",
    ]
)
def get_posts_about(
    symbol: str,
    limit: int = 100,
    sortby: str = "relevance",
    time_frame: str = "week",
    full_search: bool = True,
    subreddits: str = "all",
) -> Tuple[pd.DataFrame, list, float]:
    """Finds posts related to a specific search term in Reddit.

    Parameters
    ----------
    symbol: str
        Ticker symbol to search for
    limit: int
        Number of posts to get per subreddit
    sortby: str
        Search type (Possibilities: "relevance", "hot", "top", "new", or "comments")
    time_frame: str
        Relative time of post (Possibilities: "hour", "day", "week", "month", "year", "all")
    full_search: bool
        Enable comprehensive search for ticker
    subreddits: str
        Comma-separated list of subreddits

    Returns
    -------
    Tuple[pd.DataFrame, list, float]:
        Dataframe of submissions related to the search term,
        List of polarity scores,
        Average polarity score.
    """

    current_user = get_current_user()

    praw_api = praw.Reddit(
        client_id=current_user.credentials.API_REDDIT_CLIENT_ID,
        client_secret=current_user.credentials.API_REDDIT_CLIENT_SECRET,
        username=current_user.credentials.API_REDDIT_USERNAME,
        user_agent=current_user.credentials.API_REDDIT_USER_AGENT,
        password=current_user.credentials.API_REDDIT_PASSWORD,
        check_for_updates=False,
        comment_kind="t1",
        message_kind="t4",
        redditor_kind="t2",
        submission_kind="t3",
        subreddit_kind="t5",
        trophy_kind="t6",
        oauth_url="https://oauth.reddit.com",
        reddit_url="https://www.reddit.com",
        short_url="https://redd.it",
        ratelimit_seconds=5,
        timeout=16,
    )
    try:
        praw_api.user.me()
    except (Exception, ResponseException):
        console.print("[red]Wrong Reddit API keys[/red]\n")
        return pd.DataFrame()

    subreddits_l = subreddits.split(",")
    posts = []
    post_ids = set()
    console.print("Searching through subreddits for posts.")
    for sub_str in tqdm(subreddits_l):
        try:
            subreddit = praw_api.subreddit(sub_str)
        except Exception:
            console.print("Invalid subreddit name {sub_str}, skipping")
            continue
        submissions = subreddit.search(
            query=symbol,
            limit=limit,
            sort=sortby,
            time_filter=time_frame,
        )
        for sub in submissions:
            if (
                sub.selftext
                and sub.title
                and not sub.removed_by_category
                and sub.id not in post_ids
            ):
                post_ids.add(sub.id)
                posts.append(sub)

    polarity_scores = []
    post_data = []
    console.print("Analyzing each post...")
    for p in tqdm(posts):
        texts = [p.title, p.selftext]
        if full_search:
            tlcs = get_comments(p)
            texts.extend(tlcs)
        preprocessed_text = clean_reddit_text(texts)
        sentiment = get_sentiment(preprocessed_text)
        polarity_scores.append(sentiment)
        post_data.append([p.title, sentiment])

    avg_polarity = sum(polarity_scores) / len(polarity_scores)

    columns = ["Title", "Polarity Score"]
    df = pd.DataFrame(post_data, columns=columns)

    return df, polarity_scores, avg_polarity


@log_start_end(log=logger)
@check_api_key(
    [
        "API_REDDIT_CLIENT_ID",
        "API_REDDIT_CLIENT_SECRET",
        "API_REDDIT_USERNAME",
        "API_REDDIT_USER_AGENT",
        "API_REDDIT_PASSWORD",
    ]
)
def get_comments(
    post: praw.models.reddit.submission.Submission,
) -> List[praw.models.reddit.comment.Comment]:
    """Recursively gets comments from a post.

    Parameters
    ----------
    post: praw.models.reddit.submission.Submission
        Post to get comments from

    Returns
    -------
    list[praw.models.reddit.comment.Comment]
        List of all comments on the post
    """

    def get_more_comments(comments):
        sub_tlcs = []
        for comment in comments:
            if isinstance(comment, praw.models.reddit.comment.Comment):
                sub_tlcs.append(comment.body)
            else:
                sub_comments = get_more_comments(comment.comments())
                sub_tlcs.extend(sub_comments)
        return sub_tlcs

    if post.comments:
        return get_more_comments(post.comments)
    return []


@log_start_end(log=logger)
def clean_reddit_text(docs: List[str]) -> List[str]:
    """Tokenizes and cleans a list of documents for sentiment analysis.

    Parameters
    ----------
    docs: list[str]
        A list of documents to prepare for sentiment analysis

    Returns
    -------
    list[str]
        List of cleaned and prepared docs
    """
    stopwords = _stop_words.ENGLISH_STOP_WORDS
    clean_docs = []
    docs = [doc.lower().strip() for doc in docs]

    for doc in docs:
        clean_doc = []
        tokens = doc.split()
        for tok in tokens:
            clean_tok = [c for c in tok if c.isalpha()]
            tok = "".join(clean_tok)
            if tok not in stopwords:
                clean_doc.append(tok)
        clean_docs.append(" ".join(clean_doc))
    return clean_docs


@log_start_end(log=logger)
@check_api_key(
    [
        "API_REDDIT_CLIENT_ID",
        "API_REDDIT_CLIENT_SECRET",
        "API_REDDIT_USERNAME",
        "API_REDDIT_USER_AGENT",
        "API_REDDIT_PASSWORD",
    ]
)
def get_sentiment(post_data: List[str]) -> float:
    """Find the sentiment of a post and related comments.

    Parameters
    ----------
    post_data: list[str]
        A post and its comments in string form

    Returns
    -------
    float
        A number in the range [-1, 1] representing sentiment
    """
    analyzer = SentimentIntensityAnalyzer()
    post_data_l = " ".join(post_data)
    sentiment = analyzer.polarity_scores(post_data_l)
    score = sentiment["pos"] - sentiment["neg"]
    return (score - 0.06) * 8<|MERGE_RESOLUTION|>--- conflicted
+++ resolved
@@ -173,21 +173,12 @@
     pd.DataFrame
         DataFrame of top tickers from supplied subreddits
     """
-<<<<<<< HEAD
-
     current_user = get_current_user()
-
-    if subreddits:
-        sub_reddit_list = subreddits.split(",") if "," in subreddits else [subreddits]
-    else:
-        sub_reddit_list = l_sub_reddits
-=======
     sub_reddit_list = (
         (subreddits.split(",") if "," in subreddits else [subreddits])
         if subreddits
         else l_sub_reddits
     )
->>>>>>> f1a824a1
     d_watchlist_tickers: dict = {}
     l_watchlist_author = []
 
