--- conflicted
+++ resolved
@@ -408,12 +408,8 @@
     subreddits: str = "all",
     display: bool = False,
     export: str = "",
-<<<<<<< HEAD
+    sheet_name: str = None,
     external_axes: bool = False,
-=======
-    sheet_name: str = None,
-    external_axes: Optional[List[plt.Axes]] = None,
->>>>>>> e28d12f3
 ):
     """Plots Reddit sentiment about a search term. Prints table showing if display is True.
 
