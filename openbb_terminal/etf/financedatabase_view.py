"""Finance Database view"""
__docformat__ = "numpy"

import logging
import os
from typing import Optional

from openbb_terminal.decorators import log_start_end
from openbb_terminal.etf import financedatabase_model
from openbb_terminal.helper_funcs import export_data, print_rich_table
from openbb_terminal.rich_config import console

logger = logging.getLogger(__name__)


@log_start_end(log=logger)
def display_etf_by_name(
    name: str,
    limit: int = 10,
    export: str = "",
    sheet_name: Optional[str] = None,
):
    """Display a selection of ETFs based on name. [Source: Finance Database]

    Parameters
    ----------
    name: str
        Search by name to find ETFs matching the criteria.
    limit: int
        Limit of ETFs to display
    sheet_name: str
        Optionally specify the name of the sheet the data is exported to.
    export: str
        Type of format to export data
    """
    data = financedatabase_model.get_etfs_by_name(name)

    if data.empty:
        console.print("No data was found with that name.")
        return

    table_data = data[["name", "family", "category_group", "category"]]

    print_rich_table(
        table_data.iloc[:limit],
        show_index=True,
        headers=["Name", "Family", "Category Group", "Category"],
        title="ETFs",
<<<<<<< HEAD
=======
        export=bool(export),
>>>>>>> 26ffa0d7
    )

    export_data(
        export,
        os.path.dirname(os.path.abspath(__file__)),
        "ln_fd",
        table_data,
        sheet_name,
    )


@log_start_end(log=logger)
def display_etf_by_description(
    description: str,
    limit: int = 10,
    export: str = "",
    sheet_name: Optional[str] = None,
):
    """Display a selection of ETFs based on description. [Source: Finance Database]

    Parameters
    ----------
    description: str
        Search by description to find ETFs matching the criteria.
    limit: int
        Limit of ETFs to display
    sheet_name: str
        Optionally specify the name of the sheet the data is exported to.
    export: str
        Type of format to export data
    """
    data = financedatabase_model.get_etfs_by_description(description)

    if data.empty:
        console.print("No data was found with that description.")
        return

    table_data = data[["name", "family", "category_group", "category"]]

    print_rich_table(
        table_data.iloc[:limit],
        show_index=True,
        headers=["Name", "Family", "Category Group", "Category"],
        title="ETFs",
<<<<<<< HEAD
=======
        export=bool(export),
>>>>>>> 26ffa0d7
    )

    export_data(
        export,
        os.path.dirname(os.path.abspath(__file__)),
        "ld",
        table_data,
        sheet_name,
    )


@log_start_end(log=logger)
def display_etf_by_category(
    category: str,
    limit: int = 10,
    export: str = "",
    sheet_name: Optional[str] = None,
):
    """Display a selection of ETFs based on a category. [Source: Finance Database]

    Parameters
    ----------
    description: str
        Search by description to find ETFs matching the criteria.
    limit: int
        Limit of ETFs to display
    sheet_name: str
        Optionally specify the name of the sheet the data is exported to.
    export: str
        Type of format to export data
    """
    data = financedatabase_model.get_etfs_by_category(category)

    if data.empty:
        console.print("No data was found on that category.")
        return

    table_data = data[["name", "family", "category_group", "category"]]

    print_rich_table(
        table_data.iloc[:limit],
        show_index=True,
        headers=["Name", "Family", "Category Group", "Category"],
        title="ETFs by Category",
<<<<<<< HEAD
=======
        export=bool(export),
>>>>>>> 26ffa0d7
    )

    export_data(
        export,
        os.path.join(os.path.dirname(os.path.abspath(__file__)), "screener"),
        "sbc",
        table_data,
        sheet_name,
    )<|MERGE_RESOLUTION|>--- conflicted
+++ resolved
@@ -46,10 +46,7 @@
         show_index=True,
         headers=["Name", "Family", "Category Group", "Category"],
         title="ETFs",
-<<<<<<< HEAD
-=======
         export=bool(export),
->>>>>>> 26ffa0d7
     )
 
     export_data(
@@ -94,10 +91,7 @@
         show_index=True,
         headers=["Name", "Family", "Category Group", "Category"],
         title="ETFs",
-<<<<<<< HEAD
-=======
         export=bool(export),
->>>>>>> 26ffa0d7
     )
 
     export_data(
@@ -142,10 +136,7 @@
         show_index=True,
         headers=["Name", "Family", "Category Group", "Category"],
         title="ETFs by Category",
-<<<<<<< HEAD
-=======
         export=bool(export),
->>>>>>> 26ffa0d7
     )
 
     export_data(
