"""Yahoo Finance view"""
__docformat__ = "numpy"

import logging
import os
from typing import List, Optional

import pandas as pd
from matplotlib import pyplot as plt

from openbb_terminal.config_plot import PLOT_DPI
from openbb_terminal.config_terminal import theme
from openbb_terminal.decorators import log_start_end
from openbb_terminal.etf import yfinance_model
from openbb_terminal.helper_funcs import (
    export_data,
    is_valid_axes_count,
    plot_autoscale,
    print_rich_table,
)
from openbb_terminal.rich_config import console

logger = logging.getLogger(__name__)


@log_start_end(log=logger)
def display_etf_weightings(
    name: str,
    raw: bool = False,
    min_pct_to_display: float = 5,
    export: str = "",
<<<<<<< HEAD
    external_axes: bool = False,
=======
    sheet_name: str = None,
    external_axes: Optional[List[plt.Axes]] = None,
>>>>>>> e28d12f3
):
    """Display sector weightings allocation of ETF. [Source: Yahoo Finance]

    Parameters
    ----------
    name: str
        ETF name
    raw: bool
        Display sector weighting allocation
    min_pct_to_display: float
        Minimum percentage to display sector
    sheet_name: str
        Optionally specify the name of the sheet the data is exported to.
    export: str
        Type of format to export data
    external_axes : bool, optional
        Whether to return the figure object or not, by default False
    """
    sectors = yfinance_model.get_etf_sector_weightings(name)
    if not sectors:
        console.print("No data was found for that ETF\n")
        return

    holdings = pd.DataFrame(sectors, index=[0]).T

    title = f"Sector holdings of {name}"

    if raw:
        console.print(f"\n{title}")
        holdings.columns = ["% of holdings in the sector"]
        print_rich_table(
            holdings,
            headers=list(holdings.columns),
            show_index=True,
            title="Sector Weightings Allocation",
        )

    else:
        main_holdings = holdings[holdings.values > min_pct_to_display].to_dict()[
            holdings.columns[0]
        ]
        if len(main_holdings) < len(holdings):
            main_holdings["Others"] = 100 - sum(main_holdings.values())

        legend, values = zip(*main_holdings.items())
        leg = [f"{le}\n{round(v,2)}%" for le, v in zip(legend, values)]

        _, ax = plt.subplots(figsize=plot_autoscale(), dpi=PLOT_DPI)

        ax.pie(
            values,
            labels=leg,
            wedgeprops=theme.pie_wedgeprops,
            colors=theme.get_colors(),
            startangle=theme.pie_startangle,
        )
        ax.set_title(title)
        theme.style_primary_axis(ax)
        if external_axes is None:
            theme.visualize_output()

    export_data(
        export,
        os.path.dirname(os.path.abspath(__file__)),
        "weights",
        holdings,
        sheet_name,
    )


@log_start_end(log=logger)
def display_etf_description(name: str):
    """Display ETF description summary. [Source: Yahoo Finance]

    Parameters
    ----------
    name: str
        ETF name
    """
    description = yfinance_model.get_etf_summary_description(name)
    if not description:
        console.print("No data was found for that ETF\n")
        return

    console.print(description, "\n")<|MERGE_RESOLUTION|>--- conflicted
+++ resolved
@@ -29,12 +29,8 @@
     raw: bool = False,
     min_pct_to_display: float = 5,
     export: str = "",
-<<<<<<< HEAD
+    sheet_name: str = None,
     external_axes: bool = False,
-=======
-    sheet_name: str = None,
-    external_axes: Optional[List[plt.Axes]] = None,
->>>>>>> e28d12f3
 ):
     """Display sector weightings allocation of ETF. [Source: Yahoo Finance]
 
