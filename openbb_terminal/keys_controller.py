"""Keys Controller Module"""
__docformat__ = "numpy"

# pylint: disable=too-many-lines

import argparse
import logging
from typing import Dict, List

from prompt_toolkit.completion import NestedCompleter
from tqdm import tqdm

from openbb_terminal import feature_flags as obbff, keys_view
from openbb_terminal import keys_model
from openbb_terminal.core.config.paths import USER_ENV_FILE
from openbb_terminal.decorators import log_start_end
from openbb_terminal.helper_funcs import (
    EXPORT_ONLY_RAW_DATA_ALLOWED,
    parse_simple_args,
)
from openbb_terminal.menu import session
from openbb_terminal.parent_classes import BaseController
from openbb_terminal.rich_config import console, MenuText, translate

logger = logging.getLogger(__name__)


class KeysController(BaseController):  # pylint: disable=too-many-public-methods
    """Keys Controller class"""

    API_DICT: Dict = {
        "av": "ALPHA_VANTAGE",
        "fmp": "FINANCIAL_MODELING_PREP",
        "quandl": "QUANDL",
        "polygon": "POLYGON",
        "fred": "FRED",
        "news": "NEWSAPI",
        "tradier": "TRADIER",
        "cmc": "COINMARKETCAP",
        "finnhub": "FINNHUB",
        "iex": "IEXCLOUD",
        "reddit": "REDDIT",
        "twitter": "TWITTER",
        "rh": "ROBINHOOD",
        "degiro": "DEGIRO",
        "oanda": "OANDA",
        "binance": "BINANCE",
        "bitquery": "BITQUERY",
        "si": "SENTIMENT_INVESTOR",
        "coinbase": "COINBASE",
        "walert": "WHALE_ALERT",
        "glassnode": "GLASSNODE",
        "coinglass": "COINGLASS",
        "cpanic": "CRYPTO_PANIC",
        "ethplorer": "ETHPLORER",
        "smartstake": "SMARTSTAKE",
        "github": "GITHUB",
        "messari": "MESSARI",
        "eodhd": "EODHD",
        "santiment": "SANTIMENT",
    }
    API_LIST = list(API_DICT.keys())
    CHOICES_COMMANDS: List[str] = ["mykeys"] + API_LIST
    PATH = "/keys/"
    status_dict: Dict = {}

    def __init__(
        self,
        queue: List[str] = None,
        menu_usage: bool = True,
        env_file: str = str(USER_ENV_FILE),
    ):
        """Constructor"""
        super().__init__(queue)
        self.env_file = env_file
        if menu_usage:
            if session and obbff.USE_PROMPT_TOOLKIT:
                choices: dict = {c: {} for c in self.controller_choices}

                choices["support"] = self.SUPPORT_CHOICES

                self.completer = NestedCompleter.from_nested_dict(choices)

    def check_keys_status(self) -> None:
        """Check keys status"""

        for api in tqdm(self.API_LIST, desc="Checking keys status"):
            self.status_dict[api] = getattr(keys_model, "check_" + str(api) + "_key")()

    def print_help(self):
        """Print help"""
        self.check_keys_status()
        mt = MenuText("keys/")
        mt.add_info("_keys_")
        mt.add_raw("\n")
        mt.add_cmd("mykeys")
        mt.add_raw("\n")
        mt.add_info("_status_")

        for cmd_name, status_msg in self.status_dict.items():
            api_name = self.API_DICT[cmd_name]

            c = "grey30"
            if status_msg == str(keys_model.KeyStatus.DEFINED_TEST_PASSED):
                c = "green"
            elif status_msg == str(keys_model.KeyStatus.DEFINED_TEST_FAILED):
                c = "red"
            elif status_msg == str(keys_model.KeyStatus.DEFINED_NOT_TESTED):
                c = "yellow"
            elif status_msg == str(keys_model.KeyStatus.DEFINED_TEST_INCONCLUSIVE):
                c = "yellow"
            elif status_msg == str(keys_model.KeyStatus.NOT_DEFINED):
                c = "grey30"

            mt.add_raw(
                f"    [cmds]{cmd_name}[/cmds] {(20 - len(cmd_name)) * ' '}"
                f" [{c}] {api_name} {(25 - len(api_name)) * ' '} {translate(status_msg)} [/{c}]\n"
            )

        console.print(text=mt.menu_text, menu="Keys")

    @log_start_end(log=logger)
    def call_mykeys(self, other_args: List[str]):
        """Display current keys"""
        parser = argparse.ArgumentParser(
            add_help=False,
            formatter_class=argparse.ArgumentDefaultsHelpFormatter,
            prog="mykeys",
            description="Display current keys.",
        )
        parser.add_argument(
            "-s", "--show", type=bool, dest="show", help="show", default=False
        )
        if other_args and "-s" in other_args[0]:
            other_args.insert(1, "True")

        ns_parser = self.parse_known_args_and_warn(
            parser, other_args, export_allowed=EXPORT_ONLY_RAW_DATA_ALLOWED
        )

        if ns_parser:
            keys_view.display_keys(show=ns_parser.show, export=ns_parser.export)

    @log_start_end(log=logger)
    def call_av(self, other_args: List[str]):
        """Process av command"""
        parser = argparse.ArgumentParser(
            add_help=False,
            formatter_class=argparse.ArgumentDefaultsHelpFormatter,
            prog="av",
            description="Set Alpha Vantage API key.",
        )
        parser.add_argument(
            "-k",
            "--key",
            type=str,
            dest="key",
            help="key",
        )
        if not other_args:
            console.print(
                "For your API Key, visit: https://www.alphavantage.co/support/#api-key\n"
            )
            return

        if other_args and "-" not in other_args[0][0]:
            other_args.insert(0, "-k")
        ns_parser = parse_simple_args(parser, other_args)
        if ns_parser:
            self.status_dict["av"] = keys_model.set_av_key(
                key=ns_parser.key, persist=True, show_output=True
            )

    @log_start_end(log=logger)
    def call_fmp(self, other_args: List[str]):
        """Process fmp command"""
        parser = argparse.ArgumentParser(
            add_help=False,
            formatter_class=argparse.ArgumentDefaultsHelpFormatter,
            prog="fmp",
            description="Set Financial Modeling Prep API key.",
        )
        parser.add_argument(
            "-k",
            "--key",
            type=str,
            dest="key",
            help="key",
        )
        if not other_args:
            console.print(
                "For your API Key, visit: https://financialmodelingprep.com\n"
            )
            return

        if other_args and "-" not in other_args[0][0]:
            other_args.insert(0, "-k")
        ns_parser = parse_simple_args(parser, other_args)
        if ns_parser:
            self.status_dict["fmp"] = keys_model.set_fmp_key(
                key=ns_parser.key, persist=True, show_output=True
            )

    @log_start_end(log=logger)
    def call_quandl(self, other_args: List[str]):
        """Process quandl command"""
        parser = argparse.ArgumentParser(
            add_help=False,
            formatter_class=argparse.ArgumentDefaultsHelpFormatter,
            prog="quandl",
            description="Set Quandl API key.",
        )
        parser.add_argument(
            "-k",
            "--key",
            type=str,
            dest="key",
            help="key",
        )
        if not other_args:
            console.print("For your API Key, visit: https://www.quandl.com\n")
            return

        if other_args and "-" not in other_args[0][0]:
            other_args.insert(0, "-k")
        ns_parser = parse_simple_args(parser, other_args)
        if ns_parser:
            self.status_dict["quandl"] = keys_model.set_quandl_key(
                key=ns_parser.key, persist=True, show_output=True
            )

    @log_start_end(log=logger)
    def call_polygon(self, other_args: List[str]):
        """Process polygon command"""
        parser = argparse.ArgumentParser(
            add_help=False,
            formatter_class=argparse.ArgumentDefaultsHelpFormatter,
            prog="polygon",
            description="Set Polygon API key.",
        )
        parser.add_argument(
            "-k",
            "--key",
            type=str,
            dest="key",
            help="key",
        )
        if not other_args:
            console.print("For your API Key, visit: https://polygon.io\n")
            return

        if other_args and "-" not in other_args[0][0]:
            other_args.insert(0, "-k")
        ns_parser = parse_simple_args(parser, other_args)
        if ns_parser:
            self.status_dict["polygon"] = keys_model.set_polygon_key(
                key=ns_parser.key, persist=True, show_output=True
            )

    @log_start_end(log=logger)
    def call_fred(self, other_args: List[str]):
        """Process FRED command"""
        parser = argparse.ArgumentParser(
            add_help=False,
            formatter_class=argparse.ArgumentDefaultsHelpFormatter,
            prog="fred",
            description="Set FRED API key.",
        )
        parser.add_argument(
            "-k",
            "--key",
            type=str,
            dest="key",
            help="key",
        )
        if not other_args:
            console.print("For your API Key, visit: https://fred.stlouisfed.org\n")
            return

        if other_args and "-" not in other_args[0][0]:
            other_args.insert(0, "-k")
        ns_parser = parse_simple_args(parser, other_args)
        if ns_parser:
            self.status_dict["fred"] = keys_model.set_fred_key(
                key=ns_parser.key, persist=True, show_output=True
            )

    @log_start_end(log=logger)
    def call_news(self, other_args: List[str]):
        """Process News API command"""
        parser = argparse.ArgumentParser(
            add_help=False,
            formatter_class=argparse.ArgumentDefaultsHelpFormatter,
            prog="news",
            description="Set News API key.",
        )
        parser.add_argument(
            "-k",
            "--key",
            type=str,
            dest="key",
            help="key",
        )
        if not other_args:
            console.print("For your API Key, visit: https://newsapi.org\n")
            return

        if other_args and "-" not in other_args[0][0]:
            other_args.insert(0, "-k")
        ns_parser = parse_simple_args(parser, other_args)
        if ns_parser:
            self.status_dict["news"] = keys_model.set_news_key(
                key=ns_parser.key, persist=True, show_output=True
            )

    @log_start_end(log=logger)
    def call_tradier(self, other_args: List[str]):
        """Process Tradier API command"""
        parser = argparse.ArgumentParser(
            add_help=False,
            formatter_class=argparse.ArgumentDefaultsHelpFormatter,
            prog="tradier",
            description="Set Tradier API key.",
        )
        parser.add_argument(
            "-k",
            "--key",
            type=str,
            dest="key",
            help="key",
        )
        if not other_args:
            console.print("For your API Key, visit: https://developer.tradier.com\n")
            return

        if other_args and "-" not in other_args[0][0]:
            other_args.insert(0, "-k")
        ns_parser = parse_simple_args(parser, other_args)
        if ns_parser:
            self.status_dict["tradier"] = keys_model.set_tradier_key(
                key=ns_parser.key, persist=True, show_output=True
            )

    @log_start_end(log=logger)
    def call_cmc(self, other_args: List[str]):
        """Process CoinMarketCap API command"""
        parser = argparse.ArgumentParser(
            add_help=False,
            formatter_class=argparse.ArgumentDefaultsHelpFormatter,
            prog="cmc",
            description="Set CMC API key.",
        )
        parser.add_argument(
            "-k",
            "--key",
            type=str,
            dest="key",
            help="key",
        )
        if not other_args:
            console.print("For your API Key, visit: https://coinmarketcap.com\n")
            return
        if other_args and "-" not in other_args[0][0]:
            other_args.insert(0, "-k")
        ns_parser = parse_simple_args(parser, other_args)
        if ns_parser:
            self.status_dict["cmc"] = keys_model.set_cmc_key(
                key=ns_parser.key, persist=True, show_output=True
            )

    @log_start_end(log=logger)
    def call_finnhub(self, other_args: List[str]):
        """Process Finnhub API command"""
        parser = argparse.ArgumentParser(
            add_help=False,
            formatter_class=argparse.ArgumentDefaultsHelpFormatter,
            prog="finnhub",
            description="Set Finnhub API key.",
        )
        parser.add_argument(
            "-k",
            "--key",
            type=str,
            dest="key",
            help="key",
        )
        if not other_args:
            console.print("For your API Key, visit: https://finnhub.io\n")
            return
        if other_args and "-" not in other_args[0][0]:
            other_args.insert(0, "-k")
        ns_parser = parse_simple_args(parser, other_args)
        if ns_parser:
            self.status_dict["finnhub"] = keys_model.set_finnhub_key(
                key=ns_parser.key, persist=True, show_output=True
            )

    @log_start_end(log=logger)
    def call_iex(self, other_args: List[str]):
        """Process iex command"""
        parser = argparse.ArgumentParser(
            add_help=False,
            formatter_class=argparse.ArgumentDefaultsHelpFormatter,
            prog="iex",
            description="Set IEX Cloud API key.",
        )
        parser.add_argument(
            "-k",
            "--key",
            type=str,
            dest="key",
            help="key",
        )
        if not other_args:
            console.print("For your API Key, visit: https://iexcloud.io\n")
            return
        if other_args and "-" not in other_args[0][0]:
            other_args.insert(0, "-k")
        ns_parser = parse_simple_args(parser, other_args)
        if ns_parser:
            self.status_dict["iex"] = keys_model.set_iex_key(
                key=ns_parser.key, persist=True, show_output=True
            )

    @log_start_end(log=logger)
    def call_reddit(self, other_args: List[str]):
        """Process reddit command"""
        parser = argparse.ArgumentParser(
            add_help=False,
            formatter_class=argparse.ArgumentDefaultsHelpFormatter,
            prog="reddit",
            description="Set Reddit API key.",
        )
        parser.add_argument(
            "-i",
            "--id",
            type=str,
            dest="client_id",
            help="Client ID",
            required="-h" not in other_args,
        )
        parser.add_argument(
            "-s",
            "--secret",
            type=str,
            dest="client_secret",
            help="Client Secret",
            required="-h" not in other_args,
        )
        parser.add_argument(
            "-u",
            "--username",
            type=str,
            dest="username",
            help="Username",
            required="-h" not in other_args,
        )
        parser.add_argument(
            "-p",
            "--password",
            type=str,
            dest="password",
            help="Password",
            required="-h" not in other_args,
        )
        parser.add_argument(
            "-a",
            "--agent",
            type=str,
            dest="user_agent",
            help="User agent",
            required="-h" not in other_args,
            nargs="+",
        )
        if not other_args:
            console.print("For your API Key, visit: https://www.reddit.com\n")
            return
        ns_parser = parse_simple_args(parser, other_args)
        if ns_parser:

            slash_components = "".join([f"/{val}" for val in self.queue])
            useragent = " ".join(ns_parser.user_agent) + " " + slash_components
            useragent = useragent.replace('"', "")
            self.queue = []

            self.status_dict["reddit"] = keys_model.set_reddit_key(
                client_id=ns_parser.client_id,
                client_secret=ns_parser.client_secret,
                password=ns_parser.password,
                username=ns_parser.username,
                useragent=useragent,
                persist=True,
                show_output=True,
            )

    @log_start_end(log=logger)
    def call_twitter(self, other_args: List[str]):
        """Process twitter command"""
        parser = argparse.ArgumentParser(
            add_help=False,
            formatter_class=argparse.ArgumentDefaultsHelpFormatter,
            prog="twitter",
            description="Set Twitter API key.",
        )
        parser.add_argument(
            "-k",
            "--key",
            type=str,
            dest="key",
            help="Key",
            required="-h" not in other_args,
        )
        parser.add_argument(
            "-s",
            "--secret",
            type=str,
            dest="secret",
            help="Secret key",
            required="-h" not in other_args,
        )
        parser.add_argument(
            "-t",
            "--token",
            type=str,
            dest="token",
            help="Bearer token",
            required="-h" not in other_args,
        )
        if not other_args:
            console.print("For your API Key, visit: https://developer.twitter.com\n")
            return
        ns_parser = parse_simple_args(parser, other_args)
        if ns_parser:
            self.status_dict["twitter"] = keys_model.set_twitter_key(
                key=ns_parser.key,
                secret=ns_parser.secret,
                access_token=ns_parser.token,
                persist=True,
                show_output=True,
            )

    @log_start_end(log=logger)
    def call_rh(self, other_args: List[str]):
        """Process rh command"""
        parser = argparse.ArgumentParser(
            add_help=False,
            formatter_class=argparse.ArgumentDefaultsHelpFormatter,
            prog="rh",
            description="Set Robinhood API key.",
        )
        parser.add_argument(
            "-u",
            "--username",
            type=str,
            dest="username",
            help="username",
        )
        parser.add_argument(
            "-p",
            "--password",
            type=str,
            dest="password",
            help="password",
        )
        if not other_args:
            console.print("For your API Key, visit: https://robinhood.com/us/en/\n")
            return
        ns_parser = parse_simple_args(parser, other_args)
        if ns_parser:
            self.status_dict["rh"] = keys_model.set_rh_key(
                username=ns_parser.username,
                password=ns_parser.password,
                persist=True,
                show_output=True,
            )

    @log_start_end(log=logger)
    def call_degiro(self, other_args: List[str]):
        """Process degiro command"""
        parser = argparse.ArgumentParser(
            add_help=False,
            formatter_class=argparse.ArgumentDefaultsHelpFormatter,
            prog="degiro",
            description="Set Degiro API key.",
        )
        parser.add_argument(
            "-u",
            "--username",
            type=str,
            dest="username",
            help="username",
        )
        parser.add_argument(
            "-p",
            "--password",
            type=str,
            dest="password",
            help="password",
        )
        parser.add_argument(
            "-s",
            "--secret",
            type=str,
            dest="secret",
            help="TOPT Secret",
            default="",
        )
        if not other_args:
            console.print("For your API Key, visit: https://www.degiro.fr\n")
            return
        ns_parser = parse_simple_args(parser, other_args)
        if ns_parser:
            self.status_dict["degiro"] = keys_model.set_degiro_key(
                username=ns_parser.username,
                password=ns_parser.password,
                secret=ns_parser.secret,
                persist=True,
                show_output=True,
            )

    @log_start_end(log=logger)
    def call_oanda(self, other_args: List[str]):
        """Process oanda command"""
        parser = argparse.ArgumentParser(
            add_help=False,
            formatter_class=argparse.ArgumentDefaultsHelpFormatter,
            prog="oanda",
            description="Set Oanda API key.",
        )
        parser.add_argument(
            "-a",
            "--account",
            type=str,
            dest="account",
            help="account",
        )
        parser.add_argument(
            "-t",
            "--token",
            type=str,
            dest="token",
            help="token",
        )
        parser.add_argument(
            "-at",
            "--account_type",
            type=str,
            dest="account_type",
            help="account type ('live' or 'practice')",
        )
        if not other_args:
            console.print("For your API Key, visit: https://developer.oanda.com\n")
            return
        ns_parser = parse_simple_args(parser, other_args)
        if ns_parser:
            self.status_dict["oanda"] = keys_model.set_oanda_key(
                account=ns_parser.account,
                access_token=ns_parser.token,
                account_type=ns_parser.account_type,
                persist=True,
                show_output=True,
            )

    @log_start_end(log=logger)
    def call_binance(self, other_args: List[str]):
        """Process binance command"""
        parser = argparse.ArgumentParser(
            add_help=False,
            formatter_class=argparse.ArgumentDefaultsHelpFormatter,
            prog="binance",
            description="Set Binance API key.",
        )
        parser.add_argument(
            "-k",
            "--key",
            type=str,
            dest="key",
            help="Key",
        )
        parser.add_argument(
            "-s",
            "--secret",
            type=str,
            dest="secret",
            help="Secret key",
        )
        if not other_args:
            console.print("For your API Key, visit: https://binance.com\n")
            return
        ns_parser = parse_simple_args(parser, other_args)
        if ns_parser:
            self.status_dict["binance"] = keys_model.set_binance_key(
                key=ns_parser.key,
                secret=ns_parser.secret,
                persist=True,
                show_output=True,
            )

    @log_start_end(log=logger)
    def call_bitquery(self, other_args: List[str]):
        """Process bitquery command"""
        parser = argparse.ArgumentParser(
            add_help=False,
            formatter_class=argparse.ArgumentDefaultsHelpFormatter,
            prog="bitquery",
            description="Set Bitquery API key.",
        )
        parser.add_argument(
            "-k",
            "--key",
            type=str,
            dest="key",
            help="key",
        )
        if not other_args:
            console.print("For your API Key, visit: https://bitquery.io/\n")
            return
        if other_args and "-" not in other_args[0][0]:
            other_args.insert(0, "-k")
        ns_parser = parse_simple_args(parser, other_args)
        if ns_parser:
            self.status_dict["bitquery"] = keys_model.set_bitquery_key(
                key=ns_parser.key, persist=True, show_output=True
            )

    @log_start_end(log=logger)
    def call_si(self, other_args: List[str]):
        """Process si command"""
        parser = argparse.ArgumentParser(
            add_help=False,
            formatter_class=argparse.ArgumentDefaultsHelpFormatter,
            prog="si",
            description="Set Sentiment Investor API key.",
        )
        parser.add_argument(
            "-k",
            "--key",
            type=str,
            dest="key",
            help="key",
        )
        if not other_args:
            console.print("For your API Key, visit: https://sentimentinvestor.com\n")
            return
        if other_args and "-" not in other_args[0][0]:
            other_args.insert(0, "-k")
        ns_parser = parse_simple_args(parser, other_args)
        if ns_parser:
            self.status_dict["si"] = keys_model.set_si_key(
                key=ns_parser.key, persist=True, show_output=True
            )

    @log_start_end(log=logger)
    def call_coinbase(self, other_args: List[str]):
        """Process coinbase command"""
        parser = argparse.ArgumentParser(
            add_help=False,
            formatter_class=argparse.ArgumentDefaultsHelpFormatter,
            prog="coinbase",
            description="Set Coinbase API key.",
        )
        parser.add_argument(
            "-k",
            "--key",
            type=str,
            dest="key",
            help="Key",
        )
        parser.add_argument(
            "-s",
            "--secret",
            type=str,
            dest="secret",
            help="Secret key",
        )
        parser.add_argument(
            "-p",
            "--passphrase",
            type=str,
            dest="passphrase",
            help="Passphrase",
        )
        if not other_args:
            console.print("For your API Key, visit: https://docs.pro.coinbase.com/\n")
            return
        ns_parser = parse_simple_args(parser, other_args)
        if ns_parser:
            self.status_dict["coinbase"] = keys_model.set_coinbase_key(
                key=ns_parser.key,
                secret=ns_parser.secret,
                passphrase=ns_parser.passphrase,
                persist=True,
                show_output=True,
            )

    @log_start_end(log=logger)
    def call_walert(self, other_args: List[str]):
        """Process walert command"""
        parser = argparse.ArgumentParser(
            add_help=False,
            formatter_class=argparse.ArgumentDefaultsHelpFormatter,
            prog="walert",
            description="Set Whale Alert API key.",
        )
        parser.add_argument(
            "-k",
            "--key",
            type=str,
            dest="key",
            help="key",
        )
        if not other_args:
            console.print("For your API Key, visit: https://docs.whale-alert.io/\n")
            return
        if other_args and "-" not in other_args[0][0]:
            other_args.insert(0, "-k")
        ns_parser = parse_simple_args(parser, other_args)
        if ns_parser:
            self.status_dict["walert"] = keys_model.set_walert_key(
                key=ns_parser.key, persist=True, show_output=True
            )

    @log_start_end(log=logger)
    def call_glassnode(self, other_args: List[str]):
        """Process glassnode command"""
        parser = argparse.ArgumentParser(
            add_help=False,
            formatter_class=argparse.ArgumentDefaultsHelpFormatter,
            prog="glassnode",
            description="Set Glassnode API key.",
        )
        parser.add_argument(
            "-k",
            "--key",
            type=str,
            dest="key",
            help="key",
        )
        if not other_args:
            console.print(
                "For your API Key, visit: https://docs.glassnode.com/basic-api/api-key#how-to-get-an-api-key/\n"
            )
            return
        if other_args and "-" not in other_args[0][0]:
            other_args.insert(0, "-k")
        ns_parser = parse_simple_args(parser, other_args)
        if ns_parser:
            self.status_dict["glassnode"] = keys_model.set_glassnode_key(
                key=ns_parser.key, persist=True, show_output=True
            )

    @log_start_end(log=logger)
    def call_coinglass(self, other_args: List[str]):
        """Process coinglass command"""
        parser = argparse.ArgumentParser(
            add_help=False,
            formatter_class=argparse.ArgumentDefaultsHelpFormatter,
            prog="coinglass",
            description="Set Coinglass API key.",
        )
        parser.add_argument(
            "-k",
            "--key",
            type=str,
            dest="key",
            help="key",
        )
        if not other_args:
            console.print(
                "For your API Key, visit: https://coinglass.github.io/API-Reference/#api-key\n"
            )
            return
        if other_args and "-" not in other_args[0][0]:
            other_args.insert(0, "-k")
        ns_parser = parse_simple_args(parser, other_args)
        if ns_parser:
<<<<<<< HEAD
            os.environ["OPENBB_API_COINGLASS_KEY"] = ns_parser.key
            dotenv.set_key(self.env_file, "OPENBB_API_COINGLASS_KEY", ns_parser.key)
            cfg.API_COINGLASS_KEY = ns_parser.key

            self.check_coinglass_key(show_output=True)
=======
            self.status_dict["coinglass"] = keys_model.set_coinglass_key(
                key=ns_parser.key, persist=True, show_output=True
            )
>>>>>>> 732a6149

    @log_start_end(log=logger)
    def call_cpanic(self, other_args: List[str]):
        """Process cpanic command"""
        parser = argparse.ArgumentParser(
            add_help=False,
            formatter_class=argparse.ArgumentDefaultsHelpFormatter,
            prog="cpanic",
            description="Set Crypto Panic API key.",
        )
        parser.add_argument(
            "-k",
            "--key",
            type=str,
            dest="key",
            help="key",
        )
        if not other_args:
            console.print(
                "For your API Key, visit: https://cryptopanic.com/developers/api/\n"
            )
            return
        if other_args and "-" not in other_args[0][0]:
            other_args.insert(0, "-k")
        ns_parser = parse_simple_args(parser, other_args)
        if ns_parser:
            self.status_dict["cpanic"] = keys_model.set_cpanic_key(
                key=ns_parser.key, persist=True, show_output=True
            )

    @log_start_end(log=logger)
    def call_ethplorer(self, other_args: List[str]):
        """Process ethplorer command"""
        parser = argparse.ArgumentParser(
            add_help=False,
            formatter_class=argparse.ArgumentDefaultsHelpFormatter,
            prog="ethplorer",
            description="Set Ethplorer API key.",
        )
        parser.add_argument(
            "-k",
            "--key",
            type=str,
            dest="key",
            help="key",
        )
        if not other_args:
            console.print(
                "For your API Key, visit: https://github.com/EverexIO/Ethplorer/wiki/Ethplorer-API\n"
            )
            return
        if other_args and "-" not in other_args[0][0]:
            other_args.insert(0, "-k")
        ns_parser = parse_simple_args(parser, other_args)
        if ns_parser:
            self.status_dict["ethplorer"] = keys_model.set_ethplorer_key(
                key=ns_parser.key, persist=True, show_output=True
            )

    @log_start_end(log=logger)
    def call_smartstake(self, other_args: List[str]):
        """Process smartstake command"""
        parser = argparse.ArgumentParser(
            add_help=False,
            formatter_class=argparse.ArgumentDefaultsHelpFormatter,
            prog="smartstake",
            description="Set Smartstake Key and Token.",
        )
        parser.add_argument(
            "-k",
            "--key",
            type=str,
            dest="key",
            help="Key",
        )
        parser.add_argument(
            "-t",
            "--token",
            type=str,
            dest="token",
            help="Token",
        )
        if not other_args:
            console.print("For your API Key, visit: https://www.smartstake.io\n")
            return
        ns_parser = parse_simple_args(parser, other_args)

        if ns_parser:
            self.status_dict["smartstake"] = keys_model.set_smartstake_key(
                key=ns_parser.key,
                access_token=ns_parser.token,
                persist=True,
                show_output=True,
            )

    @log_start_end(log=logger)
    def call_github(self, other_args: List[str]):
        """Process github command"""
        parser = argparse.ArgumentParser(
            add_help=False,
            formatter_class=argparse.ArgumentDefaultsHelpFormatter,
            prog="github",
            description="Set GitHub API key.",
        )
        parser.add_argument(
            "-k",
            "--key",
            type=str,
            dest="key",
            help="key",
        )
        if not other_args:
            console.print(
                "For your API Key, visit: https://docs.github.com/en/rest/guides/getting-started-with-the-rest-api\n"
            )
            return

        if other_args and "-" not in other_args[0][0]:
            other_args.insert(0, "-k")
        ns_parser = parse_simple_args(parser, other_args)
        if ns_parser:
            self.status_dict["github"] = keys_model.set_github_key(
                key=ns_parser.key, persist=True, show_output=True
            )

    @log_start_end(log=logger)
    def call_messari(self, other_args: List[str]):
        """Process messari command"""
        parser = argparse.ArgumentParser(
            add_help=False,
            formatter_class=argparse.ArgumentDefaultsHelpFormatter,
            prog="messari",
            description="Set Messari API key.",
        )
        parser.add_argument(
            "-k",
            "--key",
            type=str,
            dest="key",
            help="key",
        )
        if not other_args:
            console.print("For your API Key, visit: https://messari.io/api/docs\n")
            return

        if other_args and "-" not in other_args[0][0]:
            other_args.insert(0, "-k")
        ns_parser = parse_simple_args(parser, other_args)
        if ns_parser:
            self.status_dict["messari"] = keys_model.set_messari_key(
                key=ns_parser.key, persist=True, show_output=True
            )

    @log_start_end(log=logger)
    def call_eodhd(self, other_args: List[str]):
        """Process eodhd command"""
        parser = argparse.ArgumentParser(
            add_help=False,
            formatter_class=argparse.ArgumentDefaultsHelpFormatter,
            prog="eodhd",
            description="Set End of Day Historical Data API key.",
        )
        parser.add_argument(
            "-k",
            "--key",
            type=str,
            dest="key",
            help="key",
        )
        if not other_args:
            console.print(
                "For your API Key, visit: https://eodhistoricaldata.com/r/?ref=869U7F4J\n"
            )
            return
        if other_args and "-" not in other_args[0][0]:
            other_args.insert(0, "-k")
        ns_parser = parse_simple_args(parser, other_args)
        if ns_parser:
            self.status_dict["eodhd"] = keys_model.set_eodhd_key(
                key=ns_parser.key, persist=True, show_output=True
            )

    def call_santiment(self, other_args: List[str]):
        """Process santiment command"""
        parser = argparse.ArgumentParser(
            add_help=False,
            formatter_class=argparse.ArgumentDefaultsHelpFormatter,
            prog="santiment",
            description="Set Santiment API key.",
        )
        parser.add_argument(
            "-k",
            "--key",
            type=str,
            dest="key",
            help="key",
        )
        if not other_args:
            console.print(
                "For your API Key, visit: "
                "https://academy.santiment.net/products-and-plans/create-an-api-key\n"
            )
            return
        if other_args and "-" not in other_args[0][0]:
            other_args.insert(0, "-k")
        ns_parser = parse_simple_args(parser, other_args)
        if ns_parser:
            self.status_dict["santiment"] = keys_model.set_santiment_key(
                key=ns_parser.key, persist=True, show_output=True
            )<|MERGE_RESOLUTION|>--- conflicted
+++ resolved
@@ -874,17 +874,9 @@
             other_args.insert(0, "-k")
         ns_parser = parse_simple_args(parser, other_args)
         if ns_parser:
-<<<<<<< HEAD
-            os.environ["OPENBB_API_COINGLASS_KEY"] = ns_parser.key
-            dotenv.set_key(self.env_file, "OPENBB_API_COINGLASS_KEY", ns_parser.key)
-            cfg.API_COINGLASS_KEY = ns_parser.key
-
-            self.check_coinglass_key(show_output=True)
-=======
             self.status_dict["coinglass"] = keys_model.set_coinglass_key(
                 key=ns_parser.key, persist=True, show_output=True
             )
->>>>>>> 732a6149
 
     @log_start_end(log=logger)
     def call_cpanic(self, other_args: List[str]):
