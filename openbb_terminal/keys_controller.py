"""Keys Controller Module"""
__docformat__ = "numpy"

# pylint: disable=too-many-lines

import argparse
import logging
from typing import Dict, List

from prompt_toolkit.completion import NestedCompleter
<<<<<<< HEAD
from pyEX.common.exception import PyEXception
from oandapyV20 import API as oanda_API
from oandapyV20.exceptions import V20Error
from tokenterminal import TokenTerminal
=======
from tqdm import tqdm
>>>>>>> 0a1e2420

from openbb_terminal import feature_flags as obbff, keys_view
from openbb_terminal import keys_model
from openbb_terminal.core.config.paths import USER_ENV_FILE
from openbb_terminal.decorators import log_start_end
from openbb_terminal.helper_funcs import (
    EXPORT_ONLY_RAW_DATA_ALLOWED,
    parse_simple_args,
)
from openbb_terminal.menu import session
from openbb_terminal.parent_classes import BaseController
from openbb_terminal.rich_config import console, MenuText, translate

logger = logging.getLogger(__name__)


class KeysController(BaseController):  # pylint: disable=too-many-public-methods
    """Keys Controller class"""

<<<<<<< HEAD
    CHOICES_COMMANDS: List[str] = [
        "av",
        "fmp",
        "quandl",
        "polygon",
        "fred",
        "news",
        "tradier",
        "cmc",
        "finnhub",
        "iex",
        "reddit",
        "twitter",
        "rh",
        "degiro",
        "oanda",
        "binance",
        "bitquery",
        "si",
        "coinbase",
        "walert",
        "glassnode",
        "coinglass",
        "cpanic",
        "ethplorer",
        "smartstake",
        "github",
        "eodhd",
        "messari",
        "santiment",
        "tokenterminal",
    ]
=======
    API_DICT: Dict = {
        "av": "ALPHA_VANTAGE",
        "fmp": "FINANCIAL_MODELING_PREP",
        "quandl": "QUANDL",
        "polygon": "POLYGON",
        "fred": "FRED",
        "news": "NEWSAPI",
        "tradier": "TRADIER",
        "cmc": "COINMARKETCAP",
        "finnhub": "FINNHUB",
        "iex": "IEXCLOUD",
        "reddit": "REDDIT",
        "twitter": "TWITTER",
        "rh": "ROBINHOOD",
        "degiro": "DEGIRO",
        "oanda": "OANDA",
        "binance": "BINANCE",
        "bitquery": "BITQUERY",
        "si": "SENTIMENT_INVESTOR",
        "coinbase": "COINBASE",
        "walert": "WHALE_ALERT",
        "glassnode": "GLASSNODE",
        "coinglass": "COINGLASS",
        "cpanic": "CRYPTO_PANIC",
        "ethplorer": "ETHPLORER",
        "smartstake": "SMARTSTAKE",
        "github": "GITHUB",
        "messari": "MESSARI",
        "eodhd": "EODHD",
        "santiment": "SANTIMENT",
    }
    API_LIST = list(API_DICT.keys())
    CHOICES_COMMANDS: List[str] = ["mykeys"] + API_LIST
>>>>>>> 0a1e2420
    PATH = "/keys/"
    status_dict: Dict = {}

    def __init__(
        self,
        queue: List[str] = None,
        menu_usage: bool = True,
        env_file: str = str(USER_ENV_FILE),
    ):
        """Constructor"""
        super().__init__(queue)
        self.env_file = env_file
        if menu_usage:
            if session and obbff.USE_PROMPT_TOOLKIT:
                choices: dict = {c: {} for c in self.controller_choices}

                choices["support"] = self.SUPPORT_CHOICES

                self.completer = NestedCompleter.from_nested_dict(choices)

<<<<<<< HEAD
    def check_github_key(self, show_output: bool = False) -> None:
        """Check GitHub key"""
        self.cfg_dict["GITHUB"] = "github"
        if cfg.API_GITHUB_KEY == "REPLACE_ME":  # pragma: allowlist secret
            logger.info("GitHub key not defined")
            self.key_dict["GITHUB"] = "not defined"
        else:
            self.key_dict["GITHUB"] = "defined"
            # github api will not fail for the first requests without key
            # only after certain amount of requests the user will get rate limited

        if show_output:
            console.print(self.key_dict["GITHUB"] + "\n")

    def check_av_key(self, show_output: bool = False) -> None:
        """Check Alpha Vantage key"""
        self.cfg_dict["ALPHA_VANTAGE"] = "av"
        if cfg.API_KEY_ALPHAVANTAGE == "REPLACE_ME":  # pragma: allowlist secret
            logger.info("Alpha Vantage key not defined")
            self.key_dict["ALPHA_VANTAGE"] = "not defined"
        else:
            df = TimeSeries(
                key=cfg.API_KEY_ALPHAVANTAGE, output_format="pandas"
            ).get_intraday(symbol="AAPL")
            if df[0].empty:  # pylint: disable=no-member
                logger.warning("Alpha Vantage key defined, test failed")
                self.key_dict["ALPHA_VANTAGE"] = "defined, test failed"
            else:
                logger.info("Alpha Vantage key defined, test passed")
                self.key_dict["ALPHA_VANTAGE"] = "defined, test passed"

        if show_output:
            console.print(self.key_dict["ALPHA_VANTAGE"] + "\n")

    def check_fmp_key(self, show_output: bool = False) -> None:
        """Check Financial Modeling Prep key"""
        self.cfg_dict["FINANCIAL_MODELING_PREP"] = "fmp"
        if (
            cfg.API_KEY_FINANCIALMODELINGPREP
            == "REPLACE_ME"  # pragma: allowlist secret
        ):  # pragma: allowlist secret
            logger.info("Financial Modeling Prep key not defined")
            self.key_dict["FINANCIAL_MODELING_PREP"] = "not defined"
        else:
            r = requests.get(
                f"https://financialmodelingprep.com/api/v3/profile/AAPL?apikey={cfg.API_KEY_FINANCIALMODELINGPREP}"
            )
            if r.status_code in [403, 401]:
                logger.warning("Financial Modeling Prep key defined, test failed")
                self.key_dict["FINANCIAL_MODELING_PREP"] = "defined, test failed"
            elif r.status_code == 200:
                logger.info("Financial Modeling Prep key defined, test passed")
                self.key_dict["FINANCIAL_MODELING_PREP"] = "defined, test passed"
            else:
                logger.warning("Financial Modeling Prep key defined, test inconclusive")
                self.key_dict["FINANCIAL_MODELING_PREP"] = "defined, test inconclusive"

        if show_output:
            console.print(self.key_dict["FINANCIAL_MODELING_PREP"] + "\n")

    def check_quandl_key(self, show_output: bool = False) -> None:
        """Check Quandl key"""
        self.cfg_dict["QUANDL"] = "quandl"
        if cfg.API_KEY_QUANDL == "REPLACE_ME":  # pragma: allowlist secret
            logger.info("Quandl key not defined")
            self.key_dict["QUANDL"] = "not defined"
        else:
            try:
                quandl.save_key(cfg.API_KEY_QUANDL)
                quandl.get_table(
                    "ZACKS/FC",
                    paginate=True,
                    ticker=["AAPL", "MSFT"],
                    per_end_date={"gte": "2015-01-01"},
                    qopts={"columns": ["ticker", "per_end_date"]},
                )
                logger.info("Quandl key defined, test passed")
                self.key_dict["QUANDL"] = "defined, test passed"
            except Exception as _:  # noqa: F841
                logger.exception("Quandl key defined, test failed")
                self.key_dict["QUANDL"] = "defined, test failed"

        if show_output:
            console.print(self.key_dict["QUANDL"] + "\n")

    def check_polygon_key(self, show_output: bool = False) -> None:
        """Check Polygon key"""
        self.cfg_dict["POLYGON"] = "polygon"
        if cfg.API_POLYGON_KEY == "REPLACE_ME":
            logger.info("Polygon key not defined")
            self.key_dict["POLYGON"] = "not defined"
        else:
            r = requests.get(
                "https://api.polygon.io/v2/aggs/ticker/AAPL/range/1/day/2020-06-01/2020-06-17"
                f"?apiKey={cfg.API_POLYGON_KEY}"
            )
            if r.status_code in [403, 401]:
                logger.warning("Polygon key defined, test failed")
                self.key_dict["POLYGON"] = "defined, test failed"
            elif r.status_code == 200:
                logger.info("Polygon key defined, test passed")
                self.key_dict["POLYGON"] = "defined, test passed"
            else:
                logger.warning("Polygon key defined, test inconclusive")
                self.key_dict["POLYGON"] = "defined, test inconclusive"

        if show_output:
            console.print(self.key_dict["POLYGON"] + "\n")

    def check_fred_key(self, show_output: bool = False) -> None:
        """Check FRED key"""
        self.cfg_dict["FRED"] = "fred"
        if cfg.API_FRED_KEY == "REPLACE_ME":
            logger.info("FRED key not defined")
            self.key_dict["FRED"] = "not defined"
        else:
            r = requests.get(
                f"https://api.stlouisfed.org/fred/series?series_id=GNPCA&api_key={cfg.API_FRED_KEY}"
            )
            if r.status_code in [403, 401, 400]:
                logger.warning("FRED key defined, test failed")
                self.key_dict["FRED"] = "defined, test failed"
            elif r.status_code == 200:
                logger.info("FRED key defined, test passed")
                self.key_dict["FRED"] = "defined, test passed"
            else:
                logger.warning("FRED key defined, test inconclusive")
                self.key_dict["FRED"] = "defined, test inconclusive"

        if show_output:
            console.print(self.key_dict["FRED"] + "\n")

    def check_news_key(self, show_output: bool = False) -> None:
        """Check News API key"""
        self.cfg_dict["NEWSAPI"] = "news"
        if cfg.API_NEWS_TOKEN == "REPLACE_ME":  # nosec
            logger.info("News API key not defined")
            self.key_dict["NEWSAPI"] = "not defined"
        else:
            r = requests.get(
                f"https://newsapi.org/v2/everything?q=keyword&apiKey={cfg.API_NEWS_TOKEN}"
            )
            if r.status_code in [401, 403]:
                logger.warning("News API key defined, test failed")
                self.key_dict["NEWSAPI"] = "defined, test failed"
            elif r.status_code == 200:
                logger.info("News API key defined, test passed")
                self.key_dict["NEWSAPI"] = "defined, test passed"
            else:
                logger.warning("News API key defined, test inconclusive")
                self.key_dict["NEWSAPI"] = "defined, test inconclusive"

        if show_output:
            console.print(self.key_dict["NEWSAPI"] + "\n")

    def check_tradier_key(self, show_output: bool = False) -> None:
        """Check Tradier key"""
        self.cfg_dict["TRADIER"] = "tradier"
        if cfg.TRADIER_TOKEN == "REPLACE_ME":  # nosec
            logger.info("Tradier key not defined")
            self.key_dict["TRADIER"] = "not defined"
        else:
            r = requests.get(
                "https://sandbox.tradier.com/v1/markets/quotes",
                params={"symbols": "AAPL"},
                headers={
                    "Authorization": f"Bearer {cfg.TRADIER_TOKEN}",
                    "Accept": "application/json",
                },
            )
            if r.status_code in [401, 403]:
                logger.warning("Tradier key not defined, test failed")
                self.key_dict["TRADIER"] = "defined, test failed"
            elif r.status_code == 200:
                logger.info("Tradier key not defined, test passed")
                self.key_dict["TRADIER"] = "defined, test passed"
            else:
                logger.warning("Tradier key not defined, test inconclusive")
                self.key_dict["TRADIER"] = "defined, test inconclusive"

        if show_output:
            console.print(self.key_dict["TRADIER"] + "\n")

    def check_cmc_key(self, show_output: bool = False) -> None:
        """Check Coinmarketcap key"""
        self.cfg_dict["COINMARKETCAP"] = "cmc"
        if cfg.API_CMC_KEY == "REPLACE_ME":
            logger.info("Coinmarketcap key not defined")
            self.key_dict["COINMARKETCAP"] = "not defined"
        else:
            cmc = CoinMarketCapAPI(cfg.API_CMC_KEY)

            try:
                cmc.cryptocurrency_map()
                logger.info("Coinmarketcap key defined, test passed")
                self.key_dict["COINMARKETCAP"] = "defined, test passed"
            except CoinMarketCapAPIError:
                logger.exception("Coinmarketcap key defined, test failed")
                self.key_dict["COINMARKETCAP"] = "defined, test failed"

        if show_output:
            console.print(self.key_dict["COINMARKETCAP"] + "\n")

    def check_finnhub_key(self, show_output: bool = False) -> None:
        """Check Finnhub key"""
        self.cfg_dict["FINNHUB"] = "finnhub"
        if cfg.API_FINNHUB_KEY == "REPLACE_ME":
            logger.info("Finnhub key not defined")
            self.key_dict["FINNHUB"] = "not defined"
        else:
            r = r = requests.get(
                f"https://finnhub.io/api/v1/quote?symbol=AAPL&token={cfg.API_FINNHUB_KEY}"
            )
            if r.status_code in [403, 401, 400]:
                logger.warning("Finnhub key defined, test failed")
                self.key_dict["FINNHUB"] = "defined, test failed"
            elif r.status_code == 200:
                logger.info("Finnhub key defined, test passed")
                self.key_dict["FINNHUB"] = "defined, test passed"
            else:
                logger.warning("Finnhub key defined, test inconclusive")
                self.key_dict["FINNHUB"] = "defined, test inconclusive"

        if show_output:
            console.print(self.key_dict["FINNHUB"] + "\n")

    def check_iex_key(self, show_output: bool = False) -> None:
        """Check IEX Cloud key"""
        self.cfg_dict["IEXCLOUD"] = "iex"
        if cfg.API_IEX_TOKEN == "REPLACE_ME":  # nosec
            logger.info("IEX Cloud key not defined")
            self.key_dict["IEXCLOUD"] = "not defined"
        else:
            try:
                pyEX.Client(api_token=cfg.API_IEX_TOKEN, version="v1")
                logger.info("IEX Cloud key defined, test passed")
                self.key_dict["IEXCLOUD"] = "defined, test passed"
            except PyEXception:
                logger.exception("IEX Cloud key defined, test failed")
                self.key_dict["IEXCLOUD"] = "defined, test failed"

        if show_output:
            console.print(self.key_dict["IEXCLOUD"] + "\n")

    def check_reddit_key(self, show_output: bool = False) -> None:
        """Check Reddit key"""
        self.cfg_dict["REDDIT"] = "reddit"
        reddit_keys = [
            cfg.API_REDDIT_CLIENT_ID,
            cfg.API_REDDIT_CLIENT_SECRET,
            cfg.API_REDDIT_USERNAME,
            cfg.API_REDDIT_PASSWORD,
            cfg.API_REDDIT_USER_AGENT,
        ]
        if "REPLACE_ME" in reddit_keys:
            logger.info("Reddit key not defined")
            self.key_dict["REDDIT"] = "not defined"
        else:

            try:
                with suppress_stdout():
                    praw_api = praw.Reddit(
                        client_id=cfg.API_REDDIT_CLIENT_ID,
                        client_secret=cfg.API_REDDIT_CLIENT_SECRET,
                        username=cfg.API_REDDIT_USERNAME,
                        user_agent=cfg.API_REDDIT_USER_AGENT,
                        password=cfg.API_REDDIT_PASSWORD,
                    )

                    praw_api.user.me()
                logger.info("Reddit key defined, test passed")
                self.key_dict["REDDIT"] = "defined, test passed"
            except (Exception, ResponseException):
                logger.warning("Reddit key defined, test failed")
                self.key_dict["REDDIT"] = "defined, test failed"

        if show_output:
            console.print(self.key_dict["REDDIT"] + "\n")

    def check_twitter_key(self, show_output: bool = False) -> None:
        """Check Twitter key"""
        self.cfg_dict["TWITTER"] = "twitter"
        twitter_keys = [
            cfg.API_TWITTER_KEY,
            cfg.API_TWITTER_SECRET_KEY,
            cfg.API_TWITTER_BEARER_TOKEN,
        ]
        if "REPLACE_ME" in twitter_keys:
            logger.info("Twitter key not defined")
            self.key_dict["TWITTER"] = "not defined"
        else:
            params = {
                "query": "(\\$AAPL) (lang:en)",
                "max_results": "10",
                "tweet.fields": "created_at,lang",
            }
            r = requests.get(
                "https://api.twitter.com/2/tweets/search/recent",
                params=params,  # type: ignore
                headers={"authorization": "Bearer " + cfg.API_TWITTER_BEARER_TOKEN},
            )
            if r.status_code == 200:
                logger.info("Twitter key defined, test passed")
                self.key_dict["TWITTER"] = "defined, test passed"
            elif r.status_code in [401, 403]:
                logger.warning("Twitter key defined, test failed")
                self.key_dict["TWITTER"] = "defined, test failed"
            else:
                logger.warning("Twitter key defined, test failed")
                self.key_dict["TWITTER"] = "defined, test inconclusive"

        if show_output:
            console.print(self.key_dict["TWITTER"] + "\n")

    def check_rh_key(self, show_output: bool = False) -> None:
        """Check Robinhood key"""
        self.cfg_dict["ROBINHOOD"] = "rh"
        rh_keys = [cfg.RH_USERNAME, cfg.RH_PASSWORD]
        if "REPLACE_ME" in rh_keys:
            logger.info("Robinhood key not defined")
            self.key_dict["ROBINHOOD"] = "not defined"
        else:
            logger.info("Robinhood key defined, not tested")
            self.key_dict["ROBINHOOD"] = "defined, not tested"

        if show_output:
            console.print(self.key_dict["ROBINHOOD"] + "\n")

    def check_degiro_key(self, show_output: bool = False) -> None:
        """Check Degiro key"""
        self.cfg_dict["DEGIRO"] = "degiro"
        dg_keys = [cfg.DG_USERNAME, cfg.DG_PASSWORD, cfg.DG_TOTP_SECRET]
        if "REPLACE_ME" in dg_keys:
            logger.info("Degiro key not defined")
            self.key_dict["DEGIRO"] = "not defined"
        else:
            logger.info("Degiro key defined, not tested")
            self.key_dict["DEGIRO"] = "defined, not tested"

        if show_output:
            console.print(self.key_dict["DEGIRO"] + "\n")

    def check_oanda_key(self, show_output: bool = False) -> None:
        """Check Oanda key"""
        self.cfg_dict["OANDA"] = "oanda"
        oanda_keys = [cfg.OANDA_TOKEN, cfg.OANDA_ACCOUNT]
        if "REPLACE_ME" in oanda_keys:
            logger.info("Oanda key not defined")
            self.key_dict["OANDA"] = "not defined"
        else:
            client = oanda_API(access_token=cfg.OANDA_TOKEN)
            account = cfg.OANDA_ACCOUNT
            try:
                parameters = {"instruments": "EUR_USD"}
                request = oandapyV20.endpoints.pricing.PricingInfo(
                    accountID=account, params=parameters
                )
                client.request(request)
                logger.info("Oanda key defined, test passed")
                self.key_dict["OANDA"] = "defined, test passed"

            except V20Error as e:
                logger.exception(str(e))
                logger.info("Oanda key defined, test failed")
                self.key_dict["OANDA"] = "defined, test failed"

        if show_output:
            console.print(self.key_dict["OANDA"] + "\n")

    def check_binance_key(self, show_output: bool = False) -> None:
        """Check Binance key"""
        self.cfg_dict["BINANCE"] = "binance"

        if "REPLACE_ME" in [cfg.API_BINANCE_KEY, cfg.API_BINANCE_SECRET]:
            logger.info("Binance key not defined")
            self.key_dict["BINANCE"] = "not defined"

        else:
            try:
                client = binance.Client(cfg.API_BINANCE_KEY, cfg.API_BINANCE_SECRET)
                candles = client.get_klines(
                    symbol="BTCUSDT", interval=client.KLINE_INTERVAL_1DAY
                )

                if len(candles) > 0:
                    logger.info("Binance key defined, test passed")
                    self.key_dict["BINANCE"] = "defined, test passed"
                else:
                    logger.info("Binance key defined, test failed")
                    self.key_dict["BINANCE"] = "defined, test failed"
            except Exception:
                logger.info("Binance key defined, test failed")
                self.key_dict["BINANCE"] = "defined, test failed"

        if show_output:
            console.print(self.key_dict["BINANCE"] + "\n")

    def check_bitquery_key(self, show_output: bool = False) -> None:
        """Check Bitquery key"""
        self.cfg_dict["BITQUERY"] = "bitquery"
        bitquery = cfg.API_BITQUERY_KEY
        if "REPLACE_ME" in bitquery:
            logger.info("Bitquery key not defined")
            self.key_dict["BITQUERY"] = "not defined"
        else:
            headers = {"x-api-key": cfg.API_BITQUERY_KEY}
            query = """
            {
            ethereum {
            dexTrades(options: {limit: 10, desc: "count"}) {
                count
                protocol
            }}}
            """
            r = requests.post(
                "https://graphql.bitquery.io", json={"query": query}, headers=headers
            )
            if r.status_code == 200:
                logger.info("Bitquery key defined, test passed")
                self.key_dict["BITQUERY"] = "defined, test passed"
            else:
                logger.warning("Bitquery key defined, test failed")
                self.key_dict["BITQUERY"] = "defined, test failed"

        if show_output:
            console.print(self.key_dict["BITQUERY"] + "\n")

    def check_si_key(self, show_output: bool = False) -> None:
        """Check Sentiment Investor key"""
        self.cfg_dict["SENTIMENT_INVESTOR"] = "si"
        si_keys = [cfg.API_SENTIMENTINVESTOR_TOKEN]
        if "REPLACE_ME" in si_keys:
            logger.info("Sentiment Investor key not defined")
            self.key_dict["SENTIMENT_INVESTOR"] = "not defined"
        else:
            try:
                account = requests.get(
                    f"https://api.sentimentinvestor.com/v1/trending"
                    f"?token={cfg.API_SENTIMENTINVESTOR_TOKEN}"
                )
                if account.ok and account.json().get("success", False):
                    logger.info("Sentiment Investor key defined, test passed")
                    self.key_dict["SENTIMENT_INVESTOR"] = "defined, test passed"
                else:
                    logger.warning("Sentiment Investor key defined, test failed")
                    self.key_dict["SENTIMENT_INVESTOR"] = "defined, test unsuccessful"
            except Exception:
                logger.warning("Sentiment Investor key defined, test failed")
                self.key_dict["SENTIMENT_INVESTOR"] = "defined, test unsuccessful"

        if show_output:
            console.print(self.key_dict["SENTIMENT_INVESTOR"] + "\n")

    def check_coinbase_key(self, show_output: bool = False) -> None:
        """Check Coinbase key"""
        self.cfg_dict["COINBASE"] = "coinbase"
        if "REPLACE_ME" in [
            cfg.API_COINBASE_KEY,
            cfg.API_COINBASE_SECRET,
            cfg.API_COINBASE_PASS_PHRASE,
        ]:
            logger.info("Coinbase key not defined")
            self.key_dict["COINBASE"] = "not defined"
        else:
            auth = CoinbaseProAuth(
                cfg.API_COINBASE_KEY,
                cfg.API_COINBASE_SECRET,
                cfg.API_COINBASE_PASS_PHRASE,
            )
            try:
                resp = make_coinbase_request("/accounts", auth=auth)
            except CoinbaseApiException:
                resp = None
            if not resp:
                logger.warning("Coinbase key defined, test failed")
                self.key_dict["COINBASE"] = "defined, test unsuccessful"
            else:
                logger.info("Coinbase key defined, test passed")
                self.key_dict["COINBASE"] = "defined, test passed"

        if show_output:
            console.print(self.key_dict["COINBASE"] + "\n")

    def check_walert_key(self, show_output: bool = False) -> None:
        """Check Walert key"""
        self.cfg_dict["WHALE_ALERT"] = "walert"
        if cfg.API_WHALE_ALERT_KEY == "REPLACE_ME":
            logger.info("Walert key not defined")
            self.key_dict["WHALE_ALERT"] = "not defined"
        else:
            url = (
                "https://api.whale-alert.io/v1/transactions?api_key="
                + cfg.API_WHALE_ALERT_KEY
            )
            try:
                response = requests.get(url, timeout=2)
                if not 200 <= response.status_code < 300:
                    logger.warning("Walert key defined, test failed")
                    self.key_dict["WHALE_ALERT"] = "defined, test unsuccessful"
                else:
                    logger.info("Walert key defined, test passed")
                    self.key_dict["WHALE_ALERT"] = "defined, test passed"
            except Exception:
                logger.exception("Walert key defined, test failed")
                self.key_dict["WHALE_ALERT"] = "defined, test unsuccessful"

        if show_output:
            console.print(self.key_dict["WHALE_ALERT"] + "\n")

    def check_glassnode_key(self, show_output: bool = False) -> None:
        """Check glassnode key"""
        self.cfg_dict["GLASSNODE"] = "glassnode"
        if cfg.API_GLASSNODE_KEY == "REPLACE_ME":
            logger.info("Glassnode key not defined")
            self.key_dict["GLASSNODE"] = "not defined"
        else:
            url = "https://api.glassnode.com/v1/metrics/market/price_usd_close"

            parameters = {
                "api_key": cfg.API_GLASSNODE_KEY,
                "a": "BTC",
                "i": "24h",
                "s": str(1_614_556_800),
                "u": str(1_641_227_783_561),
            }

            r = requests.get(url, params=parameters)
            if r.status_code == 200:
                logger.info("Glassnode key defined, test passed")
                self.key_dict["GLASSNODE"] = "defined, test passed"
            else:
                logger.warning("Glassnode key defined, test failed")
                self.key_dict["GLASSNODE"] = "defined, test unsuccessful"

        if show_output:
            console.print(self.key_dict["GLASSNODE"] + "\n")

    def check_coinglass_key(self, show_output: bool = False) -> None:
        """Check coinglass key"""
        self.cfg_dict["COINGLASS"] = "coinglass"
        if cfg.API_COINGLASS_KEY == "REPLACE_ME":
            logger.info("Coinglass key not defined")
            self.key_dict["COINGLASS"] = "not defined"
        else:
            url = "https://open-api.coinglass.com/api/pro/v1/futures/openInterest/chart?&symbol=BTC&interval=0"

            headers = {"coinglassSecret": cfg.API_COINGLASS_KEY}

            response = requests.request("GET", url, headers=headers)

            if response.status_code == 200:
                logger.info("Coinglass key defined, test passed")
                self.key_dict["COINGLASS"] = "defined, test passed"
            else:
                logger.warning("Coinglass key defined, test failed")
                self.key_dict["COINGLASS"] = "defined, test unsuccessful"

        if show_output:
            console.print(self.key_dict["COINGLASS"] + "\n")

    def check_cpanic_key(self, show_output: bool = False) -> None:
        """Check cpanic key"""
        self.cfg_dict["CRYPTO_PANIC"] = "cpanic"
        if cfg.API_CRYPTO_PANIC_KEY == "REPLACE_ME":
            logger.info("cpanic key not defined")
            self.key_dict["CRYPTO_PANIC"] = "not defined"
        else:
            crypto_panic_url = f"https://cryptopanic.com/api/v1/posts/?auth_token={cfg.API_CRYPTO_PANIC_KEY}&kind=all"
            response = requests.get(crypto_panic_url)

            if not 200 <= response.status_code < 300:
                logger.warning("cpanic key defined, test failed")
                self.key_dict["CRYPTO_PANIC"] = "defined, test unsuccessful"
            try:
                logger.info("cpanic key defined, test passed")
                self.key_dict["CRYPTO_PANIC"] = "defined, test passed"
            except Exception as _:  # noqa: F841
                logger.warning("cpanic key defined, test failed")
                self.key_dict["CRYPTO_PANIC"] = "defined, test unsuccessful"

        if show_output:
            console.print(self.key_dict["CRYPTO_PANIC"] + "\n")

    def check_ethplorer_key(self, show_output: bool = False) -> None:
        """Check ethplorer key"""
        self.cfg_dict["ETHPLORER"] = "ethplorer"
        if cfg.API_ETHPLORER_KEY == "REPLACE_ME":
            logger.info("ethplorer key not defined")
            self.key_dict["ETHPLORER"] = "not defined"
        else:
            ethplorer_url = "https://api.ethplorer.io/getTokenInfo/0x1f9840a85d5af5bf1d1762f925bdaddc4201f984?apiKey="
            ethplorer_url += cfg.API_ETHPLORER_KEY
            response = requests.get(ethplorer_url)
            try:
                if response.status_code == 200:
                    logger.info("ethplorer key defined, test passed")
                    self.key_dict["ETHPLORER"] = "defined, test passed"
                else:
                    logger.warning("ethplorer key defined, test failed")
                    self.key_dict["ETHPLORER"] = "defined, test unsuccessful"
            except Exception as _:  # noqa: F841
                logger.exception("ethplorer key defined, test failed")
                self.key_dict["ETHPLORER"] = "defined, test unsuccessful"

        if show_output:
            console.print(self.key_dict["ETHPLORER"] + "\n")

    def check_smartstake_key(self, show_output: bool = False) -> None:
        """Check Smartstake key"""
        self.cfg_dict["SMARTSTAKE"] = "smartstake"
        if "REPLACE_ME" in [
            cfg.API_SMARTSTAKE_TOKEN,
            cfg.API_SMARTSTAKE_KEY,
        ]:
            self.key_dict["SMARTSTAKE"] = "not defined"
        else:
            payload = {
                "type": "history",
                "dayCount": 30,
                "key": cfg.API_SMARTSTAKE_KEY,
                "token": cfg.API_SMARTSTAKE_TOKEN,
            }

            smartstake_url = "https://prod.smartstakeapi.com/listData?app=TERRA"
            response = requests.get(smartstake_url, params=payload)  # type: ignore

            try:
                if response.status_code == 200:
                    self.key_dict["SMARTSTAKE"] = "defined, test passed"
                else:
                    self.key_dict["SMARTSTAKE"] = "defined, test unsuccessful"
            except Exception as _:  # noqa: F841
                self.key_dict["SMARTSTAKE"] = "defined, test unsuccessful"

        if show_output:
            console.print(self.key_dict["SMARTSTAKE"] + "\n")

    def check_messari_key(self, show_output: bool = False) -> None:
        """Check Messari key"""
        self.cfg_dict["MESSARI"] = "messari"
        if (
            cfg.API_MESSARI_KEY == "REPLACE_ME"  # pragma: allowlist secret
        ):  # pragma: allowlist secret
            logger.info("Messari key not defined")
            self.key_dict["MESSARI"] = "not defined"
        else:

            url = "https://data.messari.io/api/v2/assets/bitcoin/profile"
            headers = {"x-messari-api-key": cfg.API_MESSARI_KEY}
            params = {"fields": "profile/general/overview/official_links"}
            r = requests.get(url, headers=headers, params=params)

            if r.status_code == 200:
                logger.info("FMessari key defined, test passed")
                self.key_dict["MESSARI"] = "defined, test passed"
            else:
                logger.warning("Messari key defined, test failed")
                self.key_dict["MESSARI"] = "defined, test failed"

        if show_output:
            console.print(self.key_dict["MESSARI"] + "\n")

    def check_eodhd_key(self, show_output: bool = False) -> None:
        """Check End of Day Historical Data key"""
        self.cfg_dict["EODHD"] = "eodhd"
        if cfg.API_EODHD_TOKEN == "REPLACE_ME":  # nosec
            logger.info("End of Day Historical Data key not defined")
            self.key_dict["EODHD"] = "not defined"
        else:
            try:
                pyEX.Client(api_token=cfg.API_EODHD_TOKEN, version="v1")
                logger.info("End of Day Historical Data key defined, test passed")
                self.key_dict["EODHD"] = "defined, test passed"
            except PyEXception:
                logger.exception("End of Day Historical Data key defined, test failed")
                self.key_dict["EODHD"] = "defined, test failed"

        if show_output:
            console.print(self.key_dict["EODHD"] + "\n")

    def check_santiment_key(self, show_output: bool = False) -> None:
        """Check Santiment key"""
        self.cfg_dict["SANTIMENT"] = "santiment"
        if cfg.API_SANTIMENT_KEY == "REPLACE_ME":
            logger.info("santiment key not defined")
            self.key_dict["SANTIMENT"] = "not defined"
        else:
            headers = {
                "Content-Type": "application/graphql",
                "Authorization": f"Apikey {cfg.API_SANTIMENT_KEY}",
            }

            # pylint: disable=line-too-long
            data = '\n{{ getMetric(metric: "dev_activity"){{ timeseriesData( slug: "ethereum" from: ""2020-02-10T07:00:00Z"" to: "2020-03-10T07:00:00Z" interval: "1w"){{ datetime value }} }} }}'  # noqa: E501

            response = requests.post(
                "https://api.santiment.net/graphql", headers=headers, data=data
            )
            try:
                if response.status_code == 200:
                    logger.info("santiment key defined, test passed")
                    self.key_dict["SANTIMENT"] = "defined, test passed"
                else:
                    logger.warning("santiment key defined, test failed")
                    self.key_dict["SANTIMENT"] = "defined, test failed"
            except Exception as _:  # noqa: F841
                logger.exception("santiment key defined, test failed")
                self.key_dict["SANTIMENT"] = "defined, test failed"

        if show_output:
            console.print(self.key_dict["SANTIMENT"] + "\n")

    def check_token_terminal_key(self, show_output: bool = False) -> None:
        """Check Token Terminal key"""
        self.cfg_dict["TOKEN_TERMINAL"] = "tokenterminal"
        if cfg.API_TOKEN_TERMINAL_KEY == "REPLACE_ME":
            logger.info("token terminal key not defined")
            self.key_dict["TOKEN_TERMINAL"] = "not defined"
        else:
            token_terminal = TokenTerminal(key=cfg.API_TOKEN_TERMINAL_KEY)
            if "message" in token_terminal.get_all_projects():
                logger.warning("token terminal key defined, test failed")
                self.key_dict["TOKEN_TERMINAL"] = "defined, test failed"
            else:
                logger.info("token terminal key defined, test passed")
                self.key_dict["TOKEN_TERMINAL"] = "defined, test passed"

        if show_output:
            console.print(self.key_dict["TOKEN_TERMINAL"] + "\n")

    def check_keys_status(self) -> None:
        """Check keys status"""
        self.check_av_key()
        self.check_fmp_key()
        self.check_quandl_key()
        self.check_polygon_key()
        self.check_fred_key()
        self.check_news_key()
        self.check_tradier_key()
        self.check_cmc_key()
        self.check_finnhub_key()
        self.check_iex_key()
        self.check_reddit_key()
        self.check_twitter_key()
        self.check_rh_key()
        self.check_degiro_key()
        self.check_oanda_key()
        self.check_binance_key()
        self.check_bitquery_key()
        self.check_si_key()
        self.check_coinbase_key()
        self.check_walert_key()
        self.check_glassnode_key()
        self.check_coinglass_key()
        self.check_cpanic_key()
        self.check_ethplorer_key()
        self.check_smartstake_key()
        self.check_github_key()
        self.check_messari_key()
        self.check_eodhd_key()
        self.check_santiment_key()
        self.check_token_terminal_key()
=======
    def check_keys_status(self) -> None:
        """Check keys status"""

        for api in tqdm(self.API_LIST, desc="Checking keys status"):
            self.status_dict[api] = getattr(keys_model, "check_" + str(api) + "_key")()
>>>>>>> 0a1e2420

    def print_help(self):
        """Print help"""
        self.check_keys_status()
        mt = MenuText("keys/")
        mt.add_info("_keys_")
        mt.add_raw("\n")
        mt.add_cmd("mykeys")
        mt.add_raw("\n")
        mt.add_info("_status_")

        for cmd_name, status_msg in self.status_dict.items():
            api_name = self.API_DICT[cmd_name]

            c = "grey30"
            if status_msg == str(keys_model.KeyStatus.DEFINED_TEST_PASSED):
                c = "green"
            elif status_msg == str(keys_model.KeyStatus.DEFINED_TEST_FAILED):
                c = "red"
            elif status_msg == str(keys_model.KeyStatus.DEFINED_NOT_TESTED):
                c = "yellow"
            elif status_msg == str(keys_model.KeyStatus.DEFINED_TEST_INCONCLUSIVE):
                c = "yellow"
            elif status_msg == str(keys_model.KeyStatus.NOT_DEFINED):
                c = "grey30"

            mt.add_raw(
                f"    [cmds]{cmd_name}[/cmds] {(20 - len(cmd_name)) * ' '}"
                f" [{c}] {api_name} {(25 - len(api_name)) * ' '} {translate(status_msg)} [/{c}]\n"
            )

        console.print(text=mt.menu_text, menu="Keys")

    @log_start_end(log=logger)
    def call_mykeys(self, other_args: List[str]):
        """Display current keys"""
        parser = argparse.ArgumentParser(
            add_help=False,
            formatter_class=argparse.ArgumentDefaultsHelpFormatter,
            prog="mykeys",
            description="Display current keys.",
        )
        parser.add_argument(
            "-s", "--show", type=bool, dest="show", help="show", default=False
        )
        if other_args and "-s" in other_args[0]:
            other_args.insert(1, "True")

        ns_parser = self.parse_known_args_and_warn(
            parser, other_args, export_allowed=EXPORT_ONLY_RAW_DATA_ALLOWED
        )

        if ns_parser:
            keys_view.display_keys(show=ns_parser.show, export=ns_parser.export)

    @log_start_end(log=logger)
    def call_av(self, other_args: List[str]):
        """Process av command"""
        parser = argparse.ArgumentParser(
            add_help=False,
            formatter_class=argparse.ArgumentDefaultsHelpFormatter,
            prog="av",
            description="Set Alpha Vantage API key.",
        )
        parser.add_argument(
            "-k",
            "--key",
            type=str,
            dest="key",
            help="key",
        )
        if not other_args:
            console.print(
                "For your API Key, visit: https://www.alphavantage.co/support/#api-key\n"
            )
            return

        if other_args and "-" not in other_args[0][0]:
            other_args.insert(0, "-k")
        ns_parser = parse_simple_args(parser, other_args)
        if ns_parser:
            self.status_dict["av"] = keys_model.set_av_key(
                key=ns_parser.key, persist=True, show_output=True
            )

    @log_start_end(log=logger)
    def call_fmp(self, other_args: List[str]):
        """Process fmp command"""
        parser = argparse.ArgumentParser(
            add_help=False,
            formatter_class=argparse.ArgumentDefaultsHelpFormatter,
            prog="fmp",
            description="Set Financial Modeling Prep API key.",
        )
        parser.add_argument(
            "-k",
            "--key",
            type=str,
            dest="key",
            help="key",
        )
        if not other_args:
            console.print(
                "For your API Key, visit: https://financialmodelingprep.com\n"
            )
            return

        if other_args and "-" not in other_args[0][0]:
            other_args.insert(0, "-k")
        ns_parser = parse_simple_args(parser, other_args)
        if ns_parser:
            self.status_dict["fmp"] = keys_model.set_fmp_key(
                key=ns_parser.key, persist=True, show_output=True
            )

    @log_start_end(log=logger)
    def call_quandl(self, other_args: List[str]):
        """Process quandl command"""
        parser = argparse.ArgumentParser(
            add_help=False,
            formatter_class=argparse.ArgumentDefaultsHelpFormatter,
            prog="quandl",
            description="Set Quandl API key.",
        )
        parser.add_argument(
            "-k",
            "--key",
            type=str,
            dest="key",
            help="key",
        )
        if not other_args:
            console.print("For your API Key, visit: https://www.quandl.com\n")
            return

        if other_args and "-" not in other_args[0][0]:
            other_args.insert(0, "-k")
        ns_parser = parse_simple_args(parser, other_args)
        if ns_parser:
            self.status_dict["quandl"] = keys_model.set_quandl_key(
                key=ns_parser.key, persist=True, show_output=True
            )

    @log_start_end(log=logger)
    def call_polygon(self, other_args: List[str]):
        """Process polygon command"""
        parser = argparse.ArgumentParser(
            add_help=False,
            formatter_class=argparse.ArgumentDefaultsHelpFormatter,
            prog="polygon",
            description="Set Polygon API key.",
        )
        parser.add_argument(
            "-k",
            "--key",
            type=str,
            dest="key",
            help="key",
        )
        if not other_args:
            console.print("For your API Key, visit: https://polygon.io\n")
            return

        if other_args and "-" not in other_args[0][0]:
            other_args.insert(0, "-k")
        ns_parser = parse_simple_args(parser, other_args)
        if ns_parser:
            self.status_dict["polygon"] = keys_model.set_polygon_key(
                key=ns_parser.key, persist=True, show_output=True
            )

    @log_start_end(log=logger)
    def call_fred(self, other_args: List[str]):
        """Process FRED command"""
        parser = argparse.ArgumentParser(
            add_help=False,
            formatter_class=argparse.ArgumentDefaultsHelpFormatter,
            prog="fred",
            description="Set FRED API key.",
        )
        parser.add_argument(
            "-k",
            "--key",
            type=str,
            dest="key",
            help="key",
        )
        if not other_args:
            console.print("For your API Key, visit: https://fred.stlouisfed.org\n")
            return

        if other_args and "-" not in other_args[0][0]:
            other_args.insert(0, "-k")
        ns_parser = parse_simple_args(parser, other_args)
        if ns_parser:
            self.status_dict["fred"] = keys_model.set_fred_key(
                key=ns_parser.key, persist=True, show_output=True
            )

    @log_start_end(log=logger)
    def call_news(self, other_args: List[str]):
        """Process News API command"""
        parser = argparse.ArgumentParser(
            add_help=False,
            formatter_class=argparse.ArgumentDefaultsHelpFormatter,
            prog="news",
            description="Set News API key.",
        )
        parser.add_argument(
            "-k",
            "--key",
            type=str,
            dest="key",
            help="key",
        )
        if not other_args:
            console.print("For your API Key, visit: https://newsapi.org\n")
            return

        if other_args and "-" not in other_args[0][0]:
            other_args.insert(0, "-k")
        ns_parser = parse_simple_args(parser, other_args)
        if ns_parser:
            self.status_dict["news"] = keys_model.set_news_key(
                key=ns_parser.key, persist=True, show_output=True
            )

    @log_start_end(log=logger)
    def call_tradier(self, other_args: List[str]):
        """Process Tradier API command"""
        parser = argparse.ArgumentParser(
            add_help=False,
            formatter_class=argparse.ArgumentDefaultsHelpFormatter,
            prog="tradier",
            description="Set Tradier API key.",
        )
        parser.add_argument(
            "-k",
            "--key",
            type=str,
            dest="key",
            help="key",
        )
        if not other_args:
            console.print("For your API Key, visit: https://developer.tradier.com\n")
            return

        if other_args and "-" not in other_args[0][0]:
            other_args.insert(0, "-k")
        ns_parser = parse_simple_args(parser, other_args)
        if ns_parser:
            self.status_dict["tradier"] = keys_model.set_tradier_key(
                key=ns_parser.key, persist=True, show_output=True
            )

    @log_start_end(log=logger)
    def call_cmc(self, other_args: List[str]):
        """Process CoinMarketCap API command"""
        parser = argparse.ArgumentParser(
            add_help=False,
            formatter_class=argparse.ArgumentDefaultsHelpFormatter,
            prog="cmc",
            description="Set CMC API key.",
        )
        parser.add_argument(
            "-k",
            "--key",
            type=str,
            dest="key",
            help="key",
        )
        if not other_args:
            console.print("For your API Key, visit: https://coinmarketcap.com\n")
            return
        if other_args and "-" not in other_args[0][0]:
            other_args.insert(0, "-k")
        ns_parser = parse_simple_args(parser, other_args)
        if ns_parser:
            self.status_dict["cmc"] = keys_model.set_cmc_key(
                key=ns_parser.key, persist=True, show_output=True
            )

    @log_start_end(log=logger)
    def call_finnhub(self, other_args: List[str]):
        """Process Finnhub API command"""
        parser = argparse.ArgumentParser(
            add_help=False,
            formatter_class=argparse.ArgumentDefaultsHelpFormatter,
            prog="finnhub",
            description="Set Finnhub API key.",
        )
        parser.add_argument(
            "-k",
            "--key",
            type=str,
            dest="key",
            help="key",
        )
        if not other_args:
            console.print("For your API Key, visit: https://finnhub.io\n")
            return
        if other_args and "-" not in other_args[0][0]:
            other_args.insert(0, "-k")
        ns_parser = parse_simple_args(parser, other_args)
        if ns_parser:
            self.status_dict["finnhub"] = keys_model.set_finnhub_key(
                key=ns_parser.key, persist=True, show_output=True
            )

    @log_start_end(log=logger)
    def call_iex(self, other_args: List[str]):
        """Process iex command"""
        parser = argparse.ArgumentParser(
            add_help=False,
            formatter_class=argparse.ArgumentDefaultsHelpFormatter,
            prog="iex",
            description="Set IEX Cloud API key.",
        )
        parser.add_argument(
            "-k",
            "--key",
            type=str,
            dest="key",
            help="key",
        )
        if not other_args:
            console.print("For your API Key, visit: https://iexcloud.io\n")
            return
        if other_args and "-" not in other_args[0][0]:
            other_args.insert(0, "-k")
        ns_parser = parse_simple_args(parser, other_args)
        if ns_parser:
            self.status_dict["iex"] = keys_model.set_iex_key(
                key=ns_parser.key, persist=True, show_output=True
            )

    @log_start_end(log=logger)
    def call_reddit(self, other_args: List[str]):
        """Process reddit command"""
        parser = argparse.ArgumentParser(
            add_help=False,
            formatter_class=argparse.ArgumentDefaultsHelpFormatter,
            prog="reddit",
            description="Set Reddit API key.",
        )
        parser.add_argument(
            "-i",
            "--id",
            type=str,
            dest="client_id",
            help="Client ID",
            required="-h" not in other_args,
        )
        parser.add_argument(
            "-s",
            "--secret",
            type=str,
            dest="client_secret",
            help="Client Secret",
            required="-h" not in other_args,
        )
        parser.add_argument(
            "-u",
            "--username",
            type=str,
            dest="username",
            help="Username",
            required="-h" not in other_args,
        )
        parser.add_argument(
            "-p",
            "--password",
            type=str,
            dest="password",
            help="Password",
            required="-h" not in other_args,
        )
        parser.add_argument(
            "-a",
            "--agent",
            type=str,
            dest="user_agent",
            help="User agent",
            required="-h" not in other_args,
            nargs="+",
        )
        if not other_args:
            console.print("For your API Key, visit: https://www.reddit.com\n")
            return
        ns_parser = parse_simple_args(parser, other_args)
        if ns_parser:

            slash_components = "".join([f"/{val}" for val in self.queue])
            useragent = " ".join(ns_parser.user_agent) + " " + slash_components
            useragent = useragent.replace('"', "")
            self.queue = []

            self.status_dict["reddit"] = keys_model.set_reddit_key(
                client_id=ns_parser.client_id,
                client_secret=ns_parser.client_secret,
                password=ns_parser.password,
                username=ns_parser.username,
                useragent=useragent,
                persist=True,
                show_output=True,
            )

    @log_start_end(log=logger)
    def call_twitter(self, other_args: List[str]):
        """Process twitter command"""
        parser = argparse.ArgumentParser(
            add_help=False,
            formatter_class=argparse.ArgumentDefaultsHelpFormatter,
            prog="twitter",
            description="Set Twitter API key.",
        )
        parser.add_argument(
            "-k",
            "--key",
            type=str,
            dest="key",
            help="Key",
            required="-h" not in other_args,
        )
        parser.add_argument(
            "-s",
            "--secret",
            type=str,
            dest="secret",
            help="Secret key",
            required="-h" not in other_args,
        )
        parser.add_argument(
            "-t",
            "--token",
            type=str,
            dest="token",
            help="Bearer token",
            required="-h" not in other_args,
        )
        if not other_args:
            console.print("For your API Key, visit: https://developer.twitter.com\n")
            return
        ns_parser = parse_simple_args(parser, other_args)
        if ns_parser:
            self.status_dict["twitter"] = keys_model.set_twitter_key(
                key=ns_parser.key,
                secret=ns_parser.secret,
                access_token=ns_parser.token,
                persist=True,
                show_output=True,
            )

    @log_start_end(log=logger)
    def call_rh(self, other_args: List[str]):
        """Process rh command"""
        parser = argparse.ArgumentParser(
            add_help=False,
            formatter_class=argparse.ArgumentDefaultsHelpFormatter,
            prog="rh",
            description="Set Robinhood API key.",
        )
        parser.add_argument(
            "-u",
            "--username",
            type=str,
            dest="username",
            help="username",
        )
        parser.add_argument(
            "-p",
            "--password",
            type=str,
            dest="password",
            help="password",
        )
        if not other_args:
            console.print("For your API Key, visit: https://robinhood.com/us/en/\n")
            return
        ns_parser = parse_simple_args(parser, other_args)
        if ns_parser:
            self.status_dict["rh"] = keys_model.set_rh_key(
                username=ns_parser.username,
                password=ns_parser.password,
                persist=True,
                show_output=True,
            )

    @log_start_end(log=logger)
    def call_degiro(self, other_args: List[str]):
        """Process degiro command"""
        parser = argparse.ArgumentParser(
            add_help=False,
            formatter_class=argparse.ArgumentDefaultsHelpFormatter,
            prog="degiro",
            description="Set Degiro API key.",
        )
        parser.add_argument(
            "-u",
            "--username",
            type=str,
            dest="username",
            help="username",
        )
        parser.add_argument(
            "-p",
            "--password",
            type=str,
            dest="password",
            help="password",
        )
        parser.add_argument(
            "-s",
            "--secret",
            type=str,
            dest="secret",
            help="TOPT Secret",
            default="",
        )
        if not other_args:
            console.print("For your API Key, visit: https://www.degiro.fr\n")
            return
        ns_parser = parse_simple_args(parser, other_args)
        if ns_parser:
            self.status_dict["degiro"] = keys_model.set_degiro_key(
                username=ns_parser.username,
                password=ns_parser.password,
                secret=ns_parser.secret,
                persist=True,
                show_output=True,
            )

    @log_start_end(log=logger)
    def call_oanda(self, other_args: List[str]):
        """Process oanda command"""
        parser = argparse.ArgumentParser(
            add_help=False,
            formatter_class=argparse.ArgumentDefaultsHelpFormatter,
            prog="oanda",
            description="Set Oanda API key.",
        )
        parser.add_argument(
            "-a",
            "--account",
            type=str,
            dest="account",
            help="account",
        )
        parser.add_argument(
            "-t",
            "--token",
            type=str,
            dest="token",
            help="token",
        )
        parser.add_argument(
            "-at",
            "--account_type",
            type=str,
            dest="account_type",
            help="account type ('live' or 'practice')",
        )
        if not other_args:
            console.print("For your API Key, visit: https://developer.oanda.com\n")
            return
        ns_parser = parse_simple_args(parser, other_args)
        if ns_parser:
            self.status_dict["oanda"] = keys_model.set_oanda_key(
                account=ns_parser.account,
                access_token=ns_parser.token,
                account_type=ns_parser.account_type,
                persist=True,
                show_output=True,
            )

    @log_start_end(log=logger)
    def call_binance(self, other_args: List[str]):
        """Process binance command"""
        parser = argparse.ArgumentParser(
            add_help=False,
            formatter_class=argparse.ArgumentDefaultsHelpFormatter,
            prog="binance",
            description="Set Binance API key.",
        )
        parser.add_argument(
            "-k",
            "--key",
            type=str,
            dest="key",
            help="Key",
        )
        parser.add_argument(
            "-s",
            "--secret",
            type=str,
            dest="secret",
            help="Secret key",
        )
        if not other_args:
            console.print("For your API Key, visit: https://binance.com\n")
            return
        ns_parser = parse_simple_args(parser, other_args)
        if ns_parser:
            self.status_dict["binance"] = keys_model.set_binance_key(
                key=ns_parser.key,
                secret=ns_parser.secret,
                persist=True,
                show_output=True,
            )

    @log_start_end(log=logger)
    def call_bitquery(self, other_args: List[str]):
        """Process bitquery command"""
        parser = argparse.ArgumentParser(
            add_help=False,
            formatter_class=argparse.ArgumentDefaultsHelpFormatter,
            prog="bitquery",
            description="Set Bitquery API key.",
        )
        parser.add_argument(
            "-k",
            "--key",
            type=str,
            dest="key",
            help="key",
        )
        if not other_args:
            console.print("For your API Key, visit: https://bitquery.io/\n")
            return
        if other_args and "-" not in other_args[0][0]:
            other_args.insert(0, "-k")
        ns_parser = parse_simple_args(parser, other_args)
        if ns_parser:
            self.status_dict["bitquery"] = keys_model.set_bitquery_key(
                key=ns_parser.key, persist=True, show_output=True
            )

    @log_start_end(log=logger)
    def call_si(self, other_args: List[str]):
        """Process si command"""
        parser = argparse.ArgumentParser(
            add_help=False,
            formatter_class=argparse.ArgumentDefaultsHelpFormatter,
            prog="si",
            description="Set Sentiment Investor API key.",
        )
        parser.add_argument(
            "-k",
            "--key",
            type=str,
            dest="key",
            help="key",
        )
        if not other_args:
            console.print("For your API Key, visit: https://sentimentinvestor.com\n")
            return
        if other_args and "-" not in other_args[0][0]:
            other_args.insert(0, "-k")
        ns_parser = parse_simple_args(parser, other_args)
        if ns_parser:
            self.status_dict["si"] = keys_model.set_si_key(
                key=ns_parser.key, persist=True, show_output=True
            )

    @log_start_end(log=logger)
    def call_coinbase(self, other_args: List[str]):
        """Process coinbase command"""
        parser = argparse.ArgumentParser(
            add_help=False,
            formatter_class=argparse.ArgumentDefaultsHelpFormatter,
            prog="coinbase",
            description="Set Coinbase API key.",
        )
        parser.add_argument(
            "-k",
            "--key",
            type=str,
            dest="key",
            help="Key",
        )
        parser.add_argument(
            "-s",
            "--secret",
            type=str,
            dest="secret",
            help="Secret key",
        )
        parser.add_argument(
            "-p",
            "--passphrase",
            type=str,
            dest="passphrase",
            help="Passphrase",
        )
        if not other_args:
            console.print("For your API Key, visit: https://docs.pro.coinbase.com/\n")
            return
        ns_parser = parse_simple_args(parser, other_args)
        if ns_parser:
            self.status_dict["coinbase"] = keys_model.set_coinbase_key(
                key=ns_parser.key,
                secret=ns_parser.secret,
                passphrase=ns_parser.passphrase,
                persist=True,
                show_output=True,
            )

    @log_start_end(log=logger)
    def call_walert(self, other_args: List[str]):
        """Process walert command"""
        parser = argparse.ArgumentParser(
            add_help=False,
            formatter_class=argparse.ArgumentDefaultsHelpFormatter,
            prog="walert",
            description="Set Whale Alert API key.",
        )
        parser.add_argument(
            "-k",
            "--key",
            type=str,
            dest="key",
            help="key",
        )
        if not other_args:
            console.print("For your API Key, visit: https://docs.whale-alert.io/\n")
            return
        if other_args and "-" not in other_args[0][0]:
            other_args.insert(0, "-k")
        ns_parser = parse_simple_args(parser, other_args)
        if ns_parser:
            self.status_dict["walert"] = keys_model.set_walert_key(
                key=ns_parser.key, persist=True, show_output=True
            )

    @log_start_end(log=logger)
    def call_glassnode(self, other_args: List[str]):
        """Process glassnode command"""
        parser = argparse.ArgumentParser(
            add_help=False,
            formatter_class=argparse.ArgumentDefaultsHelpFormatter,
            prog="glassnode",
            description="Set Glassnode API key.",
        )
        parser.add_argument(
            "-k",
            "--key",
            type=str,
            dest="key",
            help="key",
        )
        if not other_args:
            console.print(
                "For your API Key, visit: https://docs.glassnode.com/basic-api/api-key#how-to-get-an-api-key/\n"
            )
            return
        if other_args and "-" not in other_args[0][0]:
            other_args.insert(0, "-k")
        ns_parser = parse_simple_args(parser, other_args)
        if ns_parser:
            self.status_dict["glassnode"] = keys_model.set_glassnode_key(
                key=ns_parser.key, persist=True, show_output=True
            )

    @log_start_end(log=logger)
    def call_coinglass(self, other_args: List[str]):
        """Process coinglass command"""
        parser = argparse.ArgumentParser(
            add_help=False,
            formatter_class=argparse.ArgumentDefaultsHelpFormatter,
            prog="coinglass",
            description="Set Coinglass API key.",
        )
        parser.add_argument(
            "-k",
            "--key",
            type=str,
            dest="key",
            help="key",
        )
        if not other_args:
            console.print(
                "For your API Key, visit: https://coinglass.github.io/API-Reference/#api-key\n"
            )
            return
        if other_args and "-" not in other_args[0][0]:
            other_args.insert(0, "-k")
        ns_parser = parse_simple_args(parser, other_args)
        if ns_parser:
            self.status_dict["coinglass"] = keys_model.set_coinglass_key(
                key=ns_parser.key, persist=True, show_output=True
            )

    @log_start_end(log=logger)
    def call_cpanic(self, other_args: List[str]):
        """Process cpanic command"""
        parser = argparse.ArgumentParser(
            add_help=False,
            formatter_class=argparse.ArgumentDefaultsHelpFormatter,
            prog="cpanic",
            description="Set Crypto Panic API key.",
        )
        parser.add_argument(
            "-k",
            "--key",
            type=str,
            dest="key",
            help="key",
        )
        if not other_args:
            console.print(
                "For your API Key, visit: https://cryptopanic.com/developers/api/\n"
            )
            return
        if other_args and "-" not in other_args[0][0]:
            other_args.insert(0, "-k")
        ns_parser = parse_simple_args(parser, other_args)
        if ns_parser:
            self.status_dict["cpanic"] = keys_model.set_cpanic_key(
                key=ns_parser.key, persist=True, show_output=True
            )

    @log_start_end(log=logger)
    def call_ethplorer(self, other_args: List[str]):
        """Process ethplorer command"""
        parser = argparse.ArgumentParser(
            add_help=False,
            formatter_class=argparse.ArgumentDefaultsHelpFormatter,
            prog="ethplorer",
            description="Set Ethplorer API key.",
        )
        parser.add_argument(
            "-k",
            "--key",
            type=str,
            dest="key",
            help="key",
        )
        if not other_args:
            console.print(
                "For your API Key, visit: https://github.com/EverexIO/Ethplorer/wiki/Ethplorer-API\n"
            )
            return
        if other_args and "-" not in other_args[0][0]:
            other_args.insert(0, "-k")
        ns_parser = parse_simple_args(parser, other_args)
        if ns_parser:
            self.status_dict["ethplorer"] = keys_model.set_ethplorer_key(
                key=ns_parser.key, persist=True, show_output=True
            )

    @log_start_end(log=logger)
    def call_smartstake(self, other_args: List[str]):
        """Process smartstake command"""
        parser = argparse.ArgumentParser(
            add_help=False,
            formatter_class=argparse.ArgumentDefaultsHelpFormatter,
            prog="smartstake",
            description="Set Smartstake Key and Token.",
        )
        parser.add_argument(
            "-k",
            "--key",
            type=str,
            dest="key",
            help="Key",
        )
        parser.add_argument(
            "-t",
            "--token",
            type=str,
            dest="token",
            help="Token",
        )
        if not other_args:
            console.print("For your API Key, visit: https://www.smartstake.io\n")
            return
        ns_parser = parse_simple_args(parser, other_args)

        if ns_parser:
            self.status_dict["smartstake"] = keys_model.set_smartstake_key(
                key=ns_parser.key,
                access_token=ns_parser.token,
                persist=True,
                show_output=True,
            )

    @log_start_end(log=logger)
    def call_github(self, other_args: List[str]):
        """Process github command"""
        parser = argparse.ArgumentParser(
            add_help=False,
            formatter_class=argparse.ArgumentDefaultsHelpFormatter,
            prog="github",
            description="Set GitHub API key.",
        )
        parser.add_argument(
            "-k",
            "--key",
            type=str,
            dest="key",
            help="key",
        )
        if not other_args:
            console.print(
                "For your API Key, visit: https://docs.github.com/en/rest/guides/getting-started-with-the-rest-api\n"
            )
            return

        if other_args and "-" not in other_args[0][0]:
            other_args.insert(0, "-k")
        ns_parser = parse_simple_args(parser, other_args)
        if ns_parser:
            self.status_dict["github"] = keys_model.set_github_key(
                key=ns_parser.key, persist=True, show_output=True
            )

    @log_start_end(log=logger)
    def call_messari(self, other_args: List[str]):
        """Process messari command"""
        parser = argparse.ArgumentParser(
            add_help=False,
            formatter_class=argparse.ArgumentDefaultsHelpFormatter,
            prog="messari",
            description="Set Messari API key.",
        )
        parser.add_argument(
            "-k",
            "--key",
            type=str,
            dest="key",
            help="key",
        )
        if not other_args:
            console.print("For your API Key, visit: https://messari.io/api/docs\n")
            return

        if other_args and "-" not in other_args[0][0]:
            other_args.insert(0, "-k")
        ns_parser = parse_simple_args(parser, other_args)
        if ns_parser:
            self.status_dict["messari"] = keys_model.set_messari_key(
                key=ns_parser.key, persist=True, show_output=True
            )

    @log_start_end(log=logger)
    def call_eodhd(self, other_args: List[str]):
        """Process eodhd command"""
        parser = argparse.ArgumentParser(
            add_help=False,
            formatter_class=argparse.ArgumentDefaultsHelpFormatter,
            prog="eodhd",
            description="Set End of Day Historical Data API key.",
        )
        parser.add_argument(
            "-k",
            "--key",
            type=str,
            dest="key",
            help="key",
        )
        if not other_args:
            console.print(
                "For your API Key, visit: https://eodhistoricaldata.com/r/?ref=869U7F4J\n"
            )
            return
        if other_args and "-" not in other_args[0][0]:
            other_args.insert(0, "-k")
        ns_parser = parse_simple_args(parser, other_args)
        if ns_parser:
            self.status_dict["eodhd"] = keys_model.set_eodhd_key(
                key=ns_parser.key, persist=True, show_output=True
            )

    def call_santiment(self, other_args: List[str]):
        """Process santiment command"""
        parser = argparse.ArgumentParser(
            add_help=False,
            formatter_class=argparse.ArgumentDefaultsHelpFormatter,
            prog="santiment",
            description="Set Santiment API key.",
        )
        parser.add_argument(
            "-k",
            "--key",
            type=str,
            dest="key",
            help="key",
        )
        if not other_args:
            console.print(
                "For your API Key, visit: "
                "https://academy.santiment.net/products-and-plans/create-an-api-key\n"
            )
            return
        if other_args and "-" not in other_args[0][0]:
            other_args.insert(0, "-k")
        ns_parser = parse_simple_args(parser, other_args)
        if ns_parser:
<<<<<<< HEAD
            os.environ["OPENBB_API_SANTIMENT_KEY"] = ns_parser.key
            dotenv.set_key(self.env_file, "OPENBB_API_SANTIMENT_KEY", ns_parser.key)
            cfg.API_SANTIMENT_KEY = ns_parser.key
            self.check_santiment_key(show_output=True)

    @log_start_end(log=logger)
    def call_tokenterminal(self, other_args: List[str]):
        """Process tokenterminal command"""
        parser = argparse.ArgumentParser(
            add_help=False,
            formatter_class=argparse.ArgumentDefaultsHelpFormatter,
            prog="tokenterminal",
            description="Set tokenterminal API key.",
        )
        parser.add_argument(
            "-k",
            "--key",
            type=str,
            dest="key",
            help="key",
        )
        if not other_args:
            console.print("For your API Key, visit: https://tokenterminal.com\n")
            return
        if other_args and "-" not in other_args[0][0]:
            other_args.insert(0, "-k")
        ns_parser = parse_simple_args(parser, other_args)
        if ns_parser:
            os.environ["OPENBB_API_TOKEN_TERMINAL_KEY"] = ns_parser.key
            dotenv.set_key(
                self.env_file, "OPENBB_API_TOKEN_TERMINAL_KEY", ns_parser.key
            )
            cfg.API_TOKEN_TERMINAL_KEY = ns_parser.key
            self.check_token_terminal_key(show_output=True)
=======
            self.status_dict["santiment"] = keys_model.set_santiment_key(
                key=ns_parser.key, persist=True, show_output=True
            )
>>>>>>> 0a1e2420
<|MERGE_RESOLUTION|>--- conflicted
+++ resolved
@@ -8,14 +8,7 @@
 from typing import Dict, List
 
 from prompt_toolkit.completion import NestedCompleter
-<<<<<<< HEAD
-from pyEX.common.exception import PyEXception
-from oandapyV20 import API as oanda_API
-from oandapyV20.exceptions import V20Error
-from tokenterminal import TokenTerminal
-=======
 from tqdm import tqdm
->>>>>>> 0a1e2420
 
 from openbb_terminal import feature_flags as obbff, keys_view
 from openbb_terminal import keys_model
@@ -35,40 +28,6 @@
 class KeysController(BaseController):  # pylint: disable=too-many-public-methods
     """Keys Controller class"""
 
-<<<<<<< HEAD
-    CHOICES_COMMANDS: List[str] = [
-        "av",
-        "fmp",
-        "quandl",
-        "polygon",
-        "fred",
-        "news",
-        "tradier",
-        "cmc",
-        "finnhub",
-        "iex",
-        "reddit",
-        "twitter",
-        "rh",
-        "degiro",
-        "oanda",
-        "binance",
-        "bitquery",
-        "si",
-        "coinbase",
-        "walert",
-        "glassnode",
-        "coinglass",
-        "cpanic",
-        "ethplorer",
-        "smartstake",
-        "github",
-        "eodhd",
-        "messari",
-        "santiment",
-        "tokenterminal",
-    ]
-=======
     API_DICT: Dict = {
         "av": "ALPHA_VANTAGE",
         "fmp": "FINANCIAL_MODELING_PREP",
@@ -99,10 +58,10 @@
         "messari": "MESSARI",
         "eodhd": "EODHD",
         "santiment": "SANTIMENT",
+        "tokenterminal": "TOKEN_TERMINAL",
     }
     API_LIST = list(API_DICT.keys())
     CHOICES_COMMANDS: List[str] = ["mykeys"] + API_LIST
->>>>>>> 0a1e2420
     PATH = "/keys/"
     status_dict: Dict = {}
 
@@ -123,776 +82,11 @@
 
                 self.completer = NestedCompleter.from_nested_dict(choices)
 
-<<<<<<< HEAD
-    def check_github_key(self, show_output: bool = False) -> None:
-        """Check GitHub key"""
-        self.cfg_dict["GITHUB"] = "github"
-        if cfg.API_GITHUB_KEY == "REPLACE_ME":  # pragma: allowlist secret
-            logger.info("GitHub key not defined")
-            self.key_dict["GITHUB"] = "not defined"
-        else:
-            self.key_dict["GITHUB"] = "defined"
-            # github api will not fail for the first requests without key
-            # only after certain amount of requests the user will get rate limited
-
-        if show_output:
-            console.print(self.key_dict["GITHUB"] + "\n")
-
-    def check_av_key(self, show_output: bool = False) -> None:
-        """Check Alpha Vantage key"""
-        self.cfg_dict["ALPHA_VANTAGE"] = "av"
-        if cfg.API_KEY_ALPHAVANTAGE == "REPLACE_ME":  # pragma: allowlist secret
-            logger.info("Alpha Vantage key not defined")
-            self.key_dict["ALPHA_VANTAGE"] = "not defined"
-        else:
-            df = TimeSeries(
-                key=cfg.API_KEY_ALPHAVANTAGE, output_format="pandas"
-            ).get_intraday(symbol="AAPL")
-            if df[0].empty:  # pylint: disable=no-member
-                logger.warning("Alpha Vantage key defined, test failed")
-                self.key_dict["ALPHA_VANTAGE"] = "defined, test failed"
-            else:
-                logger.info("Alpha Vantage key defined, test passed")
-                self.key_dict["ALPHA_VANTAGE"] = "defined, test passed"
-
-        if show_output:
-            console.print(self.key_dict["ALPHA_VANTAGE"] + "\n")
-
-    def check_fmp_key(self, show_output: bool = False) -> None:
-        """Check Financial Modeling Prep key"""
-        self.cfg_dict["FINANCIAL_MODELING_PREP"] = "fmp"
-        if (
-            cfg.API_KEY_FINANCIALMODELINGPREP
-            == "REPLACE_ME"  # pragma: allowlist secret
-        ):  # pragma: allowlist secret
-            logger.info("Financial Modeling Prep key not defined")
-            self.key_dict["FINANCIAL_MODELING_PREP"] = "not defined"
-        else:
-            r = requests.get(
-                f"https://financialmodelingprep.com/api/v3/profile/AAPL?apikey={cfg.API_KEY_FINANCIALMODELINGPREP}"
-            )
-            if r.status_code in [403, 401]:
-                logger.warning("Financial Modeling Prep key defined, test failed")
-                self.key_dict["FINANCIAL_MODELING_PREP"] = "defined, test failed"
-            elif r.status_code == 200:
-                logger.info("Financial Modeling Prep key defined, test passed")
-                self.key_dict["FINANCIAL_MODELING_PREP"] = "defined, test passed"
-            else:
-                logger.warning("Financial Modeling Prep key defined, test inconclusive")
-                self.key_dict["FINANCIAL_MODELING_PREP"] = "defined, test inconclusive"
-
-        if show_output:
-            console.print(self.key_dict["FINANCIAL_MODELING_PREP"] + "\n")
-
-    def check_quandl_key(self, show_output: bool = False) -> None:
-        """Check Quandl key"""
-        self.cfg_dict["QUANDL"] = "quandl"
-        if cfg.API_KEY_QUANDL == "REPLACE_ME":  # pragma: allowlist secret
-            logger.info("Quandl key not defined")
-            self.key_dict["QUANDL"] = "not defined"
-        else:
-            try:
-                quandl.save_key(cfg.API_KEY_QUANDL)
-                quandl.get_table(
-                    "ZACKS/FC",
-                    paginate=True,
-                    ticker=["AAPL", "MSFT"],
-                    per_end_date={"gte": "2015-01-01"},
-                    qopts={"columns": ["ticker", "per_end_date"]},
-                )
-                logger.info("Quandl key defined, test passed")
-                self.key_dict["QUANDL"] = "defined, test passed"
-            except Exception as _:  # noqa: F841
-                logger.exception("Quandl key defined, test failed")
-                self.key_dict["QUANDL"] = "defined, test failed"
-
-        if show_output:
-            console.print(self.key_dict["QUANDL"] + "\n")
-
-    def check_polygon_key(self, show_output: bool = False) -> None:
-        """Check Polygon key"""
-        self.cfg_dict["POLYGON"] = "polygon"
-        if cfg.API_POLYGON_KEY == "REPLACE_ME":
-            logger.info("Polygon key not defined")
-            self.key_dict["POLYGON"] = "not defined"
-        else:
-            r = requests.get(
-                "https://api.polygon.io/v2/aggs/ticker/AAPL/range/1/day/2020-06-01/2020-06-17"
-                f"?apiKey={cfg.API_POLYGON_KEY}"
-            )
-            if r.status_code in [403, 401]:
-                logger.warning("Polygon key defined, test failed")
-                self.key_dict["POLYGON"] = "defined, test failed"
-            elif r.status_code == 200:
-                logger.info("Polygon key defined, test passed")
-                self.key_dict["POLYGON"] = "defined, test passed"
-            else:
-                logger.warning("Polygon key defined, test inconclusive")
-                self.key_dict["POLYGON"] = "defined, test inconclusive"
-
-        if show_output:
-            console.print(self.key_dict["POLYGON"] + "\n")
-
-    def check_fred_key(self, show_output: bool = False) -> None:
-        """Check FRED key"""
-        self.cfg_dict["FRED"] = "fred"
-        if cfg.API_FRED_KEY == "REPLACE_ME":
-            logger.info("FRED key not defined")
-            self.key_dict["FRED"] = "not defined"
-        else:
-            r = requests.get(
-                f"https://api.stlouisfed.org/fred/series?series_id=GNPCA&api_key={cfg.API_FRED_KEY}"
-            )
-            if r.status_code in [403, 401, 400]:
-                logger.warning("FRED key defined, test failed")
-                self.key_dict["FRED"] = "defined, test failed"
-            elif r.status_code == 200:
-                logger.info("FRED key defined, test passed")
-                self.key_dict["FRED"] = "defined, test passed"
-            else:
-                logger.warning("FRED key defined, test inconclusive")
-                self.key_dict["FRED"] = "defined, test inconclusive"
-
-        if show_output:
-            console.print(self.key_dict["FRED"] + "\n")
-
-    def check_news_key(self, show_output: bool = False) -> None:
-        """Check News API key"""
-        self.cfg_dict["NEWSAPI"] = "news"
-        if cfg.API_NEWS_TOKEN == "REPLACE_ME":  # nosec
-            logger.info("News API key not defined")
-            self.key_dict["NEWSAPI"] = "not defined"
-        else:
-            r = requests.get(
-                f"https://newsapi.org/v2/everything?q=keyword&apiKey={cfg.API_NEWS_TOKEN}"
-            )
-            if r.status_code in [401, 403]:
-                logger.warning("News API key defined, test failed")
-                self.key_dict["NEWSAPI"] = "defined, test failed"
-            elif r.status_code == 200:
-                logger.info("News API key defined, test passed")
-                self.key_dict["NEWSAPI"] = "defined, test passed"
-            else:
-                logger.warning("News API key defined, test inconclusive")
-                self.key_dict["NEWSAPI"] = "defined, test inconclusive"
-
-        if show_output:
-            console.print(self.key_dict["NEWSAPI"] + "\n")
-
-    def check_tradier_key(self, show_output: bool = False) -> None:
-        """Check Tradier key"""
-        self.cfg_dict["TRADIER"] = "tradier"
-        if cfg.TRADIER_TOKEN == "REPLACE_ME":  # nosec
-            logger.info("Tradier key not defined")
-            self.key_dict["TRADIER"] = "not defined"
-        else:
-            r = requests.get(
-                "https://sandbox.tradier.com/v1/markets/quotes",
-                params={"symbols": "AAPL"},
-                headers={
-                    "Authorization": f"Bearer {cfg.TRADIER_TOKEN}",
-                    "Accept": "application/json",
-                },
-            )
-            if r.status_code in [401, 403]:
-                logger.warning("Tradier key not defined, test failed")
-                self.key_dict["TRADIER"] = "defined, test failed"
-            elif r.status_code == 200:
-                logger.info("Tradier key not defined, test passed")
-                self.key_dict["TRADIER"] = "defined, test passed"
-            else:
-                logger.warning("Tradier key not defined, test inconclusive")
-                self.key_dict["TRADIER"] = "defined, test inconclusive"
-
-        if show_output:
-            console.print(self.key_dict["TRADIER"] + "\n")
-
-    def check_cmc_key(self, show_output: bool = False) -> None:
-        """Check Coinmarketcap key"""
-        self.cfg_dict["COINMARKETCAP"] = "cmc"
-        if cfg.API_CMC_KEY == "REPLACE_ME":
-            logger.info("Coinmarketcap key not defined")
-            self.key_dict["COINMARKETCAP"] = "not defined"
-        else:
-            cmc = CoinMarketCapAPI(cfg.API_CMC_KEY)
-
-            try:
-                cmc.cryptocurrency_map()
-                logger.info("Coinmarketcap key defined, test passed")
-                self.key_dict["COINMARKETCAP"] = "defined, test passed"
-            except CoinMarketCapAPIError:
-                logger.exception("Coinmarketcap key defined, test failed")
-                self.key_dict["COINMARKETCAP"] = "defined, test failed"
-
-        if show_output:
-            console.print(self.key_dict["COINMARKETCAP"] + "\n")
-
-    def check_finnhub_key(self, show_output: bool = False) -> None:
-        """Check Finnhub key"""
-        self.cfg_dict["FINNHUB"] = "finnhub"
-        if cfg.API_FINNHUB_KEY == "REPLACE_ME":
-            logger.info("Finnhub key not defined")
-            self.key_dict["FINNHUB"] = "not defined"
-        else:
-            r = r = requests.get(
-                f"https://finnhub.io/api/v1/quote?symbol=AAPL&token={cfg.API_FINNHUB_KEY}"
-            )
-            if r.status_code in [403, 401, 400]:
-                logger.warning("Finnhub key defined, test failed")
-                self.key_dict["FINNHUB"] = "defined, test failed"
-            elif r.status_code == 200:
-                logger.info("Finnhub key defined, test passed")
-                self.key_dict["FINNHUB"] = "defined, test passed"
-            else:
-                logger.warning("Finnhub key defined, test inconclusive")
-                self.key_dict["FINNHUB"] = "defined, test inconclusive"
-
-        if show_output:
-            console.print(self.key_dict["FINNHUB"] + "\n")
-
-    def check_iex_key(self, show_output: bool = False) -> None:
-        """Check IEX Cloud key"""
-        self.cfg_dict["IEXCLOUD"] = "iex"
-        if cfg.API_IEX_TOKEN == "REPLACE_ME":  # nosec
-            logger.info("IEX Cloud key not defined")
-            self.key_dict["IEXCLOUD"] = "not defined"
-        else:
-            try:
-                pyEX.Client(api_token=cfg.API_IEX_TOKEN, version="v1")
-                logger.info("IEX Cloud key defined, test passed")
-                self.key_dict["IEXCLOUD"] = "defined, test passed"
-            except PyEXception:
-                logger.exception("IEX Cloud key defined, test failed")
-                self.key_dict["IEXCLOUD"] = "defined, test failed"
-
-        if show_output:
-            console.print(self.key_dict["IEXCLOUD"] + "\n")
-
-    def check_reddit_key(self, show_output: bool = False) -> None:
-        """Check Reddit key"""
-        self.cfg_dict["REDDIT"] = "reddit"
-        reddit_keys = [
-            cfg.API_REDDIT_CLIENT_ID,
-            cfg.API_REDDIT_CLIENT_SECRET,
-            cfg.API_REDDIT_USERNAME,
-            cfg.API_REDDIT_PASSWORD,
-            cfg.API_REDDIT_USER_AGENT,
-        ]
-        if "REPLACE_ME" in reddit_keys:
-            logger.info("Reddit key not defined")
-            self.key_dict["REDDIT"] = "not defined"
-        else:
-
-            try:
-                with suppress_stdout():
-                    praw_api = praw.Reddit(
-                        client_id=cfg.API_REDDIT_CLIENT_ID,
-                        client_secret=cfg.API_REDDIT_CLIENT_SECRET,
-                        username=cfg.API_REDDIT_USERNAME,
-                        user_agent=cfg.API_REDDIT_USER_AGENT,
-                        password=cfg.API_REDDIT_PASSWORD,
-                    )
-
-                    praw_api.user.me()
-                logger.info("Reddit key defined, test passed")
-                self.key_dict["REDDIT"] = "defined, test passed"
-            except (Exception, ResponseException):
-                logger.warning("Reddit key defined, test failed")
-                self.key_dict["REDDIT"] = "defined, test failed"
-
-        if show_output:
-            console.print(self.key_dict["REDDIT"] + "\n")
-
-    def check_twitter_key(self, show_output: bool = False) -> None:
-        """Check Twitter key"""
-        self.cfg_dict["TWITTER"] = "twitter"
-        twitter_keys = [
-            cfg.API_TWITTER_KEY,
-            cfg.API_TWITTER_SECRET_KEY,
-            cfg.API_TWITTER_BEARER_TOKEN,
-        ]
-        if "REPLACE_ME" in twitter_keys:
-            logger.info("Twitter key not defined")
-            self.key_dict["TWITTER"] = "not defined"
-        else:
-            params = {
-                "query": "(\\$AAPL) (lang:en)",
-                "max_results": "10",
-                "tweet.fields": "created_at,lang",
-            }
-            r = requests.get(
-                "https://api.twitter.com/2/tweets/search/recent",
-                params=params,  # type: ignore
-                headers={"authorization": "Bearer " + cfg.API_TWITTER_BEARER_TOKEN},
-            )
-            if r.status_code == 200:
-                logger.info("Twitter key defined, test passed")
-                self.key_dict["TWITTER"] = "defined, test passed"
-            elif r.status_code in [401, 403]:
-                logger.warning("Twitter key defined, test failed")
-                self.key_dict["TWITTER"] = "defined, test failed"
-            else:
-                logger.warning("Twitter key defined, test failed")
-                self.key_dict["TWITTER"] = "defined, test inconclusive"
-
-        if show_output:
-            console.print(self.key_dict["TWITTER"] + "\n")
-
-    def check_rh_key(self, show_output: bool = False) -> None:
-        """Check Robinhood key"""
-        self.cfg_dict["ROBINHOOD"] = "rh"
-        rh_keys = [cfg.RH_USERNAME, cfg.RH_PASSWORD]
-        if "REPLACE_ME" in rh_keys:
-            logger.info("Robinhood key not defined")
-            self.key_dict["ROBINHOOD"] = "not defined"
-        else:
-            logger.info("Robinhood key defined, not tested")
-            self.key_dict["ROBINHOOD"] = "defined, not tested"
-
-        if show_output:
-            console.print(self.key_dict["ROBINHOOD"] + "\n")
-
-    def check_degiro_key(self, show_output: bool = False) -> None:
-        """Check Degiro key"""
-        self.cfg_dict["DEGIRO"] = "degiro"
-        dg_keys = [cfg.DG_USERNAME, cfg.DG_PASSWORD, cfg.DG_TOTP_SECRET]
-        if "REPLACE_ME" in dg_keys:
-            logger.info("Degiro key not defined")
-            self.key_dict["DEGIRO"] = "not defined"
-        else:
-            logger.info("Degiro key defined, not tested")
-            self.key_dict["DEGIRO"] = "defined, not tested"
-
-        if show_output:
-            console.print(self.key_dict["DEGIRO"] + "\n")
-
-    def check_oanda_key(self, show_output: bool = False) -> None:
-        """Check Oanda key"""
-        self.cfg_dict["OANDA"] = "oanda"
-        oanda_keys = [cfg.OANDA_TOKEN, cfg.OANDA_ACCOUNT]
-        if "REPLACE_ME" in oanda_keys:
-            logger.info("Oanda key not defined")
-            self.key_dict["OANDA"] = "not defined"
-        else:
-            client = oanda_API(access_token=cfg.OANDA_TOKEN)
-            account = cfg.OANDA_ACCOUNT
-            try:
-                parameters = {"instruments": "EUR_USD"}
-                request = oandapyV20.endpoints.pricing.PricingInfo(
-                    accountID=account, params=parameters
-                )
-                client.request(request)
-                logger.info("Oanda key defined, test passed")
-                self.key_dict["OANDA"] = "defined, test passed"
-
-            except V20Error as e:
-                logger.exception(str(e))
-                logger.info("Oanda key defined, test failed")
-                self.key_dict["OANDA"] = "defined, test failed"
-
-        if show_output:
-            console.print(self.key_dict["OANDA"] + "\n")
-
-    def check_binance_key(self, show_output: bool = False) -> None:
-        """Check Binance key"""
-        self.cfg_dict["BINANCE"] = "binance"
-
-        if "REPLACE_ME" in [cfg.API_BINANCE_KEY, cfg.API_BINANCE_SECRET]:
-            logger.info("Binance key not defined")
-            self.key_dict["BINANCE"] = "not defined"
-
-        else:
-            try:
-                client = binance.Client(cfg.API_BINANCE_KEY, cfg.API_BINANCE_SECRET)
-                candles = client.get_klines(
-                    symbol="BTCUSDT", interval=client.KLINE_INTERVAL_1DAY
-                )
-
-                if len(candles) > 0:
-                    logger.info("Binance key defined, test passed")
-                    self.key_dict["BINANCE"] = "defined, test passed"
-                else:
-                    logger.info("Binance key defined, test failed")
-                    self.key_dict["BINANCE"] = "defined, test failed"
-            except Exception:
-                logger.info("Binance key defined, test failed")
-                self.key_dict["BINANCE"] = "defined, test failed"
-
-        if show_output:
-            console.print(self.key_dict["BINANCE"] + "\n")
-
-    def check_bitquery_key(self, show_output: bool = False) -> None:
-        """Check Bitquery key"""
-        self.cfg_dict["BITQUERY"] = "bitquery"
-        bitquery = cfg.API_BITQUERY_KEY
-        if "REPLACE_ME" in bitquery:
-            logger.info("Bitquery key not defined")
-            self.key_dict["BITQUERY"] = "not defined"
-        else:
-            headers = {"x-api-key": cfg.API_BITQUERY_KEY}
-            query = """
-            {
-            ethereum {
-            dexTrades(options: {limit: 10, desc: "count"}) {
-                count
-                protocol
-            }}}
-            """
-            r = requests.post(
-                "https://graphql.bitquery.io", json={"query": query}, headers=headers
-            )
-            if r.status_code == 200:
-                logger.info("Bitquery key defined, test passed")
-                self.key_dict["BITQUERY"] = "defined, test passed"
-            else:
-                logger.warning("Bitquery key defined, test failed")
-                self.key_dict["BITQUERY"] = "defined, test failed"
-
-        if show_output:
-            console.print(self.key_dict["BITQUERY"] + "\n")
-
-    def check_si_key(self, show_output: bool = False) -> None:
-        """Check Sentiment Investor key"""
-        self.cfg_dict["SENTIMENT_INVESTOR"] = "si"
-        si_keys = [cfg.API_SENTIMENTINVESTOR_TOKEN]
-        if "REPLACE_ME" in si_keys:
-            logger.info("Sentiment Investor key not defined")
-            self.key_dict["SENTIMENT_INVESTOR"] = "not defined"
-        else:
-            try:
-                account = requests.get(
-                    f"https://api.sentimentinvestor.com/v1/trending"
-                    f"?token={cfg.API_SENTIMENTINVESTOR_TOKEN}"
-                )
-                if account.ok and account.json().get("success", False):
-                    logger.info("Sentiment Investor key defined, test passed")
-                    self.key_dict["SENTIMENT_INVESTOR"] = "defined, test passed"
-                else:
-                    logger.warning("Sentiment Investor key defined, test failed")
-                    self.key_dict["SENTIMENT_INVESTOR"] = "defined, test unsuccessful"
-            except Exception:
-                logger.warning("Sentiment Investor key defined, test failed")
-                self.key_dict["SENTIMENT_INVESTOR"] = "defined, test unsuccessful"
-
-        if show_output:
-            console.print(self.key_dict["SENTIMENT_INVESTOR"] + "\n")
-
-    def check_coinbase_key(self, show_output: bool = False) -> None:
-        """Check Coinbase key"""
-        self.cfg_dict["COINBASE"] = "coinbase"
-        if "REPLACE_ME" in [
-            cfg.API_COINBASE_KEY,
-            cfg.API_COINBASE_SECRET,
-            cfg.API_COINBASE_PASS_PHRASE,
-        ]:
-            logger.info("Coinbase key not defined")
-            self.key_dict["COINBASE"] = "not defined"
-        else:
-            auth = CoinbaseProAuth(
-                cfg.API_COINBASE_KEY,
-                cfg.API_COINBASE_SECRET,
-                cfg.API_COINBASE_PASS_PHRASE,
-            )
-            try:
-                resp = make_coinbase_request("/accounts", auth=auth)
-            except CoinbaseApiException:
-                resp = None
-            if not resp:
-                logger.warning("Coinbase key defined, test failed")
-                self.key_dict["COINBASE"] = "defined, test unsuccessful"
-            else:
-                logger.info("Coinbase key defined, test passed")
-                self.key_dict["COINBASE"] = "defined, test passed"
-
-        if show_output:
-            console.print(self.key_dict["COINBASE"] + "\n")
-
-    def check_walert_key(self, show_output: bool = False) -> None:
-        """Check Walert key"""
-        self.cfg_dict["WHALE_ALERT"] = "walert"
-        if cfg.API_WHALE_ALERT_KEY == "REPLACE_ME":
-            logger.info("Walert key not defined")
-            self.key_dict["WHALE_ALERT"] = "not defined"
-        else:
-            url = (
-                "https://api.whale-alert.io/v1/transactions?api_key="
-                + cfg.API_WHALE_ALERT_KEY
-            )
-            try:
-                response = requests.get(url, timeout=2)
-                if not 200 <= response.status_code < 300:
-                    logger.warning("Walert key defined, test failed")
-                    self.key_dict["WHALE_ALERT"] = "defined, test unsuccessful"
-                else:
-                    logger.info("Walert key defined, test passed")
-                    self.key_dict["WHALE_ALERT"] = "defined, test passed"
-            except Exception:
-                logger.exception("Walert key defined, test failed")
-                self.key_dict["WHALE_ALERT"] = "defined, test unsuccessful"
-
-        if show_output:
-            console.print(self.key_dict["WHALE_ALERT"] + "\n")
-
-    def check_glassnode_key(self, show_output: bool = False) -> None:
-        """Check glassnode key"""
-        self.cfg_dict["GLASSNODE"] = "glassnode"
-        if cfg.API_GLASSNODE_KEY == "REPLACE_ME":
-            logger.info("Glassnode key not defined")
-            self.key_dict["GLASSNODE"] = "not defined"
-        else:
-            url = "https://api.glassnode.com/v1/metrics/market/price_usd_close"
-
-            parameters = {
-                "api_key": cfg.API_GLASSNODE_KEY,
-                "a": "BTC",
-                "i": "24h",
-                "s": str(1_614_556_800),
-                "u": str(1_641_227_783_561),
-            }
-
-            r = requests.get(url, params=parameters)
-            if r.status_code == 200:
-                logger.info("Glassnode key defined, test passed")
-                self.key_dict["GLASSNODE"] = "defined, test passed"
-            else:
-                logger.warning("Glassnode key defined, test failed")
-                self.key_dict["GLASSNODE"] = "defined, test unsuccessful"
-
-        if show_output:
-            console.print(self.key_dict["GLASSNODE"] + "\n")
-
-    def check_coinglass_key(self, show_output: bool = False) -> None:
-        """Check coinglass key"""
-        self.cfg_dict["COINGLASS"] = "coinglass"
-        if cfg.API_COINGLASS_KEY == "REPLACE_ME":
-            logger.info("Coinglass key not defined")
-            self.key_dict["COINGLASS"] = "not defined"
-        else:
-            url = "https://open-api.coinglass.com/api/pro/v1/futures/openInterest/chart?&symbol=BTC&interval=0"
-
-            headers = {"coinglassSecret": cfg.API_COINGLASS_KEY}
-
-            response = requests.request("GET", url, headers=headers)
-
-            if response.status_code == 200:
-                logger.info("Coinglass key defined, test passed")
-                self.key_dict["COINGLASS"] = "defined, test passed"
-            else:
-                logger.warning("Coinglass key defined, test failed")
-                self.key_dict["COINGLASS"] = "defined, test unsuccessful"
-
-        if show_output:
-            console.print(self.key_dict["COINGLASS"] + "\n")
-
-    def check_cpanic_key(self, show_output: bool = False) -> None:
-        """Check cpanic key"""
-        self.cfg_dict["CRYPTO_PANIC"] = "cpanic"
-        if cfg.API_CRYPTO_PANIC_KEY == "REPLACE_ME":
-            logger.info("cpanic key not defined")
-            self.key_dict["CRYPTO_PANIC"] = "not defined"
-        else:
-            crypto_panic_url = f"https://cryptopanic.com/api/v1/posts/?auth_token={cfg.API_CRYPTO_PANIC_KEY}&kind=all"
-            response = requests.get(crypto_panic_url)
-
-            if not 200 <= response.status_code < 300:
-                logger.warning("cpanic key defined, test failed")
-                self.key_dict["CRYPTO_PANIC"] = "defined, test unsuccessful"
-            try:
-                logger.info("cpanic key defined, test passed")
-                self.key_dict["CRYPTO_PANIC"] = "defined, test passed"
-            except Exception as _:  # noqa: F841
-                logger.warning("cpanic key defined, test failed")
-                self.key_dict["CRYPTO_PANIC"] = "defined, test unsuccessful"
-
-        if show_output:
-            console.print(self.key_dict["CRYPTO_PANIC"] + "\n")
-
-    def check_ethplorer_key(self, show_output: bool = False) -> None:
-        """Check ethplorer key"""
-        self.cfg_dict["ETHPLORER"] = "ethplorer"
-        if cfg.API_ETHPLORER_KEY == "REPLACE_ME":
-            logger.info("ethplorer key not defined")
-            self.key_dict["ETHPLORER"] = "not defined"
-        else:
-            ethplorer_url = "https://api.ethplorer.io/getTokenInfo/0x1f9840a85d5af5bf1d1762f925bdaddc4201f984?apiKey="
-            ethplorer_url += cfg.API_ETHPLORER_KEY
-            response = requests.get(ethplorer_url)
-            try:
-                if response.status_code == 200:
-                    logger.info("ethplorer key defined, test passed")
-                    self.key_dict["ETHPLORER"] = "defined, test passed"
-                else:
-                    logger.warning("ethplorer key defined, test failed")
-                    self.key_dict["ETHPLORER"] = "defined, test unsuccessful"
-            except Exception as _:  # noqa: F841
-                logger.exception("ethplorer key defined, test failed")
-                self.key_dict["ETHPLORER"] = "defined, test unsuccessful"
-
-        if show_output:
-            console.print(self.key_dict["ETHPLORER"] + "\n")
-
-    def check_smartstake_key(self, show_output: bool = False) -> None:
-        """Check Smartstake key"""
-        self.cfg_dict["SMARTSTAKE"] = "smartstake"
-        if "REPLACE_ME" in [
-            cfg.API_SMARTSTAKE_TOKEN,
-            cfg.API_SMARTSTAKE_KEY,
-        ]:
-            self.key_dict["SMARTSTAKE"] = "not defined"
-        else:
-            payload = {
-                "type": "history",
-                "dayCount": 30,
-                "key": cfg.API_SMARTSTAKE_KEY,
-                "token": cfg.API_SMARTSTAKE_TOKEN,
-            }
-
-            smartstake_url = "https://prod.smartstakeapi.com/listData?app=TERRA"
-            response = requests.get(smartstake_url, params=payload)  # type: ignore
-
-            try:
-                if response.status_code == 200:
-                    self.key_dict["SMARTSTAKE"] = "defined, test passed"
-                else:
-                    self.key_dict["SMARTSTAKE"] = "defined, test unsuccessful"
-            except Exception as _:  # noqa: F841
-                self.key_dict["SMARTSTAKE"] = "defined, test unsuccessful"
-
-        if show_output:
-            console.print(self.key_dict["SMARTSTAKE"] + "\n")
-
-    def check_messari_key(self, show_output: bool = False) -> None:
-        """Check Messari key"""
-        self.cfg_dict["MESSARI"] = "messari"
-        if (
-            cfg.API_MESSARI_KEY == "REPLACE_ME"  # pragma: allowlist secret
-        ):  # pragma: allowlist secret
-            logger.info("Messari key not defined")
-            self.key_dict["MESSARI"] = "not defined"
-        else:
-
-            url = "https://data.messari.io/api/v2/assets/bitcoin/profile"
-            headers = {"x-messari-api-key": cfg.API_MESSARI_KEY}
-            params = {"fields": "profile/general/overview/official_links"}
-            r = requests.get(url, headers=headers, params=params)
-
-            if r.status_code == 200:
-                logger.info("FMessari key defined, test passed")
-                self.key_dict["MESSARI"] = "defined, test passed"
-            else:
-                logger.warning("Messari key defined, test failed")
-                self.key_dict["MESSARI"] = "defined, test failed"
-
-        if show_output:
-            console.print(self.key_dict["MESSARI"] + "\n")
-
-    def check_eodhd_key(self, show_output: bool = False) -> None:
-        """Check End of Day Historical Data key"""
-        self.cfg_dict["EODHD"] = "eodhd"
-        if cfg.API_EODHD_TOKEN == "REPLACE_ME":  # nosec
-            logger.info("End of Day Historical Data key not defined")
-            self.key_dict["EODHD"] = "not defined"
-        else:
-            try:
-                pyEX.Client(api_token=cfg.API_EODHD_TOKEN, version="v1")
-                logger.info("End of Day Historical Data key defined, test passed")
-                self.key_dict["EODHD"] = "defined, test passed"
-            except PyEXception:
-                logger.exception("End of Day Historical Data key defined, test failed")
-                self.key_dict["EODHD"] = "defined, test failed"
-
-        if show_output:
-            console.print(self.key_dict["EODHD"] + "\n")
-
-    def check_santiment_key(self, show_output: bool = False) -> None:
-        """Check Santiment key"""
-        self.cfg_dict["SANTIMENT"] = "santiment"
-        if cfg.API_SANTIMENT_KEY == "REPLACE_ME":
-            logger.info("santiment key not defined")
-            self.key_dict["SANTIMENT"] = "not defined"
-        else:
-            headers = {
-                "Content-Type": "application/graphql",
-                "Authorization": f"Apikey {cfg.API_SANTIMENT_KEY}",
-            }
-
-            # pylint: disable=line-too-long
-            data = '\n{{ getMetric(metric: "dev_activity"){{ timeseriesData( slug: "ethereum" from: ""2020-02-10T07:00:00Z"" to: "2020-03-10T07:00:00Z" interval: "1w"){{ datetime value }} }} }}'  # noqa: E501
-
-            response = requests.post(
-                "https://api.santiment.net/graphql", headers=headers, data=data
-            )
-            try:
-                if response.status_code == 200:
-                    logger.info("santiment key defined, test passed")
-                    self.key_dict["SANTIMENT"] = "defined, test passed"
-                else:
-                    logger.warning("santiment key defined, test failed")
-                    self.key_dict["SANTIMENT"] = "defined, test failed"
-            except Exception as _:  # noqa: F841
-                logger.exception("santiment key defined, test failed")
-                self.key_dict["SANTIMENT"] = "defined, test failed"
-
-        if show_output:
-            console.print(self.key_dict["SANTIMENT"] + "\n")
-
-    def check_token_terminal_key(self, show_output: bool = False) -> None:
-        """Check Token Terminal key"""
-        self.cfg_dict["TOKEN_TERMINAL"] = "tokenterminal"
-        if cfg.API_TOKEN_TERMINAL_KEY == "REPLACE_ME":
-            logger.info("token terminal key not defined")
-            self.key_dict["TOKEN_TERMINAL"] = "not defined"
-        else:
-            token_terminal = TokenTerminal(key=cfg.API_TOKEN_TERMINAL_KEY)
-            if "message" in token_terminal.get_all_projects():
-                logger.warning("token terminal key defined, test failed")
-                self.key_dict["TOKEN_TERMINAL"] = "defined, test failed"
-            else:
-                logger.info("token terminal key defined, test passed")
-                self.key_dict["TOKEN_TERMINAL"] = "defined, test passed"
-
-        if show_output:
-            console.print(self.key_dict["TOKEN_TERMINAL"] + "\n")
-
     def check_keys_status(self) -> None:
         """Check keys status"""
-        self.check_av_key()
-        self.check_fmp_key()
-        self.check_quandl_key()
-        self.check_polygon_key()
-        self.check_fred_key()
-        self.check_news_key()
-        self.check_tradier_key()
-        self.check_cmc_key()
-        self.check_finnhub_key()
-        self.check_iex_key()
-        self.check_reddit_key()
-        self.check_twitter_key()
-        self.check_rh_key()
-        self.check_degiro_key()
-        self.check_oanda_key()
-        self.check_binance_key()
-        self.check_bitquery_key()
-        self.check_si_key()
-        self.check_coinbase_key()
-        self.check_walert_key()
-        self.check_glassnode_key()
-        self.check_coinglass_key()
-        self.check_cpanic_key()
-        self.check_ethplorer_key()
-        self.check_smartstake_key()
-        self.check_github_key()
-        self.check_messari_key()
-        self.check_eodhd_key()
-        self.check_santiment_key()
-        self.check_token_terminal_key()
-=======
-    def check_keys_status(self) -> None:
-        """Check keys status"""
 
         for api in tqdm(self.API_LIST, desc="Checking keys status"):
             self.status_dict[api] = getattr(keys_model, "check_" + str(api) + "_key")()
->>>>>>> 0a1e2420
 
     def print_help(self):
         """Print help"""
@@ -1891,43 +1085,6 @@
             other_args.insert(0, "-k")
         ns_parser = parse_simple_args(parser, other_args)
         if ns_parser:
-<<<<<<< HEAD
-            os.environ["OPENBB_API_SANTIMENT_KEY"] = ns_parser.key
-            dotenv.set_key(self.env_file, "OPENBB_API_SANTIMENT_KEY", ns_parser.key)
-            cfg.API_SANTIMENT_KEY = ns_parser.key
-            self.check_santiment_key(show_output=True)
-
-    @log_start_end(log=logger)
-    def call_tokenterminal(self, other_args: List[str]):
-        """Process tokenterminal command"""
-        parser = argparse.ArgumentParser(
-            add_help=False,
-            formatter_class=argparse.ArgumentDefaultsHelpFormatter,
-            prog="tokenterminal",
-            description="Set tokenterminal API key.",
-        )
-        parser.add_argument(
-            "-k",
-            "--key",
-            type=str,
-            dest="key",
-            help="key",
-        )
-        if not other_args:
-            console.print("For your API Key, visit: https://tokenterminal.com\n")
-            return
-        if other_args and "-" not in other_args[0][0]:
-            other_args.insert(0, "-k")
-        ns_parser = parse_simple_args(parser, other_args)
-        if ns_parser:
-            os.environ["OPENBB_API_TOKEN_TERMINAL_KEY"] = ns_parser.key
-            dotenv.set_key(
-                self.env_file, "OPENBB_API_TOKEN_TERMINAL_KEY", ns_parser.key
-            )
-            cfg.API_TOKEN_TERMINAL_KEY = ns_parser.key
-            self.check_token_terminal_key(show_output=True)
-=======
             self.status_dict["santiment"] = keys_model.set_santiment_key(
                 key=ns_parser.key, persist=True, show_output=True
-            )
->>>>>>> 0a1e2420
+            )