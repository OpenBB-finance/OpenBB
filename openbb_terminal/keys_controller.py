"""Keys Controller Module"""
__docformat__ = "numpy"

# pylint: disable=too-many-lines

import argparse
import logging
from typing import Callable, Dict, List, Optional

from openbb_terminal import keys_model, keys_view
from openbb_terminal.core.session.constants import KEYS_URL
from openbb_terminal.core.session.current_user import get_current_user, is_local
from openbb_terminal.core.session.env_handler import get_reading_order
from openbb_terminal.custom_prompt_toolkit import NestedCompleter
from openbb_terminal.decorators import log_start_end
from openbb_terminal.helper_funcs import EXPORT_ONLY_RAW_DATA_ALLOWED
from openbb_terminal.menu import session
from openbb_terminal.parent_classes import BaseController
from openbb_terminal.rich_config import (
    MenuText,
    console,
    optional_rich_track,
    translate,
)

logger = logging.getLogger(__name__)


class KeysController(BaseController):  # pylint: disable=too-many-public-methods
    """Keys Controller class"""

    API_DICT = keys_model.API_DICT
    API_LIST = list(API_DICT.keys())
    CHOICES_COMMANDS: List[str] = ["mykeys", "status"] + API_LIST
    PATH = "/keys/"
    status_dict: Dict = {}
    help_status_text: str = ""

    def __init__(
        self,
        queue: Optional[List[str]] = None,
        menu_usage: bool = True,
    ):
        """Constructor"""
        super().__init__(queue)
        if menu_usage and session and get_current_user().preferences.USE_PROMPT_TOOLKIT:
            choices: dict = {c: {} for c in self.controller_choices}

            choices["support"] = self.SUPPORT_CHOICES

            self.completer = NestedCompleter.from_nested_dict(choices)

    def get_check_keys_function(self, key: str) -> Callable:
        """Get check `key` function from keys_model"""
        return getattr(keys_model, f"check_{key}_key")

    def check_keys_status(self, reevaluate: bool = False) -> None:
        """Check keys status"""
        if not self.status_dict or reevaluate:
            for api in optional_rich_track(self.API_LIST, desc="Checking keys status"):
                try:
                    self.status_dict[api] = self.get_check_keys_function(api)()
                except Exception:
                    self.status_dict[api] = str(
                        keys_model.KeyStatus.DEFINED_TEST_INCONCLUSIVE
                    )

    def get_source_hierarchy(self) -> str:
        """Hierarchy is equivalent to reverse order of reading .env files.

        Returns
        -------
        str
            Source priority string.
        """
        reading_order = get_reading_order()
        hierarchy = "\n        ".join(list(map(str, reversed(reading_order))))
        return hierarchy if is_local() else f"{KEYS_URL}\n        {hierarchy}"

    def print_help(self, update_status: bool = True, reevaluate: bool = True):
        """Print help"""
        self.check_keys_status(reevaluate=reevaluate)
        mt = MenuText("keys/")
        mt.add_param(
            "_source",
            self.get_source_hierarchy(),
        )
        mt.add_raw("\n")
        mt.add_info("_keys_")
        mt.add_raw("\n")
        mt.add_cmd("mykeys")
        mt.add_cmd("status")
        mt.add_raw("\n")
        mt.add_info("_status_")

        status_color_map = {
            keys_model.KeyStatus.DEFINED_TEST_PASSED.value: "green",
            keys_model.KeyStatus.DEFINED_TEST_FAILED.value: "red",
            keys_model.KeyStatus.DEFINED_NOT_TESTED.value: "yellow",
            keys_model.KeyStatus.DEFINED_TEST_INCONCLUSIVE.value: "yellow",
            keys_model.KeyStatus.NOT_DEFINED.value: "grey30",
        }

        if not self.help_status_text or update_status:
            for cmd_name, status_msg in self.status_dict.items():
                api_name = self.API_DICT[cmd_name]

                c = status_color_map.get(status_msg, "grey30")
                status_msg = status_msg or keys_model.KeyStatus.NOT_DEFINED.value

                mt.add_raw(
                    f"    [cmds]{cmd_name}[/cmds] {(20 - len(cmd_name)) * ' '}"
                    f" [{c}] {api_name} {(25 - len(api_name)) * ' '} {translate(status_msg)} [/{c}]\n"
                )
            self.help_status_text = mt.menu_text

        console.print(text=self.help_status_text, menu="Keys")

    @log_start_end(log=logger)
    def call_mykeys(self, other_args: List[str]):
        """Display current keys"""
        parser = argparse.ArgumentParser(
            add_help=False,
            formatter_class=argparse.ArgumentDefaultsHelpFormatter,
            prog="mykeys",
            description="Display current keys.",
        )
        parser.add_argument(
            "-s",
            "--show",
            type=bool,
            dest="show",
            help="See keys in raw text instead of the default protected display.",
            default=False,
        )
        if other_args and "-s" in other_args[0]:
            other_args.insert(1, "True")

        ns_parser = self.parse_known_args_and_warn(
            parser, other_args, export_allowed=EXPORT_ONLY_RAW_DATA_ALLOWED
        )

        if ns_parser:
            keys_view.display_keys(
                show=ns_parser.show,
                export=ns_parser.export,
                sheet_name=" ".join(ns_parser.sheet_name)
                if ns_parser.sheet_name
                else None,
            )

    @log_start_end(log=logger)
    def call_status(self, other_args: List[str]):
        """Display current keys status with the option to force the check"""
        parser = argparse.ArgumentParser(
            add_help=False,
            formatter_class=argparse.ArgumentDefaultsHelpFormatter,
            prog="status",
            description="Reevaluate keys status.",
        )
        parser.add_argument(
            "-k",
            "--key",
            type=str,
            dest="key",
            help="Force the status to reevaluate for a specific key.",
            default=None,
        )

        if other_args and "-" not in other_args[0][0]:
            other_args.insert(0, "-k")

        ns_parser = self.parse_known_args_and_warn(
            parser, other_args, export_allowed=EXPORT_ONLY_RAW_DATA_ALLOWED
        )

        is_key = bool(ns_parser and ns_parser.key)

        if is_key:
            if ns_parser.key in self.API_LIST:
                try:
                    status = self.get_check_keys_function(ns_parser.key)(True)
                    self.status_dict[ns_parser.key] = status
                    console.print("")
                except Exception:
                    status = keys_model.KeyStatus.DEFINED_TEST_INCONCLUSIVE
                    self.status_dict[ns_parser.key] = str(status)
                    console.print(f"{status.colorize()}\n")
            else:
                console.print(f"[red]Key `{ns_parser.key}` is not a valid key.[/red]")
                return

        if "-h" not in other_args and "--help" not in other_args:
            self.print_help(update_status=True, reevaluate=not is_key)

    @log_start_end(log=logger)
    def call_av(self, other_args: List[str]):
        """Process av command"""
        parser = argparse.ArgumentParser(
            add_help=False,
            formatter_class=argparse.ArgumentDefaultsHelpFormatter,
            prog="av",
            description="Set Alpha Vantage API key.",
        )
        parser.add_argument(
            "-k",
            "--key",
            type=str,
            dest="key",
            help="key",
        )
        if not other_args:
            console.print(
                "For your API Key, visit: https://www.alphavantage.co/support/#api-key"
            )
            return

        if other_args and "-" not in other_args[0][0]:
            other_args.insert(0, "-k")
        ns_parser = self.parse_simple_args(parser, other_args)
        if ns_parser:
            self.status_dict["av"] = keys_model.set_av_key(
                key=ns_parser.key, persist=True, show_output=True
            )

    @log_start_end(log=logger)
    def call_fmp(self, other_args: List[str]):
        """Process fmp command"""
        parser = argparse.ArgumentParser(
            add_help=False,
            formatter_class=argparse.ArgumentDefaultsHelpFormatter,
            prog="fmp",
            description="Set Financial Modeling Prep API key.",
        )
        parser.add_argument(
            "-k",
            "--key",
            type=str,
            dest="key",
            help="key",
        )
        if not other_args:
            console.print("For your API Key, visit: https://financialmodelingprep.com")
            return

        if other_args and "-" not in other_args[0][0]:
            other_args.insert(0, "-k")
        ns_parser = self.parse_simple_args(parser, other_args)
        if ns_parser:
            self.status_dict["fmp"] = keys_model.set_fmp_key(
                key=ns_parser.key, persist=True, show_output=True
            )

    @log_start_end(log=logger)
    def call_quandl(self, other_args: List[str]):
        """Process quandl command"""
        parser = argparse.ArgumentParser(
            add_help=False,
            formatter_class=argparse.ArgumentDefaultsHelpFormatter,
            prog="quandl",
            description="Set Quandl API key.",
        )
        parser.add_argument(
            "-k",
            "--key",
            type=str,
            dest="key",
            help="key",
        )
        if not other_args:
            console.print("For your API Key, visit: https://www.quandl.com")
            return

        if other_args and "-" not in other_args[0][0]:
            other_args.insert(0, "-k")
        ns_parser = self.parse_simple_args(parser, other_args)
        if ns_parser:
            self.status_dict["quandl"] = keys_model.set_quandl_key(
                key=ns_parser.key, persist=True, show_output=True
            )

    @log_start_end(log=logger)
    def call_polygon(self, other_args: List[str]):
        """Process polygon command"""
        parser = argparse.ArgumentParser(
            add_help=False,
            formatter_class=argparse.ArgumentDefaultsHelpFormatter,
            prog="polygon",
            description="Set Polygon API key.",
        )
        parser.add_argument(
            "-k",
            "--key",
            type=str,
            dest="key",
            help="key",
        )
        if not other_args:
            console.print("For your API Key, visit: https://polygon.io")
            return

        if other_args and "-" not in other_args[0][0]:
            other_args.insert(0, "-k")
        ns_parser = self.parse_simple_args(parser, other_args)
        if ns_parser:
            self.status_dict["polygon"] = keys_model.set_polygon_key(
                key=ns_parser.key, persist=True, show_output=True
            )

    @log_start_end(log=logger)
    def call_intrinio(self, other_args: List[str]):
        """Process polygon command"""
        parser = argparse.ArgumentParser(
            add_help=False,
            formatter_class=argparse.ArgumentDefaultsHelpFormatter,
            prog="intrinio",
            description="Set Intrinio API key.",
        )
        parser.add_argument(
            "-k",
            "--key",
            type=str,
            dest="key",
            help="key",
        )
        if not other_args:
            console.print(
                "For your API Key, sign up for a subscription: https://intrinio.com/starter-plan\n"
            )
            return

        if other_args and "-" not in other_args[0][0]:
            other_args.insert(0, "-k")
        ns_parser = self.parse_simple_args(parser, other_args)
        if ns_parser:
            self.status_dict["intrinio"] = keys_model.set_intrinio_key(
                key=ns_parser.key, persist=True, show_output=True
            )

    @log_start_end(log=logger)
    def call_fred(self, other_args: List[str]):
        """Process FRED command"""
        parser = argparse.ArgumentParser(
            add_help=False,
            formatter_class=argparse.ArgumentDefaultsHelpFormatter,
            prog="fred",
            description="Set FRED API key.",
        )
        parser.add_argument(
            "-k",
            "--key",
            type=str,
            dest="key",
            help="key",
        )
        if not other_args:
            console.print("For your API Key, visit: https://fred.stlouisfed.org")
            return

        if other_args and "-" not in other_args[0][0]:
            other_args.insert(0, "-k")
        ns_parser = self.parse_simple_args(parser, other_args)
        if ns_parser:
            self.status_dict["fred"] = keys_model.set_fred_key(
                key=ns_parser.key, persist=True, show_output=True
            )

    @log_start_end(log=logger)
    def call_news(self, other_args: List[str]):
        """Process News API command"""
        parser = argparse.ArgumentParser(
            add_help=False,
            formatter_class=argparse.ArgumentDefaultsHelpFormatter,
            prog="news",
            description="Set News API key.",
        )
        parser.add_argument(
            "-k",
            "--key",
            type=str,
            dest="key",
            help="key",
        )
        if not other_args:
            console.print("For your API Key, visit: https://newsapi.org")
            return

        if other_args and "-" not in other_args[0][0]:
            other_args.insert(0, "-k")
        ns_parser = self.parse_simple_args(parser, other_args)
        if ns_parser:
            self.status_dict["news"] = keys_model.set_news_key(
                key=ns_parser.key, persist=True, show_output=True
            )

    @log_start_end(log=logger)
    def call_biztoc(self, other_args: List[str]):
        """Process BizToc API command"""
        parser = argparse.ArgumentParser(
            add_help=False,
            formatter_class=argparse.ArgumentDefaultsHelpFormatter,
            prog="news",
            description="Set BizToc API key.",
        )
        parser.add_argument(
            "-k",
            "--key",
            type=str,
            dest="key",
            help="key",
        )
        if not other_args:
            console.print("For your API Key, visit: https://api.biztoc.com")
            return

        if other_args and "-" not in other_args[0][0]:
            other_args.insert(0, "-k")
        ns_parser = self.parse_simple_args(parser, other_args)
        if ns_parser:
            self.status_dict["biztoc"] = keys_model.set_biztoc_key(
                key=ns_parser.key, persist=True, show_output=True
            )

    @log_start_end(log=logger)
    def call_tradier(self, other_args: List[str]):
        """Process Tradier API command"""
        parser = argparse.ArgumentParser(
            add_help=False,
            formatter_class=argparse.ArgumentDefaultsHelpFormatter,
            prog="tradier",
            description="Set Tradier API key.",
        )
        parser.add_argument(
            "-k",
            "--key",
            type=str,
            dest="key",
            help="key",
        )
        if not other_args:
            console.print("For your API Key, visit: https://developer.tradier.com")
            return

        if other_args and "-" not in other_args[0][0]:
            other_args.insert(0, "-k")
        ns_parser = self.parse_simple_args(parser, other_args)
        if ns_parser:
            self.status_dict["tradier"] = keys_model.set_tradier_key(
                key=ns_parser.key, persist=True, show_output=True
            )

    @log_start_end(log=logger)
    def call_cmc(self, other_args: List[str]):
        """Process CoinMarketCap API command"""
        parser = argparse.ArgumentParser(
            add_help=False,
            formatter_class=argparse.ArgumentDefaultsHelpFormatter,
            prog="cmc",
            description="Set CMC API key.",
        )
        parser.add_argument(
            "-k",
            "--key",
            type=str,
            dest="key",
            help="key",
        )
        if not other_args:
            console.print("For your API Key, visit: https://coinmarketcap.com")
            return
        if other_args and "-" not in other_args[0][0]:
            other_args.insert(0, "-k")
        ns_parser = self.parse_simple_args(parser, other_args)
        if ns_parser:
            self.status_dict["cmc"] = keys_model.set_cmc_key(
                key=ns_parser.key, persist=True, show_output=True
            )

    @log_start_end(log=logger)
    def call_finnhub(self, other_args: List[str]):
        """Process Finnhub API command"""
        parser = argparse.ArgumentParser(
            add_help=False,
            formatter_class=argparse.ArgumentDefaultsHelpFormatter,
            prog="finnhub",
            description="Set Finnhub API key.",
        )
        parser.add_argument(
            "-k",
            "--key",
            type=str,
            dest="key",
            help="key",
        )
        if not other_args:
            console.print("For your API Key, visit: https://finnhub.io")
            return
        if other_args and "-" not in other_args[0][0]:
            other_args.insert(0, "-k")
        ns_parser = self.parse_simple_args(parser, other_args)
        if ns_parser:
            self.status_dict["finnhub"] = keys_model.set_finnhub_key(
                key=ns_parser.key, persist=True, show_output=True
            )

    @log_start_end(log=logger)
    def call_reddit(self, other_args: List[str]):
        """Process reddit command"""
        parser = argparse.ArgumentParser(
            add_help=False,
            formatter_class=argparse.ArgumentDefaultsHelpFormatter,
            prog="reddit",
            description="Set Reddit API key.",
        )
        parser.add_argument(
            "-i",
            "--id",
            type=str,
            dest="client_id",
            help="Client ID",
            required="-h" not in other_args and "--help" not in other_args,
        )
        parser.add_argument(
            "-s",
            "--secret",
            type=str,
            dest="client_secret",
            help="Client Secret",
            required="-h" not in other_args and "--help" not in other_args,
        )
        parser.add_argument(
            "-u",
            "--username",
            type=str,
            dest="username",
            help="Username",
            required="-h" not in other_args and "--help" not in other_args,
        )
        parser.add_argument(
            "-p",
            "--password",
            type=str,
            dest="password",
            help="Password",
            required="-h" not in other_args and "--help" not in other_args,
        )
        parser.add_argument(
            "-a",
            "--agent",
            type=str,
            dest="user_agent",
            help="User agent",
            required="-h" not in other_args and "--help" not in other_args,
            nargs="+",
        )
        if not other_args:
            console.print("For your API Key, visit: https://www.reddit.com")
            return
        ns_parser = self.parse_simple_args(parser, other_args)
        if ns_parser:
            slash_components = "".join([f"/{val}" for val in self.queue])
            useragent = " ".join(ns_parser.user_agent) + " " + slash_components
            useragent = useragent.replace('"', "")
            self.queue = []

            self.status_dict["reddit"] = keys_model.set_reddit_key(
                client_id=ns_parser.client_id,
                client_secret=ns_parser.client_secret,
                password=ns_parser.password,
                username=ns_parser.username,
                useragent=useragent,
                persist=True,
                show_output=True,
            )

    @log_start_end(log=logger)
    def call_twitter(self, other_args: List[str]):
        """Process twitter command"""
        parser = argparse.ArgumentParser(
            add_help=False,
            formatter_class=argparse.ArgumentDefaultsHelpFormatter,
            prog="twitter",
            description="Set Twitter API key.",
        )
        parser.add_argument(
            "-k",
            "--key",
            type=str,
            dest="key",
            help="Key",
            required="-h" not in other_args and "--help" not in other_args,
        )
        parser.add_argument(
            "-s",
            "--secret",
            type=str,
            dest="secret",
            help="Secret key",
            required="-h" not in other_args and "--help" not in other_args,
        )
        parser.add_argument(
            "-t",
            "--token",
            type=str,
            dest="token",
            help="Bearer token",
            required="-h" not in other_args and "--help" not in other_args,
        )
        if not other_args:
            console.print("For your API Key, visit: https://developer.twitter.com")
            return
        ns_parser = self.parse_simple_args(parser, other_args)
        if ns_parser:
            self.status_dict["twitter"] = keys_model.set_twitter_key(
                key=ns_parser.key,
                secret=ns_parser.secret,
                access_token=ns_parser.token,
                persist=True,
                show_output=True,
            )

    @log_start_end(log=logger)
    def call_rh(self, other_args: List[str]):
        """Process rh command"""
        parser = argparse.ArgumentParser(
            add_help=False,
            formatter_class=argparse.ArgumentDefaultsHelpFormatter,
            prog="rh",
            description="Set Robinhood API key.",
        )
        parser.add_argument(
            "-u",
            "--username",
            type=str,
            dest="username",
            help="username",
        )
        parser.add_argument(
            "-p",
            "--password",
            type=str,
            dest="password",
            help="password",
        )
        if not other_args:
            console.print("For your API Key, visit: https://robinhood.com/us/en/")
            return
        ns_parser = self.parse_simple_args(parser, other_args)
        if ns_parser:
            self.status_dict["rh"] = keys_model.set_rh_key(
                username=ns_parser.username,
                password=ns_parser.password,
                persist=True,
                show_output=True,
            )

    @log_start_end(log=logger)
    def call_degiro(self, other_args: List[str]):
        """Process degiro command"""
        parser = argparse.ArgumentParser(
            add_help=False,
            formatter_class=argparse.ArgumentDefaultsHelpFormatter,
            prog="degiro",
            description="Set Degiro API key.",
        )
        parser.add_argument(
            "-u",
            "--username",
            type=str,
            dest="username",
            help="username",
            required="-h" not in other_args and "--help" not in other_args,
        )
        parser.add_argument(
            "-p",
            "--password",
            type=str,
            dest="password",
            help="password",
            required="-h" not in other_args and "--help" not in other_args,
        )
        parser.add_argument(
            "-s",
            "--secret",
            type=str,
            dest="secret",
            help="TOPT Secret",
            default="",
        )
        if not other_args:
            console.print("For your API Key, visit: https://www.degiro.fr")
            return
        ns_parser = self.parse_simple_args(parser, other_args)
        if ns_parser:
            self.status_dict["degiro"] = keys_model.set_degiro_key(
                username=ns_parser.username,
                password=ns_parser.password,
                secret=ns_parser.secret,
                persist=True,
                show_output=True,
            )

    @log_start_end(log=logger)
    def call_oanda(self, other_args: List[str]):
        """Process oanda command"""
        parser = argparse.ArgumentParser(
            add_help=False,
            formatter_class=argparse.ArgumentDefaultsHelpFormatter,
            prog="oanda",
            description="Set Oanda API key.",
        )
        parser.add_argument(
            "-a",
            "--account",
            type=str,
            dest="account",
            help="account",
        )
        parser.add_argument(
            "-t",
            "--token",
            type=str,
            dest="token",
            help="token",
        )
        parser.add_argument(
            "-at",
            "--account_type",
            type=str,
            dest="account_type",
            help="account type ('live' or 'practice')",
        )
        if not other_args:
            console.print("For your API Key, visit: https://developer.oanda.com")
            return
        ns_parser = self.parse_simple_args(parser, other_args)
        if ns_parser:
            self.status_dict["oanda"] = keys_model.set_oanda_key(
                account=ns_parser.account,
                access_token=ns_parser.token,
                account_type=ns_parser.account_type,
                persist=True,
                show_output=True,
            )

    @log_start_end(log=logger)
    def call_binance(self, other_args: List[str]):
        """Process binance command"""
        parser = argparse.ArgumentParser(
            add_help=False,
            formatter_class=argparse.ArgumentDefaultsHelpFormatter,
            prog="binance",
            description="Set Binance API key.",
        )
        parser.add_argument(
            "-k",
            "--key",
            type=str,
            dest="key",
            help="Key",
            required="-h" not in other_args and "--help" not in other_args,
        )
        parser.add_argument(
            "-s",
            "--secret",
            type=str,
            dest="secret",
            help="Secret key",
            required="-h" not in other_args and "--help" not in other_args,
        )
        if not other_args:
            console.print("For your API Key, visit: https://binance.com")
            return
        ns_parser = self.parse_simple_args(parser, other_args)
        if ns_parser:
            self.status_dict["binance"] = keys_model.set_binance_key(
                key=ns_parser.key,
                secret=ns_parser.secret,
                persist=True,
                show_output=True,
            )

    @log_start_end(log=logger)
    def call_bitquery(self, other_args: List[str]):
        """Process bitquery command"""
        parser = argparse.ArgumentParser(
            add_help=False,
            formatter_class=argparse.ArgumentDefaultsHelpFormatter,
            prog="bitquery",
            description="Set Bitquery API key.",
        )
        parser.add_argument(
            "-k",
            "--key",
            type=str,
            dest="key",
            help="key",
        )
        if not other_args:
            console.print("For your API Key, visit: https://bitquery.io/")
            return
        if other_args and "-" not in other_args[0][0]:
            other_args.insert(0, "-k")
        ns_parser = self.parse_simple_args(parser, other_args)
        if ns_parser:
            self.status_dict["bitquery"] = keys_model.set_bitquery_key(
                key=ns_parser.key, persist=True, show_output=True
            )

    @log_start_end(log=logger)
    def call_coinbase(self, other_args: List[str]):
        """Process coinbase command"""
        parser = argparse.ArgumentParser(
            add_help=False,
            formatter_class=argparse.ArgumentDefaultsHelpFormatter,
            prog="coinbase",
            description="Set Coinbase API key.",
        )
        parser.add_argument(
            "-k",
            "--key",
            type=str,
            dest="key",
            help="Key",
            required="-h" not in other_args and "--help" not in other_args,
        )
        parser.add_argument(
            "-s",
            "--secret",
            type=str,
            dest="secret",
            help="Secret key",
            required="-h" not in other_args and "--help" not in other_args,
        )
        parser.add_argument(
            "-p",
            "--passphrase",
            type=str,
            dest="passphrase",
            help="Passphrase",
            required="-h" not in other_args and "--help" not in other_args,
        )
        if not other_args:
            console.print("For your API Key, visit: https://docs.pro.coinbase.com/")
            return
        ns_parser = self.parse_simple_args(parser, other_args)
        if ns_parser:
            self.status_dict["coinbase"] = keys_model.set_coinbase_key(
                key=ns_parser.key,
                secret=ns_parser.secret,
                passphrase=ns_parser.passphrase,
                persist=True,
                show_output=True,
            )

    @log_start_end(log=logger)
    def call_walert(self, other_args: List[str]):
        """Process walert command"""
        parser = argparse.ArgumentParser(
            add_help=False,
            formatter_class=argparse.ArgumentDefaultsHelpFormatter,
            prog="walert",
            description="Set Whale Alert API key.",
        )
        parser.add_argument(
            "-k",
            "--key",
            type=str,
            dest="key",
            help="key",
        )
        if not other_args:
            console.print("For your API Key, visit: https://docs.whale-alert.io/")
            return
        if other_args and "-" not in other_args[0][0]:
            other_args.insert(0, "-k")
        ns_parser = self.parse_simple_args(parser, other_args)
        if ns_parser:
            self.status_dict["walert"] = keys_model.set_walert_key(
                key=ns_parser.key, persist=True, show_output=True
            )

    @log_start_end(log=logger)
    def call_glassnode(self, other_args: List[str]):
        """Process glassnode command"""
        parser = argparse.ArgumentParser(
            add_help=False,
            formatter_class=argparse.ArgumentDefaultsHelpFormatter,
            prog="glassnode",
            description="Set Glassnode API key.",
        )
        parser.add_argument(
            "-k",
            "--key",
            type=str,
            dest="key",
            help="key",
        )
        if not other_args:
            console.print(
                "For your API Key, visit: https://docs.glassnode.com/basic-api/api-key#how-to-get-an-api-key/"
            )
            return
        if other_args and "-" not in other_args[0][0]:
            other_args.insert(0, "-k")
        ns_parser = self.parse_simple_args(parser, other_args)
        if ns_parser:
            self.status_dict["glassnode"] = keys_model.set_glassnode_key(
                key=ns_parser.key, persist=True, show_output=True
            )

    @log_start_end(log=logger)
    def call_coinglass(self, other_args: List[str]):
        """Process coinglass command"""
        parser = argparse.ArgumentParser(
            add_help=False,
            formatter_class=argparse.ArgumentDefaultsHelpFormatter,
            prog="coinglass",
            description="Set Coinglass API key.",
        )
        parser.add_argument(
            "-k",
            "--key",
            type=str,
            dest="key",
            help="key",
        )
        if not other_args:
            console.print(
                "For your API Key, visit: https://coinglass.github.io/API-Reference/#api-key"
            )
            return
        if other_args and "-" not in other_args[0][0]:
            other_args.insert(0, "-k")
        ns_parser = self.parse_simple_args(parser, other_args)
        if ns_parser:
            self.status_dict["coinglass"] = keys_model.set_coinglass_key(
                key=ns_parser.key, persist=True, show_output=True
            )

    @log_start_end(log=logger)
    def call_cpanic(self, other_args: List[str]):
        """Process cpanic command"""
        parser = argparse.ArgumentParser(
            add_help=False,
            formatter_class=argparse.ArgumentDefaultsHelpFormatter,
            prog="cpanic",
            description="Set Crypto Panic API key.",
        )
        parser.add_argument(
            "-k",
            "--key",
            type=str,
            dest="key",
            help="key",
        )
        if not other_args:
            console.print(
                "For your API Key, visit: https://cryptopanic.com/developers/api/"
            )
            return
        if other_args and "-" not in other_args[0][0]:
            other_args.insert(0, "-k")
        ns_parser = self.parse_simple_args(parser, other_args)
        if ns_parser:
            self.status_dict["cpanic"] = keys_model.set_cpanic_key(
                key=ns_parser.key, persist=True, show_output=True
            )

    @log_start_end(log=logger)
    def call_ethplorer(self, other_args: List[str]):
        """Process ethplorer command"""
        parser = argparse.ArgumentParser(
            add_help=False,
            formatter_class=argparse.ArgumentDefaultsHelpFormatter,
            prog="ethplorer",
            description="Set Ethplorer API key.",
        )
        parser.add_argument(
            "-k",
            "--key",
            type=str,
            dest="key",
            help="key",
        )
        if not other_args:
            console.print(
                "For your API Key, visit: https://github.com/EverexIO/Ethplorer/wiki/Ethplorer-API"
            )
            return
        if other_args and "-" not in other_args[0][0]:
            other_args.insert(0, "-k")
        ns_parser = self.parse_simple_args(parser, other_args)
        if ns_parser:
            self.status_dict["ethplorer"] = keys_model.set_ethplorer_key(
                key=ns_parser.key, persist=True, show_output=True
            )

    @log_start_end(log=logger)
    def call_smartstake(self, other_args: List[str]):
        """Process smartstake command"""
        parser = argparse.ArgumentParser(
            add_help=False,
            formatter_class=argparse.ArgumentDefaultsHelpFormatter,
            prog="smartstake",
            description="Set Smartstake Key and Token.",
        )
        parser.add_argument(
            "-k",
            "--key",
            type=str,
            dest="key",
            help="Key",
            required="-h" not in other_args and "--help" not in other_args,
        )
        parser.add_argument(
            "-t",
            "--token",
            type=str,
            dest="token",
            help="Token",
            required="-h" not in other_args and "--help" not in other_args,
        )
        if not other_args:
            console.print("For your API Key, visit: https://www.smartstake.io")
            return
        ns_parser = self.parse_simple_args(parser, other_args)

        if ns_parser:
            self.status_dict["smartstake"] = keys_model.set_smartstake_key(
                key=ns_parser.key,
                access_token=ns_parser.token,
                persist=True,
                show_output=True,
            )

    @log_start_end(log=logger)
    def call_github(self, other_args: List[str]):
        """Process github command"""
        parser = argparse.ArgumentParser(
            add_help=False,
            formatter_class=argparse.ArgumentDefaultsHelpFormatter,
            prog="github",
            description="Set GitHub API key.",
        )
        parser.add_argument(
            "-k",
            "--key",
            type=str,
            dest="key",
            help="key",
        )
        if not other_args:
            console.print(
                "For your API Key, visit: https://docs.github.com/en/rest/guides/getting-started-with-the-rest-api"
            )
            return

        if other_args and "-" not in other_args[0][0]:
            other_args.insert(0, "-k")
        ns_parser = self.parse_simple_args(parser, other_args)
        if ns_parser:
            self.status_dict["github"] = keys_model.set_github_key(
                key=ns_parser.key, persist=True, show_output=True
            )

    @log_start_end(log=logger)
    def call_messari(self, other_args: List[str]):
        """Process messari command"""
        parser = argparse.ArgumentParser(
            add_help=False,
            formatter_class=argparse.ArgumentDefaultsHelpFormatter,
            prog="messari",
            description="Set Messari API key.",
        )
        parser.add_argument(
            "-k",
            "--key",
            type=str,
            dest="key",
            help="key",
        )
        if not other_args:
            console.print("For your API Key, visit: https://messari.io/api/docs")
            return

        if other_args and "-" not in other_args[0][0]:
            other_args.insert(0, "-k")
        ns_parser = self.parse_simple_args(parser, other_args)
        if ns_parser:
            self.status_dict["messari"] = keys_model.set_messari_key(
                key=ns_parser.key, persist=True, show_output=True
            )

    @log_start_end(log=logger)
    def call_eodhd(self, other_args: List[str]):
        """Process eodhd command"""
        parser = argparse.ArgumentParser(
            add_help=False,
            formatter_class=argparse.ArgumentDefaultsHelpFormatter,
            prog="eodhd",
            description="Set End of Day Historical Data API key.",
        )
        parser.add_argument(
            "-k",
            "--key",
            type=str,
            dest="key",
            help="key",
        )
        if not other_args:
            console.print(
                "For your API Key, visit: https://eodhistoricaldata.com/r/?ref=869U7F4J"
            )
            return
        if other_args and "-" not in other_args[0][0]:
            other_args.insert(0, "-k")
        ns_parser = self.parse_simple_args(parser, other_args)
        if ns_parser:
            self.status_dict["eodhd"] = keys_model.set_eodhd_key(
                key=ns_parser.key, persist=True, show_output=True
            )

    @log_start_end(log=logger)
    def call_santiment(self, other_args: List[str]):
        """Process santiment command"""
        parser = argparse.ArgumentParser(
            add_help=False,
            formatter_class=argparse.ArgumentDefaultsHelpFormatter,
            prog="santiment",
            description="Set Santiment API key.",
        )
        parser.add_argument(
            "-k",
            "--key",
            type=str,
            dest="key",
            help="key",
        )
        if not other_args:
            console.print(
                "For your API Key, visit: "
                "https://academy.santiment.net/products-and-plans/create-an-api-key"
            )
            return
        if other_args and "-" not in other_args[0][0]:
            other_args.insert(0, "-k")
        ns_parser = self.parse_simple_args(parser, other_args)
        if ns_parser:
            self.status_dict["santiment"] = keys_model.set_santiment_key(
                key=ns_parser.key, persist=True, show_output=True
            )

    @log_start_end(log=logger)
    def call_shroom(self, other_args: List[str]):
        """Process shroom command"""
        parser = argparse.ArgumentParser(
            add_help=False,
            formatter_class=argparse.ArgumentDefaultsHelpFormatter,
            prog="shroom",
            description="Set Shroom API key.",
        )
        parser.add_argument(
            "-k",
            "--key",
            type=str,
            dest="key",
            help="key",
        )
        if not other_args:
            console.print(
                "For your API Key, visit: https://sdk.flipsidecrypto.xyz/shroomdk"
            )
            return

        if other_args and "-" not in other_args[0][0]:
            other_args.insert(0, "-k")
        ns_parser = self.parse_simple_args(parser, other_args)
        if ns_parser:
            self.status_dict["shroom"] = keys_model.set_shroom_key(
                key=ns_parser.key, persist=True, show_output=True
            )

    @log_start_end(log=logger)
    def call_tokenterminal(self, other_args: List[str]):
        """Process tokenterminal command"""
        parser = argparse.ArgumentParser(
            add_help=False,
            formatter_class=argparse.ArgumentDefaultsHelpFormatter,
            prog="tokenterminal",
            description="Set Token Terminal API key.",
        )
        parser.add_argument(
            "-k",
            "--key",
            type=str,
            dest="key",
            help="key",
        )
        if not other_args:
            console.print("For your API Key, visit: https://tokenterminal.com/")
            return

        if other_args and "-" not in other_args[0][0]:
            other_args.insert(0, "-k")
        ns_parser = self.parse_simple_args(parser, other_args)
        if ns_parser:
            self.status_dict["tokenterminal"] = keys_model.set_tokenterminal_key(
                key=ns_parser.key, persist=True, show_output=True
            )

    @log_start_end(log=logger)
    def call_stocksera(self, other_args: List[str]):
        """Process stocksera command"""
        parser = argparse.ArgumentParser(
            add_help=False,
            formatter_class=argparse.ArgumentDefaultsHelpFormatter,
            prog="stocksera",
            description="Set Stocksera API key.",
        )
        parser.add_argument(
            "-k",
            "--key",
            type=str,
            dest="key",
            help="key",
        )
        if not other_args:
            console.print(
                "For your API Key, https://stocksera.pythonanywhere.com/accounts/developers"
            )
            return

        if other_args and "-" not in other_args[0][0]:
            other_args.insert(0, "-k")
        ns_parser = self.parse_simple_args(parser, other_args)
        if ns_parser:
            self.status_dict["stocksera"] = keys_model.set_stocksera_key(
                key=ns_parser.key, persist=True, show_output=True
            )

    @log_start_end(log=logger)
    def call_databento(self, other_args: List[str]):
        """Process databento command"""
        parser = argparse.ArgumentParser(
            add_help=False,
            formatter_class=argparse.ArgumentDefaultsHelpFormatter,
            prog="databento",
            description="Set DataBento API key.",
        )
        parser.add_argument(
            "-k",
            "--key",
            type=str,
            dest="key",
            help="key",
        )
        if not other_args:
            console.print("For your API Key, https://databento.com")
            return

        if other_args and "-" not in other_args[0][0]:
            other_args.insert(0, "-k")
        ns_parser = self.parse_simple_args(parser, other_args)
        if ns_parser:
            self.status_dict["databento"] = keys_model.set_databento_key(
                key=ns_parser.key, persist=True, show_output=True
            )

    @log_start_end(log=logger)
<<<<<<< HEAD
    def call_openai(self, other_args: List[str]):
        """Process openai command"""
        parser = argparse.ArgumentParser(
            add_help=False,
            formatter_class=argparse.ArgumentDefaultsHelpFormatter,
            prog="openai",
            description="Set OpenAI API key.",
=======
    def call_ultima(self, other_args: List[str]):
        """Process ultima command"""
        parser = argparse.ArgumentParser(
            add_help=False,
            formatter_class=argparse.ArgumentDefaultsHelpFormatter,
            prog="ultima",
            description="Set Ultima Insights API key.",
>>>>>>> f4a5064f
        )
        parser.add_argument(
            "-k",
            "--key",
            type=str,
            dest="key",
            help="key",
        )
        if not other_args:
<<<<<<< HEAD
            console.print("For your API Key, https://openai.com")
=======
            console.print("For your API Key, https://ultimainsights.ai/")
>>>>>>> f4a5064f
            return

        if other_args and "-" not in other_args[0][0]:
            other_args.insert(0, "-k")
        ns_parser = self.parse_simple_args(parser, other_args)
        if ns_parser:
<<<<<<< HEAD
            self.status_dict["openai"] = keys_model.set_openai_key(
=======
            self.status_dict["ultima"] = keys_model.set_ultima_key(
                key=ns_parser.key, persist=True, show_output=True
            )

    @log_start_end(log=logger)
    def call_dappradar(self, other_args: List[str]):
        """Process dappradar command"""
        parser = argparse.ArgumentParser(
            add_help=False,
            formatter_class=argparse.ArgumentDefaultsHelpFormatter,
            prog="dappradar",
            description="Set DappRadar API key.",
        )
        parser.add_argument(
            "-k",
            "--key",
            type=str,
            dest="key",
            help="key",
        )
        if not other_args:
            console.print("For your API Key, visit: https://dappradar.com/api")
            return

        if other_args and "-" not in other_args[0][0]:
            other_args.insert(0, "-k")
        ns_parser = self.parse_simple_args(parser, other_args)
        if ns_parser:
            self.status_dict["dappradar"] = keys_model.set_dappradar_key(
>>>>>>> f4a5064f
                key=ns_parser.key, persist=True, show_output=True
            )<|MERGE_RESOLUTION|>--- conflicted
+++ resolved
@@ -1268,7 +1268,6 @@
             )
 
     @log_start_end(log=logger)
-<<<<<<< HEAD
     def call_openai(self, other_args: List[str]):
         """Process openai command"""
         parser = argparse.ArgumentParser(
@@ -1276,7 +1275,29 @@
             formatter_class=argparse.ArgumentDefaultsHelpFormatter,
             prog="openai",
             description="Set OpenAI API key.",
-=======
+        )
+        parser.add_argument(
+            "-k",
+            "--key",
+            type=str,
+            dest="key",
+            help="key",
+        )
+        if not other_args:
+            console.print("For your API Key, https://openai.com")
+            return
+
+        if other_args and "-" not in other_args[0][0]:
+            other_args.insert(0, "-k")
+
+        ns_parser = self.parse_simple_args(parser, other_args)
+
+        if ns_parser:
+            self.status_dict["openai"] = keys_model.set_openai_key(
+                key=ns_parser.key, persist=True, show_output=True
+            )
+
+    @log_start_end(log=logger)
     def call_ultima(self, other_args: List[str]):
         """Process ultima command"""
         parser = argparse.ArgumentParser(
@@ -1284,30 +1305,22 @@
             formatter_class=argparse.ArgumentDefaultsHelpFormatter,
             prog="ultima",
             description="Set Ultima Insights API key.",
->>>>>>> f4a5064f
-        )
-        parser.add_argument(
-            "-k",
-            "--key",
-            type=str,
-            dest="key",
-            help="key",
-        )
-        if not other_args:
-<<<<<<< HEAD
-            console.print("For your API Key, https://openai.com")
-=======
+        )
+        parser.add_argument(
+            "-k",
+            "--key",
+            type=str,
+            dest="key",
+            help="key",
+        )
+        if not other_args:
             console.print("For your API Key, https://ultimainsights.ai/")
->>>>>>> f4a5064f
-            return
-
-        if other_args and "-" not in other_args[0][0]:
-            other_args.insert(0, "-k")
-        ns_parser = self.parse_simple_args(parser, other_args)
-        if ns_parser:
-<<<<<<< HEAD
-            self.status_dict["openai"] = keys_model.set_openai_key(
-=======
+            return
+
+        if other_args and "-" not in other_args[0][0]:
+            other_args.insert(0, "-k")
+        ns_parser = self.parse_simple_args(parser, other_args)
+        if ns_parser:
             self.status_dict["ultima"] = keys_model.set_ultima_key(
                 key=ns_parser.key, persist=True, show_output=True
             )
@@ -1337,6 +1350,4 @@
         ns_parser = self.parse_simple_args(parser, other_args)
         if ns_parser:
             self.status_dict["dappradar"] = keys_model.set_dappradar_key(
->>>>>>> f4a5064f
-                key=ns_parser.key, persist=True, show_output=True
             )