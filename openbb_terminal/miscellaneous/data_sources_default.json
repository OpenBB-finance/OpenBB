{
  "stocks": {
    "search": ["FinanceDatabase"],
    "quote": ["YahooFinance"],
    "tob": ["CBOE"],
    "candle": [],
    "codes": ["Polygon"],
    "news": ["Feedparser", "NewsApi"],
    "load": ["YahooFinance", "IEXCloud", "AlphaVantage", "Polygon", "EODHD"],
    "th": {
      "symbol": ["FinanceDatabase"],
      "open": ["Bursa"],
      "closed": ["Bursa"],
      "all": ["Bursa"],
      "exchange": ["Bursa"]
    },
    "options": {
      "unu": ["FDScanner"],
      "calc": [],
      "screen": {
        "view": ["Syncretism"],
        "set": [],
        "scr": ["Syncretism"]
      },
      "load": ["YahooFinance", "Tradier", "Nasdaq"],
      "exp": ["YahooFinance", "Tradier", "Nasdaq"],
      "pcr": ["AlphaQuery"],
      "info": ["Barchart"],
      "chains": ["YahooFinance", "Tradier", "Nasdaq"],
      "oi": ["YahooFinance", "Tradier", "Nasdaq"],
      "vol": ["YahooFinance", "Tradier", "Nasdaq"],
      "voi": ["YahooFinance", "Tradier", "Nasdaq"],
      "hist": ["ChartExchange", "Tradier"],
      "vsurf": ["YahooFinance"],
      "grhist": ["Syncretism"],
      "plot": ["YahooFinance"],
      "parity": ["YahooFinance"],
      "binom": ["YahooFinance"],
      "greeks": ["YahooFinance"],
      "pricing": {
        "add": [],
        "rmv": [],
        "show": [],
        "rnval": ["YahooFinance"]
      },
      "hedge": {
        "list": [],
        "pick": [],
        "add": [],
        "rmv": [],
        "sop": [],
        "plot": ["YahooFinance"]
      }
    },
    "disc": {
      "pipo": ["Finnhub"],
      "fipo": ["Finnhub"],
      "gainers": ["YahooFinance"],
      "losers": ["YahooFinance"],
      "ugs": ["YahooFinance"],
      "gtech": ["YahooFinance"],
      "active": ["YahooFinance"],
      "ulc": ["YahooFinance"],
      "asc": ["YahooFinance"],
      "ford": ["Fidelity"],
      "arkord": ["CathiesArk"],
      "upcoming": ["SeekingAlpha"],
      "trending": ["SeekingAlpha"],
      "cnews": ["SeekingAlpha"],
      "lowfloat": ["Fidelity"],
      "hotpenny": ["YahooFinance", "Shortinterest"],
      "rtat": ["Nasdaq"],
      "divcal": ["Nasdaq"]
    },
    "sia": {
      "load": ["YahooFinance", "IEXCloud", "AlphaVantage", "Polygon", "EODHD"],
      "clear": [],
      "industry": ["FinanceDatabase"],
      "sector": ["FinanceDatabase"],
      "country": ["FinanceDatabase"],
      "mktcap": ["FinanceDatabase"],
      "exchange": ["FinanceDatabase"],
      "period": ["StockAnalysis"],
      "cps": ["FinanceDatabase"],
      "cpic": ["FinanceDatabase"],
      "cpis": ["FinanceDatabase"],
      "cpcs": ["FinanceDatabase"],
      "cpci": ["FinanceDatabase"],
      "sama": ["YahooFinance"],
      "metric": ["YahooFinance"],
      "satma": ["StockAnalysis"],
      "vis": ["StockAnalysis"]
    },
    "dps": {
      "load": ["YahooFinance", "IEXCloud", "AlphaVantage", "Polygon", "EODHD"],
      "shorted": ["YahooFinance"],
      "ctb": ["InteractiveBrokers"],
      "hsi": ["Shortinterest"],
      "prom": ["FINRA"],
      "pos": ["Stockgrid"],
      "sidtc": ["Stockgrid"],
      "dpotc": ["FINRA"],
      "ftd": ["SEC"],
      "spos": ["Stockgrid"],
      "psi": ["Stockgrid", "Quandl"],
      "ctb": ["ibkr", "stocksera"]
    },
    "scr": {
      "view": [],
      "set": [],
      "historical": ["YahooFinance"],
      "overview": ["Finviz"],
      "valuation": ["Finviz"],
      "financial": ["Finviz"],
      "ownership": ["Finviz"],
      "performance": ["Finviz"],
      "technical": ["Finviz"]
    },
    "ins": {
      "load": ["YahooFinance", "IEXCloud", "AlphaVantage", "Polygon", "EODHD"],
      "view": [],
      "set": [],
      "filter": ["OpenInsider"],
      "stats": ["OpenInsider"],
      "act": ["BusinessInsider"],
      "lins": ["Finviz"],
      "lcb": ["OpenInsider"],
      "lpsb": ["OpenInsider"],
      "lit": ["OpenInsider"],
      "lip": ["OpenInsider"],
      "blip": ["OpenInsider"],
      "blop": ["OpenInsider"],
      "blcp": ["OpenInsider"],
      "lis": ["OpenInsider"],
      "blis": ["OpenInsider"],
      "blos": ["OpenInsider"],
      "blcs": ["OpenInsider"],
      "topt": ["OpenInsider"],
      "toppw": ["OpenInsider"],
      "toppm": ["OpenInsider"],
      "tipt": ["OpenInsider"],
      "tippw": ["OpenInsider"],
      "tippm": ["OpenInsider"],
      "tist": ["OpenInsider"],
      "tispw": ["OpenInsider"],
      "tispm": ["OpenInsider"]
    },
    "gov": {
      "load": ["YahooFinance", "IEXCloud", "AlphaVantage", "Polygon", "EODHD"],
      "lasttrades": ["QuiverQuant"],
      "topbuys": ["QuiverQuant"],
      "topsells": ["QuiverQuant"],
      "lastcontracts": ["QuiverQuant"],
      "qtrcontracts": ["QuiverQuant"],
      "toplobbying": ["QuiverQuant"],
      "gtrades": ["QuiverQuant"],
      "contracts": ["QuiverQuant"],
      "histcont": ["QuiverQuant"],
      "lobbying": ["QuiverQuant"]
    },
    "ba": {
      "load": ["YahooFinance", "IEXCloud", "AlphaVantage", "Polygon", "EODHD"],
      "headlines": ["FinBrain"],
      "snews": ["Finnhub"],
      "wsb": ["Reddit"],
      "watchlist": ["Reddit"],
      "popular": ["Reddit"],
      "spac_c": ["Reddit"],
      "spac": ["Reddit"],
      "getdd": ["Reddit"],
      "reddit_sent": ["Reddit"],
      "trending": ["Stocktwits"],
      "stalker": ["Stocktwits"],
      "bullbear": ["Stocktwits"],
      "messages": ["Stocktwits"],
      "infer": ["Twitter"],
      "sentiment": ["Twitter"],
      "mentions": ["Google"],
      "regions": ["Google"],
      "interest": ["Google"],
      "queries": ["Google"],
      "rise": ["FinBrain"],
      "trend": ["SentimentInvestor"],
      "hist": ["SentimentInvestor"],
      "jcdr": ["JimCramer"],
      "jctr": ["JimCramer"]
    },
    "ca": {
      "load": ["YahooFinance", "IEXCloud", "AlphaVantage", "Polygon", "EODHD"],
      "tsne": ["YahooFinance"],
      "getpoly": ["Polygon"],
      "getfinnhub": ["Finnhub"],
      "getfinviz": ["Finviz"],
      "set": [],
      "add": [],
      "rmv": [],
      "historical": ["YahooFinance"],
      "hcorr": ["YahooFinance"],
      "volume": ["YahooFinance"],
      "income": ["MarketWatch"],
      "balance": ["MarketWatch"],
      "cashflow": ["MarketWatch"],
      "sentiment": ["FinBrain"],
      "scorr": ["FinBrain"],
      "overview": ["Finviz"],
      "valuation": ["Finviz"],
      "financial": ["Finviz"],
      "ownership": ["Finviz"],
      "performance": ["Finviz"],
      "technical": ["Finviz"]
    },
    "fa": {
      "load": ["YahooFinance", "IEXCloud", "AlphaVantage", "Polygon", "EODHD"],
      "income": [
        "YahooFinance",
        "Polygon",
        "AlphaVantage",
        "FinancialModelingPrep",
        "EODHD"
      ],
      "balance": [
        "YahooFinance",
        "Polygon",
        "AlphaVantage",
        "FinancialModelingPrep",
        "EODHD"
      ],
      "cash": [
        "YahooFinance",
        "Polygon",
        "AlphaVantage",
        "FinancialModelingPrep",
        "EODHD"
      ],
      "data": ["Finviz"],
      "mgmt": ["BusinessInsider"],
      "analysis": ["Elect"],
      "score": ["FinancialModelingPrep"],
      "profile": ["FinancialModelingPrep"],
      "quote": ["FinancialModelingPrep"],
      "enterprise": ["FinancialModelingPrep"],
      "metrics": ["FinancialModelingPrep"],
      "ratios": ["FinancialModelingPrep"],
      "growth": ["FinancialModelingPrep"],
      "warnings": ["MarketWatch"],
      "dcf": ["StockAnalysis"],
      "dcfc": ["FinancialModelingPrep"],
      "info": ["YahooFinance"],
      "mktcap": ["YahooFinance"],
      "shrs": ["YahooFinance"],
      "sust": ["YahooFinance"],
      "cal": ["YahooFinance"],
      "divs": ["YahooFinance"],
      "splits": ["YahooFinance"],
      "web": ["YahooFinance"],
      "hq": ["YahooFinance"],
      "overview": ["AlphaVantage"],
      "key": ["AlphaVantage"],
      "earnings": ["YahooFinance", "AlphaVantage"],
      "fraud": ["AlphaVantage"],
      "dupont": ["AlphaVantage"]
    },
    "dd": {
      "load": ["YahooFinance", "IEXCloud", "AlphaVantage", "Polygon", "EODHD"],
      "analyst": ["Finviz"],
      "rating": ["FinancialModelingPrep"],
      "rot": ["Finnhub"],
      "pt": ["BusinessInsider"],
      "est": ["BusinessInsider"],
      "sec": ["MarketWatch"],
      "supplier": ["CSIMarket"],
      "customer": ["CSIMarket"],
      "arktrades": ["Cathiesark"]
    },
    "bt": {
      "load": ["YahooFinance", "IEXCloud", "AlphaVantage", "Polygon", "EODHD"],
      "whatif": ["YahooFinance"]
    },
    "ta": {
      "load": ["YahooFinance", "IEXCloud", "AlphaVantage", "Polygon", "EODHD"],
      "tv": ["TradingView"],
      "recom": ["TradingView"],
      "view": ["Finviz"],
      "summary": ["FinBrain"]
    },
    "qa": {
      "load": ["YahooFinance", "IEXCloud", "AlphaVantage", "Polygon", "EODHD"]
    },
    "pred": {
      "load": ["YahooFinance", "IEXCloud", "AlphaVantage", "Polygon", "EODHD"]
    }
  },
  "crypto": {
    "load": ["YahooFinance", "CoinGecko", "CCXT"],
    "find": ["CoinGecko", "CoinPaprika", "Binance", "Coinbase", "YahooFinance"],
    "headlines": ["FinBrain"],
    "prt": ["CoinGecko"],
    "disc": {
      "cgtop": ["CoinGecko"],
      "cgtrending": ["CoinGecko"],
      "cggainers": ["CoinGecko"],
      "cglosers": ["CoinGecko"],
      "cpsearch": ["CoinPaprika"],
      "cmctop": ["CoinMarketCap"],
      "drnft": ["DappRadar"],
      "drgames": ["DappRadar"],
      "drdapps": ["DappRadar"],
      "drdex": ["DappRadar"]
    },
    "ov": {
      "cgglobal": ["CoinGecko"],
      "cgdefi": ["CoinGecko"],
      "cgstables": ["CoinGecko"],
      "cgexchanges": ["CoinGecko"],
      "cgexrates": ["CoinGecko"],
      "cgindexes": ["CoinGecko"],
      "cgderivatives": ["CoinGecko"],
      "cgcategories": ["CoinGecko"],
      "cghold": ["CoinGecko"],
      "hm": ["CoinGecko"],
      "cpglobal": ["CoinPaprika"],
      "cpinfo": ["CoinPaprika"],
      "cpmarkets": ["CoinPaprika"],
      "cpexchanges": ["CoinPaprika"],
      "cpexmarkets": ["CoinPaprika"],
      "cpplatforms": ["CoinPaprika"],
      "cpcontracts": ["CoinPaprika"],
      "cbpairs": ["Coinbase"],
      "news": ["CryptoPanic"],
      "wf": ["WithdrawalFees"],
      "ewf": ["WithdrawalFees"],
      "wfpe": ["WithdrawalFees"],
      "altindex": ["BlockchainCenter"],
      "btcrb": ["BlockchainCenter"],
      "ch": ["Rekt"],
      "cr": ["LoanScan"],
      "fun": ["TokenTerminal"]
    },
    "onchain": {
      "hr": ["Glassnode"],
      "btccp": ["Blockchain"],
      "btcct": ["Blockchain"],
      "gwei": ["ETHGasStations"],
      "whales": ["WhaleAlert"],
      "lt": ["BitQuery"],
      "dvcp": ["BitQuery"],
      "tv": ["BitQuery"],
      "ueat": ["BitQuery"],
      "ttcp": ["BitQuery"],
      "baas": ["BitQuery"],
      "address": ["Ethplorer"],
      "top": ["Ethplorer"],
      "balance": ["Ethplorer"],
      "hist": ["Ethplorer"],
      "info": ["Ethplorer"],
      "holders": ["Ethplorer"],
      "th": ["Ethplorer"],
      "prices": ["Ethplorer"],
      "tx": ["Ethplorer"],
      "dt": ["Shroom"],
      "ds": ["Shroom"],
      "tvl": ["Shroom"]
    },
    "defi": {
      "newsletter": ["Substack"],
      "dpi": ["DeFiPulse"],
      "vaults": ["Coindix"],
      "tokens": ["TheGraph"],
      "stats": ["TheGraph"],
      "pairs": ["TheGraph"],
      "pools": ["TheGraph"],
      "swaps": ["TheGraph"],
      "ldapps": ["DeFiLlama"],
      "gdapps": ["DeFiLlama"],
      "stvl": ["DeFiLlama"],
      "dtvl": ["DeFiLlama"],
      "aterra": ["TerraEngineer"],
      "ayr": ["TerraEngineer"],
      "sinfo": ["TerraFCD"],
      "validators": ["TerraFCD"],
      "gacc": ["TerraFCD"],
      "sreturn": ["TerraFCD"],
      "lcsc": ["Smartstake"],
      "anchor": ["CryptoSaurio"]
    },
    "tools": {
      "aprtoapy": [],
      "il": []
    },
    "nft": {
      "stats": ["OpenSea"],
      "fp": ["NFTPriceFloor"],
      "collections": ["NFTPriceFloor"]
    },
    "dd": {
      "load": ["YahooFinance", "CoinGecko", "CCXT"],
      "info": ["CoinGecko"],
      "ath": ["CoinGecko"],
      "atl": ["CoinGecko"],
      "web": ["CoinGecko"],
      "bc": ["CoinGecko"],
      "pi": ["Messari"],
      "gov": ["Messari"],
      "basic": ["CoinPaprika"],
      "stats": ["Coinbase"],
      "market": ["CoinGecko"],
      "mkt": ["CoinPaprika"],
      "ex": ["CoinPaprika"],
      "balance": ["Binance"],
      "oi": ["Coinglass"],
      "fundrate": ["Coinglass"],
      "liquidations": ["Coinglass"],
      "eb": ["Coinglass"],
      "trades": ["CCXT"],
      "ob": ["CCXT"],
      "active": ["Glassnode"],
      "nonzero": ["Glassnode"],
      "change": ["Glassnode"],
      "ps": ["CoinPaprika"],
      "mcapdom": ["Messari"],
      "mt": ["Messari"],
      "team": ["Messari"],
      "inv": ["Messari"],
      "tk": ["Messari"],
      "fr": ["Messari"],
      "rm": ["Messari"],
      "events": ["CoinPaprika"],
      "news": ["CryptoPanic"],
      "links": ["Messari"],
      "twitter": ["CoinPaprika"],
      "social": ["CoinGecko"],
      "score": ["CoinGecko"],
      "dev": ["CoinGecko"],
      "gh": ["Santiment"],
      "desc": ["TokenTerminal"],
      "funot": ["TokenTerminal"]
    },
    "ta": {
      "load": ["YahooFinance", "CoinGecko", "CCXT"],
      "tv": ["TradingView"]
    },
    "qa": {
      "load": ["YahooFinance", "CoinGecko", "CCXT"]
    },
    "pred": {
      "load": ["YahooFinance", "CoinGecko", "CCXT"]
    }
  },
  "etf": {
    "search": ["FinanceDatabase", "StockAnalysis"],
    "load": ["YahooFinance"],
    "overview": ["StockAnalysis"],
    "holdings": ["StockAnalysis"],
    "weights": ["YahooFinance"],
    "summary": ["YahooFinance"],
    "news": ["NewsApi"],
    "pir": ["ThePassiveInvestor"],
    "compare": ["StockAnalysis"],
    "disc": {
      "gainers": ["WallStreetJournal"],
      "decliners": ["WallStreetJournal"],
      "active": ["WallStreetJournal"]
    },
    "screen": {
      "screen": ["StockAnalysis"],
      "sbc": ["FinanceDatabase"]
    }
  },
  "economy": {
    "overview": ["WallStreetJournal"],
    "futures": ["WallStreetJournal", "Finviz"],
    "map": ["Finviz"],
    "bigmac": ["Nasdaq"],
    "ycrv": ["FRED","Investing"],
    "events": ["Nasdaq","Investing"],
    "edebt": ["Wikipedia"],
    "rtps": ["AlphaVantage"],
    "valuation": ["Finviz"],
    "performance": ["Finviz"],
    "spectrum": ["Finviz"],
    "macro": ["EconDB"],
    "treasury": ["EconDB"],
    "fred": ["FRED"],
    "index": ["YahooFinance"]
  },
  "forex": {
    "load": ["YahooFinance", "AlphaVantage", "Polygon", "Oanda"],
    "quote": ["YahooFinance", "AlphaVantage"],
    "fwd": ["FXEmpire"]
  },
  "funds": {
    "country": ["Investing"],
    "overview": ["Investing"],
    "search": ["Investing"],
    "load": ["Investing"],
    "info": ["Investing"],
    "plot": ["Investing"],
    "sector": ["YahooFinance"],
    "equity": ["YahooFinance"],
<<<<<<< HEAD
    "al_swe": ["Avanza"],
    "infoswe": ["Avanza"]
=======
    "alswe": ["Avanza"],
    "info_swe": ["Avanza"]
>>>>>>> 5fab5a43
  },
  "alternative": {
    "oss": {
      "rossidx": ["RunaCapital"],
      "rs": ["GitHub"],
      "sh": ["GitHub"],
      "tr": ["GitHub"]
    }
  }
}<|MERGE_RESOLUTION|>--- conflicted
+++ resolved
@@ -497,13 +497,8 @@
     "plot": ["Investing"],
     "sector": ["YahooFinance"],
     "equity": ["YahooFinance"],
-<<<<<<< HEAD
-    "al_swe": ["Avanza"],
+    "alswe": ["Avanza"],
     "infoswe": ["Avanza"]
-=======
-    "alswe": ["Avanza"],
-    "info_swe": ["Avanza"]
->>>>>>> 5fab5a43
   },
   "alternative": {
     "oss": {
