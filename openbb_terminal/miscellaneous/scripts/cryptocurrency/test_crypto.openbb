--- conflicted
+++ resolved
@@ -1,69 +1,37 @@
 crypto
 load ${crypto=eth}
 
-<<<<<<< HEAD
-# Find
-find ${crypto=eth}
-find ${crypto=eth} --key symbol
-find ${crypto=eth} --key id
-find ${crypto_full=etherium} --key name
-find ${crypto=eth} --limit 5
-find ${crypto=eth} --skip 3 # Bug that only skips second similar coins but not first
-find ${crypto=eth} --source CoinGecko
-find ${crypto=eth} --source CoinPaprika
-find ${crypto=eth} --source Binance
-find ${crypto=eth} --source Coinbase
-# Bug with this source
-# find ${crypto=eth} --source Yahoofinance
-
-# Price
-price ${crypto=eth}
-
-# Headlines
-headlines
-headlines ${crypto=ETH}
-=======
 # # Find
-# find eth
-# find eth --key symbol
-# find eth --key id
-# find ethereum --key name
-# find eth --limit 5
-# find eth --skip 3 # Bug that only skips second similar coins but not first
-# find eth --source CoinGecko
-# find eth --source CoinPaprika
-# find eth --source Binance
-# find eth --source Coinbase
+# find ${crypto=eth}
+# find ${crypto=eth} --key symbol
+# find ${crypto=eth} --key id
+# find ${crypto_full=ethereum} --key name
+# find ${crypto=eth} --limit 5
+# find ${crypto=eth} --skip 3 # Bug that only skips second similar coins but not first
+# find ${crypto=eth} --source CoinGecko
+# find ${crypto=eth} --source CoinPaprika
+# find ${crypto=eth} --source Binance
+# find ${crypto=eth} --source Coinbase
 # # Bug with this source
-# # find eth --source Yahoofinance
+# # find ${crypto=eth} --source Yahoofinance
 
 # # Price
-# # price eth
-# price eth
+# # price ${crypto=eth}
+# price ${crypto=eth}
 
 # # Headlines
 # headlines
-# headlines ETH
->>>>>>> af0eb7b2
+# headlines ${crypto=ETH}
 
 # # Candle
 # candle
 # candle --log
 
-<<<<<<< HEAD
 # PRT
-prt --vs ${crypto_vs=btc}
+# prt --vs ${crypto_vs=btc}
 # Bug where we need --vs when we don't actually need it
 # prt --top 3
 # Bug where --price doesn't seem to do anything
 # prt --vs ${crypto_vs=btc} --price 1000
-=======
-# # PRT
-# prt --vs btc
-# # Bug where we need --vs when we don't actually need it
-# # prt --top 3
-# # Bug where --price doesn't seem to do anything
-# # prt --vs btc --price 1000
->>>>>>> af0eb7b2
 
 exit