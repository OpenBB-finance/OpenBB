--- conflicted
+++ resolved
@@ -89,17 +89,13 @@
   settings/_timezone: Timezone
   settings/source: specify data source file
   settings/_data_source: Data sources
-<<<<<<< HEAD
   settings/tbnews: displays tweets news in the bottom toolbar
   settings/tweetnews: tweak tweet news parameters
   settings/_tbnu: Time (in seconds) between tweet news updates
   settings/_tatt: Twitter accounts to track
   settings/_nttli: Number of tweets to look into from each account
   settings/_tk: Keywords to look for in tweets
-  _others_: Others
-=======
   _toolkits_: OpenBB Toolkits
->>>>>>> 1c30ad2e
   stocks: access historical pricing data, options, sector and industry, and overall due diligence
   crypto: dive into onchain data, tokenomics, circulation supply, nfts and more
   etf: exchange traded funds. Historical pricing, compare holdings and screening
