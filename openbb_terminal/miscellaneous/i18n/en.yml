en:
  _home_: Information, guides and support for the OpenBB Terminal
  intro: introduction on the OpenBB Terminal
  about: discover the capabilities of the OpenBB Terminal (https://openbb.co/docs)
  support: pre-populate a support ticket for our team to evaluate
  survey: fill in our 2-minute survey so we better understand how we can improve the terminal
  update: attempt to update the terminal automatically (GitHub version)
  wiki: search for an expression in Wikipedia (https://www.wikipedia.org/)
  news: display news articles based on term and data sources
  keys: set API keys and check their validity
  featflags: enable and disable feature flags
  sources: select your preferred data sources
  account: manage your OpenBB account
  settings: tune settings (export folder, timezone, language, plot size)
  _scripts_: Record and execute your own .openbb routine scripts
  record: start recording current session
  stop: stop session recording and convert to .openbb routine
  exe: execute .openbb routine scripts (use exe --example for an example)
  _configure_: Configure your own terminal
  _main_menu_: Main menu
  account/_authentication_: Authentication
  account/login: Log in to OpenBB account
  account/logout: Log out from OpenBB account
  account/_personal_access_token_: OpenBB Personal Access Token
  account/generate: Generate a Personal Access Token
  account/show: Shows the current Personal Access Token
  account/revoke: Revoke the Personal Access Token
  account/_info_: Cloud storage of keys
  account/clear: Clear keys from cloud
  account/_routines_: Cloud storage of routines
  account/list: List available routines
  account/upload: Upload routine
  account/download: Download routine
  account/delete: Delete routine stored in cloud
  keys/_source: Source
  keys/_keys_: This menu allows you to set your own API keys. Type 'about' for more information
  keys/mykeys: get your defined keys
  keys/status: reevaluate keys status
  keys/_status_: Status
  defined, test passed: defined, test passed
  defined, test failed: defined, test failed
  not defined: not defined
  defined, not tested: defined, not tested
  defined, test inconclusive: defined, test inconclusive
  sources/_info_: Get and set default data sources
  sources/_source: Source
  sources/get: get available data sources associated with command
  sources/set: set default data source for a command
  featflags/_info_: Feature flags through environment variables
  featflags/retryload: retry misspelled commands with load first
  featflags/interactive: open dataframes in interactive window
  featflags/cls: clear console after each command
  featflags/color: use coloring features
  featflags/promptkit: enable prompt toolkit (autocomplete and history)
  featflags/thoughts: thoughts of the day
  featflags/reporthtml: open report as HTML otherwise notebook
  featflags/exithelp: automatically print help when quitting menu
  featflags/rcontext: remember contexts loaded params during session
  featflags/rich: colorful rich terminal
  featflags/richpanel: colorful rich terminal panel
  featflags/ion: interactive matplotlib mode
  featflags/watermark: watermark in figures
  featflags/cmdloc: command location displayed in figures
  featflags/overwrite: whether to overwrite Excel files if they already exists
  featflags/version: whether to show the version in the bottom right corner
  featflags/tbhint: displays usage hints in the bottom toolbar
  settings/_info_: Current settings
  settings/_cmds_: Change settings
  settings/colors: set your own terminal colors
  settings/_colors: Colors
  settings/chart: set charts style
  settings/_chart: Charts style
  settings/table: set tables style
  settings/_table: Tables style
  settings/autoscaling: plot autoscaling
  settings/dt: add or remove datetime from flair
  settings/flair: set the flair emoji to be used
  settings/_flair: Flair
  settings/lang: terminal language
  settings/_language: Language
  settings/userdata: set folder to store user data
  settings/tz: set different timezone
  settings/dpi: dots per inch
  settings/backend: plotting backend (None, tkAgg, MacOSX, Qt5Agg)
  settings/height: select plot height
  settings/_preferred_data_source_file: Preferred data source file
  settings/width: select plot width
  settings/pheight: select plot percentage height
  settings/pwidth: select plot percentage width
  settings/monitor: which monitor to display (primary 0, secondary 1)
  settings/_dpi: Plot dots per inch
  settings/_backend: Backend
  settings/_plot_height: Plot height
  settings/_plot_width: Plot width
  settings/_plot_height_pct: Plot height [%]
  settings/_plot_width_pct: Plot width [%]
  settings/_monitor: Monitor
  settings/_user_data_folder: User Data Folder
  settings/_timezone: Timezone
  settings/source: specify data source file
  settings/_data_source: Data sources
  settings/_tbnu: Time (in seconds) between tweet news updates
  settings/_tatt: Twitter accounts to track
  settings/_nttli: Number of tweets to look into from each account
  settings/_tk: Keywords to look for in tweets
  _toolkits_: OpenBB Toolkits
  stocks: access historical pricing data, options, sector and industry, and overall due diligence
  crypto: dive into onchain data, tokenomics, circulation supply, nfts and more
  fixedincome: access central bank decisions, yield curves, government bonds and corporate bonds data
  etf: exchange traded funds. Historical pricing, compare holdings and screening
  economy: global macroeconomic data, e.g. futures, yield, treasury
  forex: foreign exchanges, quotes, forward rates for currency pairs and oanda integration
  funds: mutual funds search, overview, holdings and sector weights
  futures: commodities, bonds, index, bitcoin and forex
  futures/search: search for a future based on category or exchange
  futures/historical: get historical timeseries
  futures/curve: get futures curves
  alternative: alternative datasets, such as COVID and open source metrics
  econometrics: statistical and quantitative methods for relationships between datasets
  forecast: timeseries forecasting with machine learning
  portfolio: perform portfolio optimization and look at portfolio performance and attribution
  dashboards: interactive dashboards using voila and jupyter notebooks
  stocks/filings: the most-recent form submissions to the SEC
  stocks/search: search a specific stock ticker for analysis
  stocks/load: load a specific stock ticker and additional info for analysis
  stocks/_ticker: Stock
  stocks/quote: view the current price for a specific stock ticker
  stocks/tob: view top of book for loaded ticker (US exchanges only)
  stocks/candle: view a candle chart for a specific stock ticker
  stocks/news: latest news of the company
  stocks/codes: FIGI, SIK and SIC codes codes
  stocks/th: trading hours                 check open markets
  stocks/options: options menu                  chains, open interest, greeks, parity
  stocks/disc: discover trending stocks      map, sectors, high short interest
  stocks/dps: dark pool and short data      darkpool, short interest, ftd
  stocks/scr: screener stocks               overview/performance, using preset filters
  stocks/ins: insider trading               latest penny stock buys, top officer purchases
  stocks/gov: government menu               house trading, contracts, corporate lobbying
  stocks/ba: behavioural analysis          from reddit, stocktwits, twitter, google
  stocks/ca: comparison analysis           get similar, historical, correlation, financials
  stocks/fa: fundamental analysis          income, balance, cash, ratios, earnings, expectations
  stocks/res: research web page             macroaxis, yahoo finance, fool
  stocks/bt: strategy backtester           simple ema, ema cross, rsi strategies
  stocks/ta: technical analysis            ema, macd, rsi, adx, bbands, obv
  stocks/qa: quantitative analysis         decompose, cusum, residuals analysis
  stocks/forecast: forecast techniques           rnn, nbeats, transformer, block rnn
  stocks/options/unu: show unusual options activity
  stocks/options/calc: basic call/put PnL calculator
  stocks/options/screen: screens tickers based on preset
  stocks/options/load: load new ticker
  stocks/options/exp: see and set expiration dates
  stocks/options/_ticker: Ticker
  stocks/options/_expiry: Expiry
  stocks/options/pcr: display put call ratio for ticker
  stocks/options/info: display option information (volatility, IV rank etc)
  stocks/options/chains: display option chains with greeks
  stocks/options/oi: plot open interest
  stocks/options/vol: plot volume
  stocks/options/voi: plot volume and open interest
  stocks/options/hist: plot option history
  stocks/options/vsurf: show 3D volatility surface
  stocks/options/grhist: plot option greek history
  stocks/options/plot: plot variables provided by the user
  stocks/options/greeks: shows the greeks for a given option
  stocks/options/eodchain: gets option chain at a specific date
  stocks/options/pricing: shows options pricing and risk neutral valuation
  stocks/options/hedge: shows portfolio weights in order to neutralise delta
  stocks/options/screen/view: view available presets (or one in particular)
  stocks/options/screen/set: set one of the available presets
  stocks/options/screen/_preset: Preset
  stocks/options/screen/scr: screen data from this preset
  stocks/options/screen/_screened_tickers: Last screened tickers
  stocks/options/screen/ca: take these to comparison analysis menu
  stocks/options/hedge/_ticker: Ticker
  stocks/options/hedge/_expiry: Expiry
  stocks/options/hedge/pick: pick the underlying asset position
  stocks/options/hedge/_underlying: Underlying Asset Position
  stocks/options/hedge/list: show the available strike prices for calls and puts
  stocks/options/hedge/add: add an option to the list of options
  stocks/options/hedge/rmv: remove an option from the list of options
  stocks/options/hedge/sop: show selected options and neutral portfolio weights
  stocks/options/hedge/plot: show the option payoff diagram
  stocks/th/symbol: select the symbol
  stocks/th/_symbol_name: Symbol name
  stocks/th/_symbol: Symbol
  stocks/th/_exchange: Exchange open
  stocks/th/open: show open markets
  stocks/th/closed: show closed markets
  stocks/th/all: show all markets
  stocks/th/exchange: show one exchange
  stocks/th/holidays: show all dates on which there is a market holiday
  stocks/disc/filings: the most-recent form submissions to the SEC
  stocks/disc/pipo: past IPOs dates
  stocks/disc/fipo: future IPOs dates
  stocks/disc/gainers: show latest top gainers
  stocks/disc/losers: show latest top losers
  stocks/disc/ugs: undervalued stocks with revenue and earnings growth above 25%
  stocks/disc/gtech: tech stocks with revenue and earnings growth more than 25%
  stocks/disc/active: most active stocks by intraday trade volumest
  stocks/disc/ulc: potentially undervalued large cap stocks
  stocks/disc/asc: small cap stocks with earnings growth rates better than 25%
  stocks/disc/arkord: orders by ARK Investment Management LLC
  stocks/disc/upcoming: upcoming earnings release dates
  stocks/disc/trending: trending news
  stocks/disc/lowfloat: low float stocks under 10M shares float
  stocks/disc/hotpenny: today's hot penny stocks
  stocks/disc/rtat: top 10 retail traded stocks per day
  stocks/disc/divcal: dividend calendar for selected date
  stocks/disc/heatmap: heatmap of SP500 tickers
  stocks/sia/select: select a specific ticker and all it's corresponding parameters
  stocks/sia/clear: clear all or one of industry, sector, country and market cap parameters
  stocks/sia/industry: see existing industries, or set industry if arg specified
  stocks/sia/sector: see existing sectors, or set sector if arg specified
  stocks/sia/country: see existing countries, or set country if arg specified
  stocks/sia/mktcap: set mktcap between nano, micro, small, mid, large or mega
  stocks/sia/exchange: revert exclude international exchanges flag
  stocks/sia/period: set period between annual, quarterly or trailing
  stocks/sia/_industry: Industry
  stocks/sia/_sector: Sector
  stocks/sia/_country: Country
  stocks/sia/_mktcap: Market Cap
  stocks/sia/_exclude_exchanges: Exclude Exchanges
  stocks/sia/_period: Period
  stocks/sia/_statistics_: Statistics
  stocks/sia/cps: companies per Sector based on Country (and Market Cap)
  stocks/sia/cpic: companies per Industry based on Country (and Market Cap)
  stocks/sia/cpis: companies per Industry based on Sector (and Market Cap)
  stocks/sia/cpcs: companies per Country based on Sector (and Market Cap)
  stocks/sia/cpci: companies per Country based on Industry (and Market Cap)
  stocks/sia/_financials_: Financials
  stocks/sia/_financials_loaded_: Financials - loaded data (fast mode)
  stocks/sia/metric: visualize financial metric across filters selected
  stocks/sia/vis: visualize financial metric across filters selected
  stocks/sia/_returned_tickers: Returned tickers
  stocks/sia/ca: take these to comparison analysis menu
  stocks/dps/load: load a specific stock ticker for analysis
  stocks/dps/shorted: show most shorted stocks
  stocks/dps/ctb: cost to borrow of stocks
  stocks/dps/hsi: show top high short interest stocks of over 20% ratio
  stocks/dps/prom: promising tickers based on dark pool shares regression
  stocks/dps/pos: dark pool short position
  stocks/dps/sidtc: short interest and days to cover
  stocks/dps/_ticker: Ticker
  stocks/dps/dpotc: dark pools (ATS) vs OTC data
  stocks/dps/ftd: fails-to-deliver data
  stocks/dps/spos: net short vs position
  stocks/dps/psi: price vs short interest volume
  stocks/scr/view: view available presets (defaults and customs)
  stocks/scr/set: set one of the available presets
  stocks/scr/_preset: Preset
  stocks/scr/overview: overview (e.g. Sector, Industry, Market Cap, Volume)
  stocks/scr/valuation: valuation (e.g. P/E, PEG, P/S, P/B, EPS this Y)
  stocks/scr/financial: financial (e.g. Dividend, ROA, ROE, ROI, Earnings)
  stocks/scr/ownership: ownership (e.g. Float, Insider Own, Short Ratio)
  stocks/scr/performance: performance (e.g. Perf Week, Perf YTD, Volatility M)
  stocks/scr/technical: technical (e.g. Beta, SMA50, 52W Low, RSI, Change)
  stocks/scr/_screened_tickers: Last screened tickers
  stocks/scr/ca: take these to comparison analysis menu
  stocks/ins/view: view available presets
  stocks/ins/set: set one of the available presets
  stocks/ins/_preset: Preset
  stocks/ins/filter: filter insiders based on preset
  stocks/ins/load: load a specific stock ticker for analysis
  stocks/ins/stats: insider stats of the company
  stocks/ins/act: insider activity over time
  stocks/ins/lins: last insider trading of the company
  stocks/ins/lcb: latest cluster buys
  stocks/ins/lpsb: latest penny stock buys
  stocks/ins/lit: latest insider trading (all filings)
  stocks/ins/lip: latest insider purchases
  stocks/ins/blip: big latest insider purchases ($25k+)
  stocks/ins/blop: big latest officer purchases ($25k+)
  stocks/ins/blcp: big latest CEO/CFO purchases ($25k+)
  stocks/ins/lis: latest insider sales
  stocks/ins/blis: big latest insider sales ($100k+)
  stocks/ins/blos: big latest officer sales ($100k+)
  stocks/ins/blcs: big latest CEO/CFO sales ($100k+)
  stocks/ins/topt: top officer purchases today
  stocks/ins/toppw: top officer purchases past week
  stocks/ins/toppm: top officer purchases past month
  stocks/ins/tipt: top insider purchases today
  stocks/ins/tippw: top insider purchases past week
  stocks/ins/tippm: top insider purchases past month
  stocks/ins/tist: top insider sales today
  stocks/ins/tispw: top insider sales past week
  stocks/ins/tispm: top insider sales past month
  stocks/ins/_ticker: Ticker
  stocks/ins/_last_insiders: Last Insiders
  stocks/ins/_top_insiders: Top Insiders
  stocks/gov/_explore: Explore
  stocks/gov/lasttrades: last trades
  stocks/gov/topbuys: show most purchased stocks
  stocks/gov/topsells: show most sold stocks
  stocks/gov/lastcontracts: show last government contracts given out
  stocks/gov/qtrcontracts: quarterly government contracts analysis
  stocks/gov/toplobbying: top corporate lobbying tickers
  stocks/gov/load: load a specific ticker for analysis
  stocks/gov/_ticker: Ticker
  stocks/gov/gtrades: show government trades
  stocks/gov/contracts: show government contracts
  stocks/gov/histcont: historical quarterly government contracts
  stocks/gov/lobbying: corporate lobbying details
  stocks/ca/ticker: set ticker to get similar companies from
  stocks/ca/_ticker: Ticker to get similar companies from
  stocks/ca/tsne: run TSNE on all SP500 stocks and returns closest tickers
  stocks/ca/get: get similar stocks
  stocks/ca/set: reset and set similar companies
  stocks/ca/add: add more similar companies
  stocks/ca/rmv: remove similar companies individually or all
  stocks/ca/_similar: Similar Companies
  stocks/ca/historical: historical price data comparison
  stocks/ca/hcorr: historical price correlation
  stocks/ca/volume: historical volume data comparison
  stocks/ca/income: income financials comparison
  stocks/ca/balance: balance financials comparison
  stocks/ca/cashflow: cashflow comparison
  stocks/ca/sentiment: sentiment analysis comparison
  stocks/ca/scorr: sentiment correlation
  stocks/ca/overview: brief overview comparison
  stocks/ca/valuation: brief valuation comparison
  stocks/ca/financial: brief financial comparison
  stocks/ca/ownership: brief ownership comparison
  stocks/ca/performance: brief performance comparison
  stocks/ca/technical: brief technical comparison
  stocks/ba/load: load a specific stock ticker for analysis
  stocks/ba/_ticker: Ticker
  stocks/ba/headlines: sentiment from 15+ major news headlines
  stocks/ba/snews: stock price displayed over sentiment of news headlines
  stocks/ba/wsb: show what WSB gang is up to in subreddit wallstreetbets
  stocks/ba/watchlist: show other users watchlist
  stocks/ba/popular: show popular tickers
  stocks/ba/spacc: show other users spacs announcements from subreddit SPACs
  stocks/ba/spac: show other users spacs announcements from other subs
  stocks/ba/getdd: gets due diligence from another user's post
  stocks/ba/redditsent: searches reddit for ticker and finds reddit sentiment
  stocks/ba/trending: trending stocks
  stocks/ba/stalker: stalk stocktwits user's last messages
  stocks/ba/bullbear: estimate quick sentiment from last 30 messages on board
  stocks/ba/messages: output up to the 30 last messages on the board
  stocks/ba/infer: infer about stock's sentiment from latest tweets
  stocks/ba/sentiment: in-depth sentiment prediction from tweets over time
  stocks/ba/mentions: interest over time based on stock's mentions
  stocks/ba/regions: regions that show highest interest in stock
  stocks/ba/interest: interest over time of sentences versus stock price
  stocks/ba/queries: top related queries with this stock
  stocks/ba/rise: top rising related queries with stock
  stocks/ba/hist: plot historical RHI and AHI data by hour
  stocks/ba/jcdr: Jim Cramer's daily recommendations
  stocks/ba/jctr: Jim Cramer's recommendations by ticker
  stocks/fa/load: load a specific stock ticker for analysis
  stocks/fa/_ticker: Ticker
  stocks/fa/_company_overview: Company Overview
  stocks/fa/mktcap: obtain the market capitalization or enterprise value
  stocks/fa/overview: financial overview of the company
  stocks/fa/divs: show historical dividends for company
  stocks/fa/splits: stock split and reverse split events since IPO
  stocks/fa/rating: analyst prices and ratings over time of the company
  stocks/fa/rot: number of analyst ratings over time on a monthly basis
  stocks/fa/score: value investing scores for any time period
  stocks/fa/warnings: company warnings according to Sean Seah book
  stocks/fa/_management_shareholders: Management and Ownership
  stocks/fa/mgmt: management team of the company
  stocks/fa/shrs: shareholders (insiders, institutions and mutual funds)
  stocks/fa/supplier: list of suppliers for the company
  stocks/fa/customer: list of customers of the company
  stocks/fa/_financial_statements: Financial Statements
  stocks/fa/income: income statements of the company
  stocks/fa/balance: balance sheet statements of the company
  stocks/fa/cash: cash flow statements of the company
  stocks/fa/growth: growth of financial statement items and ratios
  stocks/fa/metrics: key financial metrics over time
  stocks/fa/ratios: extensive set of ratios over time
  stocks/fa/dupont: detailed breakdown for Return on Equity (RoE)
  stocks/fa/fraud: key fraud ratios including M-score, Z-score and McKee
  stocks/fa/sec: obtain recent SEC filings of the company
  stocks/fa/analysis: analyse SEC filings with the help of machine learning
  stocks/fa/_future_estimations: Future Expectations
  stocks/fa/earnings: earnings dates and reported EPS
  stocks/fa/epsfc: Earning Estimate by Analysts - EPS
  stocks/fa/revfc: Earning Estimate by Analysts - Revenue
  stocks/fa/est: quarter and year analysts earnings estimates
  stocks/fa/pt: price targets over time
  stocks/fa/dcf: advanced Excel customizable discounted cash flow
  stocks/fa/dcfc: determine the (historical) discounted cash flow
  stocks/res/_ticker: Ticker
  stocks/res/macroaxis: www.macroaxis.com
  stocks/res/yahoo: www.finance.yahoo.com
  stocks/res/finviz: www.finviz.com
  stocks/res/marketwatch: www.marketwatch.com
  stocks/res/fool: www.fool.com
  stocks/res/businessinsider: www.markets.businessinsider.com
  stocks/res/bullrun: www.bullrun.com.br
  stocks/res/fmp: www.financialmodelingprep.com
  stocks/res/fidelity: www.eresearch.fidelity.com
  stocks/res/tradingview: www.tradingview.com
  stocks/res/marketchameleon: www.marketchameleon.com
  stocks/res/stockrow: www.stockrow.com
  stocks/res/barchart: www.barchart.com
  stocks/res/grufity: www.grufity.com
  stocks/res/fintel: www.fintel.com
  stocks/res/zacks: www.zacks.com
  stocks/res/macrotrends: www.macrotrends.net
  stocks/res/newsfilter: www.newsfilter.io
  stocks/res/stockanalysis: www.stockanalysis.com
  stocks/bt/_ticker: Ticker
  stocks/bt/whatif: what if you had bought X shares on day Y
  stocks/bt/ema: buy when price exceeds EMA(l)
  stocks/bt/emacross: buy when EMA(short) > EMA(long)
  stocks/bt/rsi: buy when RSI < low and sell when RSI > high
  stocks/bt/load: load a specific stock ticker for analysis
  stocks/ta/_ticker: Ticker
  stocks/ta/load: load a specific stock ticker for analysis
  stocks/ta/summary: technical summary report
  stocks/ta/recom: recommendation based on technical indicators
  stocks/ta/_overlap_: Overlap
  stocks/ta/ema: exponential moving average
  stocks/ta/sma: simple moving average
  stocks/ta/wma: weighted moving average
  stocks/ta/hma: hull moving average
  stocks/ta/zlma: zero lag moving average
  stocks/ta/vwap: volume weighted average price
  stocks/ta/_momentum_: Momentum
  stocks/ta/cci: commodity channel index
  stocks/ta/macd: moving average convergence/divergence
  stocks/ta/rsi: relative strength index
  stocks/ta/rsp: relative strength percentile
  stocks/ta/stoch: stochastic oscillator
  stocks/ta/fisher: fisher transform
  stocks/ta/cg: centre of gravity
  stocks/ta/clenow: clenow volatility adjusted momentum
  stocks/ta/demark: Tom Demark's sequential indicator
  stocks/ta/_trend_: Trend
  stocks/ta/adx: average directional movement index
  stocks/ta/aroon: aroon indicator
  stocks/ta/_volatility_: Volatility
  stocks/ta/bbands: bollinger bands
  stocks/ta/donchian: donchian channels
  stocks/ta/kc: keltner channels
  stocks/ta/atr: average true range
  stocks/ta/cones: realized volatility cones
  stocks/ta/_volume_: Volume
  stocks/ta/ad: accumulation/distribution line
  stocks/ta/adosc: chaikin oscillator
  stocks/ta/obv: on balance volume
  stocks/ta/_custom_: Custom
  stocks/ta/fib: fibonacci retracement
  stocks/ta/multi: plot multiple indicators on the same chart
  stocks/qa/load: load new ticker
  stocks/qa/pick: pick target column for analysis
  stocks/qa/_ticker: Ticker
  stocks/qa/_target: Target Column
  stocks/qa/_statistics_: Statistics
  stocks/qa/summary: brief summary statistics of loaded stock
  stocks/qa/normality: normality statistics and tests
  stocks/qa/unitroot: unit root test for stationarity (ADF, KPSS)
  stocks/qa/_plots_: Plots
  stocks/qa/line: line plot of selected target
  stocks/qa/hist: histogram with density plot
  stocks/qa/cdf: cumulative distribution function
  stocks/qa/bw: box and whisker plot
  stocks/qa/acf: (partial) auto-correlation function differentials of prices
  stocks/qa/qqplot: residuals against standard normal curve
  stocks/qa/_rolling_metrics_: Rolling Metrics
  stocks/qa/rolling: rolling mean and std deviation of prices
  stocks/qa/spread: rolling variance and std deviation of prices
  stocks/qa/quantile: rolling median and quantile of prices
  stocks/qa/skew: rolling skewness of distribution of prices
  stocks/qa/kurtosis: rolling kurtosis of distribution of prices
  stocks/qa/_risk_: Risk
  stocks/qa/var: display value at risk
  stocks/qa/es: display expected shortfall
  stocks/qa/sh: display sharpe ratio
  stocks/qa/so: display sortino ratio
  stocks/qa/om: display omega ratio
  stocks/qa/_other_: Other
  stocks/qa/raw: print raw data
  stocks/qa/decompose: decomposition in cyclic-trend, season, and residuals of prices
  stocks/qa/cusum: detects abrupt changes using cumulative sum algorithm of prices
  stocks/qa/capm: capital asset pricing model
  stocks/qa/beta: display beta w.r.t to any reference ticker
  crypto/load: load a specific cryptocurrency for analysis
  crypto/find: find coins
  crypto/price: real-time price and interval of confidence
  crypto/_symbol: Coin
  crypto/_interval: Interval (min)
  crypto/_source: Source
  crypto/_exchange: Exchange
  crypto/headlines: crypto sentiment from 15+ major news headlines
  crypto/candle: view a candle chart for a specific cryptocurrency
  crypto/prt: potential returns (e.g. upside if ETH reaches BTC market cap)
  crypto/disc: discover trending cryptocurrencies      top gainers, losers, top sentiment
  crypto/ov: overview of the cryptocurrencies        market cap, DeFi, latest news, top exchanges, stables
  crypto/onchain: information on different blockchains    eth gas fees, whale alerts, DEXes info
  crypto/defi: decentralized finance information       dpi, llama, tvl, lending, borrow, funding
  crypto/tools: explore different tools                 apytoapr, il
  crypto/nft: non-fungible tokens                     today drops
  crypto/dd: due-diligence for loaded coin           coin information, social media, market stats
  crypto/ta: technical analysis for loaded coin      ema, macd, rsi, adx, bbands, obv
  crypto/forecast: forecast techniques                     rnn, nbeats, transformer, block rnn
  crypto/qa: quantitative analysis                   decompose, cusum, residuals analysis
  crypto/disc/top: top coins
  crypto/disc/trending: trending coins
  crypto/disc/gainers: top gainers
  crypto/disc/losers: top losers
  crypto/disc/search: search for coins
  crypto/disc/nft_mktp_chains: nft marketplace chains
  crypto/disc/nft_mktp: nft marketplaces
  crypto/disc/dapps: available decentralized apps
  crypto/disc/dapp_categories: show available dapp categories
  crypto/disc/dapp_chains: show available dapp chains
  crypto/disc/dapp_metrics: show dapp metrics
  crypto/disc/defi_chains: show available defi chains
  crypto/disc/tokens: show chains that support tokens
  crypto/ov/global: global crypto market statistics
  crypto/ov/defi: global DeFi market info
  crypto/ov/stables: stablecoins
  crypto/ov/exrates: coin exchange rates
  crypto/ov/indexes: crypto indexes
  crypto/ov/derivatives: crypto derivatives
  crypto/ov/categories: crypto categories
  crypto/ov/hold: ethereum, bitcoin holdings overview statistics
  crypto/ov/hm: crypto heatmap
  crypto/ov/info: basic info about all coins available
  crypto/ov/markets: market related info about all coins available
  crypto/ov/exmarkets: all available markets on given exchange
  crypto/ov/platforms: list blockchain platforms eg. ethereum, solana, kusama, terra
  crypto/ov/contracts: all smart contracts for given platform
  crypto/ov/pairs: info about available trading pairs
  crypto/ov/news: recent crypto news
  crypto/ov/wf: overall withdrawal fees
  crypto/ov/ewf: overall exchange withdrawal fees
  crypto/ov/wfpe: crypto withdrawal fees per exchange
  crypto/ov/altindex: altcoin season index (75% of top 50 coins perform better than BTC)
  crypto/ov/btcrb: display bitcoin rainbow price chart (logarithmic regression)
  crypto/ov/ch: lists major crypto-related hacks
  crypto/ov/cr: crypto supply or borrow interest rates
  crypto/ov/fun: explore projects based on fundamental metrics
  crypto/onchain/hr: check blockchain hashrate over time (BTC or ETH)
  crypto/onchain/btccp: displays BTC circulating supply
  crypto/onchain/btcct: displays BTC confirmed transactions
  crypto/onchain/btcblockdata: displays BTC single block data
  crypto/onchain/gwei: check current eth gas fees
  crypto/onchain/whales: check crypto wales transactions
  crypto/onchain/lt: last trades by dex or month
  crypto/onchain/dvcp: daily volume for crypto pair
  crypto/onchain/tv: token volume on DEXes
  crypto/onchain/ueat: unique ethereum addresses which made a transaction
  crypto/onchain/ttcp: top traded crypto pairs on given decentralized exchange
  crypto/onchain/baas: bid, ask prices, average spread for given crypto pair
  crypto/onchain/query: flipsidecrypto query
  crypto/onchain/_address: Ethereum address
  crypto/onchain/_type: Address type
  crypto/onchain/_ethereum_: Ethereum
  crypto/onchain/address: load ethereum address of token, account or transaction
  crypto/onchain/top: top ERC20 tokens
  crypto/onchain/balance: check ethereum balance
  crypto/onchain/hist: ethereum balance history (transactions)
  crypto/onchain/info: ERC20 token info
  crypto/onchain/holders: top ERC20 token holders
  crypto/onchain/th: ERC20 token history
  crypto/onchain/prices: ERC20 token historical prices
  crypto/onchain/tx: ethereum blockchain transaction info
  crypto/defi/newsletter: recent DeFi related newsletters
  crypto/defi/dpi: DeFi protocols listed on DefiPulse
  crypto/defi/vaults: top DeFi Vaults on different blockchains
  crypto/defi/tokens: tokens trade-able on Uniswap
  crypto/defi/stats: base statistics about Uniswap
  crypto/defi/pairs: recently added pairs on Uniswap
  crypto/defi/pools: pools by volume on Uniswap
  crypto/defi/swaps: recent swaps done on Uniswap
  crypto/defi/ldapps: lists dApps
  crypto/defi/gdapps: top DeFi dApps grouped by chain
  crypto/defi/stvl: historical values of the total sum of TVLs from all dApps
  crypto/defi/dtvl: historical total value locked (TVL) by dApp
  crypto/defi/aterra: 30-day history of specified asset in terra address
  crypto/defi/ayr: 30-day history of anchor yield reserve
  crypto/defi/sinfo: staking info for provided terra account address
  crypto/defi/validators: information about terra blockchain validators
  crypto/defi/govp: terra blockchain governance proposals list
  crypto/defi/gacc: terra blockchain account growth history
  crypto/defi/sratio: terra blockchain staking ratio history
  crypto/defi/sreturn: terra blockchain staking returns history
  crypto/defi/lcsc: Luna circulating supply changes
  crypto/defi/anchor: anchor earnings data
  crypto/tools/aprtoapy: convert apr to apy
  crypto/tools/il: calculate impermanent loss
  crypto/nft/fp: collection sales/floor price
  crypto/nft/collections: top ethereum collections
  crypto/nft/stats: collection stats
  crypto/dd/_overview_: Overview
  crypto/dd/_market_: Market
  crypto/dd/_metrics_: Metrics
  crypto/dd/_contributors_: Contributors and Investors
  crypto/dd/_tokenomics_: Tokenomics
  crypto/dd/_roadmap_: Roadmap and News
  crypto/dd/_activity_: Activity and Community
  crypto/dd/load: load a specific cryptocurrency for analysis
  crypto/dd/_symbol: Coin
  crypto/dd/_source: Source
  crypto/dd/info: information about loaded coin
  crypto/dd/market: market stats about loaded coin
  crypto/dd/ath: all time high related stats for loaded coin
  crypto/dd/atl: all time low related stats for loaded coin
  crypto/dd/web: found websites for loaded coin e.g forum, homepage
  crypto/dd/social: social portals urls for loaded coin, e.g reddit, twitter
  crypto/dd/score: different kind of scores for loaded coin, e.g developer score, sentiment score
  crypto/dd/dev: github, bitbucket coin development statistics
  crypto/dd/bc: links to blockchain explorers for loaded coin
  crypto/dd/desc: description on project - why, how, what
  crypto/dd/active: active addresses
  crypto/dd/nonzero: addresses with non-zero balances
  crypto/dd/change: 30d change of supply held on exchange wallets
  crypto/dd/eb: total balance held on exchanges (in percentage and units)
  crypto/dd/oi: open interest per exchange
  crypto/dd/fundrate: funding rate per exchange
  crypto/dd/liquidations: daily liquidation stats for loaded coin
  crypto/dd/basic: basic information about loaded coin
  crypto/dd/ps: price and supply related metrics for loaded coin
  crypto/dd/mkt: all markets for loaded coin
  crypto/dd/ex: all exchanges where loaded coin is listed
  crypto/dd/twitter: tweets for loaded coin
  crypto/dd/events: events related to loaded coin
  crypto/dd/balance: coin balance
  crypto/dd/trades: last trades
  crypto/dd/ob: order book
  crypto/dd/stats: coin stats
  crypto/dd/mcapdom: market cap dominance
  crypto/dd/mt: messari timeseries e.g. twitter followers, circ supply, etc
  crypto/dd/rm: roadmap
  crypto/dd/tk: tokenomics e.g. circulating/max/total supply, emission type, etc
  crypto/dd/pi: project information e.g. technology details, public repos, audits, vulns
  crypto/dd/team: contributors (individuals and organizations)
  crypto/dd/inv: investors (individuals and organizations)
  crypto/dd/gov: governance details
  crypto/dd/fr: fundraising details e.g. treasury accounts, sales rounds, allocation
  crypto/dd/links: links e.g. whitepaper, github, twitter, youtube, reddit, telegram
  crypto/dd/gh: github activity over time
  crypto/dd/news: loaded coin's most recent news
  crypto/dd/funot: fundamental metric over time
  crypto/ta/_ticker: Coin loaded
  crypto/ta/tv: open interactive chart on
  crypto/ta/_overlap_: Overlap
  crypto/ta/ema: exponential moving average
  crypto/ta/sma: simple moving average
  crypto/ta/wma: weighted moving average
  crypto/ta/hma: hull moving average
  crypto/ta/zlma: zero lag moving average
  crypto/ta/vwap: volume weighted average price
  crypto/ta/_momentum_: Momentum
  crypto/ta/cci: commodity channel index
  crypto/ta/demark: Tom Demark's sequential indicator
  crypto/ta/macd: moving average convergence/divergence
  crypto/ta/rsi: relative strength index
  crypto/ta/stoch: stochastic oscillator
  crypto/ta/fisher: fisher transform
  crypto/ta/cg: centre of gravity
  crypto/ta/_trend_: Trend
  crypto/ta/adx: average directional movement index
  crypto/ta/aroon: aroon indicator
  crypto/ta/_volatility_: Volatility
  crypto/ta/atr: average true range
  crypto/ta/bbands: bollinger bands
  crypto/ta/cones: realized volatility cones
  crypto/ta/donchian: donchian channels
  crypto/ta/kc: keltner channels
  crypto/ta/_volume_: Volume
  crypto/ta/ad: accumulation/distribution line
  crypto/ta/adosc: chaikin oscillator
  crypto/ta/obv: on balance volume
  crypto/ta/_custom_: Custom
  crypto/ta/fib: fibonacci retracement
  crypto/qa/load: load new ticker
  crypto/qa/pick: pick target column for analysis
  crypto/qa/_ticker: Ticker
  crypto/qa/_target: Target Column
  crypto/qa/_statistics_: Statistics
  crypto/qa/summary: brief summary statistics of loaded stock
  crypto/qa/normality: normality statistics and tests
  crypto/qa/unitroot: unit root test for stationarity (ADF, KPSS)
  crypto/qa/_plots_: Plots
  crypto/qa/line: line plot of selected target
  crypto/qa/hist: histogram with density plot
  crypto/qa/cdf: cumulative distribution function
  crypto/qa/bw: box and whisker plot
  crypto/qa/acf: (partial) auto-correlation function differentials of prices
  crypto/qa/qqplot: residuals against standard normal curve
  crypto/qa/_rolling_metrics_: Rolling Metrics
  crypto/qa/rolling: rolling mean and std deviation of prices
  crypto/qa/spread: rolling variance and std deviation of prices
  crypto/qa/quantile: rolling median and quantile of prices
  crypto/qa/skew: rolling skewness of distribution of prices
  crypto/qa/kurtosis: rolling kurtosis of distribution of prices
  crypto/qa/_other_: Other
  crypto/qa/raw: print raw data
  crypto/qa/decompose: decomposition in cyclic-trend, season, and residuals of prices
  crypto/qa/cusum: detects abrupt changes using cumulative sum algorithm of prices
  etf/search: search ETF by name or description
  etf/load: load ETF data
  etf/_symbol: Symbol
  etf/_major_holdings: Major holdings
  etf/ca: comparison analysis           get similar, historical, correlation, financials
  etf/disc: discover ETFs                 gainers/decliners/active
  etf/scr: screener ETFs                 overview/performance, using preset filters
  etf/overview: get overview
  etf/holdings: top company holdings
  etf/weights: sector weights allocation
  etf/candle: view a candle chart for ETF
  etf/news: latest news of the company
  etf/compare: compare multiple different ETFs
  etf/ta: technical analysis            ema, macd, rsi, adx, bbands, obv
  etf/disc/gainers: top gainers
  etf/disc/decliners: top decliners
  etf/disc/active: most active
  etf/scr/view: view available presets
  etf/scr/set: set one of the available presets
  etf/scr/_preset: Preset
  etf/scr/screen: screen ETF using preset selected
  etf/scr/sbc: screen by category
  etf/ta/_ticker: ETF
  etf/ta/_overlap_: Overlap
  etf/ta/ema: exponential moving average
  etf/ta/sma: simple moving average
  etf/ta/wma: weighted moving average
  etf/ta/hma: hull moving average
  etf/ta/zlma: zero lag moving average
  etf/ta/vwap: volume weighted average price
  etf/ta/_momentum_: Momentum
  etf/ta/cci: commodity channel index
  etf/ta/macd: moving average convergence/divergence
  etf/ta/rsi: relative strength index
  etf/ta/stoch: stochastic oscillator
  etf/ta/fisher: fisher transform
  etf/ta/cg: centre of gravity
  etf/ta/_trend_: Trend
  etf/ta/adx: average directional movement index
  etf/ta/aroon: aroon indicator
  etf/ta/_volatility_: Volatility
  etf/ta/bbands: bollinger bands
  etf/ta/donchian: donchian channels
  etf/ta/kc: keltner channels
  etf/ta/_volume_: Volume
  etf/ta/ad: accumulation/distribution line
  etf/ta/adosc: chaikin oscillator
  etf/ta/obv: on balance volume
  etf/ta/_custom_: Custom
  etf/ta/fib: fibonacci retracement
  economy/_country_: Country Performance
  economy/gdp: Show nominal Gross Domestic Product (GDP)
  economy/rgdp: Show real Gross Domestic Product (GDP)
  economy/fgdp: Show forecasts of nominal and real Gross Domestic Product (GDP)
  economy/debt: Show government debt-to-GDP ratio
  economy/cpi: obtain the (harmonized) Consumer Price Index (CPI)
  economy/ccpi: obtain components of the CPI including Food, Energy and Total
  economy/balance: Show Government defict or surplus in capital income and expenditures
  economy/revenue: Show Government revenue based on tax income
  economy/spending: Show Government spending as indicator of size of government
  economy/trust: Show Government trust based on surveys regarding confidence in the government
  economy/_database_: Databases
  economy/_stored: Stored datasets
  economy/overview: show a market overview of either indices, bonds or currencies
  economy/futures: display a futures and commodities overview
  economy/map: S&P500 index stocks map
  economy/bigmac: The Economist Big Mac index
  economy/macro: collect macro data for a country or countries
  economy/fred: collect macro data from FRED based on a series ID
  economy/index: find and plot any (major) index on the market
  economy/treasury: obtain U.S. treasury rates
  economy/ycrv: show sovereign yield curves
  economy/spread: show bond spread matrix
  economy/events: show economic calendar
  economy/edebt: show external debt statistics for various countries
  economy/plot: plot data from the above commands together
  economy/rtps: real-time performance sectors
  economy/valuation: valuation of sectors, industry, country
  economy/performance: performance of sectors, industry, country
  economy/eval: create new series by performing operations on loaded data
  economy/forecast: forecast techniques; rnn, nbeats, transformer, block rnn
  economy/qa: Open quantitative analysis menu with stored data
  economy/qa/pick: pick new series from stored economy data
  economy/qa/_series: Selected series
  economy/qa/_statistics_: Statistics
  economy/qa/summary: brief summary statistics of loaded stock
  economy/qa/normality: normality statistics and tests
  economy/qa/unitroot: unit root test for stationarity (ADF, KPSS)
  economy/qa/_plots_: Plots
  economy/qa/line: line plot of selected target
  economy/qa/hist: histogram with density plot
  economy/qa/cdf: cumulative distribution function
  economy/qa/bw: box and whisker plot
  economy/qa/acf: (partial) auto-correlation function differentials of prices
  economy/qa/qqplot: residuals against standard normal curve
  economy/qa/_rolling_metrics_: Rolling Metrics
  economy/qa/rolling: rolling mean and std deviation of prices
  economy/qa/spread: rolling variance and std deviation of prices
  economy/qa/quantile: rolling median and quantile of prices
  economy/qa/skew: rolling skewness of distribution of prices
  economy/qa/kurtosis: rolling kurtosis of distribution of prices
  economy/qa/_other_: Other
  economy/qa/raw: print raw data
  economy/qa/decompose: decomposition in cyclic-trend, season, and residuals of prices
  economy/qa/cusum: detects abrupt changes using cumulative sum algorithm of prices
  fixedincome/_reference_rates_: Reference rates
  fixedincome/estr: euro short-term rate (estr)
  fixedincome/sofr: secured overnight financing rate (sofr)
  fixedincome/sonia: sterling overnight index average (sonia)
  fixedincome/ameribor: american interbank offered rate (ameribor)
  fixedincome/_central_bank_rates_: Central bank rates
  fixedincome/fed: effective federal funds rate
  fixedincome/obfr: overnight bank funding rate (obfr)
  fixedincome/iorb: interest rate on reserve balances
  fixedincome/projection: the Federal Reserve's projection of the federal funds rate.
  fixedincome/dwpcr: discount window primary credit rate
  fixedincome/ecb: key ECB interest rates
  fixedincome/_government_bonds_: Government Bonds
  fixedincome/treasury: plot countries (including forecast) treasury rates
  fixedincome/usrates: plot U.S. secondary market, constant maturity or inflation protected treasuries
  fixedincome/ycrv: plot the yield curve based on constant maturity U.S. treasuries
  fixedincome/ecbycrv: plot the yield curve based on Euro Area treasuries
  fixedincome/_corporate_bonds_: Corporate Bonds
  fixedincome/icebofa: display ICE BofA Corporate Indices
  fixedincome/moody: display Moody's AAA and BAA Corporate indices
  fixedincome/cp: display short-term, promissory notes issued by corporations
  fixedincome/spot: display spot rates ranging from 1 year to a 100 years
  fixedincome/hqm: display the High Quality Market (HQM) corporate yield curve
  fixedincome/_spreads_: Spreads
  fixedincome/icespread: display spread between ICE BofA Corporate Indices and spot treasury curve
  fixedincome/tmc: 10-year treasury constant maturity minus selected treasury constant maturity
  fixedincome/ffrmc: selected treasury constant maturity minus federal funds rate
  fixedincome/tbffr: selected treasury bill minus federal funds rate
  forex/_ticker: Ticker
  forex/_from: From
  forex/_to: To
  forex/_source: Source
  forex/quote: get last quote
  forex/load: get historical data
  forex/candle: show candle plot for loaded pair
  forex/fwd: get forward rates for loaded pair
  forex/ta: technical analysis           ema, macd, rsi, adx, bbands, obv
  forex/qa: quantitative analysis        decompose, cusum, residuals analysis
  forex/forex: Forex brokerages
  forex/forecast: forecast techniques
  forex/oanda: Oanda menu
  forex/ta/_currency: Currency pair loaded
  forex/ta/_source: Source
  forex/ta/_overlap_: Overlap
  forex/ta/ema: exponential moving average
  forex/ta/sma: simple moving average
  forex/ta/zlma: zero lag moving average
  forex/ta/_momentum_: Momentum
  forex/ta/cci: commodity channel index
  forex/ta/macd: moving average convergence/divergence
  forex/ta/rsi: relative strength index
  forex/ta/stoch: stochastic oscillator
  forex/ta/fisher: fisher transform
  forex/ta/cg: centre of gravity
  forex/ta/_trend_: Trend
  forex/ta/adx: average directional movement index
  forex/ta/aroon: aroon indicator
  forex/ta/_volatility_: Volatility
  forex/ta/bbands: bollinger bands
  forex/ta/donchian: donchian channels
  forex/ta/_custom_: Custom
  forex/ta/fib: fibonacci retracement
  forex/qa/pick: pick target column for analysis
  forex/qa/_pair: Pair
  forex/qa/_target: Target
  forex/qa/_statistics_: Statistics
  forex/qa/summary: brief summary statistics of loaded stock
  forex/qa/normality: normality statistics and tests
  forex/qa/unitroot: unit root test for stationarity (ADF, KPSS)
  forex/qa/_plots_: Plots
  forex/qa/line: line plot of selected target
  forex/qa/hist: histogram with density plot
  forex/qa/cdf: cumulative distribution function
  forex/qa/bw: box and whisker plot
  forex/qa/acf: (partial) auto-correlation function differentials of prices
  forex/qa/qqplot: residuals against standard normal curve
  forex/qa/_rolling_metrics_: Rolling Metrics
  forex/qa/rolling: rolling mean and std deviation of prices
  forex/qa/spread: rolling variance and std deviation of prices
  forex/qa/quantile: rolling median and quantile of prices
  forex/qa/skew: rolling skewness of distribution of prices
  forex/qa/kurtosis: rolling kurtosis of distribution of prices
  forex/qa/_other_: Other
  forex/qa/raw: print raw data
  forex/qa/decompose: decomposition in cyclic-trend, season, and residuals of prices
  forex/qa/cusum: detects abrupt changes using cumulative sum algorithm of prices
  forex/oanda/summary: shows account summary
  forex/oanda/calendar: show calendar
  forex/oanda/list: list order history
  forex/oanda/pending: get information on pending orders
  forex/oanda/cancel: cancel a pending order by ID -i order ID
  forex/oanda/positions: get open positions
  forex/oanda/trades: list open trades
  forex/oanda/closetrade: close a trade by id
  forex/oanda/from: select the "from" currency in a forex pair
  forex/oanda/to: select the "to" currency in a forex pair
  forex/oanda/_loaded: Loaded instrument
  forex/oanda/_from: From
  forex/oanda/_to: To
  forex/oanda/_source: Source
  forex/oanda/candles: show candles
  forex/oanda/price: shows price for selected instrument
  forex/oanda/order: place limit order -u NUMBER of units -p price
  forex/oanda/orderbook: print orderbook
  forex/oanda/positionbook: print positionbook
  funds/country: set a country for filtering
  funds/_country: Current Country
  funds/search: search for Mutual Funds
  funds/load: load historical fund data
  funds/_fund: Current Fund
  funds/info: get fund information
  funds/plot: plot loaded historical fund data
  funds/sector: sector weightings
  funds/equity: equity holdings
  funds/alswe: display fund allocation (sector, country, holdings)
  funds/infoswe: get fund information
  funds/forecast: forecasting techniques
  funds/country_ms: set a country for filtering
  funds/holdings: holdings of the loaded funds
  funds/carbon: carbon metrics
  funds/exclusion: exclusion policy
  funds/_country_ms: Current Country MorningStar
  alternative/hn: Hacker News most popular stories
<<<<<<< HEAD
  alternative/covid: COVID menu,                 cases, deaths, rates
  alternative/oss: Open Source menu,           star history, repos information
  alternative/realestate: Real Estate menu,           sold prices, HPIs
  alternative/companieshouse: Companies House menu,       UK company information
=======
  alternative/covid: COVID menu                  cases, deaths, rates
  alternative/oss: Open Source menu            star history, repos information
  alternative/realestate: Real Estate menu            sold prices, HPIs
>>>>>>> 1c869afd
  alternative/covid/slopes: get countries with highest slope in cases
  alternative/covid/country: select country for data
  alternative/covid/_country: Country
  alternative/covid/ov: get overview (cases and deaths) for selected country
  alternative/covid/deaths: get deaths for selected country
  alternative/covid/cases: get cases for selected country
  alternative/covid/rates: get death/cases rate for selected country
  alternative/oss/rossidx: the fastest-growing open-source startups
  alternative/oss/rs: repo summary
  alternative/oss/sh: repo star history
  alternative/oss/tr: top starred repos
  alternative/realestate/sales: list UK house sales via postcode
  alternative/realestate/_postcode: UK Postcode
  alternative/realestate/townsales: list UK house sales via town
  alternative/realestate/_town: Town
  alternative/realestate/_startdate: Start Date <YYYY-MM-DD>
  alternative/realestate/_enddate: End Date <YYYY-MM-DD>
  alternative/realestate/regionstats: retrieve UK sold house price stats by region
  alternative/realestate/_region: Region
  alternative/companieshouse/_company: Current Company
  alternative/companieshouse/search: search for companies by name
  alternative/companieshouse/load: retrieve basic company details by company registration number
  alternative/companieshouse/officers: retrieve company officies
  alternative/companieshouse/signifcontrol: retrieve those with significant control over the company
  alternative/companieshouse/filings: retrieve list of all documents filed with Companies House
  alternative/companieshouse/filingdocument: download filed document
  econometrics/_data_loc: Looking for data in
  econometrics/load: load a dataset (also works with StatsModels datasets)
  econometrics/export: export a processed dataset
  econometrics/remove: remove one of the loaded datasets
  econometrics/options: show available column-dataset options
  econometrics/_loaded: Loaded files and data columns
  econometrics/_exploration_: Exploration
  econometrics/show: show a portion of a loaded dataset
  econometrics/plot: plot data from a dataset
  econometrics/type: change types of the columns or display their types
  econometrics/desc: show descriptive statistics of a dataset
  econometrics/corr: Plot the correlation coefficients for dataset features
  econometrics/season: Plot the seasonality for a dataset column
  econometrics/index: set (multi) index based on columns
  econometrics/clean: clean a dataset by filling or dropping NaNs
  econometrics/modify: combine columns of datasets and delete or rename columns
  econometrics/add: Add columns to dataset with option to use formulas
  econometrics/eval: create new series by performing operations on loaded data
  econometrics/delete: Delete columns from dataset
  econometrics/combine: Combine columns from different datasets
  econometrics/rename: Rename column from dataset
  econometrics/lag: Add lag to a variable by shifting a column
  econometrics/_regression_: Regression
  econometrics/_regression_tests_: Regression Tests
  econometrics/ols: fit a (multi) linear regression model
  econometrics/norm: perform normality tests on a column of a dataset
  econometrics/root: perform unitroot tests (ADF & KPSS) on a column of a dataset
  econometrics/panel: estimate model based on various regression techniques
  econometrics/compare: compare results of all estimated models
  econometrics/_tests_: Tests
  econometrics/dwat: Durbin-Watson autocorrelation test on the residuals of the regression
  econometrics/bgod: Breusch-Godfrey autocorrelation tests with lags on the residuals of the regression
  econometrics/bpag: Breusch-Pagan heteroscedasticity test on the residuals of the regression
  econometrics/granger: Granger causality tests on two columns
  econometrics/coint: co-integration test on a multitude of columns
  portfolio/bro: brokers holdings    supports robinhood, ally, degiro, coinbase
  portfolio/po: portfolio optimization   optimize your portfolio weights efficiently
  portfolio/load: load transactions into the portfolio (use load --example for an example)
  portfolio/_loaded: Loaded transactions
  portfolio/_riskfreerate: Risk Free Rate
  portfolio/show: show existing transactions
  portfolio/bench: define the benchmark
  portfolio/_benchmark: Benchmark
  portfolio/_graphs_: Graphs
  portfolio/holdv: holdings of assets (absolute value)
  portfolio/holdp: portfolio holdings of assets (in percentage)
  portfolio/cret: cumulative returns
  portfolio/yret: yearly returns
  portfolio/mret: monthly returns
  portfolio/dret: daily returns
  portfolio/distr: distribution of daily returns
  portfolio/maxdd: maximum drawdown
  portfolio/rvol: rolling volatility
  portfolio/rsharpe: rolling sharpe
  portfolio/rsort: rolling sortino
  portfolio/rbeta: rolling beta
  portfolio/_metrics_: Metrics
  portfolio/alloc: allocation on an asset, sector, countries or regions basis
  portfolio/attrib: display sector attribution of the portfolio compared to the S&P 500
  portfolio/summary: all portfolio vs benchmark metrics for a certain period of choice
  portfolio/metric: portfolio vs benchmark metric for all different periods
  portfolio/perf: performance of the portfolio versus benchmark
  portfolio/_risk_: Risk Metrics
  portfolio/var: display value at risk
  portfolio/es: display expected shortfall
  portfolio/om: display omega ratio
  portfolio/bro/degiro: Degiro Menu
  portfolio/bro/rh: Robinhood Menu
  portfolio/bro/cb: Coinbase Pro Menu
  portfolio/bro/ally/holdings: show account holdings
  portfolio/bro/ally/history: show history of your account
  portfolio/bro/ally/balances: show balance details of account
  portfolio/bro/ally/_info_: Stock Information
  portfolio/bro/ally/quote: get stock quote
  portfolio/bro/ally/movers: get ranked lists of movers
  portfolio/bro/degiro/login: connect to degiro's api
  portfolio/bro/degiro/logout: disconnect from degiro's api
  portfolio/bro/degiro/hold: view holdings
  portfolio/bro/degiro/lookup: view search for a product by name
  portfolio/bro/degiro/create: create an order
  portfolio/bro/degiro/update: update an order
  portfolio/bro/degiro/cancel: cancel an order using the id
  portfolio/bro/degiro/pending: view pending orders
  portfolio/bro/degiro/companynews: view news about a company with it's isin
  portfolio/bro/degiro/lastnews: view latest news
  portfolio/bro/degiro/topnews: view top news preview
  portfolio/bro/degiro/paexport: csv export for portfolio analysis
  portfolio/bro/rh/login: login to robinhood
  portfolio/bro/rh/holdings: show account holdings in stocks
  portfolio/bro/rh/history: show equity history of your account
  portfolio/bro/cb/account: show balance of your account
  portfolio/bro/cb/history: show history of your account
  portfolio/bro/cb/deposits: show all your deposits or internal transfers
  portfolio/bro/cb/orders: show all your orders
  portfolio/po/file: file that contains portfolio risk parameters (use about for the parameter template)
  portfolio/po/load: load tickers and categories from .xlsx or .csv file (use load --example for an example)
  portfolio/po/_loaded: Portfolio loaded
  portfolio/po/_tickers: Tickers
  portfolio/po/_categories: Categories
  portfolio/po/params/load: select portfolio parameter file (use about for the parameter template)
  portfolio/po/params: specify and show portfolio risk parameters
  portfolio/po/_parameter: Parameter file
  portfolio/po/_mean_risk_optimization_: Mean Risk Optimization
  portfolio/po/maxsharpe: maximal Sharpe ratio portfolio (a.k.a the tangency portfolio)
  portfolio/po/minrisk: minimum risk portfolio
  portfolio/po/maxutil: maximal risk averse utility function
  portfolio/po/maxret: maximal return portfolio
  portfolio/po/maxdiv: maximum diversification portfolio
  portfolio/po/maxdecorr: maximum decorrelation portfolio
  portfolio/po/blacklitterman: black litterman portfolio
  portfolio/po/ef: show the efficient frontier
  portfolio/po/_risk_parity_optimization_: Risk Parity Optimization
  portfolio/po/riskparity: risk parity portfolio using risk budgeting approach
  portfolio/po/relriskparity: relaxed risk parity using least squares approach
  portfolio/po/_hierarchical_clustering_models_: Hierarchical Clustering Models
  portfolio/po/hrp: hierarchical risk parity
  portfolio/po/herc: hierarchical equal risk contribution
  portfolio/po/nco: nested clustering optimization
  portfolio/po/_other_optimization_techniques_: Other Optimization Techniques
  portfolio/po/equal: equal weighted portfolio
  portfolio/po/mktcap: weighted according to market cap
  portfolio/po/_optimized_portfolio: Optimized portfolio
  portfolio/po/rpf: remove portfolios from the list of saved portfolios
  portfolio/po/show: show selected portfolios and categories from the list of saved portfolios
  portfolio/po/plot: plot selected charts from the list of saved portfolios
  portfolio/po/params/_loaded: Loaded file
  portfolio/po/params/file: load portfolio risk parameters
  portfolio/po/params/save: save portfolio risk parameters to specified file
  portfolio/po/params/_model: Model of interest
  portfolio/po/params/clear: clear model of interest from filtered parameters
  portfolio/po/params/set: set model of interest to filter parameters
  portfolio/po/params/arg: set a different value for an argument
  portfolio/po/params/_parameters_: Parameters
  dashboards/stocks: historic stock information
  dashboards/forecast: forecasting for timeseries datasets
  dashboards/forecasting: forecasting for timeseries datasets
  dashboards/indicators: technical analysis indicators
  dashboards/correlation: stock correlations
  dashboards/chains: options chain analysis
  dashboards/shortdata: finra shortdata analysis
  dashboards/futures: historical futures performance
  reports: customizable research reports through jupyter notebooks
  reports/_reports_: Build and run your custom reports or try one of our templates
  reports/_OpenBB_reports_: OpenBB reports
  reports/_Custom_reports_: Custom reports
  reports/run: Run a Jupyter notebook from OpenBBUserData/reports/custom reports
  forecast/_disclaimer_: DISCLAIMER
  forecast/_data_loc: Looking for data in
  forecast/load: load a dataset from csv
  forecast/_loaded: Loaded files and data columns
  forecast/_exploration_: Exploration
  forecast/show: Show a portion of a loaded dataset
  forecast/plot: Plot a specific column of a loaded dataset
  forecast/clean: Clean a dataset by filling or dropping NaNs
  forecast/setndays: Set the default number of days to forecast
  forecast/desc: Show descriptive statistics of a dataset
  forecast/corr: Plot the correlation coefficients for dataset features
  forecast/season: Plot the seasonality for a dataset column
  forecast/combine: Combine columns from different datasets
  forecast/delete: Delete columns from dataset
  forecast/rename: Rename columns from dataset
  forecast/export: Export a processed dataset
  forecast/_feateng_: Feature Engineering
  forecast/ema: Add Exponentially Weighted Moving Average
  forecast/sto: Add Stochastic Oscillator %K and %D
  forecast/rsi: Add Relative Strength Index
  forecast/roc: Add Rate of Change
  forecast/mom: Add Momentum
  forecast/delta: Add % Change
  forecast/atr: Add Average True Range
  forecast/signal: Add Price Signal (short vs. long term)
  forecast/_tsforecasting_: TimeSeries Forecasting
  forecast/autoarima: Automatic ARIMA Model
  forecast/autoselect: Select best statistical model from AutoARIMA, AutoETS, AutoCES, MSTL, etc.
  forecast/autoces: Automatic Complex Exponential Smoothing Model
  forecast/autoets: Automatic ETS (Error, Trend, Seasonality) Model
  forecast/mstl: Multiple Seasonalities and Trend using Loess (MSTL) Model
  forecast/rwd: Random Walk with Drift Model
  forecast/arima: Arima (Non-darts)
  forecast/expo: Probabilistic Exponential Smoothing
  forecast/theta: Theta Method
  forecast/linregr: Probabilistic Linear Regression (feat. Past covariates and Explainability)
  forecast/regr: Regression (feat. Past covariates and Explainability)
  forecast/rnn: Probabilistic Recurrent Neural Network (RNN, LSTM, GRU)
  forecast/brnn: Block Recurrent Neural Network (RNN, LSTM, GRU) (feat. Past covariates)
  forecast/nbeats: Neural Bayesian Estimation (feat. Past covariates)
  forecast/seasonalnaive: Seasonal Naive Model
  forecast/tcn: Temporal Convolutional Neural Network (feat. Past covariates)
  forecast/trans: Transformer Network (feat. Past covariates)
  forecast/tft: Temporal Fusion Transformer Network(feat. Past covariates)
  forecast/nhits: Neural Hierarchical Interpolation (feat. Past covariates)
  forecast/_anomaly_: Anomaly Detection
  forecast/anom: Quantile Anomaly Detector
  forecast/_misc_: Miscellaneous AI Tools
  forecast/whisper: Transcribe, translate and summarize videos
  forecast/_comingsoon_: Coming Soon<|MERGE_RESOLUTION|>--- conflicted
+++ resolved
@@ -922,16 +922,10 @@
   funds/exclusion: exclusion policy
   funds/_country_ms: Current Country MorningStar
   alternative/hn: Hacker News most popular stories
-<<<<<<< HEAD
   alternative/covid: COVID menu,                 cases, deaths, rates
   alternative/oss: Open Source menu,           star history, repos information
   alternative/realestate: Real Estate menu,           sold prices, HPIs
   alternative/companieshouse: Companies House menu,       UK company information
-=======
-  alternative/covid: COVID menu                  cases, deaths, rates
-  alternative/oss: Open Source menu            star history, repos information
-  alternative/realestate: Real Estate menu            sold prices, HPIs
->>>>>>> 1c869afd
   alternative/covid/slopes: get countries with highest slope in cases
   alternative/covid/country: select country for data
   alternative/covid/_country: Country
