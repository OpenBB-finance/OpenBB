--- conflicted
+++ resolved
@@ -31,12 +31,9 @@
     "API_REDDIT_USERNAME": "",
     "API_REDDIT_USER_AGENT": "",
     "API_REDDIT_PASSWORD": "",
-<<<<<<< HEAD
     "API_TWITTER_KEY": "",
     "API_TWITTER_SECRET_KEY": "",
     "API_TWITTER_BEARER_TOKEN": "",
     "API_COMPANIESHOUSE_KEY": "",
-=======
->>>>>>> 1ca7fd9b
     "API_DAPPRADAR_KEY": ""
 }