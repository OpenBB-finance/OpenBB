{
  "stocks": {
    "search": ["FinanceDatabase"],
    "quote": ["FinancialModelingPrep"],
    "tob": ["CBOE"],
    "candle": [],
    "codes": ["Polygon"],
    "news": ["Feedparser", "NewsApi", "Ultima"],
    "load": [
      "YahooFinance",
      "AlphaVantage",
      "Polygon",
      "EODHD",
      "Intrinio",
      "DataBento"
    ],
    "th": {
      "open": ["Bursa"],
      "closed": ["Bursa"],
      "all": ["Bursa"],
      "exchange": ["Bursa"],
      "holidays": ["PandasMarketCalendars"],
      "symbol": ["FinanceDatabase"]
    },
    "options": {
      "unu": ["FDScanner"],
      "calc": [],
      "screen": {
        "view": ["Syncretism"],
        "set": [],
        "scr": ["Syncretism"]
      },
      "load": ["YahooFinance", "Tradier", "Nasdaq", "Intrinio"],
      "pcr": ["AlphaQuery"],
      "info": ["Barchart"],
      "hist": ["ChartExchange", "Tradier", "Intrinio"],
      "vsurf": ["YahooFinance"],
      "grhist": ["Syncretism", "Intrinio"],
      "plot": ["YahooFinance"],
      "parity": ["YahooFinance"],
      "binom": ["YahooFinance"],
      "greeks": ["YahooFinance"],
      "eodchain": ["Intrinio"],
      "pricing": {
        "add": [],
        "rmv": [],
        "show": [],
        "rnval": ["YahooFinance"]
      },
      "hedge": {
        "list": [],
        "pick": [],
        "add": [],
        "rmv": [],
        "sop": [],
        "plot": ["YahooFinance"]
      }
    },
    "disc": {
<<<<<<< HEAD
      "filings": ["FinancialModelingPrep"],
      "pipo": ["Finnhub"],
      "fipo": ["Finnhub"],
      "gainers": ["YahooFinance"],
      "losers": ["YahooFinance"],
      "ugs": ["YahooFinance"],
      "gtech": ["YahooFinance"],
      "active": ["YahooFinance"],
      "ulc": ["YahooFinance"],
      "asc": ["YahooFinance"],
      "arkord": ["CathiesArk"],
      "upcoming": ["SeekingAlpha"],
      "trending": ["SeekingAlpha"],
      "cnews": ["SeekingAlpha"],
      "lowfloat": ["Fidelity"],
      "hotpenny": ["YahooFinance", "Shortinterest"],
      "rtat": ["Nasdaq"],
      "divcal": ["Nasdaq"]
=======
      "filings": [
        "FinancialModelingPrep"
      ],
      "pipo": [
        "Finnhub"
      ],
      "fipo": [
        "Finnhub"
      ],
      "gainers": [
        "YahooFinance"
      ],
      "losers": [
        "YahooFinance"
      ],
      "ugs": [
        "YahooFinance"
      ],
      "gtech": [
        "YahooFinance"
      ],
      "active": [
        "YahooFinance"
      ],
      "ulc": [
        "YahooFinance"
      ],
      "asc": [
        "YahooFinance"
      ],
      "arkord": [
        "CathiesArk"
      ],
      "upcoming": [
        "SeekingAlpha"
      ],
      "trending": [
        "SeekingAlpha"
      ],
      "lowfloat": [
        "Fidelity"
      ],
      "hotpenny": [
        "YahooFinance",
        "Shortinterest"
      ],
      "rtat": [
        "Nasdaq"
      ],
      "divcal": [
        "Nasdaq"
      ]
>>>>>>> dc55a432
    },
    "sia": {
      "select": ["YahooFinance"],
      "clear": [],
      "industry": ["FinanceDatabase"],
      "sector": ["FinanceDatabase"],
      "country": ["FinanceDatabase"],
      "mktcap": ["FinanceDatabase"],
      "exchange": ["FinanceDatabase"],
      "period": ["StockAnalysis"],
      "cps": ["FinanceDatabase"],
      "cpic": ["FinanceDatabase"],
      "cpis": ["FinanceDatabase"],
      "cpcs": ["FinanceDatabase"],
      "cpci": ["FinanceDatabase"],
      "metric": ["YahooFinance"],
      "vis": ["StockAnalysis"]
    },
    "dps": {
      "load": ["YahooFinance", "AlphaVantage", "Polygon", "EODHD"],
      "shorted": ["YahooFinance"],
      "ctb": ["InteractiveBrokers", "Stocksera"],
      "hsi": ["Shortinterest"],
      "prom": ["FINRA"],
      "pos": ["Stockgrid"],
      "sidtc": ["Stockgrid"],
      "dpotc": ["FINRA"],
      "ftd": ["SEC"],
      "spos": ["Stockgrid"],
      "psi": ["Stockgrid", "Quandl"]
    },
    "scr": {
      "view": [],
      "set": [],
      "historical": ["YahooFinance"],
      "overview": ["Finviz"],
      "valuation": ["Finviz"],
      "financial": ["Finviz"],
      "ownership": ["Finviz"],
      "performance": ["Finviz"],
      "technical": ["Finviz"],
      "arktrades": ["Cathiesark"]
    },
    "ins": {
      "load": ["YahooFinance", "AlphaVantage", "Polygon", "EODHD"],
      "view": [],
      "set": [],
      "filter": ["OpenInsider"],
      "lcb": ["OpenInsider"],
      "lpsb": ["OpenInsider"],
      "lit": ["OpenInsider"],
      "lip": ["OpenInsider"],
      "blip": ["OpenInsider"],
      "blop": ["OpenInsider"],
      "blcp": ["OpenInsider"],
      "lis": ["OpenInsider"],
      "blis": ["OpenInsider"],
      "blos": ["OpenInsider"],
      "blcs": ["OpenInsider"],
      "topt": ["OpenInsider"],
      "toppw": ["OpenInsider"],
      "toppm": ["OpenInsider"],
      "tipt": ["OpenInsider"],
      "tippw": ["OpenInsider"],
      "tippm": ["OpenInsider"],
      "tist": ["OpenInsider"],
      "tispw": ["OpenInsider"],
      "tispm": ["OpenInsider"],
      "stats": ["OpenInsider"],
      "act": ["BusinessInsider"],
      "lins": ["Finviz"]
    },
    "gov": {
      "load": ["YahooFinance", "AlphaVantage", "Polygon", "EODHD"],
      "lasttrades": ["QuiverQuant"],
      "topbuys": ["QuiverQuant"],
      "topsells": ["QuiverQuant"],
      "lastcontracts": ["QuiverQuant"],
      "qtrcontracts": ["QuiverQuant"],
      "toplobbying": ["QuiverQuant"],
      "gtrades": ["QuiverQuant"],
      "contracts": ["QuiverQuant"],
      "histcont": ["QuiverQuant"],
      "lobbying": ["QuiverQuant"]
    },
    "ba": {
      "load": ["YahooFinance", "AlphaVantage", "Polygon", "EODHD"],
      "headlines": ["FinBrain"],
      "snews": ["Finnhub"],
      "wsb": ["Reddit"],
      "spacc": ["Reddit"],
      "redditsent": ["Reddit"],
      "popular": ["Reddit"],
      "getdd": ["Reddit"],
      "trending": ["Stocktwits"],
      "stalker": ["Stocktwits"],
      "bullbear": ["Stocktwits"],
      "messages": ["Stocktwits"],
      "infer": ["Twitter"],
      "sentiment": ["Twitter"],
      "mentions": ["Google"],
      "regions": ["Google"],
      "interest": ["Google"],
      "queries": ["Google"],
      "rise": ["Google"]
    },
    "ca": {
      "load": ["YahooFinance", "AlphaVantage", "Polygon", "EODHD"],
      "tsne": ["YahooFinance"],
      "get": ["Finviz", "Polygon", "Finnhub"],
      "set": [],
      "add": [],
      "rmv": [],
      "historical": ["YahooFinance"],
      "hcorr": ["YahooFinance"],
      "volume": ["YahooFinance"],
      "income": ["MarketWatch"],
      "balance": ["MarketWatch"],
      "cashflow": ["MarketWatch"],
      "sentiment": ["FinBrain"],
      "scorr": ["FinBrain"],
      "overview": ["Finviz"],
      "valuation": ["Finviz"],
      "financial": ["Finviz"],
      "ownership": ["Finviz"],
      "performance": ["Finviz"],
      "technical": ["Finviz"]
    },
    "fa": {
<<<<<<< HEAD
      "load": ["YahooFinance", "AlphaVantage", "Polygon", "EODHD"],
      "enterprise": ["FinancialModelingPrep", "YahooFinance"],
      "overview": [
        "YahooFinance",
        "Finviz",
        "FinancialModelingPrep",
        "AlphaVantage"
      ],
      "divs": ["YahooFinance"],
      "splits": ["YahooFinance"],
      "rating": ["Finviz", "FinancialModelingPrep"],
      "rot": ["Finnhub"],
      "score": ["FinancialModelingPrep"],
      "warnings": ["MarketWatch"],
      "mgmt": ["BusinessInsider"],
      "shrs": ["YahooFinance"],
      "supplier": ["CSIMarket"],
      "customer": ["CSIMarket"],
=======
      "load": [
        "YahooFinance",
        "AlphaVantage",
        "Polygon",
        "EODHD"
      ],
      "enterprise": [
        "FinancialModelingPrep",
        "YahooFinance"
      ],
      "divs": [
        "YahooFinance"
      ],
      "splits": [
        "YahooFinance"
      ],
      "rating": [
        "Finviz",
        "FinancialModelingPrep"
      ],
      "rot": [
        "Finnhub"
      ],
      "warnings": [
        "MarketWatch"
      ],
      "shrs": [
        "YahooFinance"
      ],
      "supplier": [
        "CSIMarket"
      ],
      "customer": [
        "CSIMarket"
      ],
>>>>>>> dc55a432
      "income": [
        "FinancialModelingPrep",
        "Polygon",
        "AlphaVantage",
        "EODHD",
        "YahooFinance"
      ],
      "balance": [
        "FinancialModelingPrep",
        "Polygon",
        "AlphaVantage",
        "EODHD",
        "YahooFinance"
      ],
      "cash": [
        "FinancialModelingPrep",
        "Polygon",
        "AlphaVantage",
        "EODHD",
        "YahooFinance"
      ],
      "overview": [
        "Finviz",
        "FinancialModelingPrep",
        "AlphaVantage",
        "YahooFinance"
      ],
<<<<<<< HEAD
      "mgmt": ["BusinessInsider"],
      "analysis": ["Elect"],
      "score": ["FinancialModelingPrep"],
      "quote": ["FinancialModelingPrep"],
      "mktcap": ["FinancialModelingPrep", "YahooFinance"],
      "growth": ["FinancialModelingPrep"],
      "metrics": ["FinancialModelingPrep", "AlphaVantage"],
      "ratios": ["FinancialModelingPrep"],
      "dupont": ["AlphaVantage"],
      "fraud": ["AlphaVantage"],
      "sec": ["Nasdaq"],
      "analysis": ["Elect"],
      "earnings": ["AlphaVantage", "YahooFinance"],
      "epsfc": ["SeekingAlpha"],
      "revfc": ["SeekingAlpha"],
      "est": ["BusinessInsider"],
      "pt": ["BusinessInsider", "FinancialModelingPrep"],
      "dcf": ["StockAnalysis"],
      "dcfc": ["FinancialModelingPrep"]
=======
      "mgmt": [
        "BusinessInsider"
      ],
      "analysis": [
        "Elect"
      ],
      "score": [
        "FinancialModelingPrep"
      ],
      "quote": [
        "FinancialModelingPrep"
      ],
      "mktcap": [
        "FinancialModelingPrep",
        "YahooFinance"
      ],
      "growth": [
        "FinancialModelingPrep"
      ],
      "metrics": [
        "FinancialModelingPrep",
        "AlphaVantage"
      ],
      "ratios": [
        "FinancialModelingPrep"
      ],
      "dupont": [
        "AlphaVantage"
      ],
      "fraud": [
        "AlphaVantage"
      ],
      "sec": [
        "Nasdaq"
      ],
      "earnings": [
        "AlphaVantage",
        "YahooFinance"
      ],
      "epsfc": [
        "SeekingAlpha"
      ],
      "revfc": [
        "SeekingAlpha"
      ],
      "est": [
        "BusinessInsider"
      ],
      "pt": [
        "BusinessInsider",
        "FinancialModelingPrep"
      ],
      "dcf": [
        "StockAnalysis"
      ],
      "dcfc": [
        "FinancialModelingPrep"
      ]
>>>>>>> dc55a432
    },
    "bt": {
      "load": ["YahooFinance", "AlphaVantage", "Polygon", "EODHD"],
      "whatif": ["YahooFinance"]
    },
    "ta": {
      "load": ["YahooFinance", "AlphaVantage", "Polygon", "EODHD"],
      "recom": ["TradingView"],
      "summary": ["FinBrain"],
      "tv": ["TradingView"]
    },
    "qa": {
      "load": ["YahooFinance", "AlphaVantage", "Polygon", "EODHD"]
    }
  },
  "crypto": {
    "price": ["Pyth"],
    "load": ["YahooFinance", "CoinGecko", "CCXT"],
    "find": ["CoinGecko", "CoinPaprika", "Binance", "Coinbase", "YahooFinance"],
    "headlines": ["FinBrain"],
    "prt": ["CoinGecko"],
    "disc": {
      "top": ["CoinGecko", "CoinMarketCap"],
      "trending": ["CoinGecko"],
      "gainers": ["CoinGecko"],
      "losers": ["CoinGecko"],
      "search": ["CoinPaprika"],
      "nft": ["DappRadar"],
      "games": ["DappRadar"],
      "dapps": ["DappRadar"],
      "dex": ["DappRadar"]
    },
    "ov": {
      "global": ["CoinGecko", "CoinPaprika"],
      "defi": ["CoinGecko"],
      "stables": ["CoinGecko"],
      "exchanges": ["CoinGecko", "CoinPaprika"],
      "exrates": ["CoinGecko"],
      "indexes": ["CoinGecko"],
      "derivatives": ["CoinGecko"],
      "categories": ["CoinGecko"],
      "hold": ["CoinGecko"],
      "hm": ["CoinGecko"],
      "info": ["CoinPaprika"],
      "markets": ["CoinPaprika"],
      "exmarkets": ["CoinPaprika"],
      "platforms": ["CoinPaprika"],
      "contracts": ["CoinPaprika"],
      "pairs": ["Coinbase"],
      "news": ["CryptoPanic"],
      "wf": ["WithdrawalFees"],
      "ewf": ["WithdrawalFees"],
      "wfpe": ["WithdrawalFees"],
      "altindex": ["BlockchainCenter"],
      "btcrb": ["BlockchainCenter"],
      "ch": ["Rekt"],
      "cr": ["LoanScan"],
      "fun": ["TokenTerminal"]
    },
    "onchain": {
      "hr": ["Glassnode"],
      "btccp": ["Blockchain"],
      "btcct": ["Blockchain"],
      "btcblockdata": ["Blockchain"],
      "gwei": ["ETHGasStations"],
      "whales": ["WhaleAlert"],
      "lt": ["BitQuery"],
      "dvcp": ["BitQuery"],
      "tv": ["BitQuery"],
      "ueat": ["BitQuery"],
      "ttcp": ["BitQuery"],
      "baas": ["BitQuery"],
      "query": ["Shroom"],
      "address": ["Ethplorer"],
      "top": ["Ethplorer"],
      "balance": ["Ethplorer"],
      "hist": ["Ethplorer"],
      "info": ["Ethplorer"],
      "holders": ["Ethplorer"],
      "th": ["Ethplorer"],
      "prices": ["Ethplorer"],
      "tx": ["Ethplorer"]
    },
    "defi": {
      "newsletter": ["Substack"],
      "vaults": ["Coindix"],
      "tokens": ["TheGraph"],
      "stats": ["TheGraph"],
      "pairs": ["TheGraph"],
      "pools": ["TheGraph"],
      "swaps": ["TheGraph"],
      "ldapps": ["DeFiLlama"],
      "gdapps": ["DeFiLlama"],
      "stvl": ["DeFiLlama"],
      "dtvl": ["DeFiLlama"],
      "sinfo": ["TerraFCD"],
      "validators": ["TerraFCD"],
      "gacc": ["TerraFCD"],
      "sreturn": ["TerraFCD"],
      "lcsc": ["Smartstake"],
      "anchor": ["CryptoSaurio"]
    },
    "tools": {
      "aprtoapy": [],
      "il": []
    },
    "nft": {
      "stats": ["OpenSea"],
      "fp": ["NFTPriceFloor"],
      "collections": ["NFTPriceFloor"]
    },
    "dd": {
      "load": ["YahooFinance", "CoinGecko", "CCXT"],
      "info": ["CoinGecko"],
      "ath": ["CoinGecko"],
      "atl": ["CoinGecko"],
      "web": ["CoinGecko"],
      "bc": ["CoinGecko"],
      "pi": ["Messari"],
      "gov": ["Messari"],
      "basic": ["CoinPaprika"],
      "stats": ["Coinbase"],
      "desc": ["TokenTerminal"],
      "market": ["CoinGecko"],
      "mkt": ["CoinPaprika"],
      "ex": ["CoinPaprika"],
      "balance": ["Binance"],
      "oi": ["Coinglass"],
      "fundrate": ["Coinglass"],
      "liquidations": ["Coinglass"],
      "eb": ["Coinglass"],
      "trades": ["CCXT"],
      "ob": ["CCXT"],
      "active": ["Glassnode"],
      "nonzero": ["Glassnode"],
      "change": ["Glassnode"],
      "ps": ["CoinPaprika"],
      "mcapdom": ["Messari"],
      "mt": ["Messari"],
      "funot": ["TokenTerminal"],
      "team": ["Messari"],
      "inv": ["Messari"],
      "tk": ["Messari"],
      "fr": ["Messari"],
      "rm": ["Messari"],
      "events": ["CoinPaprika"],
      "news": ["CryptoPanic"],
      "links": ["Messari"],
      "twitter": ["CoinPaprika"],
      "social": ["CoinGecko"],
      "score": ["CoinGecko"],
      "dev": ["CoinGecko"],
      "gh": ["Santiment"]
    },
    "ta": {
      "load": ["YahooFinance", "CoinGecko", "CCXT"],
      "tv": ["TradingView"]
    },
    "qa": {
      "load": ["YahooFinance", "CoinGecko", "CCXT"]
    }
  },
  "etf": {
    "search": ["FinanceDatabase", "StockAnalysis"],
    "load": ["YahooFinance"],
    "disc": {
      "gainers": ["WallStreetJournal"],
      "decliners": ["WallStreetJournal"],
      "active": ["WallStreetJournal"]
    },
    "overview": ["StockAnalysis"],
    "holdings": ["StockAnalysis"],
    "weights": ["FinancialModelingPrep"],
    "news": ["NewsApi"],
    "compare": ["StockAnalysis"]
  },
  "economy": {
    "overview": ["WallStreetJournal"],
    "futures": ["WallStreetJournal", "Finviz"],
    "map": ["Finviz"],
    "bigmac": ["Nasdaq"],
    "events": ["Nasdaq"],
    "edebt": ["Wikipedia"],
    "rtps": ["AlphaVantage"],
    "valuation": ["Finviz"],
    "performance": ["Finviz"],
    "gdp": ["OECD"],
    "rgdp": ["OECD"],
    "fgdp": ["OECD"],
    "debt": ["OECD"],
    "cpi": ["FRED"],
    "ccpi": ["OECD"],
    "balance": ["OECD"],
    "revenue": ["OECD"],
    "spending": ["OECD"],
    "trust": ["OECD"],
    "treasury": ["EconDB"],
    "fred": ["FRED"],
    "index": ["YahooFinance"]
  },
  "forex": {
    "load": ["YahooFinance", "AlphaVantage", "Polygon"],
    "quote": ["YahooFinance", "AlphaVantage"],
    "fwd": ["FXEmpire"]
  },
  "funds": {
    "country": ["MorningStar"],
    "search": ["MorningStar"],
    "load": ["MorningStar"],
    "info": ["MorningStar"],
    "plot": ["MorningStar"],
    "sector": ["MorningStar"],
    "carbon": ["MorningStar"],
    "exclusion": ["MorningStar"],
    "holdings": ["MorningStar"],
    "alswe": ["Avanza"],
    "infoswe": ["Avanza"]
  },
  "futures": {
    "search": ["YahooFinance"],
    "historical": ["YahooFinance", "DataBento"],
    "curve": ["YahooFinance"]
  },
  "fixedincome": {
    "estr": ["FRED", "ECB"],
    "sofr": ["FRED"],
    "sonia": ["FRED"],
    "ameribor": ["FRED"],
    "fed": ["FRED"],
    "iorb": ["FRED"],
    "projection": ["FRED"],
    "dwpcr": ["FRED"],
    "ecb": ["FRED"],
    "treasury": ["OECD"],
    "usrates": ["FRED"],
    "ycrv": ["FRED"],
    "ecbycrv": ["ECB"],
    "icebofa": ["FRED"],
    "moody": ["FRED"],
    "spot": ["FRED"],
    "cp": ["FRED"],
    "hqm": ["FRED"],
    "icespread": ["FRED"],
    "tmc": ["FRED"],
    "ffrmc": ["FRED"],
    "tbffr": ["FRED"]
  },
  "portfolio": {
    "po": {
      "maxsharpe": ["YahooFinance"],
      "minrisk": ["YahooFinance"],
      "maxutil": ["YahooFinance"],
      "maxret": ["YahooFinance"],
      "maxdiv": ["YahooFinance"],
      "maxdecorr": ["YahooFinance"],
      "blacklitterman": ["FinancialModelingPrep"],
      "ef": ["YahooFinance"],
      "riskparity": ["YahooFinance"],
      "relriskparity": ["YahooFinance"],
      "hrp": ["YahooFinance"],
      "herc": ["YahooFinance"],
      "nco": ["YahooFinance"],
      "equal": ["YahooFinance"],
      "mktcap": ["FinancialModelingPrep"]
    }
  },
  "alternative": {
    "oss": {
      "rossidx": ["RunaCapital"],
      "rs": ["GitHub"],
      "sh": ["GitHub"],
      "tr": ["GitHub"]
    },
    "hn": ["HackerNews"]
  }
}<|MERGE_RESOLUTION|>--- conflicted
+++ resolved
@@ -57,26 +57,6 @@
       }
     },
     "disc": {
-<<<<<<< HEAD
-      "filings": ["FinancialModelingPrep"],
-      "pipo": ["Finnhub"],
-      "fipo": ["Finnhub"],
-      "gainers": ["YahooFinance"],
-      "losers": ["YahooFinance"],
-      "ugs": ["YahooFinance"],
-      "gtech": ["YahooFinance"],
-      "active": ["YahooFinance"],
-      "ulc": ["YahooFinance"],
-      "asc": ["YahooFinance"],
-      "arkord": ["CathiesArk"],
-      "upcoming": ["SeekingAlpha"],
-      "trending": ["SeekingAlpha"],
-      "cnews": ["SeekingAlpha"],
-      "lowfloat": ["Fidelity"],
-      "hotpenny": ["YahooFinance", "Shortinterest"],
-      "rtat": ["Nasdaq"],
-      "divcal": ["Nasdaq"]
-=======
       "filings": [
         "FinancialModelingPrep"
       ],
@@ -129,7 +109,6 @@
       "divcal": [
         "Nasdaq"
       ]
->>>>>>> dc55a432
     },
     "sia": {
       "select": ["YahooFinance"],
@@ -259,26 +238,6 @@
       "technical": ["Finviz"]
     },
     "fa": {
-<<<<<<< HEAD
-      "load": ["YahooFinance", "AlphaVantage", "Polygon", "EODHD"],
-      "enterprise": ["FinancialModelingPrep", "YahooFinance"],
-      "overview": [
-        "YahooFinance",
-        "Finviz",
-        "FinancialModelingPrep",
-        "AlphaVantage"
-      ],
-      "divs": ["YahooFinance"],
-      "splits": ["YahooFinance"],
-      "rating": ["Finviz", "FinancialModelingPrep"],
-      "rot": ["Finnhub"],
-      "score": ["FinancialModelingPrep"],
-      "warnings": ["MarketWatch"],
-      "mgmt": ["BusinessInsider"],
-      "shrs": ["YahooFinance"],
-      "supplier": ["CSIMarket"],
-      "customer": ["CSIMarket"],
-=======
       "load": [
         "YahooFinance",
         "AlphaVantage",
@@ -314,7 +273,6 @@
       "customer": [
         "CSIMarket"
       ],
->>>>>>> dc55a432
       "income": [
         "FinancialModelingPrep",
         "Polygon",
@@ -342,27 +300,6 @@
         "AlphaVantage",
         "YahooFinance"
       ],
-<<<<<<< HEAD
-      "mgmt": ["BusinessInsider"],
-      "analysis": ["Elect"],
-      "score": ["FinancialModelingPrep"],
-      "quote": ["FinancialModelingPrep"],
-      "mktcap": ["FinancialModelingPrep", "YahooFinance"],
-      "growth": ["FinancialModelingPrep"],
-      "metrics": ["FinancialModelingPrep", "AlphaVantage"],
-      "ratios": ["FinancialModelingPrep"],
-      "dupont": ["AlphaVantage"],
-      "fraud": ["AlphaVantage"],
-      "sec": ["Nasdaq"],
-      "analysis": ["Elect"],
-      "earnings": ["AlphaVantage", "YahooFinance"],
-      "epsfc": ["SeekingAlpha"],
-      "revfc": ["SeekingAlpha"],
-      "est": ["BusinessInsider"],
-      "pt": ["BusinessInsider", "FinancialModelingPrep"],
-      "dcf": ["StockAnalysis"],
-      "dcfc": ["FinancialModelingPrep"]
-=======
       "mgmt": [
         "BusinessInsider"
       ],
@@ -421,7 +358,6 @@
       "dcfc": [
         "FinancialModelingPrep"
       ]
->>>>>>> dc55a432
     },
     "bt": {
       "load": ["YahooFinance", "AlphaVantage", "Polygon", "EODHD"],
