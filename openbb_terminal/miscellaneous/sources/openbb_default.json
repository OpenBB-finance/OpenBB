--- conflicted
+++ resolved
@@ -57,7 +57,6 @@
       }
     },
     "disc": {
-<<<<<<< HEAD
       "filings": ["FinancialModelingPrep"],
       "pipo": ["Finnhub"],
       "fipo": ["Finnhub"],
@@ -71,65 +70,10 @@
       "arkord": ["CathiesArk"],
       "upcoming": ["SeekingAlpha"],
       "trending": ["SeekingAlpha"],
-      "cnews": ["SeekingAlpha"],
       "lowfloat": ["Fidelity"],
       "hotpenny": ["YahooFinance", "Shortinterest"],
       "rtat": ["Nasdaq"],
       "divcal": ["Nasdaq"]
-=======
-      "filings": [
-        "FinancialModelingPrep"
-      ],
-      "pipo": [
-        "Finnhub"
-      ],
-      "fipo": [
-        "Finnhub"
-      ],
-      "gainers": [
-        "YahooFinance"
-      ],
-      "losers": [
-        "YahooFinance"
-      ],
-      "ugs": [
-        "YahooFinance"
-      ],
-      "gtech": [
-        "YahooFinance"
-      ],
-      "active": [
-        "YahooFinance"
-      ],
-      "ulc": [
-        "YahooFinance"
-      ],
-      "asc": [
-        "YahooFinance"
-      ],
-      "arkord": [
-        "CathiesArk"
-      ],
-      "upcoming": [
-        "SeekingAlpha"
-      ],
-      "trending": [
-        "SeekingAlpha"
-      ],
-      "lowfloat": [
-        "Fidelity"
-      ],
-      "hotpenny": [
-        "YahooFinance",
-        "Shortinterest"
-      ],
-      "rtat": [
-        "Nasdaq"
-      ],
-      "divcal": [
-        "Nasdaq"
-      ]
->>>>>>> c5bf54c7
     },
     "sia": {
       "select": ["YahooFinance"],
@@ -259,62 +203,16 @@
       "technical": ["Finviz"]
     },
     "fa": {
-<<<<<<< HEAD
       "load": ["YahooFinance", "AlphaVantage", "Polygon", "EODHD"],
       "enterprise": ["FinancialModelingPrep", "YahooFinance"],
-      "overview": [
-        "YahooFinance",
-        "Finviz",
-        "FinancialModelingPrep",
-        "AlphaVantage"
-      ],
       "divs": ["YahooFinance"],
       "splits": ["YahooFinance"],
       "rating": ["Finviz", "FinancialModelingPrep"],
       "rot": ["Finnhub"],
-      "score": ["FinancialModelingPrep"],
       "warnings": ["MarketWatch"],
-      "mgmt": ["BusinessInsider"],
       "shrs": ["YahooFinance"],
       "supplier": ["CSIMarket"],
       "customer": ["CSIMarket"],
-=======
-      "load": [
-        "YahooFinance",
-        "AlphaVantage",
-        "Polygon",
-        "EODHD"
-      ],
-      "enterprise": [
-        "FinancialModelingPrep",
-        "YahooFinance"
-      ],
-      "divs": [
-        "YahooFinance"
-      ],
-      "splits": [
-        "YahooFinance"
-      ],
-      "rating": [
-        "Finviz",
-        "FinancialModelingPrep"
-      ],
-      "rot": [
-        "Finnhub"
-      ],
-      "warnings": [
-        "MarketWatch"
-      ],
-      "shrs": [
-        "YahooFinance"
-      ],
-      "supplier": [
-        "CSIMarket"
-      ],
-      "customer": [
-        "CSIMarket"
-      ],
->>>>>>> c5bf54c7
       "income": [
         "FinancialModelingPrep",
         "Polygon",
@@ -342,7 +240,6 @@
         "AlphaVantage",
         "YahooFinance"
       ],
-<<<<<<< HEAD
       "mgmt": ["BusinessInsider"],
       "analysis": ["Elect"],
       "score": ["FinancialModelingPrep"],
@@ -354,7 +251,6 @@
       "dupont": ["AlphaVantage"],
       "fraud": ["AlphaVantage"],
       "sec": ["Nasdaq"],
-      "analysis": ["Elect"],
       "earnings": ["AlphaVantage", "YahooFinance"],
       "epsfc": ["SeekingAlpha"],
       "revfc": ["SeekingAlpha"],
@@ -362,66 +258,6 @@
       "pt": ["BusinessInsider", "FinancialModelingPrep"],
       "dcf": ["StockAnalysis"],
       "dcfc": ["FinancialModelingPrep"]
-=======
-      "mgmt": [
-        "BusinessInsider"
-      ],
-      "analysis": [
-        "Elect"
-      ],
-      "score": [
-        "FinancialModelingPrep"
-      ],
-      "quote": [
-        "FinancialModelingPrep"
-      ],
-      "mktcap": [
-        "FinancialModelingPrep",
-        "YahooFinance"
-      ],
-      "growth": [
-        "FinancialModelingPrep"
-      ],
-      "metrics": [
-        "FinancialModelingPrep",
-        "AlphaVantage"
-      ],
-      "ratios": [
-        "FinancialModelingPrep"
-      ],
-      "dupont": [
-        "AlphaVantage"
-      ],
-      "fraud": [
-        "AlphaVantage"
-      ],
-      "sec": [
-        "Nasdaq"
-      ],
-      "earnings": [
-        "AlphaVantage",
-        "YahooFinance"
-      ],
-      "epsfc": [
-        "SeekingAlpha"
-      ],
-      "revfc": [
-        "SeekingAlpha"
-      ],
-      "est": [
-        "BusinessInsider"
-      ],
-      "pt": [
-        "BusinessInsider",
-        "FinancialModelingPrep"
-      ],
-      "dcf": [
-        "StockAnalysis"
-      ],
-      "dcfc": [
-        "FinancialModelingPrep"
-      ]
->>>>>>> c5bf54c7
     },
     "bt": {
       "load": ["YahooFinance", "AlphaVantage", "Polygon", "EODHD"],
@@ -494,13 +330,7 @@
       "ueat": ["BitQuery"],
       "ttcp": ["BitQuery"],
       "baas": ["BitQuery"],
-<<<<<<< HEAD
-      "dt": ["Shroom"],
-      "ds": ["Shroom"],
-      "tvl": ["Shroom"],
-=======
       "query": ["Shroom"],
->>>>>>> c5bf54c7
       "address": ["Ethplorer"],
       "top": ["Ethplorer"],
       "balance": ["Ethplorer"],
@@ -509,12 +339,8 @@
       "holders": ["Ethplorer"],
       "th": ["Ethplorer"],
       "prices": ["Ethplorer"],
-<<<<<<< HEAD
       "tx": ["Ethplorer"],
       "dquery": ["Dune"]
-=======
-      "tx": ["Ethplorer"]
->>>>>>> c5bf54c7
     },
     "defi": {
       "newsletter": ["Substack"],
