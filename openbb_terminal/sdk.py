--- conflicted
+++ resolved
@@ -298,10 +298,7 @@
             `curve`: Get curve futures [Source: Yahoo Finance]\n
             `curve_chart`: Display curve futures [Source: Yahoo Finance]\n
             `historical`: Get historical futures data\n
-<<<<<<< HEAD
-=======
             `historical_chart`: Display historical futures [Source: Yahoo Finance]\n
->>>>>>> 81c5703b
             `search`: Get search futures [Source: Yahoo Finance]\n
         """
 
