--- conflicted
+++ resolved
@@ -20,13 +20,8 @@
     controllers as ctrl,
     models as model,
 )
-<<<<<<< HEAD
 from openbb_terminal.core.session.current_user import is_local
 from openbb_terminal.terminal_helper import is_auth_enabled
-=======
-from openbb_terminal import feature_flags as obbff
-from openbb_terminal.session.user import User
->>>>>>> a2d6ef89
 
 load_env_files()
 init_userdata()
@@ -53,7 +48,6 @@
         self.logout = lib.sdk_session.logout
         self.news = lib.common_feedparser_model.get_news
         self.whoami = lib.sdk_session.whoami
-<<<<<<< HEAD
         self._try_to_login()
 
     def _try_to_login(self):
@@ -62,8 +56,6 @@
                 self.login()
             except Exception:
                 pass
-=======
->>>>>>> a2d6ef89
 
     @property
     def alt(self):
