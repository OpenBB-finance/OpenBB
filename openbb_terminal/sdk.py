--- conflicted
+++ resolved
@@ -50,7 +50,6 @@
         self.logout = lib.sdk_session.logout
         self.news = lib.common_feedparser_model.get_news
         self.whoami = lib.sdk_session.whoami
-<<<<<<< HEAD
         self._try_to_login()
 
     def _try_to_login(self):
@@ -59,9 +58,6 @@
                 self.login()
             except Exception:
                 pass
-=======
-        SDKLogger._try_to_login(self)
->>>>>>> 3f9db71e
 
     @property
     def alt(self):
