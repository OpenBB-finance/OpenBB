"""OpenBB Terminal SDK."""
# ######### THIS FILE IS AUTO GENERATED - ANY CHANGES WILL BE VOID ######### #
# flake8: noqa
# pylint: disable=unused-import,wrong-import-order
import logging

import openbb_terminal.config_terminal as cfg
from openbb_terminal import helper_funcs as helper  # noqa: F401
from openbb_terminal.base_helpers import load_env_files
from openbb_terminal.config_terminal import theme
from openbb_terminal.core.config.paths_helper import init_userdata

from openbb_terminal.cryptocurrency.due_diligence.pycoingecko_model import Coin
from openbb_terminal.dashboards.dashboards_controller import DashboardsController
from openbb_terminal.helper_classes import TerminalStyle  # noqa: F401
from openbb_terminal.reports import widget_helpers as widgets  # noqa: F401
from openbb_terminal.reports.reports_controller import ReportController

import openbb_terminal.core.sdk.sdk_init as lib
from openbb_terminal.core.sdk import (
    controllers as ctrl,
    models as model,
)
<<<<<<< HEAD
from openbb_terminal.core.session.current_user import is_local
=======
from openbb_terminal import feature_flags as obbff
from openbb_terminal.session.user import User
>>>>>>> 3f9db71e
from openbb_terminal.terminal_helper import is_auth_enabled

load_env_files()
init_userdata()

logger = logging.getLogger(__name__)
theme.applyMPLstyle()


class OpenBBSDK:
    """OpenBB SDK Class.

    Attributes:
        `login`: Login and load user info.\n
        `logout`: Logout and clear session.\n
        `news`: Get news for a given term and source. [Source: Feedparser]\n
        `whoami`: Display user info.\n
    """

    __version__ = cfg.VERSION

    def __init__(self):
        SDKLogger()
        self.login = lib.sdk_session.login
        self.logout = lib.sdk_session.logout
        self.news = lib.common_feedparser_model.get_news
        self.whoami = lib.sdk_session.whoami
<<<<<<< HEAD
        self._try_to_login()

    def _try_to_login(self):
        if is_local() and is_auth_enabled():
            try:
                self.login()
            except Exception:
                pass
=======
        SDKLogger._try_to_login(self)
>>>>>>> 3f9db71e

    @property
    def alt(self):
        """Alternative Submodule

        Submodules:
            `covid`: Covid Module
            `oss`: Oss Module
            `realestate`: Realestate Module

        Attributes:
            `hn`: Get top stories from HackerNews.\n
            `hn_chart`: View top stories from HackerNews.\n
        """

        return ctrl.AltController()

    @property
    def crypto(self):
        """Cryptocurrency Submodule

        Submodules:
            `dd`: Due Diligence Module
            `defi`: DeFi Module
            `disc`: Discovery Module
            `nft`: NFT Module
            `onchain`: OnChain Module
            `ov`: Overview Module
            `tools`: Tools Module

        Attributes:
            `candle`: Plot candle chart from dataframe. [Source: Binance]\n
            `chart`: Load data for Technical Analysis\n
            `find`: Find similar coin by coin name,symbol or id.\n
            `load`: Load crypto currency to get data for\n
            `price`: Returns price and confidence interval from pyth live feed. [Source: Pyth]\n
        """

        return ctrl.CryptoController()

    @property
    def econometrics(self):
        """Econometrics Submodule

        Attributes:
            `bgod`: Calculate test statistics for autocorrelation\n
            `bgod_chart`: Show Breusch-Godfrey autocorrelation test\n
            `bols`: The between estimator is an alternative, usually less efficient estimator, can can be used to\n
            `bpag`: Calculate test statistics for heteroscedasticity\n
            `bpag_chart`: Show Breusch-Pagan heteroscedasticity test\n
            `clean`: Clean up NaNs from the dataset\n
            `coint`: Calculate cointegration tests between variable number of input series\n
            `coint_chart`: Estimates long-run and short-run cointegration relationship for series y and x and apply\n
            `comparison`: Compare regression results between Panel Data regressions.\n
            `dwat`: Calculate test statistics for Durbin Watson autocorrelation\n
            `dwat_chart`: Show Durbin-Watson autocorrelation tests\n
            `fdols`: First differencing is an alternative to using fixed effects when there might be correlation.\n
            `fe`: When effects are correlated with the regressors the RE and BE estimators are not consistent.\n
            `get_regression_data`: This function creates a DataFrame with the required regression data as\n
            `granger`: Calculate granger tests\n
            `granger_chart`: Show granger tests\n
            `load`: Load custom file into dataframe.\n
            `norm`: The distribution of returns and generate statistics on the relation to the normal curve.\n
            `norm_chart`: Determine the normality of a timeseries.\n
            `ols`: Performs an OLS regression on timeseries data. [Source: Statsmodels]\n
            `options`: Obtain columns-dataset combinations from loaded in datasets that can be used in other commands\n
            `options_chart`: Plot custom data\n
            `panel`: Based on the regression type, this function decides what regression to run.\n
            `panel_chart`: Based on the regression type, this function decides what regression to run.\n
            `pols`: PooledOLS is just plain OLS that understands that various panel data structures.\n
            `re`: The random effects model is virtually identical to the pooled OLS model except that is accounts for the\n
            `root`: Calculate test statistics for unit roots\n
            `root_chart`: Determine the normality of a timeseries.\n
        """

        return model.EconometricsRoot()

    @property
    def economy(self):
        """Economy Submodule

        Attributes:
            `available_indices`: Get available indices\n
            `bigmac`: Display Big Mac Index for given countries\n
            `bigmac_chart`: Display Big Mac Index for given countries\n
            `country_codes`: Get available country codes for Bigmac index\n
            `currencies`: Scrape data for global currencies\n
            `events`: Get economic calendar for countries between specified dates\n
            `fred`: Get Series data. [Source: FRED]\n
            `fred_chart`: Display (multiple) series from https://fred.stlouisfed.org. [Source: FRED]\n
            `fred_ids`: Get Series IDs. [Source: FRED]\n
            `fred_notes`: Get series notes. [Source: FRED]\n
            `future`: Get futures data. [Source: Finviz]\n
            `futures`: Get futures data.\n
            `get_groups`: Get group available\n
            `glbonds`: Scrape data for global bonds\n
            `index`: Get data on selected indices over time [Source: Yahoo Finance]\n
            `index_chart`: Load (and show) the selected indices over time [Source: Yahoo Finance]\n
            `indices`: Get the top US indices\n
            `macro`: This functions groups the data queried from the EconDB database [Source: EconDB]\n
            `macro_chart`: Show the received macro data about a company [Source: EconDB]\n
            `macro_countries`: This function returns the available countries and respective currencies.\n
            `macro_parameters`: This function returns the available macro parameters with detail.\n
            `overview`: Scrape data for market overview\n
            `perfmap`: Opens Finviz map website in a browser. [Source: Finviz]\n
            `performance`: Get group (sectors, industry or country) performance data. [Source: Finviz]\n
            `rtps`: Get real-time performance sector data\n
            `rtps_chart`: Display Real-Time Performance sector. [Source: AlphaVantage]\n
            `search_index`: Search indices by keyword. [Source: FinanceDatabase]\n
            `spectrum`: Display finviz spectrum in system viewer [Source: Finviz]\n
            `treasury`: Get U.S. Treasury rates [Source: EconDB]\n
            `treasury_chart`: Display U.S. Treasury rates [Source: EconDB]\n
            `treasury_maturities`: Get treasury maturity options [Source: EconDB]\n
            `usbonds`: Scrape data for us bonds\n
            `valuation`: Get group (sectors, industry or country) valuation data. [Source: Finviz]\n
        """

        return model.EconomyRoot()

    @property
    def etf(self):
        """Etf Submodule

        Submodules:
            `disc`: Discovery Module

        Attributes:
            `candle`: Show candle plot of loaded ticker.\n
            `compare`: Compare selected ETFs\n
            `etf_by_category`: Return a selection of ETFs based on category filtered by total assets.\n
            `etf_by_name`: Get an ETF symbol and name based on ETF string to search. [Source: StockAnalysis]\n
            `holdings`: Get ETF holdings\n
            `ld`: Return a selection of ETFs based on description filtered by total assets.\n
            `ln`: Return a selection of ETFs based on name filtered by total assets. [Source: Finance Database]\n
            `load`: Load a symbol to perform analysis using the string above as a template.\n
            `news`: Get news for a given term. [Source: NewsAPI]\n
            `news_chart`: Prints table showing news for a given term. [Source: NewsAPI]\n
            `overview`: Get overview data for selected etf\n
            `symbols`: Gets all etf names and symbols\n
            `weights`: Return sector weightings allocation of ETF. [Source: FinancialModelingPrep]\n
        """

        return ctrl.EtfController()

    @property
    def fixedincome(self):
        """Fixedincome Submodule

        Attributes:
            `ameribor`: Obtain data for American Interbank Offered Rate (AMERIBOR)\n
            `cp`: Obtain Commercial Paper data\n
            `dwpcr`: Obtain data for the Discount Window Primary Credit Rate.\n
            `ecb`: Obtain data for ECB interest rates.\n
            `ecbycrv`: Gets euro area yield curve data from ECB.\n
            `estr`: Obtain data for Euro Short-Term Rate (ESTR)\n
            `fed`: Obtain data for Effective Federal Funds Rate.\n
            `ffrmc`: Get data for Selected Treasury Constant Maturity Minus Federal Funds Rate\n
            `hqm`: The HQM yield curve represents the high quality corporate bond market, i.e.,\n
            `icebofa`: Get data for ICE BofA US Corporate Bond Indices.\n
            `icespread`: Get data for ICE BofA US Corporate Bond Spreads\n
            `iorb`: Obtain data for Interest Rate on Reserve Balances.\n
            `moody`: Get data for Moody Corporate Bond Index\n
            `projection`: Obtain data for the Federal Reserve's projection of the federal funds rate.\n
            `sofr`: Obtain data for Secured Overnight Financing Rate (SOFR)\n
            `sonia`: Obtain data for Sterling Overnight Index Average (SONIA)\n
            `spot`: The spot rate for any maturity is the yield on a bond that provides\n
            `tbffr`: Get data for Selected Treasury Bill Minus Federal Funds Rate.\n
            `tmc`: Get data for 10-Year Treasury Constant Maturity Minus Selected Treasury Constant Maturity.\n
            `treasury`: Gets interest rates data from selected countries (3 month and 10 year)\n
            `usrates`: Plot various treasury rates from the United States\n
            `ycrv`: Gets yield curve data from FRED.\n
        """

        return model.FixedincomeRoot()

    @property
    def forecast(self):
        """Forecasting Submodule

        Attributes:
            `anom`: Get Quantile Anomaly Detection Data\n
            `anom_chart`: Display Quantile Anomaly Detection\n
            `atr`: Calculate the Average True Range of a variable based on a a specific stock ticker.\n
            `autoarima`: Performs Automatic ARIMA forecasting\n
            `autoarima_chart`: Display Automatic ARIMA model.\n
            `autoces`: Performs Automatic Complex Exponential Smoothing forecasting\n
            `autoces_chart`: Display Automatic Complex Exponential Smoothing Model\n
            `autoets`: Performs Automatic ETS forecasting\n
            `autoets_chart`: Display Automatic ETS (Error, Trend, Sesonality) Model\n
            `autoselect`: Performs Automatic Statistical forecasting\n
            `autoselect_chart`: Display Automatic Statistical Forecasting Model\n
            `brnn`: Performs Block RNN forecasting\n
            `brnn_chart`: Display BRNN forecast\n
            `clean`: Clean up NaNs from the dataset\n
            `combine`: Adds the given column of df2 to df1\n
            `corr`: Returns correlation for a given df\n
            `corr_chart`: Plot correlation coefficients for dataset features\n
            `delete`: Delete a column from a dataframe\n
            `delta`: Calculate the %change of a variable based on a specific column\n
            `desc`: Returns statistics for a given df\n
            `desc_chart`: Show descriptive statistics for a dataframe\n
            `ema`: A moving average provides an indication of the trend of the price movement\n
            `expo`: Performs Probabilistic Exponential Smoothing forecasting\n
            `expo_chart`: Display Probabilistic Exponential Smoothing forecast\n
            `export`: Export a dataframe to a file\n
            `linregr`: Perform Linear Regression Forecasting\n
            `linregr_chart`: Display Linear Regression Forecasting\n
            `load`: Load custom file into dataframe.\n
            `mom`: A momentum oscillator, which measures the percentage change between the current\n
            `mstl`: Performs MSTL forecasting\n
            `mstl_chart`: Display MSTL Model\n
            `nbeats`: Perform NBEATS Forecasting\n
            `nbeats_chart`: Display NBEATS forecast\n
            `nhits`: Performs Nhits forecasting\n
            `nhits_chart`: Display Nhits forecast\n
            `plot`: Plot data from a dataset\n
            `plot_chart`: Plot data from a dataset\n
            `regr`: Perform Regression Forecasting\n
            `regr_chart`: Display Regression Forecasting\n
            `rename`: Rename a column in a dataframe\n
            `rnn`: Perform RNN forecasting\n
            `rnn_chart`: Display RNN forecast\n
            `roc`: A momentum oscillator, which measures the percentage change between the current\n
            `rsi`: A momentum indicator that measures the magnitude of recent price changes to evaluate\n
            `rwd`: Performs Random Walk with Drift forecasting\n
            `rwd_chart`: Display Random Walk with Drift Model\n
            `season_chart`: Plot seasonality from a dataset\n
            `seasonalnaive`: Performs Seasonal Naive forecasting\n
            `seasonalnaive_chart`: Display SeasonalNaive Model\n
            `show`: Show a dataframe in a table\n
            `signal`: A price signal based on short/long term price.\n
            `sto`: Stochastic Oscillator %K and %D : A stochastic oscillator is a momentum indicator comparing a particular closing\n
            `tcn`: Perform TCN forecasting\n
            `tcn_chart`: Display TCN forecast\n
            `tft`: Performs Temporal Fusion Transformer forecasting\n
            `tft_chart`: Display Temporal Fusion Transformer forecast\n
            `theta`: Performs Theta forecasting\n
            `theta_chart`: Display Theta forecast\n
            `trans`: Performs Transformer forecasting\n
            `trans_chart`: Display Transformer forecast\n
        """

        return model.ForecastRoot()

    @property
    def forex(self):
        """Forex Submodule

        Submodules:
            `oanda`: Oanda Module

        Attributes:
            `candle`: Show candle plot for fx data.\n
            `fwd`: Gets forward rates from fxempire\n
            `get_currency_list`: Load AV currency codes from a local file.\n
            `load`: Load forex for two given symbols.\n
            `quote`: Get forex quote.\n
        """

        return ctrl.ForexController()

    @property
    def futures(self):
        """Futures Submodule

        Attributes:
            `curve`: Get curve futures [Source: Yahoo Finance]\n
            `curve_chart`: Display curve futures [Source: Yahoo Finance]\n
            `historical`: Get historical futures data\n
            `historical_chart`: Display historical futures [Source: Yahoo Finance]\n
            `search`: Get search futures [Source: Yahoo Finance]\n
        """

        return model.FuturesRoot()

    @property
    def keys(self):
        """Keys Submodule

        Attributes:
            `av`: Set Alpha Vantage key\n
            `binance`: Set Binance key\n
            `bitquery`: Set Bitquery key\n
            `cmc`: Set Coinmarketcap key\n
            `coinbase`: Set Coinbase key\n
            `coinglass`: Set Coinglass key.\n
            `cpanic`: Set Cpanic key.\n
            `databento`: Set DataBento key\n
            `degiro`: Set Degiro key\n
            `eodhd`: Set Eodhd key.\n
            `ethplorer`: Set Ethplorer key.\n
            `finnhub`: Set Finnhub key\n
            `fmp`: Set Financial Modeling Prep key\n
            `fred`: Set FRED key\n
            `get_keys_info`: Get info on available APIs to use in set_keys.\n
            `github`: Set GitHub key.\n
            `glassnode`: Set Glassnode key.\n
            `messari`: Set Messari key.\n
            `mykeys`: Get currently set API keys.\n
            `news`: Set News key\n
            `oanda`: Set Oanda key\n
            `openbb`: Set OpenBB Personal Access Token.\n
            `polygon`: Set Polygon key\n
            `quandl`: Set Quandl key\n
            `reddit`: Set Reddit key\n
            `rh`: Set Robinhood key\n
            `santiment`: Set Santiment key.\n
            `set_keys`: Set API keys in bundle.\n
            `shroom`: Set Shroom key\n
            `smartstake`: Set Smartstake key.\n
            `stocksera`: Set Stocksera key.\n
            `tokenterminal`: Set Token Terminal key.\n
            `tradier`: Set Tradier key\n
            `twitter`: Set Twitter key\n
            `walert`: Set Walert key\n
        """

        return model.KeysRoot()

    @property
    def portfolio(self):
        """Portfolio Submodule

        Submodules:
            `alloc`: Alloc Module
            `metric`: Metric Module
            `po`: Portfolio Optimization Module

        Attributes:
            `bench`: Load benchmark into portfolio\n
            `distr`: Display daily returns\n
            `distr_chart`: Display daily returns\n
            `dret`: Get daily returns\n
            `dret_chart`: Display daily returns\n
            `es`: Get portfolio expected shortfall\n
            `holdp`: Get holdings of assets (in percentage)\n
            `holdp_chart`: Display holdings of assets (in percentage)\n
            `holdv`: Get holdings of assets (absolute value)\n
            `holdv_chart`: Display holdings of assets (absolute value)\n
            `load`: Get PortfolioEngine object\n
            `maxdd`: Calculate the drawdown (MDD) of historical series.  Note that the calculation is done\n
            `maxdd_chart`: Display maximum drawdown curve\n
            `mret`: Get monthly returns\n
            `mret_chart`: Display monthly returns\n
            `om`: Get omega ratio\n
            `om_chart`: Display omega ratio\n
            `perf`: Get portfolio performance vs the benchmark\n
            `rbeta`: Get rolling beta using portfolio and benchmark returns\n
            `rbeta_chart`: Display rolling beta\n
            `rsharpe`: Get rolling sharpe ratio\n
            `rsharpe_chart`: Display rolling sharpe\n
            `rsort`: Get rolling sortino\n
            `rsort_chart`: Display rolling sortino\n
            `rvol`: Get rolling volatility\n
            `rvol_chart`: Display rolling volatility\n
            `show`: Get portfolio transactions\n
            `summary`: Get portfolio and benchmark returns summary\n
            `var`: Get portfolio VaR\n
            `yret`: Get yearly returns\n
            `yret_chart`: Display yearly returns\n
        """

        return ctrl.PortfolioController()

    @property
    def qa(self):
        """Quantitative Analysis Submodule

        Attributes:
            `acf`: Plots Auto and Partial Auto Correlation of returns and change in returns\n
            `bw`: Plots box and whisker plots\n
            `calculate_adjusted_var`: Calculates VaR, which is adjusted for skew and kurtosis (Cornish-Fischer-Expansion)\n
            `cdf`: Plots Cumulative Distribution Function\n
            `cusum`: Plots Cumulative sum algorithm (CUSUM) to detect abrupt changes in data\n
            `decompose`: Perform seasonal decomposition\n
            `es`: Gets Expected Shortfall for specified stock dataframe.\n
            `es_chart`: Prints table showing expected shortfall.\n
            `hist`: Plots histogram of data\n
            `kurtosis`: Kurtosis Indicator\n
            `kurtosis_chart`: Plots rolling kurtosis\n
            `line`: Display line plot of data\n
            `normality`: Look at the distribution of returns and generate statistics on the relation to the normal curve.\n
            `normality_chart`: Prints table showing normality statistics\n
            `omega`: Get the omega series\n
            `omega_chart`: Plots the omega ratio\n
            `qqplot`: Plots QQ plot for data against normal quantiles\n
            `quantile`: Overlay Median & Quantile\n
            `quantile_chart`: Plots rolling quantile\n
            `rolling`: Return rolling mean and standard deviation\n
            `rolling_chart`: Plots mean std deviation\n
            `sharpe`: Calculates the sharpe ratio\n
            `sharpe_chart`: Plots Calculated the sharpe ratio\n
            `skew`: Skewness Indicator\n
            `skew_chart`: Plots rolling skew\n
            `sortino`: Calculates the sortino ratio\n
            `sortino_chart`: Plots the sortino ratio\n
            `spread`: Standard Deviation and Variance\n
            `spread_chart`: Plots rolling spread\n
            `summary`: Print summary statistics\n
            `summary_chart`: Prints table showing summary statistics\n
            `unitroot`: Calculate test statistics for unit roots\n
            `unitroot_chart`: Prints table showing unit root test calculations\n
            `var`: Gets value at risk for specified stock dataframe.\n
            `var_chart`: Prints table showing VaR of dataframe.\n
        """

        return model.QaRoot()

    @property
    def stocks(self):
        """Stocks Submodule

        Submodules:
            `ba`: Behavioral Analysis Module
            `ca`: Comparison Analysis Module
            `disc`: Discovery Module
            `dps`: Darkpool Shorts Module
            `fa`: Fundamental Analysis Module
            `gov`: Government Module
            `ins`: Insiders Module
            `options`: Options Module
            `qa`: Quantitative Analysis Module
            `screener`: Screener Module
            `ta`: Technical Analysis Module
            `th`: Trading Hours Module

        Attributes:
            `candle`: Show candle plot of loaded ticker.\n
            `load`: Load a symbol to perform analysis using the string above as a template.\n
            `process_candle`: Process DataFrame into candle style plot.\n
            `quote`: Gets ticker quote from FMP\n
            `search`: Search selected query for tickers.\n
            `tob`: Get top of book bid and ask for ticker on exchange [CBOE.com]\n
        """

        return ctrl.StocksController()

    @property
    def ta(self):
        """Technical Analysis Submodule

        Attributes:
            `ad`: Calculate AD technical indicator\n
            `ad_chart`: Plots AD technical indicator\n
            `adosc`: Calculate AD oscillator technical indicator\n
            `adosc_chart`: Plots AD Osc Indicator\n
            `adx`: ADX technical indicator\n
            `adx_chart`: Plots ADX indicator\n
            `aroon`: Aroon technical indicator\n
            `aroon_chart`: Plots Aroon indicator\n
            `atr`: Average True Range\n
            `atr_chart`: Plots ATR\n
            `bbands`: Calculate Bollinger Bands\n
            `bbands_chart`: Plots bollinger bands\n
            `cci`: Commodity channel index\n
            `cci_chart`: Plots CCI Indicator\n
            `cg`: Center of gravity\n
            `cg_chart`: Plots center of gravity Indicator\n
            `clenow`: Gets the Clenow Volatility Adjusted Momentum.  this is defined as the regression coefficient on log prices\n
            `clenow_chart`: Prints table and plots clenow momentum\n
            `demark`: Get the integer value for demark sequential indicator\n
            `demark_chart`: Plot demark sequential indicator\n
            `donchian`: Calculate Donchian Channels\n
            `donchian_chart`: Plots donchian channels\n
            `ema`: Gets exponential moving average (EMA) for stock\n
            `fib`: Calculate Fibonacci levels\n
            `fib_chart`: Plots Calculated fibonacci retracement levels\n
            `fisher`: Fisher Transform\n
            `fisher_chart`: Plots Fisher Indicator\n
            `hma`: Gets hull moving average (HMA) for stock\n
            `kc`: Keltner Channels\n
            `kc_chart`: Plots Keltner Channels Indicator\n
            `ma`: Plots MA technical indicator\n
            `ma_chart`: Plots MA technical indicator\n
            `macd`: Moving average convergence divergence\n
            `macd_chart`: Plots MACD signal\n
            `obv`: On Balance Volume\n
            `obv_chart`: Plots OBV technical indicator\n
            `rsi`: Relative strength index\n
            `rsi_chart`: Plots RSI Indicator\n
            `sma`: Gets simple moving average (SMA) for stock\n
            `stoch`: Stochastic oscillator\n
            `stoch_chart`: Plots stochastic oscillator signal\n
            `vwap`: Gets volume weighted average price (VWAP)\n
            `vwap_chart`: Plots VWMA technical indicator\n
            `wma`: Gets weighted moving average (WMA) for stock\n
            `zlma`: Gets zero-lagged exponential moving average (ZLEMA) for stock\n
        """

        return model.TaRoot()


# pylint: disable=too-few-public-methods
class SDKLogger:
    def __init__(self) -> None:
        self.__check_initialize_logging()

    def __check_initialize_logging(self):
        if not cfg.LOGGING_SUPPRESS:
            self.__initialize_logging()

    @staticmethod
    def __initialize_logging() -> None:
        # pylint: disable=C0415
        from openbb_terminal.core.log.generation.settings_logger import log_all_settings
        from openbb_terminal.loggers import setup_logging

        cfg.LOGGING_SUB_APP = "sdk"
        setup_logging()
        log_all_settings()

    @staticmethod
    def _try_to_login(sdk: "OpenBBSDK"):
        if User.is_guest() and is_auth_enabled():
            try:
                sdk.login()
            except Exception:
                pass


openbb = OpenBBSDK()<|MERGE_RESOLUTION|>--- conflicted
+++ resolved
@@ -21,12 +21,7 @@
     controllers as ctrl,
     models as model,
 )
-<<<<<<< HEAD
 from openbb_terminal.core.session.current_user import is_local
-=======
-from openbb_terminal import feature_flags as obbff
-from openbb_terminal.session.user import User
->>>>>>> 3f9db71e
 from openbb_terminal.terminal_helper import is_auth_enabled
 
 load_env_files()
@@ -54,7 +49,6 @@
         self.logout = lib.sdk_session.logout
         self.news = lib.common_feedparser_model.get_news
         self.whoami = lib.sdk_session.whoami
-<<<<<<< HEAD
         self._try_to_login()
 
     def _try_to_login(self):
@@ -63,9 +57,6 @@
                 self.login()
             except Exception:
                 pass
-=======
-        SDKLogger._try_to_login(self)
->>>>>>> 3f9db71e
 
     @property
     def alt(self):
