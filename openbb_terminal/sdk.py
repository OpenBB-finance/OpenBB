"""OpenBB Terminal SDK."""
# flake8: noqa
# pylint: disable=unused-import,wrong-import-order
# pylint: disable=C0302,W0611,not-callable,ungrouped-imports
from inspect import signature, Parameter
import warnings
import types
import functools
import importlib
from typing import Optional, Callable, List, Union
import logging
from traceback import format_stack

import openbb_terminal.config_terminal as cfg
from openbb_terminal.rich_config import console
from openbb_terminal.reports.reports_controller import ReportController
from openbb_terminal.dashboards.dashboards_controller import DashboardsController

try:
    import darts  # pyright: reportMissingImports=false

    # If you just import darts this will pass during pip install, this creates
    # Failures later on, also importing utils ensures that darts is installed correctly
    from darts import utils

    forecasting = True
except ImportError:
    forecasting = False
    warnings.warn(
        "Forecasting dependencies are not installed."
        " This part of the SDK will not be usable"
    )

from openbb_terminal.config_terminal import theme

from openbb_terminal.helper_classes import TerminalStyle  # noqa: F401

from openbb_terminal import helper_funcs as helper  # noqa: F401
from openbb_terminal.loggers import setup_logging
from openbb_terminal.decorators import log_start_end, sdk_arg_logger
from openbb_terminal.core.log.generation.settings_logger import log_all_settings
from .reports import widget_helpers as widgets  # noqa: F401

from .portfolio.portfolio_model import PortfolioModel as Portfolio
from .cryptocurrency.due_diligence.pycoingecko_model import Coin

logger = logging.getLogger(__name__)

TerminalStyle().applyMPLstyle()

SUPPRESS_LOGGING_CLASSES = {
    ReportController: "ReportController",
    DashboardsController: "DashboardsController",
    "test_load_sdk": "test_load_sdk",
}


functions = {
    "alt.covid.slopes": {
        "model": "openbb_terminal.alternative.covid.covid_model.get_case_slopes",
        "view": "openbb_terminal.alternative.covid.covid_view.display_case_slopes",
    },
    "alt.covid.global_cases": {
        "model": "openbb_terminal.alternative.covid.covid_model.get_global_cases"
    },
    "alt.covid.global_deaths": {
        "model": "openbb_terminal.alternative.covid.covid_model.get_global_deaths"
    },
    "alt.covid.ov": {
        "model": "openbb_terminal.alternative.covid.covid_model.get_covid_ov",
        "view": "openbb_terminal.alternative.covid.covid_view.display_covid_ov",
    },
    "alt.covid.stat": {
        "model": "openbb_terminal.alternative.covid.covid_model.get_covid_stat",
        "view": "openbb_terminal.alternative.covid.covid_view.display_covid_stat",
    },
    "alt.oss.github_data": {
        "model": "openbb_terminal.alternative.oss.github_model.get_github_data"
    },
    "alt.oss.summary": {
        "model": "openbb_terminal.alternative.oss.github_model.get_repo_summary",
        "view": "openbb_terminal.alternative.oss.github_view.display_repo_summary",
    },
    "alt.oss.history": {
        "model": "openbb_terminal.alternative.oss.github_model.get_stars_history",
        "view": "openbb_terminal.alternative.oss.github_view.display_star_history",
    },
    "alt.oss.top": {
        "model": "openbb_terminal.alternative.oss.github_model.get_top_repos",
        "view": "openbb_terminal.alternative.oss.github_view.display_top_repos",
    },
    "alt.oss.search": {
        "model": "openbb_terminal.alternative.oss.github_model.search_repos"
    },
    "alt.oss._make_request": {
        "model": "openbb_terminal.alternative.oss.runa_model._make_request"
    },
    "alt.oss._retry_session": {
        "model": "openbb_terminal.alternative.oss.runa_model._retry_session"
    },
    "alt.oss.ross": {
        "model": "openbb_terminal.alternative.oss.runa_model.get_startups",
        "view": "openbb_terminal.alternative.oss.runa_view.display_rossindex",
    },
    "stocks.ba.headlines": {
        "model": "openbb_terminal.common.behavioural_analysis.finbrain_model.get_sentiment",
        "view": "openbb_terminal.common.behavioural_analysis.finbrain_view.display_sentiment_analysis",
    },
    "stocks.ba.mentions": {
        "model": "openbb_terminal.common.behavioural_analysis.google_model.get_mentions",
        "view": "openbb_terminal.common.behavioural_analysis.google_view.display_mentions",
    },
    "stocks.ba.queries": {
        "model": "openbb_terminal.common.behavioural_analysis.google_model.get_queries"
    },
    "stocks.ba.regions": {
        "model": "openbb_terminal.common.behavioural_analysis.google_model.get_regions",
        "view": "openbb_terminal.common.behavioural_analysis.google_view.display_regions",
    },
    "stocks.ba.rise": {
        "model": "openbb_terminal.common.behavioural_analysis.google_model.get_rise"
    },
    "stocks.ba.getdd": {
        "model": "openbb_terminal.common.behavioural_analysis.reddit_model.get_due_dilligence"
    },
    "stocks.ba.popular": {
        "model": "openbb_terminal.common.behavioural_analysis.reddit_model.get_popular_tickers",
        "view": "openbb_terminal.common.behavioural_analysis.reddit_view.display_popular_tickers",
    },
    "stocks.ba.redditsent": {
        "model": "openbb_terminal.common.behavioural_analysis.reddit_model.get_posts_about",
        "view": "openbb_terminal.common.behavioural_analysis.reddit_view.display_redditsent",
    },
    "stocks.ba.text_sent": {
        "model": "openbb_terminal.common.behavioural_analysis.reddit_model.get_sentiment"
    },
    "stocks.ba.spac": {
        "model": "openbb_terminal.common.behavioural_analysis.reddit_model.get_spac"
    },
    "stocks.ba.spacc": {
        "model": "openbb_terminal.common.behavioural_analysis.reddit_model.get_spac_community"
    },
    "stocks.ba.watchlist": {
        "model": "openbb_terminal.common.behavioural_analysis.reddit_model.get_watchlists",
        "view": "openbb_terminal.common.behavioural_analysis.reddit_view.display_watchlist",
    },
    "stocks.ba.wsb": {
        "model": "openbb_terminal.common.behavioural_analysis.reddit_model.get_wsb_community"
    },
    "stocks.ba.hist": {
        "model": "openbb_terminal.common.behavioural_analysis.sentimentinvestor_model.get_historical",
        "view": "openbb_terminal.common.behavioural_analysis.sentimentinvestor_view.display_historical",
    },
    "stocks.ba.trend": {
        "model": "openbb_terminal.common.behavioural_analysis.sentimentinvestor_model.get_trending",
        "view": "openbb_terminal.common.behavioural_analysis.sentimentinvestor_view.display_trending",
    },
    "stocks.ba.bullbear": {
        "model": "openbb_terminal.common.behavioural_analysis.stocktwits_model.get_bullbear",
        "view": "openbb_terminal.common.behavioural_analysis.stocktwits_view.display_bullbear",
    },
    "stocks.ba.messages": {
        "model": "openbb_terminal.common.behavioural_analysis.stocktwits_model.get_messages",
        "view": "openbb_terminal.common.behavioural_analysis.stocktwits_view.display_messages",
    },
    "stocks.ba.stalker": {
        "model": "openbb_terminal.common.behavioural_analysis.stocktwits_model.get_stalker"
    },
    "stocks.ba.trending": {
        "model": "openbb_terminal.common.behavioural_analysis.stocktwits_model.get_trending"
    },
    "stocks.ba.infer": {
        "model": "openbb_terminal.common.behavioural_analysis.twitter_model.load_analyze_tweets",
        "view": "openbb_terminal.common.behavioural_analysis.twitter_view.display_inference",
    },
    "stocks.ba.sentiment": {
        "model": "openbb_terminal.common.behavioural_analysis.twitter_model.get_sentiment",
        "view": "openbb_terminal.common.behavioural_analysis.twitter_view.display_sentiment",
    },
    "etf.news": {
        "model": "openbb_terminal.common.newsapi_model.get_news",
        "view": "openbb_terminal.common.newsapi_view.display_news",
    },
    "common.news": {
        "model": "openbb_terminal.common.feedparser_model.get_news",
    },
    "common.qa.bw": {
        "model": "openbb_terminal.common.quantitative_analysis.qa_view.display_bw",
        "view": "openbb_terminal.common.quantitative_analysis.qa_view.display_bw",
    },
    "common.qa.calculate_adjusted_var": {
        "model": "openbb_terminal.common.quantitative_analysis.qa_model.calculate_adjusted_var"
    },
    "common.qa.es": {
        "model": "openbb_terminal.common.quantitative_analysis.qa_model.get_es",
        "view": "openbb_terminal.common.quantitative_analysis.qa_view.display_es",
    },
    "common.qa.normality": {
        "model": "openbb_terminal.common.quantitative_analysis.qa_model.get_normality",
        "view": "openbb_terminal.common.quantitative_analysis.qa_view.display_normality",
    },
    "common.qa.omega": {
        "model": "openbb_terminal.common.quantitative_analysis.qa_model.get_omega",
        "view": "openbb_terminal.common.quantitative_analysis.qa_view.display_omega",
    },
    "common.qa.decompose": {
        "model": "openbb_terminal.common.quantitative_analysis.qa_model.get_seasonal_decomposition"
    },
    "common.qa.sharpe": {
        "model": "openbb_terminal.common.quantitative_analysis.qa_model.get_sharpe",
        "view": "openbb_terminal.common.quantitative_analysis.qa_view.display_sharpe",
    },
    "common.qa.sortino": {
        "model": "openbb_terminal.common.quantitative_analysis.qa_model.get_sortino",
        "view": "openbb_terminal.common.quantitative_analysis.qa_view.display_sortino",
    },
    "common.qa.summary": {
        "model": "openbb_terminal.common.quantitative_analysis.qa_model.get_summary",
        "view": "openbb_terminal.common.quantitative_analysis.qa_view.display_summary",
    },
    "common.qa.unitroot": {
        "model": "openbb_terminal.common.quantitative_analysis.qa_model.get_unitroot",
        "view": "openbb_terminal.common.quantitative_analysis.qa_view.display_unitroot",
    },
    "common.qa.var": {
        "model": "openbb_terminal.common.quantitative_analysis.qa_model.get_var",
        "view": "openbb_terminal.common.quantitative_analysis.qa_view.display_var",
    },
    "common.qa.kurtosis": {
        "model": "openbb_terminal.common.quantitative_analysis.rolling_model.get_kurtosis",
        "view": "openbb_terminal.common.quantitative_analysis.rolling_view.display_kurtosis",
    },
    "common.qa.quantile": {
        "model": "openbb_terminal.common.quantitative_analysis.rolling_model.get_quantile",
        "view": "openbb_terminal.common.quantitative_analysis.rolling_view.display_quantile",
    },
    "common.qa.rolling": {
        "model": "openbb_terminal.common.quantitative_analysis.rolling_model.get_rolling_avg",
        "view": "openbb_terminal.common.quantitative_analysis.rolling_view.display_mean_std",
    },
    "common.qa.skew": {
        "model": "openbb_terminal.common.quantitative_analysis.rolling_model.get_skew",
        "view": "openbb_terminal.common.quantitative_analysis.rolling_view.display_skew",
    },
    "common.qa.spread": {
        "model": "openbb_terminal.common.quantitative_analysis.rolling_model.get_spread",
        "view": "openbb_terminal.common.quantitative_analysis.rolling_view.display_spread",
    },
    "common.ta.fib": {
        "model": "openbb_terminal.common.technical_analysis.custom_indicators_model.calculate_fib_levels",
        "view": "openbb_terminal.common.technical_analysis.custom_indicators_view.fibonacci_retracement",
    },
    "common.ta.cci": {
        "model": "openbb_terminal.common.technical_analysis.momentum_model.cci",
        "view": "openbb_terminal.common.technical_analysis.momentum_view.display_cci",
    },
    "common.ta.cg": {
        "model": "openbb_terminal.common.technical_analysis.momentum_model.cg",
        "view": "openbb_terminal.common.technical_analysis.momentum_view.display_cg",
    },
    "common.ta.fisher": {
        "model": "openbb_terminal.common.technical_analysis.momentum_model.fisher",
        "view": "openbb_terminal.common.technical_analysis.momentum_view.display_fisher",
    },
    "common.ta.macd": {
        "model": "openbb_terminal.common.technical_analysis.momentum_model.macd",
        "view": "openbb_terminal.common.technical_analysis.momentum_view.display_macd",
    },
    "common.ta.rsi": {
        "model": "openbb_terminal.common.technical_analysis.momentum_model.rsi",
        "view": "openbb_terminal.common.technical_analysis.momentum_view.display_rsi",
    },
    "common.ta.stoch": {
        "model": "openbb_terminal.common.technical_analysis.momentum_model.stoch",
        "view": "openbb_terminal.common.technical_analysis.momentum_view.display_stoch",
    },
    "common.ta.ma": {
        "model": "openbb_terminal.common.technical_analysis.overlap_view.view_ma",
        "view": "openbb_terminal.common.technical_analysis.overlap_view.view_ma",
    },
    "common.ta.ema": {
        "model": "openbb_terminal.common.technical_analysis.overlap_model.ema"
    },
    "common.ta.hma": {
        "model": "openbb_terminal.common.technical_analysis.overlap_model.hma"
    },
    "common.ta.sma": {
        "model": "openbb_terminal.common.technical_analysis.overlap_model.sma"
    },
    "common.ta.vwap": {
        "model": "openbb_terminal.common.technical_analysis.overlap_model.vwap",
        "view": "openbb_terminal.common.technical_analysis.overlap_view.view_vwap",
    },
    "common.ta.wma": {
        "model": "openbb_terminal.common.technical_analysis.overlap_model.wma"
    },
    "common.ta.zlma": {
        "model": "openbb_terminal.common.technical_analysis.overlap_model.zlma"
    },
    "common.ta.adx": {
        "model": "openbb_terminal.common.technical_analysis.trend_indicators_model.adx",
        "view": "openbb_terminal.common.technical_analysis.trend_indicators_view.display_adx",
    },
    "common.ta.aroon": {
        "model": "openbb_terminal.common.technical_analysis.trend_indicators_model.aroon",
        "view": "openbb_terminal.common.technical_analysis.trend_indicators_view.display_aroon",
    },
    "common.ta.bbands": {
        "model": "openbb_terminal.common.technical_analysis.volatility_model.bbands",
        "view": "openbb_terminal.common.technical_analysis.volatility_view.display_bbands",
    },
    "common.ta.donchian": {
        "model": "openbb_terminal.common.technical_analysis.volatility_model.donchian",
        "view": "openbb_terminal.common.technical_analysis.volatility_view.display_donchian",
    },
    "common.ta.kc": {
        "model": "openbb_terminal.common.technical_analysis.volatility_model.kc",
        "view": "openbb_terminal.common.technical_analysis.volatility_view.view_kc",
    },
    "common.ta.ad": {
        "model": "openbb_terminal.common.technical_analysis.volume_model.ad",
        "view": "openbb_terminal.common.technical_analysis.volume_view.display_ad",
    },
    "common.ta.adosc": {
        "model": "openbb_terminal.common.technical_analysis.volume_model.adosc",
        "view": "openbb_terminal.common.technical_analysis.volume_view.display_adosc",
    },
    "common.ta.obv": {
        "model": "openbb_terminal.common.technical_analysis.volume_model.obv",
        "view": "openbb_terminal.common.technical_analysis.volume_view.display_obv",
    },
    "common.ta.atr": {
        "model": "openbb_terminal.common.technical_analysis.volatility_model.atr",
        "view": "openbb_terminal.common.technical_analysis.volatility_view.display_atr",
    },
    "crypto.defi.vaults": {
        "model": "openbb_terminal.cryptocurrency.defi.coindix_model.get_defi_vaults",
        "view": "openbb_terminal.cryptocurrency.defi.coindix_view.display_defi_vaults",
    },
    "crypto.defi.anchor_data": {
        "model": "openbb_terminal.cryptocurrency.defi.cryptosaurio_model.get_anchor_data",
        "view": "openbb_terminal.cryptocurrency.defi.cryptosaurio_view.display_anchor_data",
    },
    "crypto.defi.swaps": {
        "model": "openbb_terminal.cryptocurrency.defi.graph_model.get_last_uni_swaps",
        "view": "openbb_terminal.cryptocurrency.defi.graph_view.display_last_uni_swaps",
    },
    "crypto.defi.pools": {
        "model": "openbb_terminal.cryptocurrency.defi.graph_model.get_uni_pools_by_volume",
        "view": "openbb_terminal.cryptocurrency.defi.graph_view.display_uni_pools",
    },
    "crypto.defi.tokens": {
        "model": "openbb_terminal.cryptocurrency.defi.graph_model.get_uni_tokens",
        "view": "openbb_terminal.cryptocurrency.defi.graph_view.display_uni_tokens",
    },
    "crypto.defi.pairs": {
        "model": "openbb_terminal.cryptocurrency.defi.graph_model.get_uniswap_pool_recently_added",
        "view": "openbb_terminal.cryptocurrency.defi.graph_view.display_recently_added",
    },
    "crypto.defi.stats": {
        "model": "openbb_terminal.cryptocurrency.defi.graph_model.get_uniswap_stats",
        "view": "openbb_terminal.cryptocurrency.defi.graph_view.display_uni_stats",
    },
    "crypto.defi.dtvl": {
        "model": "openbb_terminal.cryptocurrency.defi.llama_model.get_defi_protocol",
        "view": "openbb_terminal.cryptocurrency.defi.llama_view.display_historical_tvl",
    },
    "crypto.defi.ldapps": {
        "model": "openbb_terminal.cryptocurrency.defi.llama_model.get_defi_protocols",
        "view": "openbb_terminal.cryptocurrency.defi.llama_view.display_defi_protocols",
    },
    "crypto.defi.stvl": {
        "model": "openbb_terminal.cryptocurrency.defi.llama_model.get_defi_tvl",
        "view": "openbb_terminal.cryptocurrency.defi.llama_view.display_defi_tvl",
    },
    "crypto.defi.gdapps": {
        "model": "openbb_terminal.cryptocurrency.defi.llama_model.get_grouped_defi_protocols",
        "view": "openbb_terminal.cryptocurrency.defi.llama_view.display_grouped_defi_protocols",
    },
    "crypto.defi.luna_supply": {
        "model": "openbb_terminal.cryptocurrency.defi.smartstake_model.get_luna_supply_stats",
        "view": "openbb_terminal.cryptocurrency.defi.smartstake_view.display_luna_circ_supply_change",
    },
    "crypto.defi.newsletters": {
        "model": "openbb_terminal.cryptocurrency.defi.substack_model.get_newsletters",
        "view": "openbb_terminal.cryptocurrency.defi.substack_view.display_newsletters",
    },
    "crypto.defi.aterra": {
        "model": "openbb_terminal.cryptocurrency.defi.terraengineer_model.get_history_asset_from_terra_address",
        "view": "openbb_terminal.cryptocurrency.defi.terraengineer_view.display_terra_asset_history",
    },
    "crypto.defi.ayr": {
        "model": "openbb_terminal.cryptocurrency.defi.terraengineer_model.get_anchor_yield_reserve",
        "view": "openbb_terminal.cryptocurrency.defi.terraengineer_view.display_anchor_yield_reserve",
    },
    "crypto.defi.gacc": {
        "model": "openbb_terminal.cryptocurrency.defi.terramoney_fcd_model.get_account_growth",
        "view": "openbb_terminal.cryptocurrency.defi.terramoney_fcd_view.display_account_growth",
    },
    "crypto.defi.gov_proposals": {
        "model": "openbb_terminal.cryptocurrency.defi.terramoney_fcd_model.get_proposals",
        "view": "openbb_terminal.cryptocurrency.defi.terramoney_fcd_view.display_gov_proposals",
    },
    "crypto.defi.sinfo": {
        "model": "openbb_terminal.cryptocurrency.defi.terramoney_fcd_model.get_staking_account_info",
        "view": "openbb_terminal.cryptocurrency.defi.terramoney_fcd_view.display_account_staking_info",
    },
    "crypto.defi.sratio": {
        "model": "openbb_terminal.cryptocurrency.defi.terramoney_fcd_model.get_staking_ratio_history",
        "view": "openbb_terminal.cryptocurrency.defi.terramoney_fcd_view.display_staking_ratio_history",
    },
    "crypto.defi.sreturn": {
        "model": "openbb_terminal.cryptocurrency.defi.terramoney_fcd_model.get_staking_returns_history",
        "view": "openbb_terminal.cryptocurrency.defi.terramoney_fcd_view.display_staking_returns_history",
    },
    "crypto.defi.validators": {
        "model": "openbb_terminal.cryptocurrency.defi.terramoney_fcd_model.get_validators",
        "view": "openbb_terminal.cryptocurrency.defi.terramoney_fcd_view.display_validators",
    },
    "crypto.disc.cmctop": {
        "model": "openbb_terminal.cryptocurrency.discovery.coinmarketcap_model.get_cmc_top_n",
        "view": "openbb_terminal.cryptocurrency.discovery.coinmarketcap_view.display_cmc_top_coins",
    },
    "crypto.disc.cpsearch": {
        "model": "openbb_terminal.cryptocurrency.discovery.coinpaprika_model.get_search_results",
        "view": "openbb_terminal.cryptocurrency.discovery.coinpaprika_view.display_search_results",
    },
    "crypto.disc.top_dapps": {
        "model": "openbb_terminal.cryptocurrency.discovery.dappradar_model.get_top_dapps",
        "view": "openbb_terminal.cryptocurrency.discovery.dappradar_view.display_top_dapps",
    },
    "crypto.disc.top_dexes": {
        "model": "openbb_terminal.cryptocurrency.discovery.dappradar_model.get_top_dexes",
        "view": "openbb_terminal.cryptocurrency.discovery.dappradar_view.display_top_dexes",
    },
    "crypto.disc.top_games": {
        "model": "openbb_terminal.cryptocurrency.discovery.dappradar_model.get_top_games",
        "view": "openbb_terminal.cryptocurrency.discovery.dappradar_view.display_top_games",
    },
    "crypto.disc.top_nfts": {
        "model": "openbb_terminal.cryptocurrency.discovery.dappradar_model.get_top_nfts",
        "view": "openbb_terminal.cryptocurrency.discovery.dappradar_view.display_top_nfts",
    },
    "crypto.disc.categories_keys": {
        "model": "openbb_terminal.cryptocurrency.discovery.pycoingecko_model.get_categories_keys"
    },
    "crypto.disc.coin_list": {
        "model": "openbb_terminal.cryptocurrency.discovery.pycoingecko_model.get_coin_list"
    },
    "crypto.disc.coins": {
        "model": "openbb_terminal.cryptocurrency.discovery.pycoingecko_model.get_coins",
        "view": "openbb_terminal.cryptocurrency.discovery.pycoingecko_view.display_coins",
    },
    "crypto.disc.coins_for_given_exchange": {
        "model": "openbb_terminal.cryptocurrency.discovery.pycoingecko_model.get_coins_for_given_exchange"
    },
    "crypto.disc.gainers_or_losers": {
        "model": "openbb_terminal.cryptocurrency.discovery.pycoingecko_model.get_gainers_or_losers"
    },
    "crypto.disc.gainers": {
        "model": "openbb_terminal.cryptocurrency.discovery.pycoingecko_model.get_gainers",
        "view": "openbb_terminal.cryptocurrency.discovery.pycoingecko_view.display_gainers",
    },
    "crypto.disc.losers": {
        "model": "openbb_terminal.cryptocurrency.discovery.pycoingecko_model.get_losers",
        "view": "openbb_terminal.cryptocurrency.discovery.pycoingecko_view.display_losers",
    },
    "crypto.disc.trending": {
        "model": "openbb_terminal.cryptocurrency.discovery.pycoingecko_model.get_trending_coins",
        "view": "openbb_terminal.cryptocurrency.discovery.pycoingecko_view.display_trending",
    },
    "crypto.dd.trading_pairs": {
        "model": "openbb_terminal.cryptocurrency.due_diligence.binance_model._get_trading_pairs"
    },
    "crypto.dd.check_valid_binance_str": {
        "model": "openbb_terminal.cryptocurrency.due_diligence.binance_model.check_valid_binance_str"
    },
    "crypto.dd.all_binance_trading_pairs": {
        "model": "openbb_terminal.cryptocurrency.due_diligence.binance_model.get_all_binance_trading_pairs"
    },
    "crypto.dd.binance_available_quotes_for_each_coin": {
        "model": "openbb_terminal.cryptocurrency.due_diligence.binance_model.get_binance_available_quotes_for_each_coin"
    },
    "crypto.dd.balance": {
        "model": "openbb_terminal.cryptocurrency.due_diligence.binance_view.get_balance",
        "view": "openbb_terminal.cryptocurrency.due_diligence.binance_view.display_balance",
    },
    "crypto.dd.ob": {
        "model": "openbb_terminal.cryptocurrency.due_diligence.ccxt_model.get_orderbook",
        "view": "openbb_terminal.cryptocurrency.due_diligence.ccxt_view.display_order_book",
    },
    "crypto.dd.show_available_pairs_for_given_symbol": {
        "model": "openbb_terminal.cryptocurrency.due_diligence.coinbase_model.show_available_pairs_for_given_symbol"
    },
    "crypto.dd.exchanges": {
        "model": "openbb_terminal.cryptocurrency.due_diligence.ccxt_model.get_exchanges"
    },
    "crypto.dd.candles": {
        "model": "openbb_terminal.cryptocurrency.due_diligence.coinbase_model.get_candles",
        "view": "openbb_terminal.cryptocurrency.due_diligence.coinbase_view.display_candles",
    },
    "crypto.dd.stats": {
        "model": "openbb_terminal.cryptocurrency.due_diligence.coinbase_model.get_product_stats",
        "view": "openbb_terminal.cryptocurrency.due_diligence.coinbase_view.display_stats",
    },
    "crypto.dd.trades": {
        "model": "openbb_terminal.cryptocurrency.due_diligence.ccxt_model.get_trades",
        "view": "openbb_terminal.cryptocurrency.due_diligence.ccxt_view.display_trades",
    },
    "crypto.dd.trading_pair_info": {
        "model": "openbb_terminal.cryptocurrency.due_diligence.coinbase_model.get_trading_pair_info"
    },
    "crypto.dd.oi": {
        "model": "openbb_terminal.cryptocurrency.due_diligence.coinglass_model.get_open_interest_per_exchange",
        "view": "openbb_terminal.cryptocurrency.due_diligence.coinglass_view.display_open_interest",
    },
    "crypto.dd.basic": {
        "model": "openbb_terminal.cryptocurrency.due_diligence.coinpaprika_model.basic_coin_info",
        "view": "openbb_terminal.cryptocurrency.due_diligence.coinpaprika_view.display_basic",
    },
    "crypto.dd.coin": {
        "model": "openbb_terminal.cryptocurrency.due_diligence.coinpaprika_model.get_coin"
    },
    "crypto.dd.events": {
        "model": "openbb_terminal.cryptocurrency.due_diligence.coinpaprika_model.get_coin_events_by_id",
        "view": "openbb_terminal.cryptocurrency.due_diligence.coinpaprika_view.display_events",
    },
    "crypto.dd.ex": {
        "model": "openbb_terminal.cryptocurrency.due_diligence.coinpaprika_model.get_coin_exchanges_by_id",
        "view": "openbb_terminal.cryptocurrency.due_diligence.coinpaprika_view.display_exchanges",
    },
    "crypto.dd.mkt": {
        "model": "openbb_terminal.cryptocurrency.due_diligence.coinpaprika_model.get_coin_markets_by_id",
        "view": "openbb_terminal.cryptocurrency.due_diligence.coinpaprika_view.display_markets",
    },
    "crypto.dd.twitter": {
        "model": "openbb_terminal.cryptocurrency.due_diligence.coinpaprika_model.get_coin_twitter_timeline",
        "view": "openbb_terminal.cryptocurrency.due_diligence.coinpaprika_view.display_twitter",
    },
    "crypto.dd.ohlc_historical": {
        "model": "openbb_terminal.cryptocurrency.due_diligence.coinpaprika_model.get_ohlc_historical"
    },
    "crypto.dd.ps": {
        "model": "openbb_terminal.cryptocurrency.due_diligence.coinpaprika_model.get_tickers_info_for_coin",
        "view": "openbb_terminal.cryptocurrency.due_diligence.coinpaprika_view.display_price_supply",
    },
    "crypto.dd.news": {
        "model": "openbb_terminal.cryptocurrency.overview.cryptopanic_model.get_news",
        "view": "openbb_terminal.cryptocurrency.due_diligence.cryptopanic_view.display_news",
    },
    "crypto.dd.headlines": {
        "model": "openbb_terminal.common.behavioural_analysis.finbrain_model.get_sentiment",
        "view": "openbb_terminal.cryptocurrency.due_diligence.finbrain_crypto_view.display_crypto_sentiment_analysis",
    },
    "crypto.dd.active": {
        "model": "openbb_terminal.cryptocurrency.due_diligence.glassnode_model.get_active_addresses",
        "view": "openbb_terminal.cryptocurrency.due_diligence.glassnode_view.display_active_addresses",
    },
    "crypto.dd.close": {
        "model": "openbb_terminal.cryptocurrency.due_diligence.glassnode_model.get_close_price",
    },
    "crypto.dd.eb": {
        "model": "openbb_terminal.cryptocurrency.due_diligence.glassnode_model.get_exchange_balances",
        "view": "openbb_terminal.cryptocurrency.due_diligence.glassnode_view.display_exchange_balances",
    },
    "crypto.dd.change": {
        "model": "openbb_terminal.cryptocurrency.due_diligence.glassnode_model.get_exchange_net_position_change",
        "view": "openbb_terminal.cryptocurrency.due_diligence.glassnode_view.display_exchange_net_position_change",
    },
    "crypto.onchain.hr": {
        "model": "openbb_terminal.cryptocurrency.due_diligence.glassnode_model.get_hashrate",
        "view": "openbb_terminal.cryptocurrency.due_diligence.glassnode_view.display_hashrate",
    },
    "crypto.dd.nonzero": {
        "model": "openbb_terminal.cryptocurrency.due_diligence.glassnode_model.get_non_zero_addresses",
        "view": "openbb_terminal.cryptocurrency.due_diligence.glassnode_view.display_non_zero_addresses",
    },
    "crypto.dd.get_mt": {
        "model": "openbb_terminal.cryptocurrency.due_diligence.messari_model.get_available_timeseries",
        "view": "openbb_terminal.cryptocurrency.due_diligence.messari_view.display_messari_timeseries_list",
    },
    "crypto.dd.fr": {
        "model": "openbb_terminal.cryptocurrency.due_diligence.messari_model.get_fundraising",
        "view": "openbb_terminal.cryptocurrency.due_diligence.messari_view.display_fundraising",
    },
    "crypto.dd.gov": {
        "model": "openbb_terminal.cryptocurrency.due_diligence.messari_model.get_governance",
        "view": "openbb_terminal.cryptocurrency.due_diligence.messari_view.display_governance",
    },
    "crypto.dd.inv": {
        "model": "openbb_terminal.cryptocurrency.due_diligence.messari_model.get_investors",
        "view": "openbb_terminal.cryptocurrency.due_diligence.messari_view.display_investors",
    },
    "crypto.dd.links": {
        "model": "openbb_terminal.cryptocurrency.due_diligence.messari_model.get_links",
        "view": "openbb_terminal.cryptocurrency.due_diligence.messari_view.display_links",
    },
    "crypto.dd.mcapdom": {
        "model": "openbb_terminal.cryptocurrency.due_diligence.messari_model.get_marketcap_dominance",
        "view": "openbb_terminal.cryptocurrency.due_diligence.messari_view.display_marketcap_dominance",
    },
    "crypto.dd.mt": {
        "model": "openbb_terminal.cryptocurrency.due_diligence.messari_model.get_messari_timeseries",
        "view": "openbb_terminal.cryptocurrency.due_diligence.messari_view.display_messari_timeseries",
    },
    "crypto.dd.pi": {
        "model": "openbb_terminal.cryptocurrency.due_diligence.messari_model.get_project_product_info",
        "view": "openbb_terminal.cryptocurrency.due_diligence.messari_view.display_project_info",
    },
    "crypto.dd.rm": {
        "model": "openbb_terminal.cryptocurrency.due_diligence.messari_model.get_roadmap",
        "view": "openbb_terminal.cryptocurrency.due_diligence.messari_view.display_roadmap",
    },
    "crypto.dd.team": {
        "model": "openbb_terminal.cryptocurrency.due_diligence.messari_model.get_team",
        "view": "openbb_terminal.cryptocurrency.due_diligence.messari_view.display_team",
    },
    "crypto.dd.tk": {
        "model": "openbb_terminal.cryptocurrency.due_diligence.messari_model.get_tokenomics",
        "view": "openbb_terminal.cryptocurrency.due_diligence.messari_view.display_tokenomics",
    },
    "crypto.dd.coin_market_chart": {
        "model": "openbb_terminal.cryptocurrency.due_diligence.pycoingecko_model.get_coin_market_chart"
    },
    "crypto.dd.pr": {
        "model": "openbb_terminal.cryptocurrency.due_diligence.pycoingecko_model.get_coin_potential_returns",
        "view": "openbb_terminal.cryptocurrency.due_diligence.pycoingecko_view.display_coin_potential_returns",
    },
    "crypto.dd.tokenomics": {
        "model": "openbb_terminal.cryptocurrency.due_diligence.pycoingecko_model.get_coin_tokenomics"
    },
    "crypto.dd.gh": {
        "model": "openbb_terminal.cryptocurrency.due_diligence.santiment_model.get_github_activity",
        "view": "openbb_terminal.cryptocurrency.due_diligence.santiment_view.display_github_activity",
    },
    "crypto.nft.stats": {
        "model": "openbb_terminal.cryptocurrency.nft.opensea_model.get_collection_stats",
        "view": "openbb_terminal.cryptocurrency.nft.opensea_view.display_collection_stats",
    },
    "crypto.nft.fp": {
        "model": "openbb_terminal.cryptocurrency.nft.nftpricefloor_model.get_floor_price",
        "view": "openbb_terminal.cryptocurrency.nft.nftpricefloor_view.display_floor_price",
    },
    "crypto.nft.collections": {
        "model": "openbb_terminal.cryptocurrency.nft.nftpricefloor_model.get_collections",
        "view": "openbb_terminal.cryptocurrency.nft.nftpricefloor_view.display_collections",
    },
    "crypto.onchain.dvcp": {
        "model": "openbb_terminal.cryptocurrency.onchain.bitquery_model.get_daily_dex_volume_for_given_pair",
        "view": "openbb_terminal.cryptocurrency.onchain.bitquery_view.display_daily_volume_for_given_pair",
    },
    "crypto.onchain.lt": {
        "model": "openbb_terminal.cryptocurrency.onchain.bitquery_model.get_dex_trades_by_exchange",
        "view": "openbb_terminal.cryptocurrency.onchain.bitquery_view.display_dex_trades",
    },
    "crypto.onchain.dex_trades_monthly": {
        "model": "openbb_terminal.cryptocurrency.onchain.bitquery_model.get_dex_trades_monthly"
    },
    "crypto.onchain.erc20_tokens": {
        "model": "openbb_terminal.cryptocurrency.onchain.bitquery_model.get_erc20_tokens"
    },
    "crypto.onchain.ueat": {
        "model": "openbb_terminal.cryptocurrency.onchain.bitquery_model.get_ethereum_unique_senders",
        "view": "openbb_terminal.cryptocurrency.onchain.bitquery_view.display_ethereum_unique_senders",
    },
    "crypto.onchain.ttcp": {
        "model": "openbb_terminal.cryptocurrency.onchain.bitquery_model.get_most_traded_pairs",
        "view": "openbb_terminal.cryptocurrency.onchain.bitquery_view.display_most_traded_pairs",
    },
    "crypto.onchain.baas": {
        "model": "openbb_terminal.cryptocurrency.onchain.bitquery_model.get_spread_for_crypto_pair",
        "view": "openbb_terminal.cryptocurrency.onchain.bitquery_view.display_spread_for_crypto_pair",
    },
    "crypto.onchain.tv": {
        "model": "openbb_terminal.cryptocurrency.onchain.bitquery_model.get_token_volume_on_dexes",
        "view": "openbb_terminal.cryptocurrency.onchain.bitquery_view.display_dex_volume_for_token",
    },
    "crypto.onchain.query_graph": {
        "model": "openbb_terminal.cryptocurrency.onchain.bitquery_model.query_graph"
    },
    "crypto.onchain.btc_supply": {
        "model": "openbb_terminal.cryptocurrency.onchain.blockchain_model.get_btc_circulating_supply",
        "view": "openbb_terminal.cryptocurrency.onchain.blockchain_view.display_btc_circulating_supply",
    },
    "crypto.onchain.btc_transac": {
        "model": "openbb_terminal.cryptocurrency.onchain.blockchain_model.get_btc_confirmed_transactions",
        "view": "openbb_terminal.cryptocurrency.onchain.blockchain_view.display_btc_confirmed_transactions",
    },
    "crypto.onchain.gwei": {
        "model": "openbb_terminal.cryptocurrency.onchain.ethgasstation_model.get_gwei_fees",
        "view": "openbb_terminal.cryptocurrency.onchain.ethgasstation_view.display_gwei_fees",
    },
    "crypto.onchain.hist": {
        "model": "openbb_terminal.cryptocurrency.onchain.ethplorer_model.get_address_history",
        "view": "openbb_terminal.cryptocurrency.onchain.ethplorer_view.display_address_history",
    },
    "crypto.onchain.balance": {
        "model": "openbb_terminal.cryptocurrency.onchain.ethplorer_model.get_address_info",
        "view": "openbb_terminal.cryptocurrency.onchain.ethplorer_view.display_address_info",
    },
    "crypto.onchain.token_decimals": {
        "model": "openbb_terminal.cryptocurrency.onchain.ethplorer_model.get_token_decimals"
    },
    "crypto.onchain.prices": {
        "model": "openbb_terminal.cryptocurrency.onchain.ethplorer_model.get_token_historical_price",
        "view": "openbb_terminal.cryptocurrency.onchain.ethplorer_view.display_token_historical_prices",
    },
    "crypto.onchain.th": {
        "model": "openbb_terminal.cryptocurrency.onchain.ethplorer_model.get_token_history",
        "view": "openbb_terminal.cryptocurrency.onchain.ethplorer_view.display_token_history",
    },
    "crypto.onchain.info": {
        "model": "openbb_terminal.cryptocurrency.onchain.ethplorer_model.get_token_info",
        "view": "openbb_terminal.cryptocurrency.onchain.ethplorer_view.display_token_info",
    },
    "crypto.onchain.holders": {
        "model": "openbb_terminal.cryptocurrency.onchain.ethplorer_model.get_top_token_holders",
        "view": "openbb_terminal.cryptocurrency.onchain.ethplorer_view.display_top_token_holders",
    },
    "crypto.onchain.top": {
        "model": "openbb_terminal.cryptocurrency.onchain.ethplorer_model.get_top_tokens",
        "view": "openbb_terminal.cryptocurrency.onchain.ethplorer_view.display_top_tokens",
    },
    "crypto.onchain.tx": {
        "model": "openbb_terminal.cryptocurrency.onchain.ethplorer_model.get_tx_info",
        "view": "openbb_terminal.cryptocurrency.onchain.ethplorer_view.display_tx_info",
    },
    "crypto.onchain.whales": {
        "model": "openbb_terminal.cryptocurrency.onchain.whale_alert_model.get_whales_transactions",
        "view": "openbb_terminal.cryptocurrency.onchain.whale_alert_view.display_whales_transactions",
    },
    "crypto.ov.altindex": {
        "model": "openbb_terminal.cryptocurrency.overview.blockchaincenter_model.get_altcoin_index",
        "view": "openbb_terminal.cryptocurrency.overview.blockchaincenter_view.display_altcoin_index",
    },
    "crypto.ov.btcrb": {
        "model": "openbb_terminal.cryptocurrency.overview.glassnode_model.get_btc_rainbow",
        "view": "openbb_terminal.cryptocurrency.overview.glassnode_view.display_btc_rainbow",
    },
    "crypto.ov.cbpairs": {
        "model": "openbb_terminal.cryptocurrency.overview.coinbase_model.get_trading_pairs",
        "view": "openbb_terminal.cryptocurrency.overview.coinbase_view.display_trading_pairs",
    },
    "crypto.ov.cpplatforms": {
        "model": "openbb_terminal.cryptocurrency.overview.coinpaprika_model.get_all_contract_platforms",
        "view": "openbb_terminal.cryptocurrency.overview.coinpaprika_view.display_all_platforms",
    },
    "crypto.ov.cpinfo": {
        "model": "openbb_terminal.cryptocurrency.overview.coinpaprika_model.get_coins_info",
        "view": "openbb_terminal.cryptocurrency.overview.coinpaprika_view.display_all_coins_info",
    },
    "crypto.ov.cpmarkets": {
        "model": "openbb_terminal.cryptocurrency.overview.coinpaprika_model.get_coins_market_info",
        "view": "openbb_terminal.cryptocurrency.overview.coinpaprika_view.display_all_coins_market_info",
    },
    "crypto.ov.cpcontracts": {
        "model": "openbb_terminal.cryptocurrency.overview.coinpaprika_model.get_contract_platform",
        "view": "openbb_terminal.cryptocurrency.overview.coinpaprika_view.display_contracts",
    },
    "crypto.ov.cpexmarkets": {
        "model": "openbb_terminal.cryptocurrency.overview.coinpaprika_model.get_exchanges_market",
        "view": "openbb_terminal.cryptocurrency.overview.coinpaprika_view.display_exchange_markets",
    },
    "crypto.ov.cpglobal": {
        "model": "openbb_terminal.cryptocurrency.overview.coinpaprika_model.get_global_market",
        "view": "openbb_terminal.cryptocurrency.overview.coinpaprika_view.display_global_market",
    },
    "crypto.ov.list_of_coins": {
        "model": "openbb_terminal.cryptocurrency.overview.coinpaprika_model.get_list_of_coins"
    },
    "crypto.ov.cpexchanges": {
        "model": "openbb_terminal.cryptocurrency.overview.coinpaprika_model.get_list_of_exchanges",
        "view": "openbb_terminal.cryptocurrency.overview.coinpaprika_view.display_all_exchanges",
    },
    "crypto.ov.news": {
        "model": "openbb_terminal.cryptocurrency.overview.cryptopanic_model.get_news",
        "view": "openbb_terminal.cryptocurrency.overview.cryptopanic_view.display_news",
    },
    "crypto.ov.cr": {
        "model": "openbb_terminal.cryptocurrency.overview.loanscan_model.get_rates",
        "view": "openbb_terminal.cryptocurrency.overview.loanscan_view.display_crypto_rates",
    },
    "crypto.ov.cgderivatives": {
        "model": "openbb_terminal.cryptocurrency.overview.pycoingecko_model.get_derivatives",
        "view": "openbb_terminal.cryptocurrency.overview.pycoingecko_view.display_derivatives",
    },
    "crypto.ov.cgexrates": {
        "model": "openbb_terminal.cryptocurrency.overview.pycoingecko_model.get_exchange_rates",
        "view": "openbb_terminal.cryptocurrency.overview.pycoingecko_view.display_exchange_rates",
    },
    "crypto.ov.exchanges": {
        "model": "openbb_terminal.cryptocurrency.overview.pycoingecko_model.get_exchanges",
        "view": "openbb_terminal.cryptocurrency.overview.pycoingecko_view.display_exchanges",
    },
    "crypto.ov.cgproducts": {
        "model": "openbb_terminal.cryptocurrency.overview.pycoingecko_model.get_finance_products",
        "view": "openbb_terminal.cryptocurrency.overview.pycoingecko_view.display_products",
    },
    "crypto.ov.platforms": {
        "model": "openbb_terminal.cryptocurrency.overview.pycoingecko_model.get_financial_platforms",
        "view": "openbb_terminal.cryptocurrency.overview.pycoingecko_view.display_platforms",
    },
    "crypto.ov.cgdefi": {
        "model": "openbb_terminal.cryptocurrency.overview.pycoingecko_model.get_global_defi_info",
        "view": "openbb_terminal.cryptocurrency.overview.pycoingecko_view.display_global_defi_info",
    },
    "crypto.ov.global_info": {
        "model": "openbb_terminal.cryptocurrency.overview.pycoingecko_model.get_global_info"
    },
    "crypto.ov.cgglobal": {
        "model": "openbb_terminal.cryptocurrency.overview.pycoingecko_model.get_global_markets_info",
        "view": "openbb_terminal.cryptocurrency.overview.pycoingecko_view.display_global_market_info",
    },
    "crypto.ov.cghold": {
        "model": "openbb_terminal.cryptocurrency.overview.pycoingecko_model.get_holdings_overview",
        "view": "openbb_terminal.cryptocurrency.overview.pycoingecko_view.display_holdings_overview",
    },
    "crypto.ov.cgindexes": {
        "model": "openbb_terminal.cryptocurrency.overview.pycoingecko_model.get_indexes",
        "view": "openbb_terminal.cryptocurrency.overview.pycoingecko_view.display_indexes",
    },
    "crypto.ov.cgstables": {
        "model": "openbb_terminal.cryptocurrency.overview.pycoingecko_model.get_stable_coins",
        "view": "openbb_terminal.cryptocurrency.overview.pycoingecko_view.display_stablecoins",
    },
    "crypto.ov.cgcategories": {
        "model": "openbb_terminal.cryptocurrency.overview.pycoingecko_model.get_top_crypto_categories",
        "view": "openbb_terminal.cryptocurrency.overview.pycoingecko_view.display_categories",
    },
    "crypto.ov.cghm": {
        "model": "openbb_terminal.cryptocurrency.discovery.pycoingecko_model.get_coins",
        "view": "openbb_terminal.cryptocurrency.overview.pycoingecko_view.display_crypto_heatmap",
    },
    "crypto.ov.crypto_hack": {
        "model": "openbb_terminal.cryptocurrency.overview.rekt_model.get_crypto_hack"
    },
    "crypto.ov.crypto_hack_slugs": {
        "model": "openbb_terminal.cryptocurrency.overview.rekt_model.get_crypto_hack_slugs"
    },
    "crypto.ov.crypto_hacks": {
        "model": "openbb_terminal.cryptocurrency.overview.rekt_model.get_crypto_hacks",
        "view": "openbb_terminal.cryptocurrency.overview.rekt_view.display_crypto_hacks",
    },
    "crypto.ov.wfpe": {
        "model": "openbb_terminal.cryptocurrency.overview.withdrawalfees_model.get_crypto_withdrawal_fees",
        "view": "openbb_terminal.cryptocurrency.overview.withdrawalfees_view.display_crypto_withdrawal_fees",
    },
    "crypto.ov.ewf": {
        "model": "openbb_terminal.cryptocurrency.overview.withdrawalfees_model.get_overall_exchange_withdrawal_fees",
        "view": "openbb_terminal.cryptocurrency.overview.withdrawalfees_view.display_overall_exchange_withdrawal_fees",
    },
    "crypto.ov.wf": {
        "model": "openbb_terminal.cryptocurrency.overview.withdrawalfees_model.get_overall_withdrawal_fees",
        "view": "openbb_terminal.cryptocurrency.overview.withdrawalfees_view.display_overall_withdrawal_fees",
    },
    "crypto.tools.apy": {
        "model": "openbb_terminal.cryptocurrency.tools.tools_model.calculate_apy",
        "view": "openbb_terminal.cryptocurrency.tools.tools_view.display_apy",
    },
    "crypto.tools.il": {
        "model": "openbb_terminal.cryptocurrency.tools.tools_model.calculate_il",
        "view": "openbb_terminal.cryptocurrency.tools.tools_view.display_il",
    },
    "econometrics.clean": {
        "model": "openbb_terminal.econometrics.econometrics_model.clean"
    },
    "econometrics.coint": {
        "model": "openbb_terminal.econometrics.econometrics_model.get_engle_granger_two_step_cointegration_test",
        "view": "openbb_terminal.econometrics.econometrics_view.display_cointegration_test",
    },
    "econometrics.granger": {
        "model": "openbb_terminal.econometrics.econometrics_model.get_granger_causality",
        "view": "openbb_terminal.econometrics.econometrics_view.display_granger",
    },
    "econometrics.norm": {
        "model": "openbb_terminal.econometrics.econometrics_model.get_normality",
        "view": "openbb_terminal.econometrics.econometrics_view.display_norm",
    },
    "econometrics.options": {
        "model": "openbb_terminal.econometrics.econometrics_model.get_options",
        "view": "openbb_terminal.econometrics.econometrics_view.show_options",
    },
    "econometrics.root": {
        "model": "openbb_terminal.econometrics.econometrics_model.get_root",
        "view": "openbb_terminal.econometrics.econometrics_view.display_root",
    },
    "econometrics.load": {"model": "openbb_terminal.common.common_model.load"},
    "econometrics.bgod": {
        "model": "openbb_terminal.econometrics.regression_model.get_bgod",
        "view": "openbb_terminal.econometrics.regression_view.display_bgod",
    },
    "econometrics.bols": {
        "model": "openbb_terminal.econometrics.regression_model.get_bols"
    },
    "econometrics.bpag": {
        "model": "openbb_terminal.econometrics.regression_model.get_bpag",
        "view": "openbb_terminal.econometrics.regression_view.display_bpag",
    },
    "econometrics.comparison": {
        "model": "openbb_terminal.econometrics.regression_model.get_comparison"
    },
    "econometrics.dwat": {
        "model": "openbb_terminal.econometrics.regression_model.get_dwat",
        "view": "openbb_terminal.econometrics.regression_view.display_dwat",
    },
    "econometrics.fdols": {
        "model": "openbb_terminal.econometrics.regression_model.get_fdols"
    },
    "econometrics.fe": {
        "model": "openbb_terminal.econometrics.regression_model.get_fe"
    },
    "econometrics.ols": {
        "model": "openbb_terminal.econometrics.regression_model.get_ols"
    },
    "econometrics.pols": {
        "model": "openbb_terminal.econometrics.regression_model.get_pols"
    },
    "econometrics.re": {
        "model": "openbb_terminal.econometrics.regression_model.get_re"
    },
    "econometrics.get_regression_data": {
        "model": "openbb_terminal.econometrics.regression_model.get_regression_data"
    },
    "econometrics.panel": {
        "model": "openbb_terminal.econometrics.regression_model.get_regressions_results",
        "view": "openbb_terminal.econometrics.regression_view.display_panel",
    },
    "economy.cpi": {
        "model": "openbb_terminal.economy.alphavantage_model.get_cpi",
        "view": "openbb_terminal.economy.alphavantage_view.display_cpi",
    },
    "economy.gdpc": {
        "model": "openbb_terminal.economy.alphavantage_model.get_gdp_capita",
        "view": "openbb_terminal.economy.alphavantage_view.display_gdp_capita",
    },
    "economy.inf": {
        "model": "openbb_terminal.economy.alphavantage_model.get_inflation",
        "view": "openbb_terminal.economy.alphavantage_view.display_inflation",
    },
    "economy.gdp": {
        "model": "openbb_terminal.economy.alphavantage_model.get_real_gdp",
        "view": "openbb_terminal.economy.alphavantage_view.display_real_gdp",
    },
    "economy.rtps": {
        "model": "openbb_terminal.economy.alphavantage_model.get_sector_data",
        "view": "openbb_terminal.economy.alphavantage_view.realtime_performance_sector",
    },
    "economy.tyld": {
        "model": "openbb_terminal.economy.alphavantage_model.get_treasury_yield",
        "view": "openbb_terminal.economy.alphavantage_view.display_treasury_yield",
    },
    "economy.unemp": {
        "model": "openbb_terminal.economy.alphavantage_model.get_unemployment",
        "view": "openbb_terminal.economy.alphavantage_view.display_unemployment",
    },
    "economy.macro": {
        "model": "openbb_terminal.economy.econdb_model.get_aggregated_macro_data",
        "view": "openbb_terminal.economy.econdb_view.show_macro_data",
    },
    "economy.macro_parameters": {
        "model": "openbb_terminal.economy.econdb_model.get_macro_parameters"
    },
    "economy.macro_countries": {
        "model": "openbb_terminal.economy.econdb_model.get_macro_countries"
    },
    "economy.treasury": {
        "model": "openbb_terminal.economy.econdb_model.get_treasuries",
        "view": "openbb_terminal.economy.econdb_view.show_treasuries",
    },
    "economy.treasury_maturities": {
        "model": "openbb_terminal.economy.econdb_model.get_treasury_maturities"
    },
    "economy.future": {"model": "openbb_terminal.economy.finviz_model.get_futures"},
    "economy.spectrum": {
        "model": "openbb_terminal.economy.finviz_model.get_spectrum_data",
        "view": "openbb_terminal.economy.finviz_view.display_spectrum",
    },
    "economy.valuation": {
        "model": "openbb_terminal.economy.finviz_model.get_valuation_data"
    },
    "economy.performance": {
        "model": "openbb_terminal.economy.finviz_model.get_performance_data"
    },
    "economy.perfmap": {
        "model": "openbb_terminal.economy.finviz_model.get_performance_map"
    },
    "economy.fred_series": {
        "model": "openbb_terminal.economy.fred_model.get_aggregated_series_data",
        "view": "openbb_terminal.economy.fred_view.display_fred_series",
    },
    "economy.fred_ids": {"model": "openbb_terminal.economy.fred_model.get_series_ids"},
    "economy.fred_notes": {
        "model": "openbb_terminal.economy.fred_model.get_series_notes"
    },
    "economy.fred_yield_curve": {
        "model": "openbb_terminal.economy.fred_model.get_yield_curve",
        "view": "openbb_terminal.economy.fred_view.display_yield_curve",
    },
    "economy.get_events_countries": {
        "model": "openbb_terminal.economy.investingcom_model.get_events_countries"
    },
    "economy.events": {
        "model": "openbb_terminal.economy.nasdaq_model.get_economic_calendar"
    },
    "economy.get_ycrv_countries": {
        "model": "openbb_terminal.economy.investingcom_model.get_ycrv_countries"
    },
    "economy.ycrv": {
        "model": "openbb_terminal.economy.fred_model.get_yield_curve",
        "view": "openbb_terminal.economy.fred_view.display_yield_curve",
    },
    "economy.country_codes": {
        "model": "openbb_terminal.economy.nasdaq_model.get_country_codes"
    },
    "economy.bigmac": {
        "model": "openbb_terminal.economy.nasdaq_model.get_big_mac_indices",
        "view": "openbb_terminal.economy.nasdaq_view.display_big_mac_index",
    },
    "economy.glbonds": {"model": "openbb_terminal.economy.wsj_model.global_bonds"},
    "economy.currencies": {
        "model": "openbb_terminal.economy.wsj_model.global_currencies"
    },
    "economy.overview": {"model": "openbb_terminal.economy.wsj_model.market_overview"},
    "economy.futures": {"model": "openbb_terminal.economy.wsj_model.top_commodities"},
    "economy.usbonds": {"model": "openbb_terminal.economy.wsj_model.us_bonds"},
    "economy.indices": {"model": "openbb_terminal.economy.wsj_model.us_indices"},
    "economy.index": {
        "model": "openbb_terminal.economy.yfinance_model.get_indices",
        "view": "openbb_terminal.economy.yfinance_view.show_indices",
    },
    "economy.available_indices": {
        "model": "openbb_terminal.economy.yfinance_model.get_available_indices"
    },
    "economy.search_index": {
        "model": "openbb_terminal.economy.yfinance_model.get_search_indices"
    },
    "etf.disc.mover": {
        "model": "openbb_terminal.etf.discovery.wsj_model.etf_movers",
        "view": "openbb_terminal.etf.discovery.wsj_view.show_top_mover",
    },
    "etf.etf_by_category": {
        "model": "openbb_terminal.etf.financedatabase_model.get_etfs_by_category",
        "view": "openbb_terminal.etf.financedatabase_view.display_etf_by_category",
    },
    "etf.ld": {
        "model": "openbb_terminal.etf.financedatabase_model.get_etfs_by_description",
        "view": "openbb_terminal.etf.financedatabase_view.display_etf_by_description",
    },
    "etf.ln": {
        "model": "openbb_terminal.etf.financedatabase_model.get_etfs_by_name",
        "view": "openbb_terminal.etf.financedatabase_view.display_etf_by_name",
    },
    "etf.scr.screen": {
        "model": "openbb_terminal.etf.screener.screener_model.etf_screener",
        "view": "openbb_terminal.etf.screener.screener_view.view_screener",
    },
    "etf.holdings": {
        "model": "openbb_terminal.etf.stockanalysis_model.get_etf_holdings",
        "view": "openbb_terminal.etf.stockanalysis_view.view_holdings",
    },
    "etf.symbols": {
        "model": "openbb_terminal.etf.stockanalysis_model.get_all_names_symbols"
    },
    "etf.overview": {
        "model": "openbb_terminal.etf.stockanalysis_model.get_etf_overview",
        "view": "openbb_terminal.etf.stockanalysis_view.view_overview",
    },
    "etf.etf_by_name": {
        "model": "openbb_terminal.etf.stockanalysis_model.get_etfs_by_name",
        "view": "openbb_terminal.etf.stockanalysis_view.display_etf_by_name",
    },
    "etf.weights": {
        "model": "openbb_terminal.etf.yfinance_model.get_etf_sector_weightings",
        "view": "openbb_terminal.etf.yfinance_view.display_etf_weightings",
    },
    "etf.summary": {
        "model": "openbb_terminal.etf.yfinance_model.get_etf_summary_description",
        "view": "openbb_terminal.etf.yfinance_view.display_etf_description",
    },
    "forex.get_currency_list": {
        "model": "openbb_terminal.forex.av_model.get_currency_list",
    },
    "forex.hist": {
        "model": "openbb_terminal.forex.av_model.get_historical",
    },
    "forex.quote": {
        "model": "openbb_terminal.forex.av_model.get_quote",
        "view": "openbb_terminal.forex.av_view.display_quote",
    },
    "forex.oanda.fwd": {
        "model": "openbb_terminal.forex.fxempire_model.get_forward_rates",
        "view": "openbb_terminal.forex.fxempire_view.display_forward_rates",
    },
    "forex.oanda.summary": {
        "model": "openbb_terminal.forex.oanda.oanda_model.account_summary_request",
        "view": "openbb_terminal.forex.oanda.oanda_view.get_account_summary",
    },
    "forex.oanda.cancel": {
        "model": "openbb_terminal.forex.oanda.oanda_model.cancel_pending_order_request",
        "view": "openbb_terminal.forex.oanda.oanda_view.cancel_pending_order",
    },
    "forex.oanda.close": {
        "model": "openbb_terminal.forex.oanda.oanda_model.close_trades_request",
        "view": "openbb_terminal.forex.oanda.oanda_view.close_trade",
    },
    "forex.oanda.order": {
        "model": "openbb_terminal.forex.oanda.oanda_model.create_order_request",
        "view": "openbb_terminal.forex.oanda.oanda_view.create_order",
    },
    "forex.oanda.price": {
        "model": "openbb_terminal.forex.oanda.oanda_model.fx_price_request",
        "view": "openbb_terminal.forex.oanda.oanda_view.get_fx_price",
    },
    "forex.oanda.calendar": {
        "model": "openbb_terminal.forex.oanda.oanda_model.get_calendar_request",
        "view": "openbb_terminal.forex.oanda.oanda_view.calendar",
    },
    "forex.oanda.candles": {
        "model": "openbb_terminal.forex.oanda.oanda_model.get_candles_dataframe",
        "view": "openbb_terminal.forex.oanda.oanda_view.show_candles",
    },
    "forex.oanda.openpositions": {
        "model": "openbb_terminal.forex.oanda.oanda_model.open_positions_request",
        "view": "openbb_terminal.forex.oanda.oanda_view.get_open_positions",
    },
    "forex.oanda.opentrades": {
        "model": "openbb_terminal.forex.oanda.oanda_model.open_trades_request",
        "view": "openbb_terminal.forex.oanda.oanda_view.get_open_trades",
    },
    "forex.oanda.listorders": {
        "model": "openbb_terminal.forex.oanda.oanda_model.order_history_request",
        "view": "openbb_terminal.forex.oanda.oanda_view.list_orders",
    },
    "forex.oanda.orderbook": {
        "model": "openbb_terminal.forex.oanda.oanda_model.orderbook_plot_data_request",
        "view": "openbb_terminal.forex.oanda.oanda_view.get_order_book",
    },
    "forex.oanda.pending": {
        "model": "openbb_terminal.forex.oanda.oanda_model.pending_orders_request",
        "view": "openbb_terminal.forex.oanda.oanda_view.get_pending_orders",
    },
    "forex.oanda.positionbook": {
        "model": "openbb_terminal.forex.oanda.oanda_model.positionbook_plot_data_request",
        "view": "openbb_terminal.forex.oanda.oanda_view.get_position_book",
    },
    "portfolio.holdv": {
        "model": "openbb_terminal.portfolio.portfolio_model.get_holdings_value",
        "view": "openbb_terminal.portfolio.portfolio_view.display_holdings_value",
    },
    "portfolio.holdp": {
        "model": "openbb_terminal.portfolio.portfolio_model.get_holdings_percentage",
        "view": "openbb_terminal.portfolio.portfolio_view.display_holdings_percentage",
    },
    "portfolio.yret": {
        "model": "openbb_terminal.portfolio.portfolio_model.get_yearly_returns",
        "view": "openbb_terminal.portfolio.portfolio_view.display_yearly_returns",
    },
    "portfolio.mret": {
        "model": "openbb_terminal.portfolio.portfolio_model.get_monthly_returns",
        "view": "openbb_terminal.portfolio.portfolio_view.display_monthly_returns",
    },
    "portfolio.dret": {
        "model": "openbb_terminal.portfolio.portfolio_model.get_daily_returns",
        "view": "openbb_terminal.portfolio.portfolio_view.display_daily_returns",
    },
    "portfolio.max_drawdown_ratio": {
        "model": "openbb_terminal.portfolio.portfolio_model.get_maximum_drawdown",
        "view": "openbb_terminal.portfolio.portfolio_view.display_maximum_drawdown_ratio",
    },
    "portfolio.distr": {
        "model": "openbb_terminal.portfolio.portfolio_model.get_distribution_returns",
        "view": "openbb_terminal.portfolio.portfolio_view.display_distribution_returns",
    },
    "portfolio.maxdd": {
        "model": "openbb_terminal.portfolio.portfolio_model.get_maximum_drawdown",
        "view": "openbb_terminal.portfolio.portfolio_view.display_maximum_drawdown",
    },
    "portfolio.rvol": {
        "model": "openbb_terminal.portfolio.portfolio_model.get_rolling_volatility",
        "view": "openbb_terminal.portfolio.portfolio_view.display_rolling_volatility",
    },
    "portfolio.rsharpe": {
        "model": "openbb_terminal.portfolio.portfolio_model.get_rolling_sharpe",
        "view": "openbb_terminal.portfolio.portfolio_view.display_rolling_sharpe",
    },
    "portfolio.rsortino": {
        "model": "openbb_terminal.portfolio.portfolio_model.get_rolling_sortino",
        "view": "openbb_terminal.portfolio.portfolio_view.display_rolling_sortino",
    },
    "portfolio.rbeta": {
        "model": "openbb_terminal.portfolio.portfolio_model.get_rolling_beta",
        "view": "openbb_terminal.portfolio.portfolio_view.display_rolling_beta",
    },
    "portfolio.summary": {
        "model": "openbb_terminal.portfolio.portfolio_model.get_summary",
    },
    "portfolio.skew": {
        "model": "openbb_terminal.portfolio.portfolio_model.get_skewness",
    },
    "portfolio.kurtosis": {
        "model": "openbb_terminal.portfolio.portfolio_model.get_kurtosis",
    },
    "portfolio.volatility": {
        "model": "openbb_terminal.portfolio.portfolio_model.get_volatility",
    },
    "portfolio.sharpe": {
        "model": "openbb_terminal.portfolio.portfolio_model.get_sharpe_ratio",
    },
    "portfolio.sortino": {
        "model": "openbb_terminal.portfolio.portfolio_model.get_sortino_ratio",
    },
    "portfolio.maxdrawdown": {
        "model": "openbb_terminal.portfolio.portfolio_model.get_maximum_drawdown_ratio",
    },
    "portfolio.rsquare": {
        "model": "openbb_terminal.portfolio.portfolio_model.get_r2_score",
    },
    "portfolio.gaintopain": {
        "model": "openbb_terminal.portfolio.portfolio_model.get_gaintopain_ratio",
    },
    "portfolio.trackerr": {
        "model": "openbb_terminal.portfolio.portfolio_model.get_tracking_error",
    },
    "portfolio.information": {
        "model": "openbb_terminal.portfolio.portfolio_model.get_information_ratio",
    },
    "portfolio.tail": {
        "model": "openbb_terminal.portfolio.portfolio_model.get_tail_ratio",
    },
    "portfolio.commonsense": {
        "model": "openbb_terminal.portfolio.portfolio_model.get_common_sense_ratio",
    },
    "portfolio.jensens": {
        "model": "openbb_terminal.portfolio.portfolio_model.get_jensens_alpha",
    },
    "portfolio.calmar": {
        "model": "openbb_terminal.portfolio.portfolio_model.get_calmar_ratio",
    },
    "portfolio.kelly": {
        "model": "openbb_terminal.portfolio.portfolio_model.get_kelly_criterion",
    },
    "portfolio.payoff": {
        "model": "openbb_terminal.portfolio.portfolio_model.get_payoff_ratio",
    },
    "portfolio.profitfactor": {
        "model": "openbb_terminal.portfolio.portfolio_model.get_profit_factor",
    },
    "portfolio.perf": {
        "model": "openbb_terminal.portfolio.portfolio_model.get_performance_vs_benchmark",
    },
    "portfolio.var": {
        "model": "openbb_terminal.portfolio.portfolio_model.get_var",
    },
    "portfolio.es": {
        "model": "openbb_terminal.portfolio.portfolio_model.get_es",
    },
    "portfolio.om": {
        "model": "openbb_terminal.portfolio.portfolio_model.get_omega",
        "view": "openbb_terminal.portfolio.portfolio_view.display_omega",
    },
    "portfolio.po.load": {
        "model": "openbb_terminal.portfolio.portfolio_optimization.excel_model.load_allocation",
    },
    "portfolio.po.load_bl_views": {
        "model": "openbb_terminal.portfolio.portfolio_optimization.excel_model.load_bl_views",
    },
    "portfolio.po.maxsharpe": {
        "model": "openbb_terminal.portfolio.portfolio_optimization.optimizer_model.get_max_sharpe",
        "view": "openbb_terminal.portfolio.portfolio_optimization.optimizer_view.display_max_sharpe",
    },
    "portfolio.po.minrisk": {
        "model": "openbb_terminal.portfolio.portfolio_optimization.optimizer_model.get_min_risk",
        "view": "openbb_terminal.portfolio.portfolio_optimization.optimizer_view.display_min_risk",
    },
    "portfolio.po.maxutil": {
        "model": "openbb_terminal.portfolio.portfolio_optimization.optimizer_model.get_max_util",
        "view": "openbb_terminal.portfolio.portfolio_optimization.optimizer_view.display_max_util",
    },
    "portfolio.po.maxret": {
        "model": "openbb_terminal.portfolio.portfolio_optimization.optimizer_model.get_max_ret",
        "view": "openbb_terminal.portfolio.portfolio_optimization.optimizer_view.display_max_ret",
    },
    "portfolio.po.maxdiv": {
        "model": "openbb_terminal.portfolio.portfolio_optimization.optimizer_model.get_max_diversification_portfolio",
        "view": "openbb_terminal.portfolio.portfolio_optimization.optimizer_view.display_max_div",
    },
    "portfolio.po.maxdecorr": {
        "model": "openbb_terminal.portfolio.portfolio_optimization.optimizer_model.get_max_decorrelation_portfolio",
        "view": "openbb_terminal.portfolio.portfolio_optimization.optimizer_view.display_max_decorr",
    },
    "portfolio.po.blacklitterman": {
        "model": "openbb_terminal.portfolio.portfolio_optimization.optimizer_model.get_black_litterman_portfolio",
        "view": "openbb_terminal.portfolio.portfolio_optimization.optimizer_view.display_black_litterman",
    },
    "portfolio.po.ef": {
        "model": "openbb_terminal.portfolio.portfolio_optimization.optimizer_model.get_ef",
        "view": "openbb_terminal.portfolio.portfolio_optimization.optimizer_view.display_ef",
    },
    "portfolio.po.riskparity": {
        "model": "openbb_terminal.portfolio.portfolio_optimization.optimizer_model.get_risk_parity_portfolio",
        "view": "openbb_terminal.portfolio.portfolio_optimization.optimizer_view.display_risk_parity",
    },
    "portfolio.po.relriskparity": {
        "model": "openbb_terminal.portfolio.portfolio_optimization.optimizer_model.get_rel_risk_parity_portfolio",
        "view": "openbb_terminal.portfolio.portfolio_optimization.optimizer_view.display_rel_risk_parity",
    },
    "portfolio.po.meanrisk": {
        "model": "openbb_terminal.portfolio.portfolio_optimization.optimizer_model.get_mean_risk_portfolio",
        "view": "openbb_terminal.portfolio.portfolio_optimization.optimizer_view.display_mean_risk",
    },
    "portfolio.po.hrp": {
        "model": "openbb_terminal.portfolio.portfolio_optimization.optimizer_model.get_hrp",
        "view": "openbb_terminal.portfolio.portfolio_optimization.optimizer_view.display_hrp",
    },
    "portfolio.po.herc": {
        "model": "openbb_terminal.portfolio.portfolio_optimization.optimizer_model.get_herc",
        "view": "openbb_terminal.portfolio.portfolio_optimization.optimizer_view.display_herc",
    },
    "portfolio.po.nco": {
        "model": "openbb_terminal.portfolio.portfolio_optimization.optimizer_model.get_nco",
        "view": "openbb_terminal.portfolio.portfolio_optimization.optimizer_view.display_nco",
    },
    "portfolio.po.hcp": {
        "model": "openbb_terminal.portfolio.portfolio_optimization.optimizer_model.get_hcp_portfolio",
        "view": "openbb_terminal.portfolio.portfolio_optimization.optimizer_view.display_hcp",
    },
    "portfolio.po.equal": {
        "model": "openbb_terminal.portfolio.portfolio_optimization.optimizer_model.get_equal_weights",
    },
    "portfolio.po.property": {
        "model": "openbb_terminal.portfolio.portfolio_optimization.optimizer_model.get_property_weights",
        "view": "openbb_terminal.portfolio.portfolio_optimization.optimizer_view.display_property_weighting",
    },
    "portfolio.po.get_properties": {
        "model": "openbb_terminal.portfolio.portfolio_optimization.optimizer_model.get_properties",
    },
    "portfolio.po.plot": {
        "model": "openbb_terminal.portfolio.portfolio_optimization.optimizer_view.additional_plots",
        "view": "openbb_terminal.portfolio.portfolio_optimization.optimizer_view.additional_plots",
    },
    # "stocks.bt.emacross": {
    #     "model": "openbb_terminal.stocks.backtesting.bt_model.emacross_strategy",
    #     "view": "openbb_terminal.stocks.backtesting.bt_view.display_emacross",
    # },
    # "stocks.bt.ema": {
    #     "model": "openbb_terminal.stocks.backtesting.bt_model.ema_strategy",
    #     "view": "openbb_terminal.stocks.backtesting.bt_view.display_simple_ema",
    # },
    # "stocks.bt.rsi": {
    #     "model": "openbb_terminal.stocks.backtesting.bt_model.rsi_strategy",
    #     "view": "openbb_terminal.stocks.backtesting.bt_view.display_rsi_strategy",
    # },
    "stocks.ba.cnews": {
        "model": "openbb_terminal.stocks.behavioural_analysis.finnhub_model.get_company_news"
    },
    "stocks.ba.snews": {
        "model": "openbb_terminal.stocks.behavioural_analysis.finnhub_model.get_headlines_sentiment",
        "view": "openbb_terminal.stocks.behavioural_analysis.finnhub_view.display_stock_price_headlines_sentiment",
    },
    "stocks.ca.sentiment": {
        "model": "openbb_terminal.stocks.comparison_analysis.finbrain_model.get_sentiments",
        "view": "openbb_terminal.stocks.comparison_analysis.finbrain_view.display_sentiment_compare",
    },
    "stocks.ca.scorr": {
        "model": "openbb_terminal.stocks.comparison_analysis.finbrain_model.get_sentiment_correlation",
        "view": "openbb_terminal.stocks.comparison_analysis.finbrain_view.display_sentiment_correlation",
    },
    "stocks.ca.finnhub_peers": {
        "model": "openbb_terminal.stocks.comparison_analysis.finnhub_model.get_similar_companies"
    },
    "stocks.ca.screener": {
        "model": "openbb_terminal.stocks.comparison_analysis.finviz_compare_model.get_comparison_data"
    },
    "stocks.ca.finviz_peers": {
        "model": "openbb_terminal.stocks.comparison_analysis.finviz_compare_model.get_similar_companies"
    },
    "stocks.ca.balance": {
        "model": "openbb_terminal.stocks.comparison_analysis.marketwatch_model.get_balance_comparison"
    },
    "stocks.ca.cashflow": {
        "model": "openbb_terminal.stocks.comparison_analysis.marketwatch_model.get_cashflow_comparison"
    },
    "stocks.ca.income": {
        "model": "openbb_terminal.stocks.comparison_analysis.marketwatch_model.get_income_comparison",
        "view": "openbb_terminal.stocks.comparison_analysis.marketwatch_view.display_income_comparison",
    },
    "stocks.ca.polygon_peers": {
        "model": "openbb_terminal.stocks.comparison_analysis.polygon_model.get_similar_companies",
    },
    "stocks.ca.hist": {
        "model": "openbb_terminal.stocks.comparison_analysis.yahoo_finance_model.get_historical",
        "view": "openbb_terminal.stocks.comparison_analysis.yahoo_finance_view.display_historical",
    },
    "stocks.ca.hcorr": {
        "model": "openbb_terminal.stocks.comparison_analysis.yahoo_finance_model.get_correlation",
        "view": "openbb_terminal.stocks.comparison_analysis.yahoo_finance_view.display_correlation",
    },
    "stocks.ca.volume": {
        "model": "openbb_terminal.stocks.comparison_analysis.yahoo_finance_model.get_volume",
        "view": "openbb_terminal.stocks.comparison_analysis.yahoo_finance_view.display_volume",
    },
    "stocks.dps.prom": {
        "model": "openbb_terminal.stocks.dark_pool_shorts.finra_model.getATSdata",
        "view": "openbb_terminal.stocks.dark_pool_shorts.finra_view.darkpool_otc",
    },
    "stocks.dps.dpotc": {
        "model": "openbb_terminal.stocks.dark_pool_shorts.finra_model.getTickerFINRAdata",
        "view": "openbb_terminal.stocks.dark_pool_shorts.finra_view.darkpool_ats_otc",
    },
    "stocks.dps.ctb": {
        "model": "openbb_terminal.stocks.dark_pool_shorts.ibkr_model.get_cost_to_borrow"
    },
    "stocks.dps.volexch": {
        "model": "openbb_terminal.stocks.dark_pool_shorts.nyse_model.get_short_data_by_exchange",
        "view": "openbb_terminal.stocks.dark_pool_shorts.nyse_view.display_short_by_exchange",
    },
    "stocks.dps.psi_q": {
        "model": "openbb_terminal.stocks.dark_pool_shorts.quandl_model.get_short_interest",
        "view": "openbb_terminal.stocks.dark_pool_shorts.quandl_view.short_interest",
    },
    "stocks.dps.ftd": {
        "model": "openbb_terminal.stocks.dark_pool_shorts.sec_model.get_fails_to_deliver",
        "view": "openbb_terminal.stocks.dark_pool_shorts.sec_view.fails_to_deliver",
    },
    "stocks.dps.hsi": {
        "model": "openbb_terminal.stocks.dark_pool_shorts.shortinterest_model.get_high_short_interest"
    },
    "stocks.dps.pos": {
        "model": "openbb_terminal.stocks.dark_pool_shorts.stockgrid_model.get_dark_pool_short_positions"
    },
    "stocks.dps.spos": {
        "model": "openbb_terminal.stocks.dark_pool_shorts.stockgrid_model.get_net_short_position",
        "view": "openbb_terminal.stocks.dark_pool_shorts.stockgrid_view.net_short_position",
    },
    "stocks.dps.sidtc": {
        "model": "openbb_terminal.stocks.dark_pool_shorts.stockgrid_model.get_short_interest_days_to_cover"
    },
    "stocks.dps.psi_sg": {
        "model": "openbb_terminal.stocks.dark_pool_shorts.stockgrid_model.get_short_interest_volume",
        "view": "openbb_terminal.stocks.dark_pool_shorts.stockgrid_view.short_interest_volume",
    },
    "stocks.dps.shorted": {
        "model": "openbb_terminal.stocks.dark_pool_shorts.yahoofinance_model.get_most_shorted"
    },
    "stocks.disc.arkord": {
        "model": "openbb_terminal.stocks.discovery.ark_model.get_ark_orders"
    },
    "stocks.disc.ipo": {
        "model": "openbb_terminal.stocks.discovery.finnhub_model.get_ipo_calendar"
    },
    "stocks.disc.pipo": {
        "model": "openbb_terminal.stocks.discovery.finnhub_model.get_past_ipo"
    },
    "stocks.disc.fipo": {
        "model": "openbb_terminal.stocks.discovery.finnhub_model.get_future_ipo"
    },
    "stocks.disc.dividends": {
        "model": "openbb_terminal.stocks.discovery.nasdaq_model.get_dividend_cal"
    },
    "stocks.disc.rtat": {
        "model": "openbb_terminal.stocks.discovery.nasdaq_model.get_retail_tickers"
    },
    "stocks.disc.news": {
        "model": "openbb_terminal.stocks.discovery.seeking_alpha_model.get_news"
    },
    "stocks.disc.upcoming": {
        "model": "openbb_terminal.stocks.discovery.seeking_alpha_model.get_next_earnings"
    },
    "stocks.disc.trending": {
        "model": "openbb_terminal.stocks.discovery.seeking_alpha_model.get_trending_list"
    },
    "stocks.disc.lowfloat": {
        "model": "openbb_terminal.stocks.discovery.shortinterest_model.get_low_float"
    },
    "stocks.disc.hotpenny": {
        "model": "openbb_terminal.stocks.discovery.shortinterest_model.get_today_hot_penny_stocks"
    },
    "stocks.disc.active": {
        "model": "openbb_terminal.stocks.discovery.yahoofinance_model.get_active"
    },
    "stocks.disc.asc": {
        "model": "openbb_terminal.stocks.discovery.yahoofinance_model.get_asc"
    },
    "stocks.disc.gainers": {
        "model": "openbb_terminal.stocks.discovery.yahoofinance_model.get_gainers"
    },
    "stocks.disc.gtech": {
        "model": "openbb_terminal.stocks.discovery.yahoofinance_model.get_gtech"
    },
    "stocks.disc.losers": {
        "model": "openbb_terminal.stocks.discovery.yahoofinance_model.get_losers"
    },
    "stocks.disc.ugs": {
        "model": "openbb_terminal.stocks.discovery.yahoofinance_model.get_ugs"
    },
    "stocks.disc.ulc": {
        "model": "openbb_terminal.stocks.discovery.yahoofinance_model.get_ulc"
    },
    "stocks.dd.arktrades": {
        "model": "openbb_terminal.stocks.due_diligence.ark_model.get_ark_trades_by_ticker"
    },
    "stocks.dd.est": {
        "model": "openbb_terminal.stocks.due_diligence.business_insider_model.get_estimates"
    },
    "stocks.dd.pt": {
        "model": "openbb_terminal.stocks.due_diligence.business_insider_model.get_price_target_from_analysts",
        "view": "openbb_terminal.stocks.due_diligence.business_insider_view.price_target_from_analysts",
    },
    "stocks.dd.customer": {
        "model": "openbb_terminal.stocks.due_diligence.csimarket_model.get_customers"
    },
    "stocks.dd.supplier": {
        "model": "openbb_terminal.stocks.due_diligence.csimarket_model.get_suppliers"
    },
    "stocks.dd.rot": {
        "model": "openbb_terminal.stocks.due_diligence.finnhub_model.get_rating_over_time",
        "view": "openbb_terminal.stocks.due_diligence.finnhub_view.rating_over_time",
    },
    "stocks.dd.analyst": {
        "model": "openbb_terminal.stocks.due_diligence.finviz_model.get_analyst_data"
    },
    "stocks.dd.news": {
        "model": "openbb_terminal.stocks.due_diligence.finviz_model.get_news"
    },
    "stocks.dd.rating": {
        "model": "openbb_terminal.stocks.due_diligence.fmp_model.get_rating"
    },
    "stocks.dd.sec": {
        "model": "openbb_terminal.stocks.due_diligence.marketwatch_model.get_sec_filings",
        "view": "openbb_terminal.stocks.due_diligence.marketwatch_view.sec_filings",
    },
    "stocks.fa.av_balance": {
        "model": "openbb_terminal.stocks.fundamental_analysis.av_model.get_balance_sheet"
    },
    "stocks.fa.av_cash": {
        "model": "openbb_terminal.stocks.fundamental_analysis.av_model.get_cash_flow",
        "view": "openbb_terminal.stocks.fundamental_analysis.av_view.display_cash_flow",
    },
    "stocks.fa.dupont": {
        "model": "openbb_terminal.stocks.fundamental_analysis.av_model.get_dupont"
    },
    "stocks.fa.earnings": {
        "model": "openbb_terminal.stocks.fundamental_analysis.av_model.get_earnings"
    },
    "stocks.fa.fraud": {
        "model": "openbb_terminal.stocks.fundamental_analysis.av_model.get_fraud_ratios"
    },
    "stocks.fa.av_income": {
        "model": "openbb_terminal.stocks.fundamental_analysis.av_model.get_income_statements"
    },
    "stocks.fa.av_metrics": {
        "model": "openbb_terminal.stocks.fundamental_analysis.av_model.get_key_metrics"
    },
    "stocks.fa.av_overview": {
        "model": "openbb_terminal.stocks.fundamental_analysis.av_model.get_overview"
    },
    "stocks.fa.mgmt": {
        "model": "openbb_terminal.stocks.fundamental_analysis.business_insider_model.get_management"
    },
    "stocks.fa.fama_coe": {
        "model": "openbb_terminal.stocks.fundamental_analysis.dcf_model.get_fama_coe"
    },
    "stocks.fa.fama_raw": {
        "model": "openbb_terminal.stocks.fundamental_analysis.dcf_model.get_fama_raw"
    },
    "stocks.fa.historical_5": {
        "model": "openbb_terminal.stocks.fundamental_analysis.dcf_model.get_historical_5"
    },
    "stocks.fa.similar_dfs": {
        "model": "openbb_terminal.stocks.fundamental_analysis.dcf_model.get_similar_dfs"
    },
    "stocks.fa.analysis": {
        "model": "openbb_terminal.stocks.fundamental_analysis.eclect_us_model.get_filings_analysis"
    },
    "stocks.fa.fmp_balance": {
        "model": "openbb_terminal.stocks.fundamental_analysis.fmp_model.get_balance"
    },
    "stocks.fa.fmp_cash": {
        "model": "openbb_terminal.stocks.fundamental_analysis.fmp_model.get_cash"
    },
    "stocks.fa.dcf": {
        "model": "openbb_terminal.stocks.fundamental_analysis.fmp_model.get_dcf"
    },
    "stocks.fa.enterprise": {
        "model": "openbb_terminal.stocks.fundamental_analysis.fmp_model.get_enterprise"
    },
    "stocks.fa.growth": {
        "model": "openbb_terminal.stocks.fundamental_analysis.fmp_model.get_financial_growth"
    },
    "stocks.fa.fmp_income": {
        "model": "openbb_terminal.stocks.fundamental_analysis.fmp_model.get_income"
    },
    "stocks.fa.fmp_metrics": {
        "model": "openbb_terminal.stocks.fundamental_analysis.fmp_model.get_key_metrics"
    },
    "stocks.fa.fmp_ratios": {
        "model": "openbb_terminal.stocks.fundamental_analysis.fmp_model.get_key_ratios"
    },
    "stocks.fa.profile": {
        "model": "openbb_terminal.stocks.fundamental_analysis.fmp_model.get_profile"
    },
    "stocks.fa.quote": {
        "model": "openbb_terminal.stocks.fundamental_analysis.fmp_model.get_quote"
    },
    "stocks.fa.score": {
        "model": "openbb_terminal.stocks.fundamental_analysis.fmp_model.get_score"
    },
    "stocks.fa.data": {
        "model": "openbb_terminal.stocks.fundamental_analysis.finviz_model.get_data"
    },
    "stocks.fa.poly_financials": {
        "model": "openbb_terminal.stocks.fundamental_analysis.polygon_model.get_financials",
        "view": "openbb_terminal.stocks.fundamental_analysis.polygon_view.display_fundamentals",
    },
    "stocks.fa.cal": {
        "model": "openbb_terminal.stocks.fundamental_analysis.yahoo_finance_model.get_calendar_earnings"
    },
    "stocks.fa.divs": {
        "model": "openbb_terminal.stocks.fundamental_analysis.yahoo_finance_model.get_dividends"
    },
    "stocks.fa.yf_financials": {
        "model": "openbb_terminal.stocks.fundamental_analysis.yahoo_finance_model.get_financials",
        "view": "openbb_terminal.stocks.fundamental_analysis.yahoo_finance_view.display_fundamentals",
    },
    "stocks.fa.hq": {
        "model": "openbb_terminal.stocks.fundamental_analysis.yahoo_finance_model.get_hq"
    },
    "stocks.fa.info": {
        "model": "openbb_terminal.stocks.fundamental_analysis.yahoo_finance_model.get_info"
    },
    "stocks.fa.mktcap": {
        "model": "openbb_terminal.stocks.fundamental_analysis.yahoo_finance_model.get_mktcap",
        "view": "openbb_terminal.stocks.fundamental_analysis.yahoo_finance_view.display_mktcap",
    },
    "stocks.fa.shrs": {
        "model": "openbb_terminal.stocks.fundamental_analysis.yahoo_finance_model.get_shareholders"
    },
    "stocks.fa.splits": {
        "model": "openbb_terminal.stocks.fundamental_analysis.yahoo_finance_model.get_splits",
        "view": "openbb_terminal.stocks.fundamental_analysis.yahoo_finance_view.display_splits",
    },
    "stocks.fa.sust": {
        "model": "openbb_terminal.stocks.fundamental_analysis.yahoo_finance_model.get_sustainability"
    },
    "stocks.fa.website": {
        "model": "openbb_terminal.stocks.fundamental_analysis.yahoo_finance_model.get_website"
    },
    "stocks.gov.qtrcontracts": {
        "model": "openbb_terminal.stocks.government.quiverquant_model.get_qtr_contracts",
        "view": "openbb_terminal.stocks.government.quiverquant_view.display_qtr_contracts",
    },
    "stocks.gov.government_trading": {
        "model": "openbb_terminal.stocks.government.quiverquant_model.get_government_trading"
    },
    "stocks.gov.contracts": {
        "model": "openbb_terminal.stocks.government.quiverquant_model.get_contracts",
        "view": "openbb_terminal.stocks.government.quiverquant_view.display_contracts",
    },
    "stocks.gov.topbuys": {
        "model": "openbb_terminal.stocks.government.quiverquant_model.get_government_buys",
        "view": "openbb_terminal.stocks.government.quiverquant_view.display_government_buys",
    },
    "stocks.gov.topsells": {
        "model": "openbb_terminal.stocks.government.quiverquant_model.get_government_sells",
        "view": "openbb_terminal.stocks.government.quiverquant_view.display_government_sells",
    },
    "stocks.gov.gtrades": {
        "model": "openbb_terminal.stocks.government.quiverquant_model.get_cleaned_government_trading",
        "view": "openbb_terminal.stocks.government.quiverquant_view.display_government_trading",
    },
    "stocks.gov.histcont": {
        "model": "openbb_terminal.stocks.government.quiverquant_model.get_hist_contracts",
        "view": "openbb_terminal.stocks.government.quiverquant_view.display_hist_contracts",
    },
    "stocks.gov.lastcontracts": {
        "model": "openbb_terminal.stocks.government.quiverquant_model.get_last_contracts",
        "view": "openbb_terminal.stocks.government.quiverquant_view.display_last_contracts",
    },
    "stocks.gov.lasttrades": {
        "model": "openbb_terminal.stocks.government.quiverquant_model.get_last_government"
    },
    "stocks.gov.lobbying": {
        "model": "openbb_terminal.stocks.government.quiverquant_model.get_lobbying"
    },
    "stocks.gov.toplobbying": {
        "model": "openbb_terminal.stocks.government.quiverquant_model.get_top_lobbying",
        "view": "openbb_terminal.stocks.government.quiverquant_view.display_top_lobbying",
    },
    "stocks.ins.act": {
        "model": "openbb_terminal.stocks.insider.businessinsider_model.get_insider_activity",
        "view": "openbb_terminal.stocks.insider.businessinsider_view.insider_activity",
    },
    "stocks.ins.lins": {
        "model": "openbb_terminal.stocks.insider.finviz_model.get_last_insider_activity",
        "view": "openbb_terminal.stocks.insider.finviz_view.last_insider_activity",
    },
    "stocks.ins.print_insider_data": {
        "model": "openbb_terminal.stocks.insider.openinsider_model.get_print_insider_data",
        "view": "openbb_terminal.stocks.insider.openinsider_view.print_insider_data",
    },
    "stocks.options.pcr": {
        "model": "openbb_terminal.stocks.options.alphaquery_model.get_put_call_ratio",
        "view": "openbb_terminal.stocks.options.alphaquery_view.display_put_call_ratio",
    },
    "stocks.options.info": {
        "model": "openbb_terminal.stocks.options.yfinance_model.get_info",
        "view": "openbb_terminal.stocks.options.barchart_view.print_options_data",
    },
    "stocks.options.hist_ce": {
        "model": "openbb_terminal.stocks.options.chartexchange_model.get_option_history",
        "view": "openbb_terminal.stocks.options.chartexchange_view.display_raw",
    },
    "stocks.options.unu": {
        "model": "openbb_terminal.stocks.options.fdscanner_model.unusual_options",
        "view": "openbb_terminal.stocks.options.fdscanner_view.display_options",
    },
    "stocks.options.hedge.add_hedge_option": {
        "model": "openbb_terminal.stocks.options.hedge.hedge_model.add_hedge_option",
        "view": "openbb_terminal.stocks.options.hedge.hedge_view.add_and_show_greeks",
    },
    "stocks.options.hedge.calc_delta": {
        "model": "openbb_terminal.stocks.options.hedge.hedge_model.calc_delta"
    },
    "stocks.options.hedge.calc_gamma": {
        "model": "openbb_terminal.stocks.options.hedge.hedge_model.calc_gamma"
    },
    "stocks.options.hedge.calc_hedge": {
        "model": "openbb_terminal.stocks.options.hedge.hedge_model.calc_hedge",
        "view": "openbb_terminal.stocks.options.hedge.hedge_view.show_calculated_hedge",
    },
    "stocks.options.hedge.calc_vega": {
        "model": "openbb_terminal.stocks.options.hedge.hedge_model.calc_vega"
    },
    "stocks.options.screen.check_presets": {
        "model": "openbb_terminal.stocks.options.screen.syncretism_model.check_presets"
    },
    "stocks.options.grhist": {
        "model": "openbb_terminal.stocks.options.screen.syncretism_model.get_historical_greeks",
        "view": "openbb_terminal.stocks.options.screen.syncretism_view.view_historical_greeks",
    },
    "stocks.options.screen.screener_output": {
        "model": "openbb_terminal.stocks.options.screen.syncretism_model.get_screener_output",
        "view": "openbb_terminal.stocks.options.screen.syncretism_view.view_screener_output",
    },
    "stocks.options.hist_tr": {
        "model": "openbb_terminal.stocks.options.tradier_model.get_historical_options",
        "view": "openbb_terminal.stocks.options.tradier_view.display_historical",
    },
    "stocks.options.chains": {
        "model": "openbb_terminal.stocks.options.tradier_model.get_option_chains",
        "view": "openbb_terminal.stocks.options.tradier_view.display_chains",
    },
    "stocks.options.chains_yf": {
        "model": "openbb_terminal.stocks.options.yfinance_model.get_full_option_chain",
        "view": "openbb_terminal.stocks.options.yfinance_view.display_chains",
    },
    "stocks.options.last_price": {
        "model": "openbb_terminal.stocks.options.tradier_model.last_price"
    },
    "stocks.options.option_expirations": {
        "model": "openbb_terminal.stocks.options.yfinance_model.option_expirations"
    },
    "stocks.options.process_chains": {
        "model": "openbb_terminal.stocks.options.tradier_model.process_chains"
    },
    "stocks.options.generate_data": {
        "model": "openbb_terminal.stocks.options.yfinance_model.generate_data"
    },
    "stocks.options.closing": {
        "model": "openbb_terminal.stocks.options.yfinance_model.get_closing"
    },
    "stocks.options.dividend": {
        "model": "openbb_terminal.stocks.options.yfinance_model.get_dividend"
    },
    "stocks.options.dte": {
        "model": "openbb_terminal.stocks.options.yfinance_model.get_dte"
    },
    "stocks.options.vsurf": {
        "model": "openbb_terminal.stocks.options.yfinance_model.get_iv_surface",
        "view": "openbb_terminal.stocks.options.yfinance_view.display_vol_surface",
    },
    "stocks.options.vol_yf": {
        "model": "openbb_terminal.stocks.options.yfinance_model.get_vol",
        "view": "openbb_terminal.stocks.options.yfinance_view.plot_vol",
    },
    "stocks.options.voi_yf": {
        "model": "openbb_terminal.stocks.options.yfinance_model.get_volume_open_interest",
        "view": "openbb_terminal.stocks.options.yfinance_view.plot_volume_open_interest",
    },
    "stocks.options.option_chain": {
        "model": "openbb_terminal.stocks.options.yfinance_model.get_option_chain"
    },
    "stocks.options.price": {
        "model": "openbb_terminal.stocks.options.yfinance_model.get_price"
    },
    "stocks.options.x_values": {
        "model": "openbb_terminal.stocks.options.yfinance_model.get_x_values"
    },
    "stocks.options.y_values": {
        "model": "openbb_terminal.stocks.options.yfinance_model.get_y_values"
    },
    "stocks.qa.capm_information": {
        "model": "openbb_terminal.stocks.quantitative_analysis.factors_model.capm_information"
    },
    "stocks.qa.fama_raw": {
        "model": "openbb_terminal.stocks.quantitative_analysis.factors_model.get_fama_raw"
    },
    "stocks.qa.historical_5": {
        "model": "openbb_terminal.stocks.quantitative_analysis.factors_model.get_historical_5"
    },
    "stocks.screener.screener_data": {
        "model": "openbb_terminal.stocks.screener.finviz_model.get_screener_data",
        "view": "openbb_terminal.stocks.screener.finviz_view.screener",
    },
    "stocks.screener.historical": {
        "model": "openbb_terminal.stocks.screener.yahoofinance_model.historical",
        "view": "openbb_terminal.stocks.screener.yahoofinance_view.historical",
    },
    "stocks.sia.filter_stocks": {
        "model": "openbb_terminal.stocks.sector_industry_analysis.financedatabase_model.filter_stocks"
    },
    "stocks.sia.cpci": {
        "model": "openbb_terminal.stocks.sector_industry_analysis.financedatabase_model.get_companies_per_country_in_industry",
        "view": "openbb_terminal.stocks.sector_industry_analysis.financedatabase_view.display_companies_per_country_in_industry",
    },
    "stocks.sia.cpcs": {
        "model": "openbb_terminal.stocks.sector_industry_analysis.financedatabase_model.get_companies_per_country_in_sector",
        "view": "openbb_terminal.stocks.sector_industry_analysis.financedatabase_view.display_companies_per_country_in_sector",
    },
    "stocks.sia.cpic": {
        "model": "openbb_terminal.stocks.sector_industry_analysis.financedatabase_model.get_companies_per_industry_in_country",
        "view": "openbb_terminal.stocks.sector_industry_analysis.financedatabase_view.display_companies_per_industry_in_country",
    },
    "stocks.sia.cpis": {
        "model": "openbb_terminal.stocks.sector_industry_analysis.financedatabase_model.get_companies_per_industry_in_sector",
        "view": "openbb_terminal.stocks.sector_industry_analysis.financedatabase_view.display_companies_per_industry_in_sector",
    },
    "stocks.sia.cps": {
        "model": "openbb_terminal.stocks.sector_industry_analysis.financedatabase_model.get_companies_per_sector_in_country",
        "view": "openbb_terminal.stocks.sector_industry_analysis.financedatabase_view.display_companies_per_sector_in_country",
    },
    "stocks.sia.countries": {
        "model": "openbb_terminal.stocks.sector_industry_analysis.financedatabase_model.get_countries"
    },
    "stocks.sia.industries": {
        "model": "openbb_terminal.stocks.sector_industry_analysis.financedatabase_model.get_industries"
    },
    "stocks.sia.maketcap": {
        "model": "openbb_terminal.stocks.sector_industry_analysis.financedatabase_model.get_marketcap"
    },
    "stocks.sia.sectors": {
        "model": "openbb_terminal.stocks.sector_industry_analysis.financedatabase_model.get_sectors"
    },
    "stocks.sia.stocks_data": {
        "model": "openbb_terminal.stocks.sector_industry_analysis.stockanalysis_model.get_stocks_data"
    },
    "stocks.ta.summary": {
        "model": "openbb_terminal.stocks.technical_analysis.finbrain_model.get_technical_summary_report",
        "view": "openbb_terminal.stocks.technical_analysis.finbrain_view.technical_summary_report",
    },
    "stocks.ta.view": {
        "model": "openbb_terminal.stocks.technical_analysis.finviz_model.get_finviz_image",
        "view": "openbb_terminal.stocks.technical_analysis.finviz_view.view",
    },
    "stocks.ta.recom": {
        "model": "openbb_terminal.stocks.technical_analysis.tradingview_model.get_tradingview_recommendation",
        "view": "openbb_terminal.stocks.technical_analysis.tradingview_view.print_recommendation",
    },
    "stocks.ta.rsp": {
        "model": "openbb_terminal.stocks.technical_analysis.rsp_model.get_rsp",
        "view": "openbb_terminal.stocks.technical_analysis.rsp_view.display_rsp",
    },
    "stocks.th.check_if_open": {
        "model": "openbb_terminal.stocks.tradinghours.bursa_model.check_if_open"
    },
    "stocks.th.all": {
        "model": "openbb_terminal.stocks.tradinghours.bursa_model.get_all",
        "view": "openbb_terminal.stocks.tradinghours.bursa_view.display_all",
    },
    "stocks.th.closed": {
        "model": "openbb_terminal.stocks.tradinghours.bursa_model.get_closed",
        "view": "openbb_terminal.stocks.tradinghours.bursa_view.display_closed",
    },
    "stocks.th.open": {
        "model": "openbb_terminal.stocks.tradinghours.bursa_model.get_open",
        "view": "openbb_terminal.stocks.tradinghours.bursa_view.display_open",
    },
    "stocks.th.exchange": {
        "model": "openbb_terminal.stocks.tradinghours.bursa_model.get_bursa",
        "view": "openbb_terminal.stocks.tradinghours.bursa_view.display_exchange",
    },
    "stocks.load": {"model": "openbb_terminal.stocks.stocks_helper.load"},
    "etf.load": {"model": "openbb_terminal.stocks.stocks_helper.load"},
    "stocks.process_candle": {
        "model": "openbb_terminal.stocks.stocks_helper.process_candle"
    },
    "stocks.search": {"model": "openbb_terminal.stocks.stocks_helper.search"},
    "stocks.quote": {"model": "openbb_terminal.stocks.stocks_models.load_quote"},
    "stocks.tob": {"model": "openbb_terminal.stocks.cboe_model.get_top_of_book"},
    "stocks.candle": {"model": "openbb_terminal.stocks.stocks_helper.display_candle"},
    "crypto.load": {
        "model": "openbb_terminal.cryptocurrency.cryptocurrency_helpers.load"
    },
    "crypto.price": {"model": "openbb_terminal.cryptocurrency.pyth_model.get_price"},
    "crypto.find": {
        "model": "openbb_terminal.cryptocurrency.cryptocurrency_helpers.find"
    },
    "crypto.chart": {
        "model": "openbb_terminal.cryptocurrency.cryptocurrency_helpers.plot_chart",
        "view": "openbb_terminal.cryptocurrency.cryptocurrency_helpers.plot_chart",
    },
    "crypto.candles": {
        "model": "openbb_terminal.cryptocurrency.cryptocurrency_helpers.plot_candles"
    },
    "etf.candle": {"model": "openbb_terminal.stocks.stocks_helper.display_candle"},
    "forex.candle": {"model": "openbb_terminal.forex.forex_helper.display_candle"},
    "forex.load": {"model": "openbb_terminal.forex.forex_helper.load"},
    "keys.mykeys": {"model": "openbb_terminal.keys_model.get_keys"},
    "keys.set_keys": {"model": "openbb_terminal.keys_model.set_keys"},
    "keys.get_keys_info": {"model": "openbb_terminal.keys_model.get_keys_info"},
    "keys.av": {"model": "openbb_terminal.keys_model.set_av_key"},
    "keys.fmp": {"model": "openbb_terminal.keys_model.set_fmp_key"},
    "keys.quandl": {"model": "openbb_terminal.keys_model.set_quandl_key"},
    "keys.polygon": {"model": "openbb_terminal.keys_model.set_polygon_key"},
    "keys.fred": {"model": "openbb_terminal.keys_model.set_fred_key"},
    "keys.news": {"model": "openbb_terminal.keys_model.set_news_key"},
    "keys.tradier": {"model": "openbb_terminal.keys_model.set_tradier_key"},
    "keys.cmc": {"model": "openbb_terminal.keys_model.set_cmc_key"},
    "keys.finnhub": {"model": "openbb_terminal.keys_model.set_finnhub_key"},
    "keys.iex": {"model": "openbb_terminal.keys_model.set_iex_key"},
    "keys.reddit": {"model": "openbb_terminal.keys_model.set_reddit_key"},
    "keys.twitter": {"model": "openbb_terminal.keys_model.set_twitter_key"},
    "keys.rh": {"model": "openbb_terminal.keys_model.set_rh_key"},
    "keys.degiro": {"model": "openbb_terminal.keys_model.set_degiro_key"},
    "keys.oanda": {"model": "openbb_terminal.keys_model.set_oanda_key"},
    "keys.binance": {"model": "openbb_terminal.keys_model.set_binance_key"},
    "keys.bitquery": {"model": "openbb_terminal.keys_model.set_bitquery_key"},
    "keys.si": {"model": "openbb_terminal.keys_model.set_si_key"},
    "keys.coinbase": {"model": "openbb_terminal.keys_model.set_coinbase_key"},
    "keys.walert": {"model": "openbb_terminal.keys_model.set_walert_key"},
    "keys.glassnode": {"model": "openbb_terminal.keys_model.set_glassnode_key"},
    "keys.coinglass": {"model": "openbb_terminal.keys_model.set_coinglass_key"},
    "keys.cpanic": {"model": "openbb_terminal.keys_model.set_cpanic_key"},
    "keys.ethplorer": {"model": "openbb_terminal.keys_model.set_ethplorer_key"},
    "keys.smartstake": {"model": "openbb_terminal.keys_model.set_smartstake_key"},
    "keys.github": {"model": "openbb_terminal.keys_model.set_github_key"},
    "keys.messari": {"model": "openbb_terminal.keys_model.set_messari_key"},
    "keys.eodhd": {"model": "openbb_terminal.keys_model.set_eodhd_key"},
    "keys.santiment": {"model": "openbb_terminal.keys_model.set_santiment_key"},
    "keys.tokenterminal": {"model": "openbb_terminal.keys_model.set_tokenterminal_key"},
    "keys.shroom": {"model": "openbb_terminal.keys_model.set_shroom_key"},
    "futures.search": {
        "model": "openbb_terminal.futures.yfinance_model.get_search_futures",
        "view": "openbb_terminal.futures.yfinance_view.display_search",
    },
    "futures.historical": {
        "model": "openbb_terminal.futures.yfinance_model.get_historical_futures",
        "view": "openbb_terminal.futures.yfinance_view.display_historical",
    },
    "futures.curve": {
        "model": "openbb_terminal.futures.yfinance_model.get_curve_futures",
        "view": "openbb_terminal.futures.yfinance_view.display_curve",
    },
}
forecast_extras = {
    "forecast.load": {"model": "openbb_terminal.common.common_model.load"},
    "forecast.show": {
        "model": "openbb_terminal.forecast.forecast_view.show_df",
        "view": "openbb_terminal.forecast.forecast_view.show_df",
    },
    "forecast.plot": {
        "model": "openbb_terminal.forecast.forecast_view.display_plot",
        "view": "openbb_terminal.forecast.forecast_view.display_plot",
    },
    "forecast.clean": {"model": "openbb_terminal.forecast.forecast_model.clean"},
    "forecast.combine": {
        "model": "openbb_terminal.forecast.forecast_model.combine_dfs"
    },
    "forecast.desc": {
        "view": "openbb_terminal.forecast.forecast_view.describe_df",
        "model": "openbb_terminal.forecast.forecast_model.describe_df",
    },
    "forecast.corr": {
        "view": "openbb_terminal.forecast.forecast_view.display_corr",
        "model": "openbb_terminal.forecast.forecast_model.corr_df",
    },
    "forecast.season": {
        "model": "openbb_terminal.forecast.forecast_view.display_seasonality"
    },
    "forecast.delete": {
        "model": "openbb_terminal.forecast.forecast_model.delete_column"
    },
    "forecast.rename": {
        "model": "openbb_terminal.forecast.forecast_model.rename_column"
    },
    "forecast.export": {"model": "openbb_terminal.forecast.forecast_view.export_df"},
    "forecast.signal": {"model": "openbb_terminal.forecast.forecast_model.add_signal"},
    "forecast.atr": {"model": "openbb_terminal.forecast.forecast_model.add_atr"},
    "forecast.ema": {"model": "openbb_terminal.forecast.forecast_model.add_ema"},
    "forecast.sto": {"model": "openbb_terminal.forecast.forecast_model.add_sto"},
    "forecast.rsi": {"model": "openbb_terminal.forecast.forecast_model.add_rsi"},
    "forecast.roc": {"model": "openbb_terminal.forecast.forecast_model.add_roc"},
    "forecast.mom": {"model": "openbb_terminal.forecast.forecast_model.add_momentum"},
    "forecast.delta": {"model": "openbb_terminal.forecast.forecast_model.add_delta"},
    "forecast.autoces": {
        "model": "openbb_terminal.forecast.autoces_model.get_autoces_data",
        "view": "openbb_terminal.forecast.autoces_view.display_autoces_forecast",
    },
    "forecast.autoets": {
        "model": "openbb_terminal.forecast.autoets_model.get_autoets_data",
        "view": "openbb_terminal.forecast.autoets_view.display_autoets_forecast",
    },
<<<<<<< HEAD
    "forecast.rwd": {
        "model": "openbb_terminal.forecast.rwd_model.get_rwd_data",
        "view": "openbb_terminal.forecast.rwd_view.display_rwd_forecast",
=======
    "forecast.seasonalnaive": {
        "model": "openbb_terminal.forecast.seasonalnaive_model.get_seasonalnaive_data",
        "view": "openbb_terminal.forecast.seasonalnaive_view.display_seasonalnaive_forecast",
>>>>>>> 6dea3a93
    },
    "forecast.expo": {
        "model": "openbb_terminal.forecast.expo_model.get_expo_data",
        "view": "openbb_terminal.forecast.expo_view.display_expo_forecast",
    },
    "forecast.theta": {
        "model": "openbb_terminal.forecast.theta_model.get_theta_data",
        "view": "openbb_terminal.forecast.theta_view.display_theta_forecast",
    },
    "forecast.linregr": {
        "model": "openbb_terminal.forecast.linregr_model.get_linear_regression_data",
        "view": "openbb_terminal.forecast.linregr_view.display_linear_regression",
    },
    "forecast.regr": {
        "model": "openbb_terminal.forecast.regr_model.get_regression_data",
        "view": "openbb_terminal.forecast.regr_view.display_regression",
    },
    "forecast.rnn": {
        "model": "openbb_terminal.forecast.rnn_model.get_rnn_data",
        "view": "openbb_terminal.forecast.rnn_view.display_rnn_forecast",
    },
    "forecast.brnn": {
        "model": "openbb_terminal.forecast.brnn_model.get_brnn_data",
        "view": "openbb_terminal.forecast.brnn_view.display_brnn_forecast",
    },
    "forecast.nbeats": {
        "model": "openbb_terminal.forecast.nbeats_model.get_NBEATS_data",
        "view": "openbb_terminal.forecast.nbeats_view.display_nbeats_forecast",
    },
    "forecast.tcn": {
        "model": "openbb_terminal.forecast.tcn_model.get_tcn_data",
        "view": "openbb_terminal.forecast.tcn_view.display_tcn_forecast",
    },
    "forecast.trans": {
        "model": "openbb_terminal.forecast.trans_model.get_trans_data",
        "view": "openbb_terminal.forecast.trans_view.display_trans_forecast",
    },
    "forecast.tft": {
        "model": "openbb_terminal.forecast.tft_model.get_tft_data",
        "view": "openbb_terminal.forecast.tft_view.display_tft_forecast",
    },
    "forecast.nhits": {
        "model": "openbb_terminal.forecast.nhits_model.get_nhits_data",
        "view": "openbb_terminal.forecast.nhits_view.display_nhits_forecast",
    },
}

if forecasting:
    functions = {**functions, **forecast_extras}


def copy_func(
    f: Callable,
    logging_decorator: bool = False,
    virtual_path: str = "",
    chart: bool = False,
) -> Callable:
    """Copy the contents and attributes of the entered function.

    Based on https://stackoverflow.com/a/13503277

    Parameters
    ----------
    f: Callable
        Function to be copied
    logging_decorator: bool
        If True, the copied function will be decorated with the logging decorator
    virtual_path: str
        If not empty, virtual path will be added to the logging
    chart: bool
        If True, the copied function will log info on whether it is a view (chart)

    Returns
    -------
    g: Callable
        New function
    """
    # Removing the logging decorator
    if hasattr(f, "__wrapped__"):
        f = f.__wrapped__  # type: ignore

    g = types.FunctionType(
        f.__code__,
        f.__globals__,
        name=f.__name__,
        argdefs=f.__defaults__,
        closure=f.__closure__,
    )
    g = functools.update_wrapper(g, f)
    g.__kwdefaults__ = f.__kwdefaults__

    if logging_decorator:
        log_name = logging.getLogger(g.__module__)
        g = sdk_arg_logger(func=g, log=log_name, virtual_path=virtual_path, chart=chart)
        g = log_start_end(func=g, log=log_name)

    return g


def change_docstring(api_callable, model: Callable, view=None):
    """Change docstring of the entered api_callable.

    Parameters
    ----------
    api_callable: Callable
        Function whose docstring shall be changed
    model: Callable
        model function with docstring
    view: Callable
        view function with docstring, can also be None if no docstring from it shall be added
    Returns
    -------
    Callable
        api_callable with changed docstring
    """
    if view.__doc__ is not None:
        index = view.__doc__.find("Parameters")
        all_parameters = (
            "\nSDK function, use the chart kwarg for getting the view model and it's plot. "
            "See every parameter below:\n\n    "
            + view.__doc__[index:]
            + """chart: bool
    If the view and its chart shall be used"""
        )
        api_callable.__doc__ = (
            all_parameters
            + "\n\nModel doc:\n"
            + model.__doc__
            + "\n\nView doc:\n"
            + view.__doc__
        )
        api_callable.__name__ = model.__name__.replace("get_", "")
        parameters = list(signature(view).parameters.values())
        chart_parameter = [
            Parameter(
                "chart", Parameter.POSITIONAL_OR_KEYWORD, annotation=bool, default=False
            )
        ]
        api_callable.__module__ = model.__module__
        api_callable.__signature__ = signature(view).replace(
            parameters=parameters + chart_parameter
        )
    else:
        api_callable.__doc__ = model.__doc__
        api_callable.__name__ = model.__name__
        api_callable.__module__ = model.__module__
        api_callable.__signature__ = signature(model)

    return api_callable


def check_suppress_logging(suppress_dict: dict) -> bool:
    """
    Check if logging should be suppressed.
    If the dict contains a value that is found in the stack trace,
     the logging should be suppressed.

    Parameters
    ----------
    supress_dict: dict
        Dictionary with values that trigger log suppression

    Returns
    -------
    bool
        True if logging shall be suppressed, False otherwise
    """
    for _, value in suppress_dict.items():
        for ele in format_stack():
            if value in ele:
                return True
    return False


class FunctionFactory:
    """The SDK Function Factory, which creates the callable instance."""

    def __init__(
        self, model: Callable, view: Optional[Callable] = None, virtual_path: str = ""
    ):
        """Initialise the FunctionFactory instance.

        Parameters
        ----------
        model: Callable
            The original model function from the terminal
        view: Callable
            The original view function from the terminal, this shall be set to None if the
            function has no charting
        """
        self.virtual_path = virtual_path
        self.model_only = view is None
        self.model = copy_func(
            f=model, logging_decorator=True, virtual_path=virtual_path
        )
        self.view = None
        if view is not None:
            self.view = copy_func(
                f=view, logging_decorator=True, virtual_path=virtual_path, chart=True
            )

    def api_callable(self, *args, **kwargs):
        """Return a result of the command from the view or the model function based on the chart parameter.

        Parameters
        ----------
        args
        kwargs

        Returns
        -------
        Result from the view or model
        """

        if "chart" not in kwargs:
            kwargs["chart"] = False
        if kwargs["chart"] and (not self.model_only):
            kwargs.pop("chart")
            return self.view(*args, **kwargs)
        kwargs.pop("chart")
        return self.model(*args, **kwargs)


class MenuFiller:
    """A filler callable for the menus."""

    def __init__(self, function: Callable):
        """Instantiate the function."""
        self.__function = function

    def __call__(self, *args, **kwargs):
        """Override the __call__."""
        print(self.__function(*args, **kwargs))

    def __repr__(self):
        """Get human readable representation."""
        return self.__function()


class MainMenu:
    """Main menu."""

    def __call__(self):
        """Print help message."""
        print(self.__repr__())

    def __repr__(self):
        """Get human readable representation."""
        return """This is the OpenBB Terminal SDK.
        Use the SDK to get data directly into your jupyter notebook or directly use it in your application.
        ...
        For more information see the official documentation at: https://openbb-finance.github.io/OpenBBTerminal/SDK/
        """


class Loader:
    """The Loader class."""

    def __init__(self, funcs: dict, suppress_logging: bool = False):

        self.__suppress_logging = suppress_logging
        self.__function_map = self.build_function_map(funcs=funcs)
        self.__check_initialize_logging()
        self.load_menus()

    def __call__(self):
        """Print help message."""
        print(self.__repr__())

    def __repr__(self):
        """Get human readable representation."""
        return """This is the OpenBB Terminal SDK.
        Use the SDK to get data directly into your jupyter notebook or directly use it in your application.
        ...
        For more information see the official documentation at: https://openbb-finance.github.io/OpenBBTerminal/SDK/
        """

    # TODO: Add settings
    def settings(self):
        """Add setting."""
        # pass

    def load_menus(self):
        """Create the SDK structure by setting attributes and saving the functions.

        See openbb.stocks.command
        """

        def menu_message(menu: str, full_path: List[str], function_map: dict):
            """Create a callable function, which prints a menus help message.

            Parameters
            ----------
            menu: str
                Menu for which the help message is generated
            full_path: List[str]
                The list to get to the path
            function_map: dict
                Dictionary with the functions and their virtual paths

            Returns
            -------
            Callable:
                Function which prints help message
            """
            path_str = ".".join(full_path)
            filtered_dict = {k: v for (k, v) in function_map.items() if path_str in k}

            def f():
                string = menu.upper() + " Menu\n\nThe SDK commands of the the menu:"
                for command in filtered_dict:
                    string += "\n\t<openbb>." + command
                return string

            return f

        function_map = self.__function_map
        main_menu = MainMenu()

        for virtual_path, function in function_map.items():
            virtual_path_split = virtual_path.split(".")
            last_virtual_path = virtual_path_split[-1]

            previous_menu = main_menu

            for menu in virtual_path_split[:-1]:
                if not hasattr(previous_menu, menu):
                    partial_path = virtual_path_split[
                        : virtual_path_split.index(menu) + 1
                    ]
                    next_menu = MenuFiller(
                        function=menu_message(menu, partial_path, function_map)
                    )
                    setattr(previous_menu, menu, next_menu)
                previous_menu = getattr(previous_menu, menu)
            setattr(previous_menu, last_virtual_path, function)

        self.openbb = main_menu

    def __check_initialize_logging(self):
        if not self.__suppress_logging:
            self.__initialize_logging()

    @staticmethod
    def __load_module(module_path: str) -> Optional[types.ModuleType]:
        """Load a module from a path.

        Parameters
        ----------
        module_path: str
            Module"s path.

        Returns
        -------
        Optional[ModuleType]:
            Loaded module or None.
        """
        try:
            spec = importlib.util.find_spec(module_path)
            del spec
        except ModuleNotFoundError:
            return None

        return importlib.import_module(module_path)

    @staticmethod
    def __initialize_logging():
        cfg.LOGGING_SUB_APP = "sdk"
        setup_logging()
        log_all_settings()

    @classmethod
    def get_function(cls, function_path: str) -> Union[Callable, None]:
        """Get function from string path.

        Parameters
        ----------
        cls
            Class
        function_path: str
            Function path from repository base root

        Returns
        -------
        Callable
            Function
        """
        module_path, function_name = function_path.rsplit(sep=".", maxsplit=1)
        try:
            module = cls.__load_module(module_path=module_path)
        except Exception as e:
            # This avoids crash on loading SDK under installer application.
            # SDK is used by papermill to generate reports and some dependencies
            # are not compatible. Since the reports are run in a subprocess,
            # this error message is actually not displayed on screen.
            # TODO: Fix this.
            console.print(f"Cannot load: {module_path} -> {e}")
            return None

        try:
            function = getattr(module, function_name)
        except AttributeError:
            function = None
            console.print("[red]Could not find the item below:[red]")
            console.print(f"function: {function_name}")
            console.print(f"module path: {module_path}")
            console.print(f"module: {module}")
        return function

    @classmethod
    def build_function_map(cls, funcs: dict) -> dict:
        """Build dictionary with FunctionFactory instances as items.

        Parameters
        ----------
        funcs: dict
            Dictionary which has string path of view and model functions as keys.
            The items is dictionary with the view and model function as items of the
            respective "view" and "model" keys

        Returns
        -------
        dict
            Dictionary with FunctionFactory instances as items and string path as keys
        """
        function_map = {}

        for virtual_path in funcs.keys():
            model_path = funcs[virtual_path].get("model")
            view_path = funcs[virtual_path].get("view")

            if model_path:
                model_function = cls.get_function(function_path=model_path)
            else:
                model_function = None

            if view_path:
                view_function = cls.get_function(function_path=view_path)
            else:
                view_function = None

            if model_function is not None:
                function_factory = FunctionFactory(
                    model=model_function, view=view_function, virtual_path=virtual_path
                )
                function_with_doc = change_docstring(
                    types.FunctionType(function_factory.api_callable.__code__, {}),
                    model_function,
                    view_function,
                )
                function_map[virtual_path] = types.MethodType(
                    function_with_doc, function_factory
                )

            elif view_function is not None:
                raise Exception(
                    f"View function without model function : {view_function}"
                )

        return function_map


# TO USE THE SDK DIRECTLY JUST IMPORT IT:
# from openbb_terminal.sdk import openbb (or: from openbb_terminal.sdk import openbb as sdk)
openbb = Loader(
    funcs=functions,
    suppress_logging=check_suppress_logging(suppress_dict=SUPPRESS_LOGGING_CLASSES),
).openbb<|MERGE_RESOLUTION|>--- conflicted
+++ resolved
@@ -2010,15 +2010,12 @@
         "model": "openbb_terminal.forecast.autoets_model.get_autoets_data",
         "view": "openbb_terminal.forecast.autoets_view.display_autoets_forecast",
     },
-<<<<<<< HEAD
     "forecast.rwd": {
         "model": "openbb_terminal.forecast.rwd_model.get_rwd_data",
         "view": "openbb_terminal.forecast.rwd_view.display_rwd_forecast",
-=======
     "forecast.seasonalnaive": {
         "model": "openbb_terminal.forecast.seasonalnaive_model.get_seasonalnaive_data",
         "view": "openbb_terminal.forecast.seasonalnaive_view.display_seasonalnaive_forecast",
->>>>>>> 6dea3a93
     },
     "forecast.expo": {
         "model": "openbb_terminal.forecast.expo_model.get_expo_data",
