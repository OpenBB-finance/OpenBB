--- conflicted
+++ resolved
@@ -3,11 +3,7 @@
 
 # IMPORTATION STANDARD
 import logging
-<<<<<<< HEAD
-from typing import List, Optional
-=======
 from typing import List, Union
->>>>>>> 424d073f
 
 # IMPORTATION THIRDPARTY
 from dotenv import set_key
