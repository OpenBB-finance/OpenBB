--- conflicted
+++ resolved
@@ -298,17 +298,13 @@
             add_help=False,
             formatter_class=argparse.ArgumentDefaultsHelpFormatter,
             prog="load",
-            description="Load custom dataset (from previous export, custom imports or StatsModels).",
+            description="Load dataset (from previous export, custom imports or StatsModels).",
         )
         parser.add_argument(
             "-f",
             "--file",
-<<<<<<< HEAD
-            help="File to load data in (can be custom import or may have been exported before",
-=======
             help="File to load data in (can be custom import, "
             "may have been exported before or can be from Statsmodels)",
->>>>>>> 8975197a
             type=str,
         )
         parser.add_argument(
