--- conflicted
+++ resolved
@@ -238,13 +238,8 @@
 @check_api_key(["API_GLASSNODE_KEY"])
 def display_exchange_balances(
     symbol: str,
-<<<<<<< HEAD
-    exchange: str = "binance",
-    start_date: str = "2010-01-01",
-=======
     exchange: str = "aggregated",
     start_date: Optional[str] = None,
->>>>>>> 714e7f2d
     end_date: Optional[str] = None,
     percentage: bool = False,
     export: str = "",
