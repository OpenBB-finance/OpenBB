--- conflicted
+++ resolved
@@ -43,11 +43,7 @@
     return [c["code"] for c in currencies.values()]
 
 
-<<<<<<< HEAD
-def get_orderbook(exchange: str, symbol: str, to_symbol: str) -> Dict:
-=======
 def get_orderbook(exchange_id: str, symbol: str, to_symbol: str) -> Dict[str, Any]:
->>>>>>> 418fef58
     """Returns orderbook for a coin in a given exchange
     [Source: https://docs.ccxt.com/en/latest/manual.html]
 
