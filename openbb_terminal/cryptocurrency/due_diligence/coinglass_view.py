import logging
import os
from typing import Optional, Union

import pandas as pd

<<<<<<< HEAD
=======
from openbb_terminal import OpenBBFigure
>>>>>>> 2a880524
from openbb_terminal.config_terminal import theme
from openbb_terminal.core.session.current_user import get_current_user
from openbb_terminal.cryptocurrency.due_diligence.coinglass_model import (
    get_funding_rate,
    get_liquidations,
    get_open_interest_per_exchange,
)
from openbb_terminal.decorators import check_api_key, log_start_end
from openbb_terminal.helper_funcs import export_data

logger = logging.getLogger(__name__)


@log_start_end(log=logger)
@check_api_key(["API_COINGLASS_KEY"])
def display_funding_rate(
    symbol: str,
    export: str = "",
    sheet_name: Optional[str] = None,
    external_axes: bool = False,
) -> None:
    """Plots funding rate by exchange for a certain cryptocurrency
    [Source: https://coinglass.github.io/API-Reference/]

    Parameters
    ----------
    symbol : str
        Crypto symbol to search funding rate (e.g., BTC)
    export : str
        Export dataframe data to csv,json,xlsx file
    sheet_name: str
        Optionally specify the name of the sheet the data is exported to.
    external_axes : bool, optional
        Whether to return the figure object or not, by default False

    """
    df = get_funding_rate(symbol)
    if df.empty:
        return None

    fig = plot_data(
        df, symbol, f"Exchange {symbol} Funding Rate", "Funding Rate [%]", True
    )

    export_data(
        export,
        os.path.dirname(os.path.abspath(__file__)),
        "fundrate",
        df,
        sheet_name,
        fig,
    )

    return fig.show(external=external_axes)


@log_start_end(log=logger)
@check_api_key(["API_COINGLASS_KEY"])
def display_open_interest(
    symbol: str,
    interval: int = 0,
    export: str = "",
    sheet_name: Optional[str] = None,
    external_axes: bool = False,
) -> None:
    """Plots open interest by exchange for a certain cryptocurrency
    [Source: https://coinglass.github.io/API-Reference/]

    Parameters
    ----------
    symbol : str
        Crypto symbol to search open interest (e.g., BTC)
    interval : int
        Frequency (possible values are: 0 for ALL, 2 for 1H, 1 for 4H, 4 for 12H), by default 0
    export : str
        Export dataframe data to csv,json,xlsx file
    sheet_name: str
        Optionally specify the name of the sheet the data is exported to.
    external_axes : bool, optional
        Whether to return the figure object or not, by default False
    """
    df = get_open_interest_per_exchange(symbol, interval)
    if df.empty:
        return None

    fig = plot_data(
        df,
        symbol,
        f"Exchange {symbol} Futures Open Interest",
        "Open futures value [$]",
        True,
    )

    export_data(
        export,
        os.path.dirname(os.path.abspath(__file__)),
        "oi",
        df,
        sheet_name,
        fig,
    )

    return fig.show(external=external_axes)


@log_start_end(log=logger)
@check_api_key(["API_COINGLASS_KEY"])
def display_liquidations(
    symbol: str,
    export: str = "",
    sheet_name: Optional[str] = None,
    external_axes: bool = False,
) -> Union[None, OpenBBFigure]:
    """Plots liquidation per day data for a certain cryptocurrency
    [Source: https://coinglass.github.io/API-Reference/#liquidation-chart]

    Parameters
    ----------
    symbol : str
        Crypto symbol to search open interest (e.g., BTC)
    export : str
        Export dataframe data to csv,json,xlsx file
    sheet_name: str
        Optionally specify the name of the sheet the data is exported to.
    external_axes : bool, optional
        Whether to return the figure object or not, by default False
    """
    df = get_liquidations(symbol)
    if df.empty:
        return None

    fig = plot_data_bar(
        df,
        symbol,
        f"Total liquidations for {symbol}",
        "Liquidations value [$]",
        True,
    )

    export_data(
        export,
        os.path.dirname(os.path.abspath(__file__)),
        "liquidations",
        df,
        sheet_name,
        fig,
    )

    return fig.show(external=external_axes)


@log_start_end(log=logger)
def plot_data(
    df: pd.DataFrame,
    symbol: str = "",
    title: str = "",
    ylabel: str = "",
<<<<<<< HEAD
    external_axes: Optional[List[plt.Axes]] = None,
):
    # This plot has 2 axes
    if not external_axes:
        _, axes = plt.subplots(
            2,
            1,
            sharex=True,
            figsize=plot_autoscale(),
            dpi=get_current_user().preferences.PLOT_DPI,
        )
        (ax1, ax2) = axes
    elif is_valid_axes_count(external_axes, 2):
        (ax1, ax2) = external_axes
    else:
        return
=======
    external_axes: bool = False,
) -> Union[None, OpenBBFigure]:
    fig = OpenBBFigure.create_subplots(2, 1)
>>>>>>> 2a880524

    df_price = df[["price"]].copy()
    df_without_price = df.drop("price", axis=1)

    groups = {"2": "two", "4": "three", "6": "four", "8": "five"}
    legendgroup = "one"
    for i, column in enumerate(df_without_price.columns):
        if i > 0:
            legendgroup = groups.get(str(i), legendgroup)

        fig.add_scatter(
            x=df_without_price.index,
            y=df_without_price[column],
            name=column,
            row=1,
            col=1,
            stackgroup="one",
            legendgroup=legendgroup,
        )

    fig.add_scatter(
        x=df_price.index,
        y=df_price["price"],
        name=f"{symbol} price",
        showlegend=False,
        line=dict(color=theme.get_colors()[0]),
        row=2,
        col=1,
    )

    if title:
        fig.set_title(title)
    if ylabel:
        fig.set_yaxis_title(ylabel, 1, 1)

    if symbol:
        fig.set_yaxis_title(f"{symbol} Price [$]", 2, 1)

    fig.update_layout(legend=dict(orientation="h"))

    return fig.show(external=external_axes)


@log_start_end(log=logger)
def plot_data_bar(
    df: pd.DataFrame,
    symbol: str = "",
    title: str = "",
    ylabel: str = "",
<<<<<<< HEAD
    external_axes: Optional[List[plt.Axes]] = None,
):
    # This plot has 2 axes
    if not external_axes:
        _, axes = plt.subplots(
            2,
            1,
            sharex=True,
            figsize=plot_autoscale(),
            dpi=get_current_user().preferences.PLOT_DPI,
        )
        (ax1, ax2) = axes
    elif is_valid_axes_count(external_axes, 2):
        (ax1, ax2) = external_axes
    else:
        return
=======
    external_axes: bool = False,
) -> Union[None, OpenBBFigure]:
    fig = OpenBBFigure.create_subplots(2, 1)
>>>>>>> 2a880524

    df_price = df[["price"]].copy()
    df_without_price = df.drop("price", axis=1)

    df_without_price["Shorts"] = df_without_price["Shorts"] * -1

    fig.add_bar(
        x=df_without_price.index,
        y=df_without_price["Shorts"],
        name="Shorts",
        row=1,
        col=1,
        marker_color=theme.down_color,
    )
    fig.add_bar(
        x=df_without_price.index,
        y=df_without_price["Longs"],
        name="Longs",
        row=1,
        col=1,
        marker_color=theme.up_color,
    )

    if title:
        fig.set_title(title)
    if ylabel:
        fig.set_yaxis_title(ylabel, 1, 1)

    fig.add_scatter(
        x=df_price.index,
        y=df_price["price"],
        name=f"{symbol} price",
        showlegend=False,
        line=dict(color=theme.get_colors()[0]),
        row=2,
        col=1,
    )
    if symbol:
        fig.set_yaxis_title(f"{symbol} Price [$]", 2, 1)

    fig.update_layout(
        legend=dict(orientation="h"),
        bargap=0,
        bargroupgap=0,
    )

    return fig.show(external=external_axes)<|MERGE_RESOLUTION|>--- conflicted
+++ resolved
@@ -4,10 +4,7 @@
 
 import pandas as pd
 
-<<<<<<< HEAD
-=======
 from openbb_terminal import OpenBBFigure
->>>>>>> 2a880524
 from openbb_terminal.config_terminal import theme
 from openbb_terminal.core.session.current_user import get_current_user
 from openbb_terminal.cryptocurrency.due_diligence.coinglass_model import (
@@ -165,28 +162,9 @@
     symbol: str = "",
     title: str = "",
     ylabel: str = "",
-<<<<<<< HEAD
-    external_axes: Optional[List[plt.Axes]] = None,
-):
-    # This plot has 2 axes
-    if not external_axes:
-        _, axes = plt.subplots(
-            2,
-            1,
-            sharex=True,
-            figsize=plot_autoscale(),
-            dpi=get_current_user().preferences.PLOT_DPI,
-        )
-        (ax1, ax2) = axes
-    elif is_valid_axes_count(external_axes, 2):
-        (ax1, ax2) = external_axes
-    else:
-        return
-=======
     external_axes: bool = False,
 ) -> Union[None, OpenBBFigure]:
     fig = OpenBBFigure.create_subplots(2, 1)
->>>>>>> 2a880524
 
     df_price = df[["price"]].copy()
     df_without_price = df.drop("price", axis=1)
@@ -236,28 +214,9 @@
     symbol: str = "",
     title: str = "",
     ylabel: str = "",
-<<<<<<< HEAD
-    external_axes: Optional[List[plt.Axes]] = None,
-):
-    # This plot has 2 axes
-    if not external_axes:
-        _, axes = plt.subplots(
-            2,
-            1,
-            sharex=True,
-            figsize=plot_autoscale(),
-            dpi=get_current_user().preferences.PLOT_DPI,
-        )
-        (ax1, ax2) = axes
-    elif is_valid_axes_count(external_axes, 2):
-        (ax1, ax2) = external_axes
-    else:
-        return
-=======
     external_axes: bool = False,
 ) -> Union[None, OpenBBFigure]:
     fig = OpenBBFigure.create_subplots(2, 1)
->>>>>>> 2a880524
 
     df_price = df[["price"]].copy()
     df_without_price = df.drop("price", axis=1)
