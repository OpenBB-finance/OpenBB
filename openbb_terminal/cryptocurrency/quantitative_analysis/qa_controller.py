"""Quantitative Analysis Controller Module"""
__docformat__ = "numpy"

import argparse
import logging
from typing import List

import numpy as np
import pandas as pd
from prompt_toolkit.completion import NestedCompleter

from openbb_terminal import feature_flags as obbff
from openbb_terminal.common.quantitative_analysis import qa_view, rolling_view
from openbb_terminal.decorators import log_start_end
from openbb_terminal.cryptocurrency import cryptocurrency_helpers as c_help
from openbb_terminal.helper_funcs import (
    EXPORT_ONLY_FIGURES_ALLOWED,
    EXPORT_ONLY_RAW_DATA_ALLOWED,
    check_positive,
    check_proportion_range,
    parse_known_args_and_warn,
    check_list_dates,
)
from openbb_terminal.menu import session
from openbb_terminal.parent_classes import CryptoBaseController
from openbb_terminal.rich_config import console, MenuText

logger = logging.getLogger(__name__)


class QaController(CryptoBaseController):
    """Quantitative Analysis Controller class"""

    CHOICES_COMMANDS = [
        "load",
        "pick",
        "raw",
        "summary",
        "line",
        "hist",
        "cdf",
        "bw",
        "rolling",
        "decompose",
        "cusum",
        "acf",
        "spread",
        "quantile",
        "skew",
        "kurtosis",
        "normality",
        "qqplot",
        "unitroot",
        "goodness",
        "unitroot",
    ]

    PATH = "/crypto/qa/"

    def __init__(
        self,
        symbol: str,
        data: pd.DataFrame,
        queue: List[str] = None,
    ):
        """Constructor"""
        super().__init__(queue)

        data["Returns"] = data["Close"].pct_change()
        data["LogRet"] = np.log(data["Close"]) - np.log(data["Close"].shift(1))
        data = data.dropna()

        self.data = data
        self.symbol = symbol
        self.target = "Close"

        if session and obbff.USE_PROMPT_TOOLKIT:
            choices: dict = {c: {} for c in self.controller_choices}
            choices["pick"] = {c: None for c in list(data.columns)}
            choices["load"]["-r"] = {c: {} for c in c_help.INTERVALS}

            choices["support"] = self.SUPPORT_CHOICES

            self.completer = NestedCompleter.from_nested_dict(choices)

    def print_help(self):
        """Print help"""
<<<<<<< HEAD
        help_text = f"""[cmds]
   load        load new coin
   pick        pick target column for analysis[/cmds]

[param]Coin: [/param]{self.symbol}
[param]Target Column: [/param]{self.target}
[cmds]
[info]Statistics:[/info]
    summary     brief summary statistics of loaded coin.
    normality   normality statistics and tests
    unitroot    unit root test for stationarity (ADF, KPSS)
[info]Plots:[/info]
    line        line plot of selected target
    hist        histogram with density plot
    cdf         cumulative distribution function
    bw          box and whisker plot
    acf         (partial) auto-correlation function differentials of prices
    qqplot      residuals against standard normal curve
[info]Rolling Metrics:[/info]
    rolling     rolling mean and std deviation of prices
    spread      rolling variance and std deviation of prices
    quantile    rolling median and quantile of prices
    skew        rolling skewness of distribution of prices
    kurtosis    rolling kurtosis of distribution of prices
[info]Risk:[/info]
    var         display value at risk
    es          display expected shortfall
[info]Other:[/info]
    raw         print raw data
    decompose   decomposition in cyclic-trend, season, and residuals of prices
    cusum       detects abrupt changes using cumulative sum algorithm of prices[/cmds]
        """
        console.print(text=help_text, menu="Crypto - Quantitative Analysis")
=======
        mt = MenuText("crypto/qa/")
        mt.add_cmd("load")
        mt.add_cmd("pick")
        mt.add_raw("\n")
        mt.add_param("_ticker", self.coin)
        mt.add_param("_target", self.target)
        mt.add_raw("\n")
        mt.add_info("_statistics_")
        mt.add_cmd("summary")
        mt.add_cmd("normality")
        mt.add_cmd("unitroot")
        mt.add_info("_plots_")
        mt.add_cmd("line")
        mt.add_cmd("hist")
        mt.add_cmd("cdf")
        mt.add_cmd("bw")
        mt.add_cmd("acf")
        mt.add_cmd("qqplot")
        mt.add_info("_rolling_metrics_")
        mt.add_cmd("rolling")
        mt.add_cmd("spread")
        mt.add_cmd("quantile")
        mt.add_cmd("skew")
        mt.add_cmd("kurtosis")
        mt.add_info("_other_")
        mt.add_cmd("raw")
        mt.add_cmd("decompose")
        mt.add_cmd("cusum")
        console.print(text=mt.menu_text, menu="Cryptocurrency - Quantitative Analysis")
>>>>>>> 4c02dc2a

    def custom_reset(self):
        """Class specific component of reset command"""
        if self.symbol:
            return ["crypto", f"load {self.symbol}", "qa"]
        return []

    @log_start_end(log=logger)
    def call_pick(self, other_args: List[str]):
        """Process pick command"""
        parser = argparse.ArgumentParser(
            formatter_class=argparse.ArgumentDefaultsHelpFormatter,
            add_help=False,
            prog="pick",
            description="""
                Change target variable
            """,
        )
        parser.add_argument(
            "-t",
            "--target",
            dest="target",
            choices=list(self.data.columns),
            help="Select variable to analyze",
        )
        if other_args and "-t" not in other_args and "-h" not in other_args:
            other_args.insert(0, "-t")

        ns_parser = parse_known_args_and_warn(parser, other_args)
        if ns_parser:
            self.target = ns_parser.target
            console.print("")

    @log_start_end(log=logger)
    def call_raw(self, other_args: List[str]):
        parser = argparse.ArgumentParser(
            formatter_class=argparse.ArgumentDefaultsHelpFormatter,
            add_help=False,
            prog="raw",
            description="""
                Print raw data to console
            """,
        )
        parser.add_argument(
            "-l",
            "--limit",
            help="Number to show",
            type=check_positive,
            default=20,
            dest="limit",
        )
        parser.add_argument(
            "-d",
            "--descend",
            action="store_true",
            default=False,
            dest="descend",
            help="Sort in descending order",
        )

        ns_parser = parse_known_args_and_warn(
            parser, other_args, export_allowed=EXPORT_ONLY_RAW_DATA_ALLOWED
        )
        if ns_parser:
            qa_view.display_raw(
                self.data[self.target],
                num=ns_parser.limit,
                sort="",
                des=ns_parser.descend,
                export=ns_parser.export,
            )

    @log_start_end(log=logger)
    def call_summary(self, other_args: List[str]):
        """Process summary command"""
        parser = argparse.ArgumentParser(
            formatter_class=argparse.ArgumentDefaultsHelpFormatter,
            add_help=False,
            prog="summary",
            description="""
                Summary statistics
            """,
        )
        ns_parser = parse_known_args_and_warn(
            parser, other_args, export_allowed=EXPORT_ONLY_RAW_DATA_ALLOWED
        )
        if ns_parser:
            qa_view.display_summary(df=self.data, export=ns_parser.export)

    @log_start_end(log=logger)
    def call_line(self, other_args: List[str]):
        """Process line command"""
        parser = argparse.ArgumentParser(
            formatter_class=argparse.ArgumentDefaultsHelpFormatter,
            add_help=False,
            prog="line",
            description="Show line plot of selected data and allow to draw lines or highlight specific datetimes.",
        )
        parser.add_argument(
            "--log",
            help="Plot with y on log scale",
            dest="log",
            action="store_true",
            default=False,
        )
        parser.add_argument(
            "-d",
            "--draw",
            help="Draw lines and annotate on the plot",
            dest="draw",
            action="store_true",
            default=False,
        )
        parser.add_argument(
            "--ml",
            help="Draw vertical line markers to highlight certain events",
            dest="ml",
            type=check_list_dates,
            default="",
        )
        parser.add_argument(
            "--ms",
            help="Draw scatter markers to highlight certain events",
            dest="ms",
            type=check_list_dates,
            default="",
        )

        ns_parser = parse_known_args_and_warn(
            parser, other_args, export_allowed=EXPORT_ONLY_FIGURES_ALLOWED
        )
        if ns_parser:
            qa_view.display_line(
                self.data[self.target],
                title=f"{self.symbol} {self.target}",
                log_y=ns_parser.log,
                draw=ns_parser.draw,
                markers_lines=ns_parser.ml,
                markers_scatter=ns_parser.ms,
            )

    @log_start_end(log=logger)
    def call_hist(self, other_args: List[str]):
        """Process hist command"""
        parser = argparse.ArgumentParser(
            formatter_class=argparse.ArgumentDefaultsHelpFormatter,
            add_help=False,
            prog="hist",
            description="""
                Histogram with density and rug
            """,
        )
        parser.add_argument(
            "-b", "--bins", type=check_positive, default=15, dest="n_bins"
        )
        ns_parser = parse_known_args_and_warn(parser, other_args)
        if ns_parser:
            qa_view.display_hist(
                name=self.symbol,
                df=self.data,
                target=self.target,
                bins=ns_parser.n_bins,
            )

    @log_start_end(log=logger)
    def call_cdf(self, other_args: List[str]):
        """Process cdf command"""
        parser = argparse.ArgumentParser(
            formatter_class=argparse.ArgumentDefaultsHelpFormatter,
            add_help=False,
            prog="cdf",
            description="""
                Cumulative distribution function
            """,
        )
        ns_parser = parse_known_args_and_warn(
            parser, other_args, export_allowed=EXPORT_ONLY_RAW_DATA_ALLOWED
        )
        if ns_parser:
            qa_view.display_cdf(
                name=self.symbol,
                df=self.data,
                target=self.target,
                export=ns_parser.export,
            )

    @log_start_end(log=logger)
    def call_bw(self, other_args: List[str]):
        """Process bwy command"""
        parser = argparse.ArgumentParser(
            formatter_class=argparse.ArgumentDefaultsHelpFormatter,
            add_help=False,
            prog="bw",
            description="""
                Box and Whisker plot
            """,
        )
        parser.add_argument(
            "-y",
            "--yearly",
            action="store_true",
            default=False,
            dest="year",
            help="Flag to show yearly bw plot",
        )
        ns_parser = parse_known_args_and_warn(parser, other_args)
        if ns_parser:
            qa_view.display_bw(
                name=self.symbol,
                df=self.data,
                target=self.target,
                yearly=ns_parser.year,
            )

    @log_start_end(log=logger)
    def call_decompose(self, other_args: List[str]):
        """Process decompose command"""
        parser = argparse.ArgumentParser(
            add_help=False,
            formatter_class=argparse.ArgumentDefaultsHelpFormatter,
            prog="decompose",
            description="""
                Decompose time series as:
                - Additive Time Series = Level + CyclicTrend + Residual + Seasonality
                - Multiplicative Time Series = Level * CyclicTrend * Residual * Seasonality
            """,
        )
        parser.add_argument(
            "-m",
            "--multiplicative",
            action="store_true",
            default=False,
            dest="multiplicative",
            help="decompose using multiplicative model instead of additive",
        )
        ns_parser = parse_known_args_and_warn(
            parser, other_args, export_allowed=EXPORT_ONLY_RAW_DATA_ALLOWED
        )
        if ns_parser:
            qa_view.display_seasonal(
                name=self.symbol,
                df=self.data,
                target=self.target,
                multiplicative=ns_parser.multiplicative,
                export=ns_parser.export,
            )

    @log_start_end(log=logger)
    def call_cusum(self, other_args: List[str]):
        """Process cusum command"""
        parser = argparse.ArgumentParser(
            add_help=False,
            formatter_class=argparse.ArgumentDefaultsHelpFormatter,
            prog="cusum",
            description="""
                Cumulative sum algorithm (CUSUM) to detect abrupt changes in data
            """,
        )
        parser.add_argument(
            "-t",
            "--threshold",
            dest="threshold",
            type=float,
            default=(
                max(self.data[self.target].values) - min(self.data[self.target].values)
            )
            / 40,
            help="threshold",
        )
        parser.add_argument(
            "-d",
            "--drift",
            dest="drift",
            type=float,
            default=(
                max(self.data[self.target].values) - min(self.data[self.target].values)
            )
            / 80,
            help="drift",
        )
        ns_parser = parse_known_args_and_warn(parser, other_args)
        if ns_parser:
            qa_view.display_cusum(
                df=self.data,
                target=self.target,
                threshold=ns_parser.threshold,
                drift=ns_parser.drift,
            )

    @log_start_end(log=logger)
    def call_acf(self, other_args: List[str]):
        """Process acf command"""
        parser = argparse.ArgumentParser(
            add_help=False,
            formatter_class=argparse.ArgumentDefaultsHelpFormatter,
            prog="acf",
            description="""
                Auto-Correlation and Partial Auto-Correlation Functions for diff and diff diff crypto data
            """,
        )
        parser.add_argument(
            "-l",
            "--lags",
            dest="lags",
            type=check_positive,
            default=15,
            help="maximum lags to display in plots",
        )
        ns_parser = parse_known_args_and_warn(parser, other_args)
        if ns_parser:
            if self.target != "Close":
                console.print(
                    "Target not Close.  For best results, use `pick Close` first."
                )

            qa_view.display_acf(
                name=self.symbol,
                df=self.data,
                target=self.target,
                lags=ns_parser.lags,
            )

    @log_start_end(log=logger)
    def call_rolling(self, other_args: List[str]):
        """Process rolling command"""
        parser = argparse.ArgumentParser(
            add_help=False,
            formatter_class=argparse.ArgumentDefaultsHelpFormatter,
            prog="rolling",
            description="""
                Rolling mean and std deviation
            """,
        )
        parser.add_argument(
            "-w",
            "--window",
            action="store",
            dest="n_window",
            type=check_positive,
            default=14,
            help="Window length",
        )
        ns_parser = parse_known_args_and_warn(
            parser, other_args, export_allowed=EXPORT_ONLY_RAW_DATA_ALLOWED
        )
        if ns_parser:
            rolling_view.display_mean_std(
                name=self.symbol,
                df=self.data,
                target=self.target,
                window=ns_parser.n_window,
                export=ns_parser.export,
            )

    @log_start_end(log=logger)
    def call_spread(self, other_args: List[str]):
        """Process spread command"""
        parser = argparse.ArgumentParser(
            add_help=False,
            formatter_class=argparse.ArgumentDefaultsHelpFormatter,
            prog="spread",
            description="""Shows rolling spread measurement
            """,
        )
        parser.add_argument(
            "-w",
            "--window",
            action="store",
            dest="n_window",
            type=check_positive,
            default=14,
            help="Window length",
        )
        ns_parser = parse_known_args_and_warn(
            parser, other_args, export_allowed=EXPORT_ONLY_RAW_DATA_ALLOWED
        )
        if ns_parser:
            rolling_view.display_spread(
                name=self.symbol,
                df=self.data,
                target=self.target,
                window=ns_parser.n_window,
                export=ns_parser.export,
            )

    @log_start_end(log=logger)
    def call_quantile(self, other_args: List[str]):
        """Process quantile command"""
        parser = argparse.ArgumentParser(
            add_help=False,
            formatter_class=argparse.ArgumentDefaultsHelpFormatter,
            prog="quantile",
            description="""
                The quantiles are values which divide the distribution such that
                there is a given proportion of observations below the quantile.
                For example, the median is a quantile. The median is the central
                value of the distribution, such that half the points are less than
                or equal to it and half are greater than or equal to it.

                By default, q is set at 0.5, which effectively is median. Change q to
                get the desired quantile (0<q<1).
            """,
        )
        parser.add_argument(
            "-w",
            "--window",
            action="store",
            dest="n_window",
            type=check_positive,
            default=14,
            help="window length",
        )
        parser.add_argument(
            "-q",
            "--quantile",
            action="store",
            dest="f_quantile",
            type=check_proportion_range,
            default=0.5,
            help="quantile",
        )
        ns_parser = parse_known_args_and_warn(
            parser, other_args, export_allowed=EXPORT_ONLY_RAW_DATA_ALLOWED
        )
        if ns_parser:
            rolling_view.display_quantile(
                name=self.symbol,
                df=self.data,
                target=self.target,
                window=ns_parser.n_window,
                quantile=ns_parser.f_quantile,
                export=ns_parser.export,
            )

    @log_start_end(log=logger)
    def call_skew(self, other_args: List[str]):
        """Process skew command"""
        parser = argparse.ArgumentParser(
            add_help=False,
            formatter_class=argparse.ArgumentDefaultsHelpFormatter,
            prog="skew",
            description="""
                Skewness is a measure of asymmetry or distortion of symmetric
                distribution. It measures the deviation of the given distribution
                of a random variable from a symmetric distribution, such as normal
                distribution. A normal distribution is without any skewness, as it is
                symmetrical on both sides. Hence, a curve is regarded as skewed if
                it is shifted towards the right or the left.
            """,
        )
        parser.add_argument(
            "-w",
            "--window",
            action="store",
            dest="n_window",
            type=check_positive,
            default=14,
            help="window length",
        )
        ns_parser = parse_known_args_and_warn(
            parser, other_args, export_allowed=EXPORT_ONLY_RAW_DATA_ALLOWED
        )
        if ns_parser:
            rolling_view.display_skew(
                name=self.symbol,
                df=self.data,
                target=self.target,
                window=ns_parser.n_window,
                export=ns_parser.export,
            )

    @log_start_end(log=logger)
    def call_kurtosis(self, other_args: List[str]):
        """Process kurtosis command"""
        parser = argparse.ArgumentParser(
            add_help=False,
            formatter_class=argparse.ArgumentDefaultsHelpFormatter,
            prog="kurtosis",
            description="""
                Kurtosis is a measure of the "tailedness" of the probability distribution
                of a real-valued random variable. Like skewness, kurtosis describes the shape
                of a probability distribution and there are different ways of quantifying it
                for a theoretical distribution and corresponding ways of estimating it from
                a sample from a population. Different measures of kurtosis may have different
                interpretations.
            """,
        )
        parser.add_argument(
            "-w",
            "--window",
            action="store",
            dest="n_window",
            type=check_positive,
            default=14,
            help="window length",
        )
        ns_parser = parse_known_args_and_warn(
            parser, other_args, export_allowed=EXPORT_ONLY_RAW_DATA_ALLOWED
        )
        if ns_parser:
            rolling_view.display_kurtosis(
                name=self.symbol,
                df=self.data,
                target=self.target,
                window=ns_parser.n_window,
                export=ns_parser.export,
            )

    @log_start_end(log=logger)
    def call_normality(self, other_args: List[str]):
        """Process normality command"""
        parser = argparse.ArgumentParser(
            add_help=False,
            formatter_class=argparse.ArgumentDefaultsHelpFormatter,
            prog="normality",
            description="""
                Normality tests
            """,
        )
        ns_parser = parse_known_args_and_warn(
            parser, other_args, export_allowed=EXPORT_ONLY_RAW_DATA_ALLOWED
        )
        if ns_parser:
            qa_view.display_normality(
                df=self.data, target=self.target, export=ns_parser.export
            )

    @log_start_end(log=logger)
    def call_qqplot(self, other_args: List[str]):
        """Process qqplot command"""
        parser = argparse.ArgumentParser(
            add_help=False,
            formatter_class=argparse.ArgumentDefaultsHelpFormatter,
            prog="qqplot",
            description="""
                Display QQ plot vs normal quantiles
            """,
        )
        ns_parser = parse_known_args_and_warn(parser, other_args)
        if ns_parser:
            qa_view.display_qqplot(name=self.symbol, df=self.data, target=self.target)

    @log_start_end(log=logger)
    def call_unitroot(self, other_args: List[str]):
        """Process unitroot command"""
        parser = argparse.ArgumentParser(
            add_help=False,
            formatter_class=argparse.ArgumentDefaultsHelpFormatter,
            prog="unitroot",
            description="""
                Unit root test / stationarity (ADF, KPSS)
            """,
        )
        parser.add_argument(
            "-r",
            "--fuller_reg",
            help="Type of regression.  Can be ‘c’,’ct’,’ctt’,’nc’ 'c' - Constant and t - trend order",
            choices=["c", "ct", "ctt", "nc"],
            default="c",
            type=str,
            dest="fuller_reg",
        )
        parser.add_argument(
            "-k",
            "--kps_reg",
            help="Type of regression.  Can be ‘c’,’ct'",
            choices=["c", "ct"],
            type=str,
            dest="kpss_reg",
            default="c",
        )
        ns_parser = parse_known_args_and_warn(
            parser, other_args, export_allowed=EXPORT_ONLY_RAW_DATA_ALLOWED
        )
        if ns_parser:
            qa_view.display_unitroot(
                df=self.data,
                target=self.target,
                fuller_reg=ns_parser.fuller_reg,
                kpss_reg=ns_parser.kpss_reg,
                export=ns_parser.export,
            )<|MERGE_RESOLUTION|>--- conflicted
+++ resolved
@@ -85,46 +85,11 @@
 
     def print_help(self):
         """Print help"""
-<<<<<<< HEAD
-        help_text = f"""[cmds]
-   load        load new coin
-   pick        pick target column for analysis[/cmds]
-
-[param]Coin: [/param]{self.symbol}
-[param]Target Column: [/param]{self.target}
-[cmds]
-[info]Statistics:[/info]
-    summary     brief summary statistics of loaded coin.
-    normality   normality statistics and tests
-    unitroot    unit root test for stationarity (ADF, KPSS)
-[info]Plots:[/info]
-    line        line plot of selected target
-    hist        histogram with density plot
-    cdf         cumulative distribution function
-    bw          box and whisker plot
-    acf         (partial) auto-correlation function differentials of prices
-    qqplot      residuals against standard normal curve
-[info]Rolling Metrics:[/info]
-    rolling     rolling mean and std deviation of prices
-    spread      rolling variance and std deviation of prices
-    quantile    rolling median and quantile of prices
-    skew        rolling skewness of distribution of prices
-    kurtosis    rolling kurtosis of distribution of prices
-[info]Risk:[/info]
-    var         display value at risk
-    es          display expected shortfall
-[info]Other:[/info]
-    raw         print raw data
-    decompose   decomposition in cyclic-trend, season, and residuals of prices
-    cusum       detects abrupt changes using cumulative sum algorithm of prices[/cmds]
-        """
-        console.print(text=help_text, menu="Crypto - Quantitative Analysis")
-=======
         mt = MenuText("crypto/qa/")
         mt.add_cmd("load")
         mt.add_cmd("pick")
         mt.add_raw("\n")
-        mt.add_param("_ticker", self.coin)
+        mt.add_param("_ticker", self.symbol)
         mt.add_param("_target", self.target)
         mt.add_raw("\n")
         mt.add_info("_statistics_")
@@ -149,7 +114,6 @@
         mt.add_cmd("decompose")
         mt.add_cmd("cusum")
         console.print(text=mt.menu_text, menu="Cryptocurrency - Quantitative Analysis")
->>>>>>> 4c02dc2a
 
     def custom_reset(self):
         """Class specific component of reset command"""
