"""Shroom view"""
__docformat__ = "numpy"

import logging
import os
from typing import Optional, Union

<<<<<<< HEAD
from matplotlib import pyplot as plt

from openbb_terminal import config_terminal as cfg
=======
from openbb_terminal import OpenBBFigure
>>>>>>> 2a880524
from openbb_terminal.config_terminal import theme
from openbb_terminal.core.session.current_user import get_current_user
from openbb_terminal.cryptocurrency.onchain.shroom_model import (
    get_daily_transactions,
    get_dapp_stats,
    get_total_value_locked,
)
from openbb_terminal.decorators import check_api_key, log_start_end
from openbb_terminal.helper_funcs import export_data, print_rich_table
from openbb_terminal.rich_config import console

logger = logging.getLogger(__name__)


@log_start_end(log=logger)
@check_api_key(["API_SHROOM_KEY"])
def display_daily_transactions(
    export: str = "",
    sheet_name: Optional[str] = None,
    external_axes: bool = False,
) -> Union[OpenBBFigure, None]:
    """Get daily transactions for certain symbols in ethereum blockchain
    [Source: https://sdk.flipsidecrypto.xyz/shroomdk]

    Parameters
    ----------

    export : str
        Export dataframe data to csv,json,xlsx file
    """
    symbols = ["DAI", "USDT", "BUSD", "USDC"]
    df = get_daily_transactions(symbols)
    if df.empty:
        return console.print("[red]No data found.[/red]")

<<<<<<< HEAD
    # This plot has 1 axis
    if not external_axes:
        _, ax = plt.subplots(
            figsize=plot_autoscale(), dpi=get_current_user().preferences.PLOT_DPI
        )
    elif is_valid_axes_count(external_axes, 1):
        (ax,) = external_axes
    else:
        return
=======
    fig = OpenBBFigure(yaxis_title="Transactions", xaxis_title="Date")
    fig.set_title("Daily Transactions in Ethereum")
>>>>>>> 2a880524

    for name in symbols:
        fig.add_scatter(x=df.index, y=df[name], name=name)

    export_data(
        export,
        os.path.dirname(os.path.abspath(__file__)),
        "dt",
        df,
        sheet_name,
        fig,
    )

    return fig.show(external=external_axes)


@log_start_end(log=logger)
@check_api_key(["API_SHROOM_KEY"])
def display_dapp_stats(
    platform: str,
    raw: bool = False,
    limit: int = 10,
    export: str = "",
    sheet_name: Optional[str] = None,
    external_axes: bool = False,
) -> Union[OpenBBFigure, None]:
    """Get daily transactions for certain symbols in ethereum blockchain
    [Source: https://sdk.flipsidecrypto.xyz/shroomdk]

    Parameters
    ----------
    platform : str
        Platform name (e.g., uniswap-v3)
    raw : bool
        Show raw data
    limit : int
        Limit of rows
    export : str
        Export dataframe data to csv,json,xlsx file
    external_axes : bool, optional
        Whether to return the figure object or not, by default False
    """
    df = get_dapp_stats(platform=platform)
    if df.empty:
<<<<<<< HEAD
        console.print("[red]No data found.[/red]")
    elif not df.empty:
        if raw:
            print_rich_table(df.head(limit), headers=list(df.columns), show_index=True)

        # This plot has 1 axis
        if external_axes is None:
            _, ax = plt.subplots(
                figsize=plot_autoscale(), dpi=get_current_user().preferences.PLOT_DPI
            )
        elif is_valid_axes_count(external_axes, 1):
            (ax,) = external_axes

        ax.bar(df.index, df["n_users"], color=theme.down_color, label="Number of Users")
        ax.set_xlim(
            df.index[0],
            df.index[-1],
=======
        return console.print("[red]No data found.[/red]")

    if raw:
        print_rich_table(
            df.head(limit),
            headers=list(df.columns),
            show_index=True,
            export=bool(export),
>>>>>>> 2a880524
        )

    fig = OpenBBFigure.create_subplots(specs=[[{"secondary_y": True}]])
    fig.set_title(f"{platform} stats")

    fig.add_bar(
        x=df.index,
        y=df["n_users"],
        name="Number of Users",
        marker_color=theme.down_color,
        secondary_y=False,
    )

    fig.add_scatter(
        x=df.index,
        y=df["fees"],
        name="Platform Fees",
        marker_color=theme.up_color,
        secondary_y=True,
    )
    fig.update_yaxes(title_text="Number of Users", secondary_y=False, side="left")
    fig.update_yaxes(title_text="Platform Fees [USD]", secondary_y=True)

    export_data(
        export,
        os.path.dirname(os.path.abspath(__file__)),
        "ds",
        df,
        sheet_name,
        fig,
    )

    return fig.show(external=external_axes)


@log_start_end(log=logger)
@check_api_key(["API_SHROOM_KEY"])
def display_total_value_locked(
    user_address: str,
    address_name: str,
    symbol: str = "USDC",
    interval: int = 1,
    export: str = "",
    sheet_name: Optional[str] = None,
    external_axes: bool = False,
) -> Union[OpenBBFigure, None]:
    """
    Get total value locked for a certain address
    TVL measures the total amount of a token that is locked in a contract.
    [Source: https://sdk.flipsidecrypto.xyz/shroomdk]

    Parameters
    ----------
    user_address : str
        Address of the user (e.g., 0xa5407eae9ba41422680e2e00537571bcc53efbfd)
    address_name : str
        Name of the address (e.g., makerdao gem join usdc)
    symbol : str
        Symbol of the token
    interval : int
        Interval of months
    export : str
        Export dataframe data to csv,json,xlsx file
    external_axes : bool, optional
        Whether to return the figure object or not, by default False
    """

    # example user_address :
    # example addres_name :

    df = get_total_value_locked(
        user_address=user_address,
        address_name=address_name,
        symbol=symbol,
        interval=interval,
    )

    if df.empty:
<<<<<<< HEAD
        console.print("[red]No data found.[/red]")
        return

    # This plot has 1 axis
    if not external_axes:
        _, ax = plt.subplots(
            figsize=plot_autoscale(), dpi=get_current_user().preferences.PLOT_DPI
        )
    elif is_valid_axes_count(external_axes, 1):
        (ax,) = external_axes
    else:
        return

    # ax.plot(df.index, df["amount_usd"], label="", lw=0.5)
    ax.bar(df.index, df["amount_usd"], color=theme.down_color, label="amount_usd")
    ax.set_title("Total value locked Ethereum ERC20")
    ax.set_ylabel("Amount [USD M]")
    ax.set_xlabel("Date")
    ax.set_xlim(df.index[0], df.index[-1])
    ax.legend()

    theme.style_primary_axis(ax)

    if not external_axes:
        theme.visualize_output()
=======
        return console.print("[red]No data found.[/red]")

    fig = OpenBBFigure(yaxis_title="Amount [USD M]", xaxis_title="Date")
    fig.set_title("Total value locked Ethereum ERC20")

    fig.add_bar(
        x=df.index,
        y=df["amount_usd"],
        name="amount_usd",
        marker_color=theme.down_color,
    )
>>>>>>> 2a880524

    export_data(
        export,
        os.path.dirname(os.path.abspath(__file__)),
        "tvl",
        df,
        sheet_name,
        fig,
    )

    return fig.show(external=external_axes)<|MERGE_RESOLUTION|>--- conflicted
+++ resolved
@@ -5,13 +5,7 @@
 import os
 from typing import Optional, Union
 
-<<<<<<< HEAD
-from matplotlib import pyplot as plt
-
-from openbb_terminal import config_terminal as cfg
-=======
 from openbb_terminal import OpenBBFigure
->>>>>>> 2a880524
 from openbb_terminal.config_terminal import theme
 from openbb_terminal.core.session.current_user import get_current_user
 from openbb_terminal.cryptocurrency.onchain.shroom_model import (
@@ -47,20 +41,8 @@
     if df.empty:
         return console.print("[red]No data found.[/red]")
 
-<<<<<<< HEAD
-    # This plot has 1 axis
-    if not external_axes:
-        _, ax = plt.subplots(
-            figsize=plot_autoscale(), dpi=get_current_user().preferences.PLOT_DPI
-        )
-    elif is_valid_axes_count(external_axes, 1):
-        (ax,) = external_axes
-    else:
-        return
-=======
     fig = OpenBBFigure(yaxis_title="Transactions", xaxis_title="Date")
     fig.set_title("Daily Transactions in Ethereum")
->>>>>>> 2a880524
 
     for name in symbols:
         fig.add_scatter(x=df.index, y=df[name], name=name)
@@ -105,25 +87,6 @@
     """
     df = get_dapp_stats(platform=platform)
     if df.empty:
-<<<<<<< HEAD
-        console.print("[red]No data found.[/red]")
-    elif not df.empty:
-        if raw:
-            print_rich_table(df.head(limit), headers=list(df.columns), show_index=True)
-
-        # This plot has 1 axis
-        if external_axes is None:
-            _, ax = plt.subplots(
-                figsize=plot_autoscale(), dpi=get_current_user().preferences.PLOT_DPI
-            )
-        elif is_valid_axes_count(external_axes, 1):
-            (ax,) = external_axes
-
-        ax.bar(df.index, df["n_users"], color=theme.down_color, label="Number of Users")
-        ax.set_xlim(
-            df.index[0],
-            df.index[-1],
-=======
         return console.print("[red]No data found.[/red]")
 
     if raw:
@@ -132,7 +95,6 @@
             headers=list(df.columns),
             show_index=True,
             export=bool(export),
->>>>>>> 2a880524
         )
 
     fig = OpenBBFigure.create_subplots(specs=[[{"secondary_y": True}]])
@@ -211,33 +173,6 @@
     )
 
     if df.empty:
-<<<<<<< HEAD
-        console.print("[red]No data found.[/red]")
-        return
-
-    # This plot has 1 axis
-    if not external_axes:
-        _, ax = plt.subplots(
-            figsize=plot_autoscale(), dpi=get_current_user().preferences.PLOT_DPI
-        )
-    elif is_valid_axes_count(external_axes, 1):
-        (ax,) = external_axes
-    else:
-        return
-
-    # ax.plot(df.index, df["amount_usd"], label="", lw=0.5)
-    ax.bar(df.index, df["amount_usd"], color=theme.down_color, label="amount_usd")
-    ax.set_title("Total value locked Ethereum ERC20")
-    ax.set_ylabel("Amount [USD M]")
-    ax.set_xlabel("Date")
-    ax.set_xlim(df.index[0], df.index[-1])
-    ax.legend()
-
-    theme.style_primary_axis(ax)
-
-    if not external_axes:
-        theme.visualize_output()
-=======
         return console.print("[red]No data found.[/red]")
 
     fig = OpenBBFigure(yaxis_title="Amount [USD M]", xaxis_title="Date")
@@ -249,7 +184,6 @@
         name="amount_usd",
         marker_color=theme.down_color,
     )
->>>>>>> 2a880524
 
     export_data(
         export,
