--- conflicted
+++ resolved
@@ -101,178 +101,12 @@
         self.address_type = ""
 
         if session and obbff.USE_PROMPT_TOOLKIT:
-<<<<<<< HEAD
-            choices: dict = {c: {} for c in self.controller_choices}
-            choices["whales"] = {
-                "--sort": {c: {} for c in whale_alert_model.FILTERS},
-                "-s": "--sort",
-                "--min": None,
-                "-m": "--min",
-                "--limit": {str(c): {} for c in range(1, 100)},
-                "-l": "--limit",
-                "--descend": {},
-                "--address": {},
-                "-a": {},
-            }
-            choices["hr"] = {c: {} for c in GLASSNODE_SUPPORTED_HASHRATE_ASSETS}
-            choices["ds"] = {c: None for c in shroom_model.DAPP_STATS_PLATFORM_CHOICES}
-            choices["hr"]["--coin"] = {
-                c: {} for c in GLASSNODE_SUPPORTED_HASHRATE_ASSETS
-            }
-            choices["hr"]["-c"] = "--coin"
-            choices["hr"]["--interval"] = {c: {} for c in INTERVALS_HASHRATE}
-            choices["hr"]["-i"] = "--interval"
-            choices["hr"]["--until"] = None
-            choices["hr"]["-u"] = "--until"
-            choices["hr"]["--since"] = None
-            choices["hr"]["-s"] = "--since"
-            choices["btccp"] = {
-                "--until": None,
-                "-u": "--until",
-                "--since": None,
-                "-s": "--since",
-            }
-            choices["btcct"] = {
-                "--until": None,
-                "-u": "--until",
-                "--since": None,
-                "-s": "--since",
-            }
-
-            choices["btcblockdata"] = {
-                "--blockhash": None,
-                "-b": "--blockhash",
-                "--export": None,
-                "-e": "--export",
-            }
-            choices["baas"]["-c"] = {c: {} for c in bitquery_model.POSSIBLE_CRYPTOS}
-            choices["baas"]["--coin"] = {c: {} for c in bitquery_model.POSSIBLE_CRYPTOS}
-            choices["balance"] = {
-                "--sort": {c: None for c in ethplorer_model.BALANCE_FILTERS},
-                "-s": "--sort",
-                "--limit": {str(c): {} for c in range(1, 100)},
-                "-l": "--limit",
-                "--descend": {},
-            }
-            choices["holders"] = {
-                "--sort": {c: None for c in ethplorer_model.HOLDERS_FILTERS},
-                "-s": "--sort",
-                "--limit": {str(c): {} for c in range(1, 100)},
-                "-l": "--limit",
-                "--descend": {},
-            }
-            choices["hist"] = {
-                "--sort": {c: None for c in ethplorer_model.HIST_FILTERS},
-                "-s": "--sort",
-                "--limit": {str(c): {} for c in range(1, 100)},
-                "-l": "--limit",
-                "--descend": {},
-            }
-            choices["top"] = {
-                "--sort": {c: None for c in ethplorer_model.TOP_FILTERS},
-                "-s": "--sort",
-                "--limit": {str(c): {} for c in range(1, 100)},
-                "-l": "--limit",
-                "--descend": {},
-            }
-            choices["th"]["-s"] = {c: None for c in ethplorer_model.TH_FILTERS}
-            choices["th"] = {
-                "--sort": {c: None for c in ethplorer_model.TH_FILTERS},
-                "-s": "--sort",
-                "--limit": {str(c): {} for c in range(1, 100)},
-                "-l": "--limit",
-                "--descend": {},
-                "--hash": {},
-            }
-            choices["prices"] = {
-                "--sort": {c: None for c in ethplorer_model.PRICES_FILTERS},
-                "-s": "--sort",
-                "--limit": {str(c): {} for c in range(1, 100)},
-                "-l": "--limit",
-                "--descend": {},
-            }
-            choices["lt"] = {
-                "--kind": {c: {} for c in bitquery_model.LT_KIND},
-                "-k": "--kind",
-                "--vs": {c: {} for c in bitquery_model.CURRENCIES},
-                "-vs": "--vs",
-                "--sort": {c: {} for c in bitquery_model.LT_FILTERS},
-                "-s": "--sort",
-                "--days": {str(c): {} for c in range(1, 360)},
-                "-d": "--days",
-                "--limit": {str(c): {} for c in range(1, 100)},
-                "-l": "--limit",
-                "--descend": {},
-            }
-            choices["tv"] = {
-                "--coin": None,
-                "-c": "--coin",
-                "--vs": {c: {} for c in bitquery_model.CURRENCIES},
-                "-vs": "--vs",
-                "--sort": {c: {} for c in bitquery_model.LT_FILTERS},
-                "-s": "--sort",
-                "--limit": {str(c): {} for c in range(1, 100)},
-                "-l": "--limit",
-                "--descend": {},
-            }
-            choices["ueat"] = {
-                "--sort": {c: None for c in bitquery_model.UEAT_FILTERS},
-                "-s": "--sort",
-                "--interval": {c: {} for c in bitquery_model.INTERVALS},
-                "-i": "--interval",
-                "--limit": {str(c): {} for c in range(1, 90)},
-                "-l": "--limit",
-                "--descend": {},
-            }
-            choices["dvcp"] = {
-                "--coin": None,
-                "-c": "--coin",
-                "--vs": {c: {} for c in bitquery_model.CURRENCIES},
-                "-vs": "--vs",
-                "--days": {str(c): {} for c in range(1, 100)},
-                "-d": "--days",
-                "--sort": {c: {} for c in bitquery_model.DVCP_FILTERS},
-                "-s": "--sort",
-                "--descend": {},
-            }
-            choices["ttcp"]["--exchanges"] = {
-                c: {} for c in bitquery_model.DECENTRALIZED_EXCHANGES
-            }
-            choices["ttcp"]["-e"] = "--exchanges"
-            choices["ttcp"]["--sort"] = {c: None for c in bitquery_model.TTCP_FILTERS}
-            choices["ttcp"]["-s"] = "--sort"
-            choices["ttcp"]["--days"] = {str(c): {} for c in range(1, 100)}
-            choices["ttcp"]["-d"] = "--days"
-            choices["ttcp"]["--limit"] = {str(c): {} for c in range(1, 100)}
-            choices["ttcp"]["-l"] = "--limit"
-            choices["ttcp"]["--descend"] = {}
-            choices["baas"] = {
-                "--coin": {c: {} for c in bitquery_model.POSSIBLE_CRYPTOS},
-                "-c": "--coin",
-                "--vs": {c: {} for c in bitquery_model.CURRENCIES},
-                "-vs": "--vs",
-                "--sort": {c: {} for c in bitquery_model.BAAS_FILTERS},
-                "-s": "--sort",
-                "--descend": {},
-            }
-            choices["address"] = {
-                "-a": {},
-                "-t": {},
-                "-tx": {},
-                "--address": None,
-            }
-            choices["info"]["--social"] = {}
-
-            choices["support"] = self.SUPPORT_CHOICES
-            choices["about"] = self.ABOUT_CHOICES
-=======
             choices: dict = self.choices_default
 
             choices["hr"].update({c: {} for c in GLASSNODE_SUPPORTED_HASHRATE_ASSETS})
             choices["ds"].update(
                 {c: None for c in shroom_model.DAPP_STATS_PLATFORM_CHOICES}
             )
->>>>>>> af7334a6
 
             self.completer = NestedCompleter.from_nested_dict(choices)
 
