"""Onchain Controller Module"""
__docformat__ = "numpy"

# pylint: disable=C0302

import argparse
import difflib
import logging
from datetime import datetime, timedelta
from typing import List

from openbb_terminal.custom_prompt_toolkit import NestedCompleter

from openbb_terminal import feature_flags as obbff
from openbb_terminal.cryptocurrency.due_diligence.glassnode_model import (
    GLASSNODE_SUPPORTED_HASHRATE_ASSETS,
    INTERVALS_HASHRATE,
)
from openbb_terminal.cryptocurrency.due_diligence.glassnode_view import (
    display_hashrate,
)
from openbb_terminal.cryptocurrency.onchain import (
    bitquery_model,
    bitquery_view,
    blockchain_view,
    ethgasstation_view,
    ethplorer_model,
    ethplorer_view,
    shroom_model,
    shroom_view,
    whale_alert_model,
    whale_alert_view,
)
from openbb_terminal.decorators import log_start_end
from openbb_terminal.helper_funcs import (
    EXPORT_BOTH_RAW_DATA_AND_FIGURES,
    EXPORT_ONLY_RAW_DATA_ALLOWED,
    check_int_range,
    check_positive,
    valid_date,
)
from openbb_terminal.menu import session
from openbb_terminal.parent_classes import BaseController
from openbb_terminal.rich_config import console, MenuText

logger = logging.getLogger(__name__)


class OnchainController(BaseController):
    """Onchain Controller class"""

    SPECIFIC_CHOICES = {
        "account": [
            "balance",
            "hist",
        ],
        "token": [
            "info",
            "th",
            "prices",
            "holders",
        ],
        "tx": ["tx"],
    }

    CHOICES_COMMANDS = [
        "hr",
        "gwei",
        "whales",
        "balance",
        "top",
        "holders",
        "tx",
        "hist",
        "info",
        "th",
        "prices",
        "address",
        "lt",
        "dvcp",
        "tv",
        "ueat",
        "ttcp",
        "baas",
        "btccp",
        "btcct",
        "dt",
        "ds",
        "tvl",
    ]

    PATH = "/crypto/onchain/"

    def __init__(self, queue: List[str] = None):
        """Constructor"""
        super().__init__(queue)

        self.address = ""
        self.address_type = ""

        if session and obbff.USE_PROMPT_TOOLKIT:
            choices: dict = {c: {} for c in self.controller_choices}
            choices["whales"] = {
                "--sort": {c: {} for c in whale_alert_model.FILTERS},
                "-s": "--sort",
                "--min": None,
                "-m": "--min",
                "--limit": {str(c): {} for c in range(1, 100)},
                "-l": "--limit",
                "--descend": {},
                "--address": {},
                "-a": {},
            }
            choices["hr"] = {c: {} for c in GLASSNODE_SUPPORTED_HASHRATE_ASSETS}
            choices["ds"] = {c: None for c in shroom_model.DAPP_STATS_PLATFORM_CHOICES}
            choices["hr"]["--coin"] = {
                c: {} for c in GLASSNODE_SUPPORTED_HASHRATE_ASSETS
            }
            choices["hr"]["-c"] = "--coin"
            choices["hr"]["--interval"] = {c: {} for c in INTERVALS_HASHRATE}
            choices["hr"]["-i"] = "--interval"
            choices["hr"]["--until"] = None
            choices["hr"]["-u"] = "--until"
            choices["hr"]["--since"] = None
            choices["hr"]["-s"] = "--since"
            choices["btccp"] = {
                "--until": None,
                "-u": "--until",
                "--since": None,
                "-s": "--since",
            }
            choices["btcct"] = {
                "--until": None,
                "-u": "--until",
                "--since": None,
                "-s": "--since",
            }
<<<<<<< HEAD
            choices["baas"]["-c"] = {c: {} for c in bitquery_model.POSSIBLE_CRYPTOS}
            choices["baas"]["--coin"] = {c: {} for c in bitquery_model.POSSIBLE_CRYPTOS}
=======
            choices["ttcp"] = {c: {} for c in bitquery_model.DECENTRALIZED_EXCHANGES}
>>>>>>> 5debfb4d
            choices["balance"] = {
                "--sort": {c: None for c in ethplorer_model.BALANCE_FILTERS},
                "-s": "--sort",
                "--limit": {str(c): {} for c in range(1, 100)},
                "-l": "--limit",
                "--descend": {},
            }
            choices["holders"] = {
                "--sort": {c: None for c in ethplorer_model.HOLDERS_FILTERS},
                "-s": "--sort",
                "--limit": {str(c): {} for c in range(1, 100)},
                "-l": "--limit",
                "--descend": {},
            }
            choices["hist"] = {
                "--sort": {c: None for c in ethplorer_model.HIST_FILTERS},
                "-s": "--sort",
                "--limit": {str(c): {} for c in range(1, 100)},
                "-l": "--limit",
                "--descend": {},
            }
            choices["top"] = {
                "--sort": {c: None for c in ethplorer_model.TOP_FILTERS},
                "-s": "--sort",
                "--limit": {str(c): {} for c in range(1, 100)},
                "-l": "--limit",
                "--descend": {},
            }
            choices["th"]["-s"] = {c: None for c in ethplorer_model.TH_FILTERS}
            choices["th"] = {
                "--sort": {c: None for c in ethplorer_model.TH_FILTERS},
                "-s": "--sort",
                "--limit": {str(c): {} for c in range(1, 100)},
                "-l": "--limit",
                "--descend": {},
                "--hash": {},
            }
            choices["prices"] = {
                "--sort": {c: None for c in ethplorer_model.PRICES_FILTERS},
                "-s": "--sort",
                "--limit": {str(c): {} for c in range(1, 100)},
                "-l": "--limit",
                "--descend": {},
            }
            choices["lt"] = {
                "--kind": {c: {} for c in bitquery_model.LT_KIND},
                "-k": "--kind",
                "--vs": {c: {} for c in bitquery_model.CURRENCIES},
                "-vs": "--vs",
                "--sort": {c: {} for c in bitquery_model.LT_FILTERS},
                "-s": "--sort",
                "--days": {str(c): {} for c in range(1, 360)},
                "-d": "--days",
                "--limit": {str(c): {} for c in range(1, 100)},
                "-l": "--limit",
                "--descend": {},
            }
            choices["tv"] = {
                "--coin": None,
                "-c": "--coin",
                "--vs": {c: {} for c in bitquery_model.CURRENCIES},
                "-vs": "--vs",
                "--sort": {c: {} for c in bitquery_model.LT_FILTERS},
                "-s": "--sort",
                "--limit": {str(c): {} for c in range(1, 100)},
                "-l": "--limit",
                "--descend": {},
            }
            choices["ueat"] = {
                "--sort": {c: None for c in bitquery_model.UEAT_FILTERS},
                "-s": "--sort",
                "--interval": {c: {} for c in bitquery_model.INTERVALS},
                "-i": "--interval",
                "--limit": {str(c): {} for c in range(1, 90)},
                "-l": "--limit",
                "--descend": {},
            }
            choices["dvcp"] = {
                "--coin": None,
                "-c": "--coin",
                "--vs": {c: {} for c in bitquery_model.CURRENCIES},
                "-vs": "--vs",
                "--days": {str(c): {} for c in range(1, 100)},
                "-d": "--days",
                "--sort": {c: {} for c in bitquery_model.DVCP_FILTERS},
                "-s": "--sort",
                "--descend": {},
            }
            choices["ttcp"]["--exchanges"] = {
                c: {} for c in bitquery_model.DECENTRALIZED_EXCHANGES
            }
            choices["ttcp"]["-e"] = "--exchanges"
            choices["ttcp"]["--sort"] = {c: None for c in bitquery_model.TTCP_FILTERS}
            choices["ttcp"]["-s"] = "--sort"
            choices["ttcp"]["--days"] = {str(c): {} for c in range(1, 100)}
            choices["ttcp"]["-d"] = "--days"
            choices["ttcp"]["--limit"] = {str(c): {} for c in range(1, 100)}
            choices["ttcp"]["-l"] = "--limit"
            choices["ttcp"]["--descend"] = {}
            choices["baas"] = {
                "--coin": {c: {} for c in bitquery_model.POSSIBLE_CRYPTOS},
                "-c": "--coin",
                "--vs": {c: {} for c in bitquery_model.CURRENCIES},
                "-vs": "--vs",
                "--sort": {c: {} for c in bitquery_model.BAAS_FILTERS},
                "-s": "--sort",
                "--descend": {},
            }
            choices["address"] = {
                "-a": {},
                "-t": {},
                "-tx": {},
                "--address": None,
            }
            choices["info"]["--social"] = {}

            choices["support"] = self.SUPPORT_CHOICES
            choices["about"] = self.ABOUT_CHOICES

            self.completer = NestedCompleter.from_nested_dict(choices)

    def print_help(self):
        """Print help"""
        mt = MenuText("crypto/onchain/")
        mt.add_cmd("hr")
        mt.add_cmd("btccp")
        mt.add_cmd("btcct")
        mt.add_cmd("gwei")
        mt.add_cmd("whales")
        mt.add_cmd("lt")
        mt.add_cmd("dvcp")
        mt.add_cmd("tv")
        mt.add_cmd("ueat")
        mt.add_cmd("ttcp")
        mt.add_cmd("baas")
        mt.add_cmd("dt")
        mt.add_cmd("ds")
        mt.add_cmd("tvl")
        mt.add_raw("\n")
        mt.add_param("_address", self.address or "")
        mt.add_param("_type", self.address_type or "")
        mt.add_raw("\n")
        mt.add_info("_ethereum_")
        mt.add_cmd("address")
        mt.add_cmd("top")
        mt.add_cmd("balance", self.address_type == "account")
        mt.add_cmd("hist", self.address_type == "account")
        mt.add_cmd("info", self.address_type == "token")
        mt.add_cmd("holders", self.address_type == "token")
        mt.add_cmd("th", self.address_type == "token")
        mt.add_cmd("prices", self.address_type == "token")
        mt.add_cmd("tx", self.address_type == "tx")
        console.print(text=mt.menu_text, menu="Cryptocurrency - Onchain")

    @log_start_end(log=logger)
    def call_tvl(self, other_args: List[str]):
        """Process tvl command"""
        parser = argparse.ArgumentParser(
            add_help=False,
            formatter_class=argparse.ArgumentDefaultsHelpFormatter,
            prog="tvl",
            description="""
                Total value locked (TVL) metric - Ethereum ERC20
                [Source:https://docs.flipsidecrypto.com/]
                useraddress OR addressname must be provided
            """,
        )

        parser.add_argument(
            "-u",
            "--useraddress",
            dest="useraddress",
            type=str,
            help="User address we'd like to take a balance reading of against the contract",
        )

        parser.add_argument(
            "-a",
            "--addressname",
            dest="addressname",
            type=str,
            help="Address name corresponding to the user address",
        )

        parser.add_argument(
            "-s",
            "--symbol",
            dest="symbol",
            type=str,
            help="Contract symbol",
            default="USDC",
        )

        parser.add_argument(
            "-i",
            "--interval",
            dest="interval",
            type=int,
            help="Interval in months",
            default=12,
        )

        if other_args and not other_args[0][0] == "-":
            other_args.insert(0, "-u")

        ns_parser = self.parse_known_args_and_warn(
            parser, other_args, EXPORT_BOTH_RAW_DATA_AND_FIGURES
        )

        if ns_parser:
            shroom_view.display_total_value_locked(
                user_address=ns_parser.useraddress,
                address_name=ns_parser.addressname,
                interval=ns_parser.interval,
                symbol=ns_parser.symbol,
                export=ns_parser.export,
            )

    @log_start_end(log=logger)
    def call_ds(self, other_args: List[str]):
        """Process ds command"""
        parser = argparse.ArgumentParser(
            add_help=False,
            formatter_class=argparse.ArgumentDefaultsHelpFormatter,
            prog="ds",
            description="""
            Get daily transactions for certain symbols in ethereum blockchain
            [Source: https://sdk.flipsidecrypto.xyz/shroomdk]
            """,
        )

        parser.add_argument(
            "-p",
            "--platform",
            dest="platform",
            type=str,
            help="Ethereum platform to check fees/number of users over time",
            default="curve",
            choices=shroom_model.DAPP_STATS_PLATFORM_CHOICES,
        )

        if other_args and not other_args[0][0] == "-":
            other_args.insert(0, "-p")

        ns_parser = self.parse_known_args_and_warn(
            parser, other_args, EXPORT_BOTH_RAW_DATA_AND_FIGURES, raw=True, limit=10
        )

        if ns_parser:
            shroom_view.display_dapp_stats(
                raw=ns_parser.raw,
                limit=ns_parser.limit,
                platform=ns_parser.platform,
                export=ns_parser.export,
            )

    @log_start_end(log=logger)
    def call_dt(self, other_args: List[str]):
        """Process dt command"""
        parser = argparse.ArgumentParser(
            add_help=False,
            formatter_class=argparse.ArgumentDefaultsHelpFormatter,
            prog="dt",
            description="""
                Get daily transactions for certain symbols in ethereum blockchain
                [Source: https://sdk.flipsidecrypto.xyz/shroomdk]
            """,
        )

        ns_parser = self.parse_known_args_and_warn(
            parser, other_args, EXPORT_BOTH_RAW_DATA_AND_FIGURES
        )

        if ns_parser:
            shroom_view.display_daily_transactions(
                export=ns_parser.export,
            )

    @log_start_end(log=logger)
    def call_btcct(self, other_args: List[str]):
        """Process btcct command"""
        parser = argparse.ArgumentParser(
            add_help=False,
            formatter_class=argparse.ArgumentDefaultsHelpFormatter,
            prog="btcct",
            description="""
                Display BTC confirmed transactions [Source: https://api.blockchain.info/]
            """,
        )

        parser.add_argument(
            "-s",
            "--since",
            dest="since",
            type=valid_date,
            help="Initial date. Default: 2010-01-01",
            default=datetime(2010, 1, 1).strftime("%Y-%m-%d"),
        )

        parser.add_argument(
            "-u",
            "--until",
            dest="until",
            type=valid_date,
            help="Final date. Default: 2021-01-01",
            default=(datetime.now()).strftime("%Y-%m-%d"),
        )

        ns_parser = self.parse_known_args_and_warn(
            parser, other_args, EXPORT_BOTH_RAW_DATA_AND_FIGURES
        )

        if ns_parser:
            blockchain_view.display_btc_confirmed_transactions(
                start_date=int(datetime.timestamp(ns_parser.since)),
                end_date=int(datetime.timestamp(ns_parser.until)),
                export=ns_parser.export,
            )

    @log_start_end(log=logger)
    def call_btccp(self, other_args: List[str]):
        """Process btccp command"""
        parser = argparse.ArgumentParser(
            add_help=False,
            formatter_class=argparse.ArgumentDefaultsHelpFormatter,
            prog="btccp",
            description="""
                Display BTC circulating supply [Source: https://api.blockchain.info/]
            """,
        )

        parser.add_argument(
            "-s",
            "--since",
            dest="since",
            type=valid_date,
            help="Initial date. Default: 2010-01-01",
            default=datetime(2010, 1, 1).strftime("%Y-%m-%d"),
        )

        parser.add_argument(
            "-u",
            "--until",
            dest="until",
            type=valid_date,
            help="Final date. Default: 2021-01-01",
            default=(datetime.now()).strftime("%Y-%m-%d"),
        )

        ns_parser = self.parse_known_args_and_warn(
            parser, other_args, EXPORT_BOTH_RAW_DATA_AND_FIGURES
        )

        if ns_parser:
            blockchain_view.display_btc_circulating_supply(
                start_date=int(datetime.timestamp(ns_parser.since)),
                end_date=int(datetime.timestamp(ns_parser.until)),
                export=ns_parser.export,
            )

    @log_start_end(log=logger)
    def call_hr(self, other_args: List[str]):
        """Process hr command"""
        parser = argparse.ArgumentParser(
            add_help=False,
            formatter_class=argparse.ArgumentDefaultsHelpFormatter,
            prog="hr",
            description="""
                Display mean hashrate for a certain blockchain (ETH or BTC)
                [Source: https://glassnode.org]
            """,
        )

        parser.add_argument(
            "-c",
            "--coin",
            dest="coin",
            type=str,
            help="Coin to check hashrate (BTC or ETH)",
            default="BTC",
            choices=GLASSNODE_SUPPORTED_HASHRATE_ASSETS,
        )

        parser.add_argument(
            "-i",
            "--interval",
            dest="interval",
            type=str,
            help="Frequency interval. Default: 24h",
            default="24h",
            choices=INTERVALS_HASHRATE,
        )

        parser.add_argument(
            "-s",
            "--since",
            dest="since",
            type=valid_date,
            help=f"Initial date. Default: {(datetime.now() - timedelta(days=365)).strftime('%Y-%m-%d')}",
            default=(datetime.now() - timedelta(days=365)).strftime("%Y-%m-%d"),
        )

        parser.add_argument(
            "-u",
            "--until",
            dest="until",
            type=valid_date,
            help=f"Final date. Default: {(datetime.now()).strftime('%Y-%m-%d')}",
            default=(datetime.now()).strftime("%Y-%m-%d"),
        )

        if other_args and not other_args[0][0] == "-":
            other_args.insert(0, "-c")

        ns_parser = self.parse_known_args_and_warn(
            parser, other_args, EXPORT_BOTH_RAW_DATA_AND_FIGURES
        )

        if ns_parser:
            display_hashrate(
                symbol=ns_parser.coin,
                interval=ns_parser.interval,
                start_date=int(datetime.timestamp(ns_parser.since)),
                end_date=int(datetime.timestamp(ns_parser.until)),
                export=ns_parser.export,
            )

    @log_start_end(log=logger)
    def call_gwei(self, other_args: List[str]):
        """Process gwei command"""
        parser = argparse.ArgumentParser(
            add_help=False,
            formatter_class=argparse.ArgumentDefaultsHelpFormatter,
            prog="onchain",
            description="""
                Display ETH gas fees
                [Source: https://ethgasstation.info]
            """,
        )

        ns_parser = self.parse_known_args_and_warn(
            parser, other_args, EXPORT_ONLY_RAW_DATA_ALLOWED
        )

        if ns_parser:
            ethgasstation_view.display_gwei_fees(export=ns_parser.export)

    @log_start_end(log=logger)
    def call_whales(self, other_args: List[str]):
        """Process whales command"""
        parser = argparse.ArgumentParser(
            add_help=False,
            formatter_class=argparse.ArgumentDefaultsHelpFormatter,
            prog="whales",
            description="""
                Display crypto whales transactions.
                [Source: https://docs.whale-alert.io/]
            """,
        )

        parser.add_argument(
            "-m",
            "--min",
            dest="min",
            type=check_int_range(500000, 100**7),
            help="Minimum value of transactions.",
            default=1000000,
        )

        parser.add_argument(
            "-l",
            "--limit",
            dest="limit",
            type=check_positive,
            help="display N number records",
            default=10,
        )

        parser.add_argument(
            "-s",
            "--sort",
            dest="sortby",
            type=str,
            help="Sort by given column. Default: date",
            default="date",
            choices=whale_alert_model.FILTERS,
        )

        parser.add_argument(
            "--descend",
            action="store_false",
            help="Flag to sort in descending order (lowest first)",
            dest="descend",
            default=True,
        )

        parser.add_argument(
            "-a",
            "--address",
            dest="address",
            action="store_true",
            help="Flag to show addresses of transaction",
            default=False,
        )

        ns_parser = self.parse_known_args_and_warn(
            parser, other_args, EXPORT_ONLY_RAW_DATA_ALLOWED
        )
        if ns_parser:
            whale_alert_view.display_whales_transactions(
                min_value=ns_parser.min,
                limit=ns_parser.limit,
                sortby=ns_parser.sortby,
                ascend=not ns_parser.descend,
                show_address=ns_parser.address,
                export=ns_parser.export,
            )

    @log_start_end(log=logger)
    def call_address(self, other_args: List[str]):
        """Process address command"""
        parser = argparse.ArgumentParser(
            add_help=False,
            formatter_class=argparse.ArgumentDefaultsHelpFormatter,
            prog="address",
            description="""
                Load address for further analysis. You can analyze account address, token address or transaction hash.
                [Source: Ethplorer]
            """,
        )

        parser.add_argument(
            "-a",
            action="store_true",
            help="Account address",
            dest="account",
            default=False,
        )

        parser.add_argument(
            "-t",
            action="store_true",
            help="ERC20 token address",
            dest="token",
            default=False,
        )

        parser.add_argument(
            "-tx",
            action="store_true",
            help="Transaction hash",
            dest="transaction",
            default=False,
        )

        parser.add_argument(
            "--address",
            dest="address",
            help="Ethereum address",
            default=False,
            type=str,
            required="-h" not in other_args,
        )

        if other_args and not other_args[0][0] == "-":
            other_args.insert(0, "--address")

        ns_parser = self.parse_known_args_and_warn(
            parser, other_args, EXPORT_ONLY_RAW_DATA_ALLOWED
        )

        if ns_parser:
            if len(ns_parser.address) not in [42, 66]:
                console.print(
                    f"Couldn't load address {ns_parser.address}. "
                    f"Token or account address should be 42 characters long. "
                    f"Transaction hash should be 66 characters long\n"
                )

            if ns_parser.account:
                address_type = "account"
            elif ns_parser.token:
                address_type = "token"
            elif ns_parser.transaction:
                address_type = "tx"
            else:
                address_type = "account"

            if len(ns_parser.address) == 66:
                address_type = "tx"

            self.address = ns_parser.address
            self.address_type = address_type

    @log_start_end(log=logger)
    def call_balance(self, other_args: List[str]):
        """Process balance command"""
        parser = argparse.ArgumentParser(
            add_help=False,
            formatter_class=argparse.ArgumentDefaultsHelpFormatter,
            prog="balance",
            description="""
                Display info about tokens on given ethereum blockchain balance.
                [Source: Ethplorer]
            """,
        )

        parser.add_argument(
            "-l",
            "--limit",
            dest="limit",
            type=check_positive,
            help="display N number records",
            default=10,
        )

        parser.add_argument(
            "-s",
            "--sort",
            dest="sortby",
            type=str,
            help="Sort by given column. Default: index",
            default="index",
            choices=ethplorer_model.BALANCE_FILTERS,
        )

        parser.add_argument(
            "--descend",
            action="store_false",
            help="Flag to sort in descending order (lowest first)",
            dest="descend",
            default=True,
        )

        ns_parser = self.parse_known_args_and_warn(
            parser, other_args, EXPORT_ONLY_RAW_DATA_ALLOWED
        )

        if ns_parser and self.address:
            ethplorer_view.display_address_info(
                limit=ns_parser.limit,
                sortby=ns_parser.sortby,
                ascend=not ns_parser.descend,
                address=self.address,
                export=ns_parser.export,
            )
        else:
            console.print("You need to set an ethereum address\n")

    @log_start_end(log=logger)
    def call_hist(self, other_args: List[str]):
        """Process hist command"""
        parser = argparse.ArgumentParser(
            add_help=False,
            formatter_class=argparse.ArgumentDefaultsHelpFormatter,
            prog="hist",
            description="""
                   Display history for given ethereum blockchain balance.
                    e.g. 0x3cD751E6b0078Be393132286c442345e5DC49699
                   [Source: Ethplorer]
               """,
        )

        parser.add_argument(
            "-l",
            "--limit",
            dest="limit",
            type=check_positive,
            help="display N number records",
            default=10,
        )

        parser.add_argument(
            "-s",
            "--sort",
            dest="sortby",
            type=str,
            help="Sort by given column. Default: timestamp",
            default="timestamp",
            choices=ethplorer_model.HIST_FILTERS,
        )

        parser.add_argument(
            "--descend",
            action="store_false",
            help="Flag to sort in descending order (lowest first)",
            dest="descend",
            default=True,
        )

        ns_parser = self.parse_known_args_and_warn(
            parser, other_args, EXPORT_ONLY_RAW_DATA_ALLOWED
        )

        if ns_parser and self.address:
            ethplorer_view.display_address_history(
                limit=ns_parser.limit,
                sortby=ns_parser.sortby,
                ascend=not ns_parser.descend,
                address=self.address,
                export=ns_parser.export,
            )
        else:
            console.print("You need to set an ethereum address\n")

    @log_start_end(log=logger)
    def call_holders(self, other_args: List[str]):
        """Process holders command"""
        parser = argparse.ArgumentParser(
            add_help=False,
            formatter_class=argparse.ArgumentDefaultsHelpFormatter,
            prog="holders",
            description="""
                Display top ERC20 token holders: e.g. 0x1f9840a85d5aF5bf1D1762F925BDADdC4201F984
                [Source: Ethplorer]
            """,
        )

        parser.add_argument(
            "-l",
            "--limit",
            dest="limit",
            type=check_positive,
            help="display N number records",
            default=10,
        )

        parser.add_argument(
            "-s",
            "--sort",
            dest="sortby",
            type=str,
            help="Sort by given column. Default: share",
            default="share",
            choices=ethplorer_model.HOLDERS_FILTERS,
        )

        parser.add_argument(
            "--descend",
            action="store_false",
            help="Flag to sort in descending order (lowest first)",
            dest="descend",
            default=False,
        )

        ns_parser = self.parse_known_args_and_warn(
            parser, other_args, EXPORT_ONLY_RAW_DATA_ALLOWED
        )

        if ns_parser and self.address:
            ethplorer_view.display_top_token_holders(
                limit=ns_parser.limit,
                sortby=ns_parser.sortby,
                ascend=not ns_parser.descend,
                address=self.address,
                export=ns_parser.export,
            )
        else:
            console.print("You need to set an ethereum address\n")

    @log_start_end(log=logger)
    def call_top(self, other_args: List[str]):
        """Process top command"""
        parser = argparse.ArgumentParser(
            add_help=False,
            formatter_class=argparse.ArgumentDefaultsHelpFormatter,
            prog="top",
            description="""
                Display top ERC20 tokens.
                [Source: Ethplorer]
            """,
        )

        parser.add_argument(
            "-l",
            "--limit",
            dest="limit",
            type=check_positive,
            help="display N number records",
            default=10,
        )

        parser.add_argument(
            "-s",
            "--sort",
            dest="sortby",
            type=str,
            help="Sort by given column. Default: rank",
            default="rank",
            choices=ethplorer_model.TOP_FILTERS,
        )

        parser.add_argument(
            "--descend",
            action="store_false",
            help="Flag to sort in descending order (lowest first)",
            dest="descend",
            default=True,
        )

        ns_parser = self.parse_known_args_and_warn(
            parser, other_args, EXPORT_ONLY_RAW_DATA_ALLOWED
        )

        if ns_parser:
            ethplorer_view.display_top_tokens(
                limit=ns_parser.limit,
                sortby=ns_parser.sortby,
                ascend=not ns_parser.descend,
                export=ns_parser.export,
            )

    @log_start_end(log=logger)
    def call_info(self, other_args: List[str]):
        """Process info command"""
        parser = argparse.ArgumentParser(
            add_help=False,
            formatter_class=argparse.ArgumentDefaultsHelpFormatter,
            prog="info",
            description="""
                Display info about ERC20 token. e.g. 0x1f9840a85d5aF5bf1D1762F925BDADdC4201F984
                [Source: Ethplorer]
            """,
        )

        parser.add_argument(
            "--social",
            action="store_false",
            help="Flag to show social media links",
            dest="social",
            default=False,
        )

        ns_parser = self.parse_known_args_and_warn(
            parser, other_args, EXPORT_ONLY_RAW_DATA_ALLOWED
        )

        if ns_parser and self.address:
            ethplorer_view.display_token_info(
                social=ns_parser.social,
                address=self.address,
                export=ns_parser.export,
            )
        else:
            console.print("You need to set an ethereum address\n")

    @log_start_end(log=logger)
    def call_th(self, other_args: List[str]):
        """Process th command"""
        parser = argparse.ArgumentParser(
            add_help=False,
            formatter_class=argparse.ArgumentDefaultsHelpFormatter,
            prog="th",
            description="""
                     Displays info about token history.
                     e.g. 0x1f9840a85d5aF5bf1D1762F925BDADdC4201F984
                     [Source: Ethplorer]
                 """,
        )

        parser.add_argument(
            "-l",
            "--limit",
            dest="limit",
            type=check_positive,
            help="display N number records",
            default=10,
        )

        parser.add_argument(
            "-s",
            "--sort",
            dest="sortby",
            type=str,
            help="Sort by given column. Default: value",
            default="value",
            choices=ethplorer_model.TH_FILTERS,
        )

        parser.add_argument(
            "--descend",
            action="store_false",
            help="Flag to sort in descending order (lowest first)",
            dest="descend",
            default=True,
        )

        parser.add_argument(
            "--hash",
            action="store_false",
            help="Flag to show transaction hash",
            dest="hash",
            default=True,
        )

        ns_parser = self.parse_known_args_and_warn(
            parser, other_args, EXPORT_ONLY_RAW_DATA_ALLOWED
        )

        if ns_parser and self.address:
            ethplorer_view.display_token_history(
                limit=ns_parser.limit,
                hash_=ns_parser.hash,
                sortby=ns_parser.sortby,
                ascend=not ns_parser.descend,
                address=self.address,
                export=ns_parser.export,
            )
        else:
            console.print("You need to set an ethereum address\n")

    @log_start_end(log=logger)
    def call_tx(self, other_args: List[str]):
        """Process tx command"""
        parser = argparse.ArgumentParser(
            add_help=False,
            formatter_class=argparse.ArgumentDefaultsHelpFormatter,
            prog="tx",
            description="""
                  Display info ERC20 token transaction on ethereum blockchain.
                  e.g. 0x9dc7b43ad4288c624fdd236b2ecb9f2b81c93e706b2ffd1d19b112c1df7849e6
                  [Source: Ethplorer]
              """,
        )

        ns_parser = self.parse_known_args_and_warn(
            parser, other_args, EXPORT_ONLY_RAW_DATA_ALLOWED
        )

        if ns_parser and self.address:
            ethplorer_view.display_tx_info(
                tx_hash=self.address,
                export=ns_parser.export,
            )
        else:
            console.print("You need to set an ethereum address\n")

    @log_start_end(log=logger)
    def call_prices(self, other_args: List[str]):
        """Process prices command"""
        parser = argparse.ArgumentParser(
            add_help=False,
            formatter_class=argparse.ArgumentDefaultsHelpFormatter,
            prog="prices",
            description="""
                  "Display token historical prices. e.g. 0x1f9840a85d5aF5bf1D1762F925BDADdC4201F984
                  [Source: Ethplorer]
              """,
        )

        parser.add_argument(
            "-l",
            "--limit",
            dest="limit",
            type=check_positive,
            help="display N number records",
            default=10,
        )

        parser.add_argument(
            "-s",
            "--sort",
            dest="sortby",
            type=str,
            help="Sort by given column. Default: date",
            default="date",
            choices=ethplorer_model.PRICES_FILTERS,
        )

        parser.add_argument(
            "--descend",
            action="store_false",
            help="Flag to sort in descending order (lowest first)",
            dest="descend",
            default=False,
        )

        ns_parser = self.parse_known_args_and_warn(
            parser, other_args, EXPORT_ONLY_RAW_DATA_ALLOWED
        )

        if ns_parser and self.address:
            ethplorer_view.display_token_historical_prices(
                limit=ns_parser.limit,
                sortby=ns_parser.sortby,
                ascend=not ns_parser.descend,
                address=self.address,
                export=ns_parser.export,
            )
        else:
            console.print("You need to set an ethereum address\n")

    @log_start_end(log=logger)
    def call_lt(self, other_args: List[str]):
        """Process lt command"""
        parser = argparse.ArgumentParser(
            add_help=False,
            formatter_class=argparse.ArgumentDefaultsHelpFormatter,
            prog="lt",
            description="""
                      Display Trades on Decentralized Exchanges aggregated by DEX or Month
                      [Source: https://graphql.bitquery.io/]
                  """,
        )

        parser.add_argument(
            "-k",
            "--kind",
            dest="kind",
            type=str,
            help="Aggregate trades by dex or time Default: dex",
            default="dex",
            choices=bitquery_model.LT_KIND,
        )

        parser.add_argument(
            "-vs",
            "--vs",
            dest="vs",
            type=str,
            help="Currency of displayed trade amount.",
            default="USD",
            choices=bitquery_model.CURRENCIES,
        )

        parser.add_argument(
            "-l",
            "--limit",
            dest="limit",
            type=check_positive,
            help="display N number records",
            default=10,
        )

        parser.add_argument(
            "-d",
            "--days",
            dest="days",
            type=check_positive,
            help="Number of days to display data for.",
            default=90,
        )

        parser.add_argument(
            "-s",
            "--sort",
            dest="sortby",
            type=str,
            help="Sort by given column. Default: tradeAmount. For monthly trades date.",
            default="tradeAmount",
            choices=bitquery_model.LT_FILTERS,
        )

        parser.add_argument(
            "--descend",
            action="store_true",
            help="Flag to sort in descending order (lowest first)",
            dest="descend",
            default=False,
        )

        ns_parser = self.parse_known_args_and_warn(
            parser, other_args, EXPORT_ONLY_RAW_DATA_ALLOWED
        )

        if ns_parser:
            bitquery_view.display_dex_trades(
                kind=ns_parser.kind,
                trade_amount_currency=ns_parser.vs,
                limit=ns_parser.limit,
                days=ns_parser.days,
                sortby=ns_parser.sortby,
                ascend=not ns_parser.descend,
                export=ns_parser.export,
            )

    @log_start_end(log=logger)
    def call_dvcp(self, other_args: List[str]):
        """Process dvcp command"""
        parser = argparse.ArgumentParser(
            add_help=False,
            formatter_class=argparse.ArgumentDefaultsHelpFormatter,
            prog="dvcp",
            description="""
                      Display daily volume for given crypto pair
                      [Source: https://graphql.bitquery.io/]
                  """,
        )

        parser.add_argument(
            "-c",
            "--coin",
            dest="coin",
            type=str,
            help="ERC20 token symbol or address.",
            required="-h" not in other_args,
        )

        parser.add_argument(
            "-vs", "--vs", dest="vs", type=str, help="Quote currency", default="USDT"
        )

        parser.add_argument(
            "-d",
            "--days",
            dest="days",
            type=check_positive,
            help="Number of days to display data for.",
            default=10,
        )

        parser.add_argument(
            "-s",
            "--sort",
            dest="sortby",
            type=str,
            help="Sort by given column.",
            default="date",
            choices=bitquery_model.DVCP_FILTERS,
        )

        parser.add_argument(
            "--descend",
            action="store_true",
            help="Flag to sort in descending order (lowest first)",
            dest="descend",
            default=False,
        )

        if other_args and not other_args[0][0] == "-":
            other_args.insert(0, "-c")

        ns_parser = self.parse_known_args_and_warn(
            parser, other_args, EXPORT_ONLY_RAW_DATA_ALLOWED
        )

        if ns_parser:
            bitquery_view.display_daily_volume_for_given_pair(
                symbol=ns_parser.coin,
                to_symbol=ns_parser.vs,
                limit=ns_parser.days,
                sortby=ns_parser.sortby,
                ascend=not ns_parser.descend,
                export=ns_parser.export,
            )

    @log_start_end(log=logger)
    def call_tv(self, other_args: List[str]):
        """Process tv command"""
        parser = argparse.ArgumentParser(
            add_help=False,
            formatter_class=argparse.ArgumentDefaultsHelpFormatter,
            prog="tv",
            description="""
                      Display token volume on different Decentralized Exchanges.
                      [Source: https://graphql.bitquery.io/]
                  """,
        )

        parser.add_argument(
            "-c",
            "--coin",
            dest="coin",
            type=str,
            help="ERC20 token symbol or address.",
            required="-h" not in other_args,
        )

        parser.add_argument(
            "-vs",
            "--vs",
            dest="vs",
            type=str,
            help="Currency of displayed trade amount.",
            default="USD",
            choices=bitquery_model.CURRENCIES,
        )

        parser.add_argument(
            "-l",
            "--limit",
            dest="limit",
            type=check_positive,
            help="display N number records",
            default=10,
        )

        parser.add_argument(
            "-s",
            "--sort",
            dest="sortby",
            type=str,
            help="Sort by given column.",
            default="trades",
            choices=bitquery_model.LT_FILTERS,
        )

        parser.add_argument(
            "--descend",
            action="store_true",
            help="Flag to sort in descending order (lowest first)",
            dest="descend",
            default=False,
        )
        if other_args and not other_args[0][0] == "-":
            other_args.insert(0, "-c")

        ns_parser = self.parse_known_args_and_warn(
            parser, other_args, EXPORT_ONLY_RAW_DATA_ALLOWED
        )

        if ns_parser:
            bitquery_view.display_dex_volume_for_token(
                symbol=ns_parser.coin,
                trade_amount_currency=ns_parser.vs,
                limit=ns_parser.limit,
                sortby=ns_parser.sortby,
                ascend=not ns_parser.descend,
                export=ns_parser.export,
            )

    @log_start_end(log=logger)
    def call_ueat(self, other_args: List[str]):
        """Process ueat command"""
        parser = argparse.ArgumentParser(
            add_help=False,
            formatter_class=argparse.ArgumentDefaultsHelpFormatter,
            prog="ueat",
            description="""
                      Display number of unique ethereum addresses which made a transaction in given time interval,
                      [Source: https://graphql.bitquery.io/]
                  """,
        )

        parser.add_argument(
            "-l",
            "--limit",
            dest="limit",
            type=check_positive,
            help="display N number records. (Maximum available time period is 90 days."
            "Depending on chosen time period, display N records will be recalculated. E.g."
            "For interval: month, and number: 10, period of calculation equals to 300, "
            "but because of max days limit: 90, it will only return last 3 months (3 records). ",
            default=10,
        )

        parser.add_argument(
            "-s",
            "--sort",
            dest="sortby",
            type=str,
            help="Sort by given column.",
            default="date",
            choices=bitquery_model.UEAT_FILTERS,
        )

        parser.add_argument(
            "-i",
            "--interval",
            dest="interval",
            type=str,
            help="Time interval in which ethereum address made transaction. month, week or day. "
            "Maximum time period is 90 days (3 months, 14 weeks)",
            default="day",
            choices=bitquery_model.INTERVALS,
        )

        parser.add_argument(
            "--descend",
            action="store_true",
            help="Flag to sort in descending order (lowest first)",
            dest="descend",
            default=False,
        )
        ns_parser = self.parse_known_args_and_warn(
            parser, other_args, EXPORT_ONLY_RAW_DATA_ALLOWED
        )

        if ns_parser:
            bitquery_view.display_ethereum_unique_senders(
                interval=ns_parser.interval,
                limit=ns_parser.limit,
                sortby=ns_parser.sortby,
                ascend=not ns_parser.descend,
                export=ns_parser.export,
            )

    @log_start_end(log=logger)
    def call_ttcp(self, other_args: List[str]):
        """Process ttcp command"""
        parser = argparse.ArgumentParser(
            add_help=False,
            formatter_class=argparse.ArgumentDefaultsHelpFormatter,
            prog="ttcp",
            description="""
                      Display most traded crypto pairs on given decentralized exchange in chosen time period.
                      [Source: https://graphql.bitquery.io/]
                  """,
        )

        parser.add_argument(
            "-l",
            "--limit",
            dest="limit",
            type=check_positive,
            help="display N number records",
            default=10,
        )

        parser.add_argument(
            "-e",
            "--exchange",
            dest="exchange",
            type=str,
            help="Decentralized exchange name.",
            choices=bitquery_model.DECENTRALIZED_EXCHANGES,
        )

        parser.add_argument(
            "-d",
            "--days",
            dest="days",
            type=check_positive,
            help="Number of days to display data for.",
            default=30,
        )

        parser.add_argument(
            "-s",
            "--sort",
            dest="sortby",
            type=str,
            help="Sort by given column.",
            default="tradeAmount",
            choices=bitquery_model.TTCP_FILTERS,
        )

        parser.add_argument(
            "--descend",
            action="store_true",
            help="Flag to sort in descending order (lowest first)",
            dest="descend",
            default=False,
        )

        if other_args and "-" not in other_args[0][0]:
            other_args.insert(0, "-e")

        ns_parser = self.parse_known_args_and_warn(
            parser, other_args, EXPORT_ONLY_RAW_DATA_ALLOWED
        )

        if ns_parser:
            exchange = "Uniswap"
            if ns_parser.exchange:
                if ns_parser.exchange in bitquery_model.DECENTRALIZED_EXCHANGES:
                    exchange = ns_parser.exchange
                else:
                    similar_cmd = difflib.get_close_matches(
                        ns_parser.exchange,
                        bitquery_model.DECENTRALIZED_EXCHANGES,
                        n=1,
                        cutoff=0.75,
                    )

                    if similar_cmd:
                        console.print(f"Replacing by '{similar_cmd[0]}'")
                        exchange = similar_cmd[0]

                    else:
                        similar_cmd = difflib.get_close_matches(
                            ns_parser.exchange,
                            bitquery_model.DECENTRALIZED_EXCHANGES,
                            n=1,
                            cutoff=0.5,
                        )
                        if similar_cmd:
                            console.print(f"Did you mean '{similar_cmd[0]}'?")

                        console.print(
                            f"Couldn't find any exchange with provided name: {ns_parser.exchange}. "
                            f"Please choose one from list: {bitquery_model.DECENTRALIZED_EXCHANGES}\n"
                        )

            else:
                console.print("Exchange not provided setting default to Uniswap.\n")

            bitquery_view.display_most_traded_pairs(
                days=ns_parser.days,
                limit=ns_parser.limit,
                exchange=exchange,
                sortby=ns_parser.sortby,
                ascend=not ns_parser.descend,
                export=ns_parser.export,
            )

    @log_start_end(log=logger)
    def call_baas(self, other_args: List[str]):
        """Process baas command"""
        parser = argparse.ArgumentParser(
            add_help=False,
            formatter_class=argparse.ArgumentDefaultsHelpFormatter,
            prog="baas",
            description="""
                      Display average bid, ask prices, spread for given crypto pair for chosen time period
                      [Source: https://graphql.bitquery.io/]
                  """,
        )

        parser.add_argument(
            "-c",
            "--coin",
            dest="coin",
            type=str,
            help="ERC20 token symbol or address.",
        )

        parser.add_argument(
            "-vs", "--vs", dest="vs", type=str, help="Quote currency", default="USDT"
        )

        parser.add_argument(
            "-d",
            "--days",
            dest="days",
            type=check_positive,
            help="Number of days to display data for.",
            default=10,
        )

        parser.add_argument(
            "-s",
            "--sort",
            dest="sortby",
            type=str,
            help="Sort by given column.",
            default="date",
            choices=bitquery_model.BAAS_FILTERS,
        )

        parser.add_argument(
            "--descend",
            action="store_false",
            help="Flag to sort in descending order (lowest first)",
            dest="descend",
            default=False,
        )

        if other_args and not other_args[0][0] == "-":
            other_args.insert(0, "-c")

        ns_parser = self.parse_known_args_and_warn(
            parser, other_args, EXPORT_ONLY_RAW_DATA_ALLOWED
        )
        if ns_parser:
            if ns_parser.coin:
                if ns_parser.coin in bitquery_model.POSSIBLE_CRYPTOS:
                    bitquery_view.display_spread_for_crypto_pair(
                        symbol=ns_parser.coin,
                        to_symbol=ns_parser.vs,
                        days=ns_parser.days,
                        sortby=ns_parser.sortby,
                        ascend=not ns_parser.descend,
                        export=ns_parser.export,
                    )

                else:
                    console.print(f"Coin '{ns_parser.coin}' does not exist.")
                    if ns_parser.coin.upper() == "BTC":
                        token = "WBTC"
                    else:
                        similar_cmd = difflib.get_close_matches(
                            ns_parser.coin,
                            bitquery_model.POSSIBLE_CRYPTOS,
                            n=1,
                            cutoff=0.75,
                        )
                        try:
                            token = similar_cmd[0]
                            if similar_cmd[0]:
                                console.print(f"Replacing with '{token}'")
                                bitquery_view.display_spread_for_crypto_pair(
                                    token=token,
                                    to_symbol=ns_parser.vs,
                                    days=ns_parser.days,
                                    sortby=ns_parser.sortby,
                                    ascend=not ns_parser.descend,
                                    export=ns_parser.export,
                                )
                        except Exception:
                            similar_cmd = difflib.get_close_matches(
                                ns_parser.coin,
                                bitquery_model.POSSIBLE_CRYPTOS,
                                n=1,
                                cutoff=0.5,
                            )
                            if similar_cmd:
                                console.print(f"Did you mean '{similar_cmd[0]}'?")

            else:
                console.print("You didn't provide coin symbol.\n")<|MERGE_RESOLUTION|>--- conflicted
+++ resolved
@@ -135,12 +135,8 @@
                 "--since": None,
                 "-s": "--since",
             }
-<<<<<<< HEAD
             choices["baas"]["-c"] = {c: {} for c in bitquery_model.POSSIBLE_CRYPTOS}
             choices["baas"]["--coin"] = {c: {} for c in bitquery_model.POSSIBLE_CRYPTOS}
-=======
-            choices["ttcp"] = {c: {} for c in bitquery_model.DECENTRALIZED_EXCHANGES}
->>>>>>> 5debfb4d
             choices["balance"] = {
                 "--sort": {c: None for c in ethplorer_model.BALANCE_FILTERS},
                 "-s": "--sort",
