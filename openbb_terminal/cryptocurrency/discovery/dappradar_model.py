"""DappRadar model"""
__docformat__ = "numpy"

# pylint: disable=C0301,E1137
from typing import Optional
import logging

import pandas as pd
import requests

from openbb_terminal.decorators import log_start_end
from openbb_terminal.helper_funcs import get_user_agent
from openbb_terminal.rich_config import console

logger = logging.getLogger(__name__)

NFT_COLUMNS = [
    "Name",
    "Protocols",
    "Floor Price [$]",
    "Avg Price [$]",
    "Market Cap [$]",
    "Volume [$]",
]

DAPPS_COLUMNS = [
    "Name",
    "Category",
    "Protocols",
    "Daily Users",
    "Daily Volume [$]",
]

DEX_COLUMNS = [
    "Name",
    "Category",
    "Daily Users",
    "Daily Volume [$]",
]


@log_start_end(log=logger)
def _make_request(url: str) -> Optional[dict]:
    """Helper method handles dappradar api requests. [Source: https://dappradar.com/]

    Parameters
    ----------
    url: str
        endpoint url
    Returns
    -------
    dict:
        dictionary with response data
    """

    headers = {
        "Accept": "application/json",
        "User-Agent": get_user_agent(),
        "referer": "https://dappradar.com/",
    }
    response = requests.get(url, headers=headers)
    if not 200 <= response.status_code < 300:
        console.print(f"[red]dappradar api exception: {response.text}[/red]")
        return None
    try:
        return response.json()
    except Exception as e:  # noqa: F841
        logger.exception("Invalid Response: %s", str(e))
        console.print(f"[red]Invalid Response:: {response.text}[/red]")
        return None


@log_start_end(log=logger)
def get_top_nfts(sortby: str = "", limit: int = 10) -> pd.DataFrame:
    """Get top nft collections [Source: https://dappradar.com/]

    Parameters
    ----------
    sortby: str
        Key by which to sort data

    Returns
    -------
    pd.DataFrame
        NFTs Columns: Name, Protocols, Floor Price [$], Avg Price [$], Market Cap [$], Volume [$]
    """

    response = _make_request(
        "https://nft-sales-service.dappradar.com/v2/collection/day?limit=20&p"
        "age=1&currency=USD&sort=marketCapInFiat&order=desc"
    )
    if response:
        data = response.get("results")
        df = pd.DataFrame(
            data,
            columns=[
                "name",
                "activeProtocols",
                "floorPriceInFiat",
                "avgPriceInFiat",
                "marketCapInFiat",
                "volumeInFiat",
            ],
        )

        df = df.set_axis(
            NFT_COLUMNS,
            axis=1,
            inplace=False,
        )
        df["Protocols"] = df["Protocols"].apply(lambda x: ",".join(x))
    if sortby in NFT_COLUMNS:
        df = df.sort_values(by=sortby, ascending=False)
        return df.head(limit)
    return pd.DataFrame()


@log_start_end(log=logger)
def get_top_dexes(sortby: str = "", limit: int = 10) -> pd.DataFrame:
    """Get top dexes by daily volume and users [Source: https://dappradar.com/]

    Parameters
    ----------
    sortby: str
        Key by which to sort data

    Returns
    -------
    pd.DataFrame
        Top decentralized exchanges. Columns: Name, Daily Users, Daily Volume [$]
    """
    data = _make_request(
        "https://dappradar.com/v2/api/dapps?params=WkdGd2NISmhaR0Z5Y0dGblpUMHhKbk5uY205MWNEMXR"
        "ZWGdtWTNWeWNtVnVZM2s5VlZORUptWmxZWFIxY21Wa1BURW1jbUZ1WjJVOVpHRjVKbU5oZEdWbmIzSjVQV1Y0WTJ"
        "oaGJtZGxjeVp6YjNKMFBYUnZkR0ZzVm05c2RXMWxTVzVHYVdGMEptOXlaR1Z5UFdSbGMyTW1iR2x0YVhROU1qWT0="
    )
    if data:
<<<<<<< HEAD
        arr = [
            [
                dex["name"],
                dex["statistic"]["userActivity"],
                dex["statistic"]["totalVolumeInFiat"],
            ]
            for dex in data["dapps"]
        ]

=======
        arr = []
        for dex in data["dapps"]:
            arr.append(
                [
                    dex["name"],
                    dex["category"],
                    dex["statistic"]["userActivity"],
                    dex["statistic"]["totalVolumeInFiat"],
                ]
            )
>>>>>>> 5bc7bc07
        df = pd.DataFrame(arr, columns=DEX_COLUMNS)
        if sortby in DEX_COLUMNS:
            df = df.sort_values(by=sortby, ascending=False)
        df = df[df["Category"] == "exchanges"]
        if df.empty:
            return pd.DataFrame()
        df.drop("Category", axis=1, inplace=True)
        return df.head(limit)
    return pd.DataFrame()


@log_start_end(log=logger)
def get_top_games(sortby: str = "", limit: int = 10) -> pd.DataFrame:
    """Get top blockchain games by daily volume and users [Source: https://dappradar.com/]

    Parameters
    ----------
    limit: int
        Number of records to display
    sortby: str
        Key by which to sort data
    Returns
    -------
    pd.DataFrame
        Top blockchain games. Columns: Name, Daily Users, Daily Volume [$]
    """
    data = _make_request(
        "https://dappradar.com/v2/api/dapps?params=WkdGd2NISmhaR0Z5Y0dGblpUMHhKbk5uY205MWNEMX"
        "RZWGdtWTNWeWNtVnVZM2s5VlZORUptWmxZWFIxY21Wa1BURW1jbUZ1WjJVOVpHRjVKbU5oZEdWbmIzSjVQV2R"
        "oYldWekpuTnZjblE5ZFhObGNpWnZjbVJsY2oxa1pYTmpKbXhwYldsMFBUSTI="
    )
    if data:
<<<<<<< HEAD
        arr = [
            [
                dex["name"],
                dex["statistic"]["userActivity"],
                dex["statistic"]["totalVolumeInFiat"],
            ]
            for dex in data["dapps"]
        ]

=======
        arr = []
        for dex in data["dapps"]:
            arr.append(
                [
                    dex["name"],
                    dex["category"],
                    dex["statistic"]["userActivity"],
                    dex["statistic"]["totalVolumeInFiat"],
                ]
            )
>>>>>>> 5bc7bc07
        df = pd.DataFrame(
            arr,
            columns=DEX_COLUMNS,
        ).sort_values("Daily Users", ascending=False)
        if sortby in df.columns:
            df = df.sort_values(by=sortby, ascending=False)
        df = df[df["Category"] == "games"]
        df.drop("Category", axis=1, inplace=True)
        return df.head(limit)
    return pd.DataFrame()


@log_start_end(log=logger)
def get_top_dapps(sortby: str = "", limit: int = 10) -> pd.DataFrame:
    """Get top decentralized applications by daily volume and users [Source: https://dappradar.com/]

    Parameters
    ----------
    sortby: str
        Key by which to sort data

    Returns
    -------
    pd.DataFrame
        Top decentralized exchanges.
        Columns: Name, Category, Protocols, Daily Users, Daily Volume [$]
    """
    data = _make_request(
        "https://dappradar.com/v2/api/dapps?params=WkdGd2NISmhaR0Z5Y0dGblpUMHhKbk5uY205MWNEMX"
        "RZWGdtWTNWeWNtVnVZM2s5VlZORUptWmxZWFIxY21Wa1BURW1jbUZ1WjJVOVpHRjVKbk52Y25ROWRYTmxjaVp"
        "2Y21SbGNqMWtaWE5qSm14cGJXbDBQVEky"
    )
    if data:
        arr = [
            [
                dex["name"],
                dex["category"],
                dex["activeProtocols"],
                dex["statistic"]["userActivity"],
                dex["statistic"]["totalVolumeInFiat"],
            ]
            for dex in data["dapps"]
        ]

        df = pd.DataFrame(
            arr,
            columns=DAPPS_COLUMNS,
        ).sort_values("Daily Users", ascending=False)
        df["Protocols"] = df["Protocols"].apply(lambda x: ",".join(x))
        if sortby in DAPPS_COLUMNS:
            df = df.sort_values(by=sortby, ascending=False)
        return df.head(limit)
    return pd.DataFrame()<|MERGE_RESOLUTION|>--- conflicted
+++ resolved
@@ -135,28 +135,16 @@
         "oaGJtZGxjeVp6YjNKMFBYUnZkR0ZzVm05c2RXMWxTVzVHYVdGMEptOXlaR1Z5UFdSbGMyTW1iR2x0YVhROU1qWT0="
     )
     if data:
-<<<<<<< HEAD
         arr = [
             [
-                dex["name"],
+                dex["name"],              
+                dex["category"],
                 dex["statistic"]["userActivity"],
                 dex["statistic"]["totalVolumeInFiat"],
             ]
             for dex in data["dapps"]
         ]
 
-=======
-        arr = []
-        for dex in data["dapps"]:
-            arr.append(
-                [
-                    dex["name"],
-                    dex["category"],
-                    dex["statistic"]["userActivity"],
-                    dex["statistic"]["totalVolumeInFiat"],
-                ]
-            )
->>>>>>> 5bc7bc07
         df = pd.DataFrame(arr, columns=DEX_COLUMNS)
         if sortby in DEX_COLUMNS:
             df = df.sort_values(by=sortby, ascending=False)
@@ -189,28 +177,16 @@
         "oYldWekpuTnZjblE5ZFhObGNpWnZjbVJsY2oxa1pYTmpKbXhwYldsMFBUSTI="
     )
     if data:
-<<<<<<< HEAD
         arr = [
             [
-                dex["name"],
+                dex["name"],              
+                dex["category"],
                 dex["statistic"]["userActivity"],
                 dex["statistic"]["totalVolumeInFiat"],
             ]
             for dex in data["dapps"]
         ]
 
-=======
-        arr = []
-        for dex in data["dapps"]:
-            arr.append(
-                [
-                    dex["name"],
-                    dex["category"],
-                    dex["statistic"]["userActivity"],
-                    dex["statistic"]["totalVolumeInFiat"],
-                ]
-            )
->>>>>>> 5bc7bc07
         df = pd.DataFrame(
             arr,
             columns=DEX_COLUMNS,
