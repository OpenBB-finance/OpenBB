--- conflicted
+++ resolved
@@ -322,11 +322,7 @@
 
     Returns
     -------
-<<<<<<< HEAD
-    pd.DataFrame:
-=======
-    pd.DataFrame
->>>>>>> 1435227c
+    pd.DataFrame
         Trending Coins
     """
     client = CoinGeckoAPI()
