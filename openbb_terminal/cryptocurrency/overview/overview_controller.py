"""Cryptocurrency Overview Controller"""
__docformat__ = "numpy"

# pylint: disable=R0904, C0302, W0622
import argparse
import difflib
import logging
from datetime import datetime, timedelta
from typing import List

from openbb_terminal.custom_prompt_toolkit import NestedCompleter

from openbb_terminal import feature_flags as obbff
from openbb_terminal.cryptocurrency.overview.glassnode_view import (
    display_btc_rainbow,
)
from openbb_terminal.cryptocurrency.overview import (
    blockchaincenter_view,
    coinbase_model,
    coinbase_view,
    coinpaprika_model,
    coinpaprika_view,
    cryptopanic_model,
    cryptopanic_view,
    loanscan_model,
    loanscan_view,
    pycoingecko_model,
    pycoingecko_view,
    rekt_model,
    rekt_view,
    withdrawalfees_model,
    withdrawalfees_view,
    tokenterminal_model,
    tokenterminal_view,
)
from openbb_terminal.cryptocurrency.discovery.pycoingecko_model import (
    get_categories_keys,
)
from openbb_terminal.cryptocurrency.overview.blockchaincenter_model import DAYS
from openbb_terminal.cryptocurrency.overview.coinpaprika_model import (
    get_all_contract_platforms,
)
from openbb_terminal.cryptocurrency.overview.coinpaprika_view import CURRENCIES
from openbb_terminal.decorators import log_start_end
from openbb_terminal.helper_funcs import (
    EXPORT_BOTH_RAW_DATA_AND_FIGURES,
    EXPORT_ONLY_FIGURES_ALLOWED,
    EXPORT_ONLY_RAW_DATA_ALLOWED,
    check_positive,
    valid_date,
)
from openbb_terminal.menu import session
from openbb_terminal.parent_classes import BaseController
from openbb_terminal.rich_config import console, MenuText, get_ordered_list_sources

logger = logging.getLogger(__name__)


class OverviewController(BaseController):
    """Overview Controller class"""

    CHOICES_COMMANDS = [
        "hm",
        "global",
        "defi",
        "stables",
        "exchanges",
        "exrates",
        "indexes",
        "derivatives",
        "categories",
        "hold",
        "markets",
        "exmarkets",
        "info",
        "platforms",
        "contracts",
        "pairs",
        "news",
        "wf",
        "ewf",
        "wfpe",
        "btcrb",
        "altindex",
        "ch",
        "cr",
        "fun",
    ]

    PATH = "/crypto/ov/"

    ORDERED_LIST_SOURCES_EXCHANGES = get_ordered_list_sources(f"{PATH}exchanges")
    CATEGORIES_CHOICES = [
        "Name",
        "Market_Cap",
        "Market_Cap_Change_24H",
        "Top_3_Coins",
        "Volume_24H",
    ]

    STABLES_CHOICES = [
        "Symbol",
        "Name",
        "Price_[$]",
        "Market_Cap_[$]",
        "Market_Cap_Rank",
        "Change_7d_[%]",
        "Change_24h_[%]",
        "Volume_[$]",
    ]

    def __init__(self, queue: List[str] = None):
        """Constructor"""
        super().__init__(queue)

        self.combined_filters = (
            pycoingecko_model.EXCHANGES_FILTERS + coinpaprika_model.EXCHANGES_FILTERS
        )

        if session and obbff.USE_PROMPT_TOOLKIT:
            crypto_hack_slugs = rekt_model.get_crypto_hack_slugs()
            choices: dict = {c: {} for c in self.controller_choices}
            choices["global"] = {
                "--pie": {},
                "--source": {
                    c: {} for c in get_ordered_list_sources(f"{self.PATH}global")
                },
            }
            choices["cr"] = {c: {} for c in ["borrow", "supply"]}
            choices["cr"]["--cryptocurrrencies"] = {
                c: None for c in loanscan_model.CRYPTOS
            }
            choices["cr"]["-c"] = "--cryptocurrrencies"
            choices["cr"]["--platforms"] = {c: None for c in loanscan_model.PLATFORMS}
            choices["cr"]["-p"] = "--platforms"
            choices["cr"]["--limit"] = {str(c): {} for c in range(1, 100)}
            choices["cr"]["-l"] = "--limit"
            choices["cr"]["--type"] = {c: {} for c in ["borrow", "supply"]}
            choices["cr"]["-t"] = "--type"
            choices["ch"] = {
                "--sortby": {c: {} for c in rekt_model.HACKS_COLUMNS},
                "--slug": {c: {} for c in crypto_hack_slugs},
                "-s": "--slug",
                "--limit": {str(c): {} for c in range(1, 100)},
                "-l": "--limit",
                "--descend": {},
            }
            choices["hold"] = {
                "--coin": {c: {} for c in pycoingecko_model.HOLD_COINS},
                "-c": "--coin",
                "--limit": {str(c): {} for c in range(1, 50)},
                "-l": "--limit",
                "--bar": {},
            }
            choices["categories"] = {
                "--sortby": {c: {} for c in self.CATEGORIES_CHOICES},
                "-s": "--sortby",
                "--limit": {str(c): {} for c in range(1, 100)},
                "-l": "--limit",
                "--pie": {},
            }

            choices["stables"] = {
                "--sortby": {c: {} for c in self.STABLES_CHOICES},
                "-s": "--sortby",
                "--limit": {str(c): {} for c in range(1, 100)},
                "-l": "--limit",
                "--descend": {},
                "--pie": {},
            }
            choices["exchanges"] = {
                "--sortby": {c: {} for c in self.combined_filters},
                "-s": "--sortby",
                "--limit": {str(c): {} for c in range(1, 100)},
                "-l": "--limit",
                "--descend": {},
                "--urls": {},
                "-u": "--urls",
                "--vs": {c: {} for c in CURRENCIES},
                "--source": {c: {} for c in self.ORDERED_LIST_SOURCES_EXCHANGES},
            }
            choices["exrates"] = {
                "--sortby": {c: {} for c in pycoingecko_model.EXRATES_FILTERS},
                "-s": "--sortby",
                "--limit": {str(c): {} for c in range(1, 100)},
                "-l": "--limit",
                "--descend": {},
            }
            choices["indexes"] = {
                "--sortby": {c: {} for c in pycoingecko_model.INDEXES_FILTERS},
                "-s": "--sortby",
                "--limit": {str(c): {} for c in range(1, 100)},
                "-l": "--limit",
                "--descend": {},
            }
            choices["derivatives"] = {
                "--sortby": {c: {} for c in pycoingecko_model.DERIVATIVES_FILTERS},
                "-s": "--sortby",
                "--limit": {str(c): {} for c in range(1, 100)},
                "-l": "--limit",
                "--descend": {},
            }
            choices["markets"] = {
                "--vs": {c: {} for c in CURRENCIES},
                "--sortby": {c: {} for c in coinpaprika_model.MARKETS_FILTERS},
                "-s": "--sortby",
                "--limit": {str(c): {} for c in range(1, 100)},
                "-l": "--limit",
                "--descend": {},
            }
            choices["exmarkets"] = {
                "--exchange": None,
                "-e": "--exchange",
                "--sortby": {c: {} for c in coinpaprika_model.EXMARKETS_FILTERS},
                "-s": "--sortby",
                "--limit": {str(c): {} for c in range(1, 100)},
                "-l": "--limit",
                "--descend": {},
                "--urls": {},
                "-u": "--urls",
            }
            choices["contracts"]["--platform"] = {
                c: None for c in get_all_contract_platforms()["platform_id"].tolist()
            }
            choices["contracts"]["-p"] = "--platform"
            choices["contracts"]["--sortby"] = {
                c: None for c in coinpaprika_model.CONTRACTS_FILTERS
            }
            choices["contracts"]["-s"] = "--sortby"
            choices["contracts"]["--limit"] = {str(c): {} for c in range(1, 100)}
            choices["contracts"]["-l"] = "--limit"
            choices["contracts"]["--descend"] = {}
            choices["hm"]["--category"] = {c: {} for c in get_categories_keys()}
            choices["hm"]["-c"] = "--category"
            choices["hm"]["--limit"] = {str(c): {} for c in range(1, 100)}
            choices["hm"]["-l"] = "--limit"
            choices["info"] = {
                "--vs": {c: {} for c in CURRENCIES},
                "--sortby": {c: {} for c in coinpaprika_model.INFO_FILTERS},
                "-s": "--sortby",
                "--limit": {str(c): {} for c in range(1, 100)},
                "-l": "--limit",
                "--descend": {},
            }
            choices["pairs"] = {
                "--sortby": {c: {} for c in coinbase_model.PAIRS_FILTERS},
                "-s": "--sortby",
                "--limit": {str(c): {} for c in range(10, 100)},
                "-l": "--limit",
                "--descend": {},
            }
            choices["news"] = {
                "--kind": {c: {} for c in cryptopanic_model.CATEGORIES},
                "-k": "--kind",
                "--filter": {c: {} for c in cryptopanic_model.FILTERS},
                "--region": {c: {} for c in cryptopanic_model.REGIONS},
                "-r": "--region",
                "--sortby": {c: {} for c in cryptopanic_model.SORT_FILTERS},
                "-s": "--sortby",
                "--descend": {},
                "--urls": {},
                "-u": "--urls",
            }
            choices["wf"] = {
                "--limit": {str(c): {} for c in range(10, 100)},
                "-l": "--limit",
            }
            choices["wfpe"] = {c: {} for c in withdrawalfees_model.POSSIBLE_CRYPTOS}
            choices["altindex"] = {
                "--period": {str(c): {} for c in DAYS},
                "-p": "--period",
                "--since": None,
                "-s": "--since",
                "--until": None,
                "-u": "--until",
            }
            choices["btcrb"] = {
                "--since": None,
                "-s": "--since",
                "--until": None,
                "-u": "--until",
            }
            choices["fun"] = {c: {} for c in tokenterminal_model.METRICS}
            choices["fun"]["-m"] = {c: {} for c in tokenterminal_model.METRICS}
            choices["fun"]["-c"] = {c: {} for c in tokenterminal_model.CATEGORIES}
            choices["fun"]["-t"] = {c: {} for c in tokenterminal_model.TIMELINES}

            choices["support"] = self.SUPPORT_CHOICES
            choices["about"] = self.ABOUT_CHOICES

            self.completer = NestedCompleter.from_nested_dict(choices)

    def print_help(self):
        """Print help"""
        mt = MenuText("crypto/ov/", 105)
        mt.add_cmd("global")
        mt.add_cmd("defi")
        mt.add_cmd("stables")
        mt.add_cmd("exchanges")
        mt.add_cmd("exrates")
        mt.add_cmd("indexes")
        mt.add_cmd("derivatives")
        mt.add_cmd("categories")
        mt.add_cmd("hold")
        mt.add_cmd("hm")
        mt.add_cmd("info")
        mt.add_cmd("markets")
        mt.add_cmd("exmarkets")
        mt.add_cmd("platforms")
        mt.add_cmd("contracts")
        mt.add_cmd("pairs")
        mt.add_cmd("news")
        mt.add_cmd("wf")
        mt.add_cmd("ewf")
        mt.add_cmd("wfpe")
        mt.add_cmd("altindex")
        mt.add_cmd("btcrb")
        mt.add_cmd("ch")
        mt.add_cmd("cr")
        mt.add_cmd("fun")
        console.print(text=mt.menu_text, menu="Cryptocurrency - Overview")

    @log_start_end(log=logger)
    def call_hm(self, other_args):
        """Process hm command"""
        parser = argparse.ArgumentParser(
            prog="hm",
            add_help=False,
            formatter_class=argparse.ArgumentDefaultsHelpFormatter,
            description="""Display cryptocurrencies heatmap with daily percentage change [Source: https://coingecko.com]
            Accepts --category or -c to display only coins of a certain category
            (default no category to display all coins ranked by market cap).
            You can look on only top N number of records with --limit.
            """,
        )
        parser.add_argument(
            "-l",
            "--limit",
            dest="limit",
            type=int,
            help="Display N items",
            default=10,
        )
        parser.add_argument(
            "-c",
            "--category",
            default="",
            dest="category",
            help="Category (e.g., stablecoins). Empty for no category",
        )
        if other_args and not other_args[0][0] == "-":
            other_args.insert(0, "-c")

        ns_parser = self.parse_known_args_and_warn(
            parser, other_args, EXPORT_ONLY_FIGURES_ALLOWED
        )
        if ns_parser:
            pycoingecko_view.display_crypto_heatmap(
                category=ns_parser.category,
                limit=ns_parser.limit,
                export=ns_parser.export,
            )

    @log_start_end(log=logger)
    def call_fun(self, other_args):
        """Process fun command"""
        parser = argparse.ArgumentParser(
            prog="fun",
            add_help=False,
            formatter_class=argparse.ArgumentDefaultsHelpFormatter,
            description="""Display fundamental metrics overview [Source: Token Terminal]""",
        )
        parser.add_argument(
            "-m",
            "--metric",
            required=True,
            choices=tokenterminal_model.METRICS,
            dest="metric",
            help="Choose metric of interest",
        )
        parser.add_argument(
            "-c",
            "--category",
            default="",
            choices=tokenterminal_model.CATEGORIES,
            dest="category",
            help="Choose category of interest",
        )
        parser.add_argument(
            "-t",
            "--timeline",
            default="24h",
            choices=tokenterminal_model.TIMELINES,
            dest="timeline",
            help="Choose timeline of interest",
        )
        parser.add_argument(
            "-a",
            "--ascend",
            action="store_true",
            help="Flag to sort in ascending order",
            dest="ascend",
            default=False,
        )
        parser.add_argument(
            "-l",
            "--limit",
            dest="limit",
            type=int,
            help="Display N items",
            default=10,
        )
        if other_args and not other_args[0][0] == "-":
            other_args.insert(0, "-m")

        ns_parser = self.parse_known_args_and_warn(
            parser, other_args, EXPORT_ONLY_FIGURES_ALLOWED
        )
        if ns_parser:
            tokenterminal_view.display_fundamental_metrics(
                metric=ns_parser.metric,
                category=ns_parser.category,
                timeline=ns_parser.timeline,
                ascend=ns_parser.ascend,
                limit=ns_parser.limit,
                export=ns_parser.export,
            )

    @log_start_end(log=logger)
    def call_ch(self, other_args):
        """Process ch command"""
        parser = argparse.ArgumentParser(
            prog="ch",
            add_help=False,
            formatter_class=argparse.ArgumentDefaultsHelpFormatter,
            description="""Display list of major crypto-related hacks [Source: https://rekt.news]
            Can be sorted by {Platform,Date,Amount [$],Audit,Slug,URL} with --sortby
            and reverse the display order with --descend
            Show only N elements with --limit
            Accepts --slug or -s to check individual crypto hack (e.g., -s polynetwork-rekt)
            """,
        )

        parser.add_argument(
            "-l",
            "--limit",
            dest="limit",
            type=int,
            help="Display N items",
            default=15,
        )
        parser.add_argument(
            "--sortby",
            dest="sortby",
            type=str,
            help="Sort by given column. Default: Amount [$]",
            default="Amount [$]",
            nargs="+",
        )
        parser.add_argument(
            "--descend",
            action="store_true",
            help="Flag to sort in descending order (lowest first)",
            dest="descend",
            default=False,
        )
        parser.add_argument(
            "-s",
            "--slug",
            dest="slug",
            type=str,
            help="Slug to check crypto hack (e.g., polynetwork-rekt)",
            default="",
        )

        if other_args and "-" not in other_args[0][0]:
            other_args.insert(0, "-s")

        ns_parser = self.parse_known_args_and_warn(
            parser, other_args, EXPORT_ONLY_RAW_DATA_ALLOWED
        )
        if ns_parser:
            rekt_view.display_crypto_hacks(
                slug=ns_parser.slug,
                limit=ns_parser.limit,
                export=ns_parser.export,
                sortby=" ".join(ns_parser.sortby),
                ascend=not ns_parser.descend,
            )

    @log_start_end(log=logger)
    def call_btcrb(self, other_args: List[str]):
        """Process btcrb command"""
        parser = argparse.ArgumentParser(
            add_help=False,
            formatter_class=argparse.ArgumentDefaultsHelpFormatter,
            prog="btcrb",
            description="""Display bitcoin rainbow chart overtime including halvings.
            [Price data from source: https://glassnode.com]
            [Inspired by: https://blockchaincenter.net]""",
        )
        parser.add_argument(
            "-s",
            "--since",
            dest="since",
            type=valid_date,
            help="Initial date. Default is initial BTC date: 2010-01-01",
            default=datetime(2010, 1, 1).strftime("%Y-%m-%d"),
        )

        parser.add_argument(
            "-u",
            "--until",
            dest="until",
            type=valid_date,
            help="Final date. Default is current date",
            default=datetime.now().strftime("%Y-%m-%d"),
        )
        ns_parser = self.parse_known_args_and_warn(
            parser, other_args, EXPORT_BOTH_RAW_DATA_AND_FIGURES
        )
        if ns_parser:
            start_date = ns_parser.since.strftime("%Y-%m-%d")
            end_date = ns_parser.until.strftime("%Y-%m-%d")

            display_btc_rainbow(
                start_date=start_date,
                end_date=end_date,
                export=ns_parser.export,
            )

    @log_start_end(log=logger)
    def call_altindex(self, other_args: List[str]):
        """Process altindex command"""
        parser = argparse.ArgumentParser(
            add_help=False,
            formatter_class=argparse.ArgumentDefaultsHelpFormatter,
            prog="altindex",
            description="""Display altcoin index overtime.
                    If 75% of the Top 50 coins performed better than Bitcoin over periods of time
                    (30, 90 or 365 days) it is Altcoin Season. Excluded from the Top 50 are
                    Stablecoins (Tether, DAI…) and asset backed tokens (WBTC, stETH, cLINK,…)
                    [Source: https://blockchaincenter.net]
                """,
        )

        parser.add_argument(
            "-p",
            "--period",
            type=int,
            help="Period of time to check if how altcoins have performed against btc (30, 90, 365)",
            dest="period",
            default=365,
            choices=DAYS,
        )

        parser.add_argument(
            "-s",
            "--since",
            dest="since",
            type=valid_date,
            help="Start date (default: 1 year before, e.g., 2021-01-01)",
            default=(datetime.now() - timedelta(days=365)).strftime("%Y-%m-%d"),
        )

        parser.add_argument(
            "-u",
            "--until",
            dest="until",
            type=valid_date,
            help="Final date. Default is current date",
            default=datetime.now().strftime("%Y-%m-%d"),
        )

        if other_args and "-" not in other_args[0][0]:
            other_args.insert(0, "-p")

        ns_parser = self.parse_known_args_and_warn(
            parser, other_args, EXPORT_BOTH_RAW_DATA_AND_FIGURES
        )

        if ns_parser:
            blockchaincenter_view.display_altcoin_index(
                start_date=ns_parser.since.timestamp(),
                end_date=ns_parser.until.timestamp(),
                period=ns_parser.period,
                export=ns_parser.export,
            )

    @log_start_end(log=logger)
    def call_wf(self, other_args: List[str]):
        """Process wf command"""
        parser = argparse.ArgumentParser(
            add_help=False,
            formatter_class=argparse.ArgumentDefaultsHelpFormatter,
            prog="wf",
            description="""
                Display top coins withdrawal fees
                [Source: https://withdrawalfees.com/]
            """,
        )

        parser.add_argument(
            "-l",
            "--limit",
            type=int,
            help="Limit number of coins to display withdrawal fees. Default 10",
            dest="limit",
            default=10,
        )

        ns_parser = self.parse_known_args_and_warn(
            parser, other_args, EXPORT_ONLY_RAW_DATA_ALLOWED
        )

        if ns_parser:
            withdrawalfees_view.display_overall_withdrawal_fees(
                limit=ns_parser.limit, export=ns_parser.export
            )

    @log_start_end(log=logger)
    def call_ewf(self, other_args: List[str]):
        """Process ewf command"""
        parser = argparse.ArgumentParser(
            add_help=False,
            formatter_class=argparse.ArgumentDefaultsHelpFormatter,
            prog="ewf",
            description="""
                Display exchange withdrawal fees
                [Source: https://withdrawalfees.com/]
            """,
        )

        ns_parser = self.parse_known_args_and_warn(
            parser, other_args, EXPORT_ONLY_RAW_DATA_ALLOWED
        )

        if ns_parser:
            withdrawalfees_view.display_overall_exchange_withdrawal_fees(
                export=ns_parser.export
            )

    @log_start_end(log=logger)
    def call_wfpe(self, other_args: List[str]):
        """Process wfpe command"""
        parser = argparse.ArgumentParser(
            add_help=False,
            formatter_class=argparse.ArgumentDefaultsHelpFormatter,
            prog="wfpe",
            description="""
                Coin withdrawal fees per exchange
                [Source: https://withdrawalfees.com/]
            """,
        )

        parser.add_argument(
            "-c",
            "--coin",
            default="bitcoin",
            type=str,
            dest="coin",
            help="Coin to check withdrawal fees in long format (e.g., bitcoin, ethereum)",
        )

        if other_args and "-" not in other_args[0][0]:
            other_args.insert(0, "-c")

        ns_parser = self.parse_known_args_and_warn(
            parser, other_args, EXPORT_ONLY_RAW_DATA_ALLOWED
        )

        if ns_parser:
            if ns_parser.coin:
                if ns_parser.coin in withdrawalfees_model.POSSIBLE_CRYPTOS:
                    withdrawalfees_view.display_crypto_withdrawal_fees(
                        symbol=ns_parser.coin, export=ns_parser.export
                    )
                else:
                    console.print(f"Coin '{ns_parser.coin}' does not exist.")

                    similar_cmd = difflib.get_close_matches(
                        ns_parser.coin,
                        withdrawalfees_model.POSSIBLE_CRYPTOS,
                        n=1,
                        cutoff=0.75,
                    )
                    if similar_cmd:
                        console.print(f"Replacing by '{similar_cmd[0]}'")
                        withdrawalfees_view.display_crypto_withdrawal_fees(
                            symbol=similar_cmd[0], export=ns_parser.export
                        )
                    else:
                        similar_cmd = difflib.get_close_matches(
                            ns_parser.coin,
                            withdrawalfees_model.POSSIBLE_CRYPTOS,
                            n=1,
                            cutoff=0.5,
                        )
                        if similar_cmd:
                            console.print(f"Did you mean '{similar_cmd[0]}'?")
            else:
                console.print(
                    f"Couldn't find any coin with provided name: {ns_parser.coin}. "
                    f"Please choose one from list: {withdrawalfees_model.POSSIBLE_CRYPTOS}\n"
                )

    @log_start_end(log=logger)
    def call_hold(self, other_args):
        """Process hold command"""
        parser = argparse.ArgumentParser(
            prog="hold",
            add_help=False,
            formatter_class=argparse.ArgumentDefaultsHelpFormatter,
            description="""
                Shows overview of public companies that holds ethereum or bitcoin.
                You can find there most important metrics like:
                Total Bitcoin Holdings, Total Value (USD), Public Companies Bitcoin Dominance, Companies
                """,
        )

        parser.add_argument(
            "-c",
            "--coin",
            dest="coin",
            type=str,
            help="companies with ethereum or bitcoin",
            default="bitcoin",
            choices=pycoingecko_model.HOLD_COINS,
        )
        parser.add_argument(
            "-l",
            "--limit",
            dest="limit",
            type=check_positive,
            help="display N number of records",
            default=5,
        )
        parser.add_argument(
            "--bar",
            action="store_true",
            help="Flag to show bar chart",
            dest="bar",
            default=False,
        )

        if other_args and "-" not in other_args[0][0]:
            other_args.insert(0, "-c")

        ns_parser = self.parse_known_args_and_warn(
            parser, other_args, EXPORT_ONLY_RAW_DATA_ALLOWED
        )
        if ns_parser:
            pycoingecko_view.display_holdings_overview(
                symbol=ns_parser.coin,
                export=ns_parser.export,
                show_bar=ns_parser.bar,
                limit=ns_parser.limit,
            )

    @log_start_end(log=logger)
    def call_categories(self, other_args):
        """Process top_categories command"""
        parser = argparse.ArgumentParser(
            prog="categories",
            add_help=False,
            formatter_class=argparse.ArgumentDefaultsHelpFormatter,
            description="""Shows top cryptocurrency categories by market capitalization. It includes categories like:
            stablecoins, defi, solana ecosystem, polkadot ecosystem and many others.
            You can sort by {}, using --sortby parameter""",
        )

        parser.add_argument(
            "-l",
            "--limit",
            dest="limit",
            type=check_positive,
            help="display N number of records",
            default=15,
        )

        parser.add_argument(
            "-s",
            "--sortby",
            dest="sortby",
            type=str,
            help="Sort by given column. Default: market_cap_desc",
<<<<<<< HEAD
            default="Market_Cap",
            choices=self.CATEGORIES_CHOICES,
=======
            # default=pycoingecko_model.SORT_VALUES[0],
            # choices=pycoingecko_model.SORT_VALUES,
>>>>>>> 7bc21605
        )

        parser.add_argument(
            "--pie",
            action="store_true",
            help="Flag to show pie chart",
            dest="pie",
            default=False,
        )

        ns_parser = self.parse_known_args_and_warn(
            parser, other_args, EXPORT_ONLY_RAW_DATA_ALLOWED
        )
        if ns_parser:
            pycoingecko_view.display_categories(
                limit=ns_parser.limit,
                export=ns_parser.export,
                sortby=ns_parser.sortby,
                pie=ns_parser.pie,
            )

    # TODO: solve sort (similar to losers from discovery)
    @log_start_end(log=logger)
    def call_stables(self, other_args):
        """Process stables command"""
        parser = argparse.ArgumentParser(
            prog="stables",
            add_help=False,
            formatter_class=argparse.ArgumentDefaultsHelpFormatter,
            description="""Shows stablecoins by market capitalization.
                Stablecoins are cryptocurrencies that attempt to peg their market value to some external reference
                like the U.S. dollar or to a commodity's price such as gold.
                You can display only N number of coins with --limit parameter.
                You can sort data by {} with --sortby""",
        )

        parser.add_argument(
            "-l",
            "--limit",
            dest="limit",
            type=check_positive,
            help="display N number records",
            default=15,
        )

        parser.add_argument(
            "-s",
            "--sortby",
            dest="sortby",
            type=str,
            help="Sort by given column. Default: market_cap",
            default="Market_Cap_[$]",
        )

        parser.add_argument(
            "--descend",
            action="store_true",
            help="Flag to sort in descending order (lowest first)",
            dest="descend",
            default=False,
        )

        parser.add_argument(
            "--pie",
            action="store_true",
            help="Flag to show pie chart",
            dest="pie",
            default=False,
        )

        ns_parser = self.parse_known_args_and_warn(
            parser, other_args, EXPORT_ONLY_RAW_DATA_ALLOWED
        )
        if ns_parser:
            pycoingecko_view.display_stablecoins(
                limit=ns_parser.limit,
                export=ns_parser.export,
                sortby=ns_parser.sortby,
                ascend=not ns_parser.descend,
                pie=ns_parser.pie,
            )

    @log_start_end(log=logger)
    def call_cr(self, other_args):
        """Process cr command"""
        parser = argparse.ArgumentParser(
            prog="cr",
            add_help=False,
            formatter_class=argparse.ArgumentDefaultsHelpFormatter,
            description="""Displays crypto {borrow,supply} interest rates for cryptocurrencies across several platforms.
                You can select rate type with --type {borrow,supply}
                You can display only N number of platforms with --limit parameter.""",
        )

        parser.add_argument(
            "-t",
            "--type",
            dest="type",
            type=str,
            help="Select interest rate type",
            default="supply",
            choices=["borrow", "supply"],
        )
        parser.add_argument(
            "-c",
            "--cryptocurrrencies",
            dest="cryptos",
            type=loanscan_model.check_valid_coin,
            help=f"""Cryptocurrencies to search interest rates for separated by comma.
            Default: BTC,ETH,USDT,USDC. Options: {",".join(loanscan_model.CRYPTOS)}""",
            default="BTC,ETH,USDT,USDC",
        )

        parser.add_argument(
            "-p",
            "--platforms",
            dest="platforms",
            type=loanscan_model.check_valid_platform,
            help=f"""Platforms to search interest rates in separated by comma.
            Default: BlockFi,Ledn,SwissBorg,Youhodler. Options: {",".join(loanscan_model.PLATFORMS)}""",
            default="BlockFi,Ledn,SwissBorg,Youhodler",
        )

        if other_args and "-" not in other_args[0][0]:
            other_args.insert(0, "-t")

        ns_parser = self.parse_known_args_and_warn(
            parser, other_args, EXPORT_ONLY_RAW_DATA_ALLOWED, limit=10
        )
        if ns_parser:
            loanscan_view.display_crypto_rates(
                rate_type=ns_parser.type,
                symbols=ns_parser.cryptos,
                platforms=ns_parser.platforms,
                limit=ns_parser.limit,
                export=ns_parser.export,
            )

    @log_start_end(log=logger)
    def call_exchanges(self, other_args):
        """Process exchanges command"""
        filters = (
            pycoingecko_model.EXCHANGES_FILTERS + coinpaprika_model.EXCHANGES_FILTERS
        )
        parser = argparse.ArgumentParser(
            prog="exchanges",
            add_help=False,
            formatter_class=argparse.ArgumentDefaultsHelpFormatter,
            description="""Shows Top Crypto Exchanges
                You can display only N number exchanges with --limit parameter.
                You can sort data by Trust_Score, Id, Name, Country, Year_Established, Trade_Volume_24h_BTC with --sortby
                Or you can sort data by 'name', 'currencies', 'markets', 'fiats', 'confidence',
                'volume_24h', 'volume_7d', 'volume_30d', 'sessions_per_month'
                if you are using the alternative source CoinPaprika
                and also with --descend flag to sort descending.
                Flag --urls will display urls.
                Displays: Trust_Score, Id, Name, Country, Year_Established, Trade_Volume_24h_BTC""",
        )

        parser.add_argument(
            "-l",
            "--limit",
            dest="limit",
            type=check_positive,
            help="display N number records",
            default=15,
        )

        parser.add_argument(
            "-s",
            "--sortby",
            dest="sortby",
            type=str,
            help="Sort by given column. Default: Rank",
            default="Rank",
            choices=filters,
        )
        parser.add_argument(
            "--descend",
            action="store_false",
            help="Flag to sort in descending order (lowest first)",
            dest="descend",
            default=True,
        )

        parser.add_argument(
            "-u",
            "--urls",
            dest="urls",
            action="store_true",
            help="Flag to add a url column. Works only with CoinGecko source",
            default=False,
        )

        parser.add_argument(
            "--vs",
            help="Quoted currency. Default: USD. Works only with CoinPaprika source",
            dest="vs",
            default="USD",
            type=str,
            choices=CURRENCIES,
        )

        ns_parser = self.parse_known_args_and_warn(
            parser, other_args, EXPORT_ONLY_RAW_DATA_ALLOWED
        )
        if ns_parser:
            if ns_parser.source == "CoinGecko":
                pycoingecko_view.display_exchanges(
                    limit=ns_parser.limit,
                    export=ns_parser.export,
                    sortby=ns_parser.sortby,
                    ascend=not ns_parser.descend,
                    links=ns_parser.urls,
                )
            elif ns_parser.source == "CoinPaprika":
                coinpaprika_view.display_all_exchanges(
                    symbol=ns_parser.vs,
                    limit=ns_parser.limit,
                    ascend=not ns_parser.descend,
                    sortby=ns_parser.sortby,
                    export=ns_parser.export,
                )

    @log_start_end(log=logger)
    def call_exrates(self, other_args):
        """Process exchange_rates command"""
        parser = argparse.ArgumentParser(
            prog="exrates",
            add_help=False,
            formatter_class=argparse.ArgumentDefaultsHelpFormatter,
            description="""
                Shows list of crypto, fiats, commodity exchange rates from CoinGecko
                You can look on only N number of records with --limit,
                You can sort by Index, Name, Unit, Value, Type, and also use --descend flag to sort descending.""",
        )

        parser.add_argument(
            "-l",
            "--limit",
            dest="limit",
            type=check_positive,
            help="display N number records",
            default=15,
        )

        parser.add_argument(
            "-s",
            "--sortby",
            dest="sortby",
            type=str,
            help="Sort by given column. Default: Index",
            default="Index",
            choices=pycoingecko_model.EXRATES_FILTERS,
        )

        parser.add_argument(
            "--descend",
            action="store_false",
            help="Flag to sort in descending order (lowest first)",
            dest="descend",
            default=True,
        )

        ns_parser = self.parse_known_args_and_warn(
            parser, other_args, EXPORT_ONLY_RAW_DATA_ALLOWED
        )
        if ns_parser:
            pycoingecko_view.display_exchange_rates(
                sortby=ns_parser.sortby,
                limit=ns_parser.limit,
                ascend=not ns_parser.descend,
                export=ns_parser.export,
            )

    @log_start_end(log=logger)
    def call_indexes(self, other_args):
        """Process indexes command"""
        parser = argparse.ArgumentParser(
            prog="indexes",
            add_help=False,
            formatter_class=argparse.ArgumentDefaultsHelpFormatter,
            description="""Shows list of crypto indexes from CoinGecko.
            Each crypto index is made up of a selection of cryptocurrencies,
            grouped together and weighted by market cap.
            You can display only N number of indexes with --limit parameter.
            You can sort data by Rank, Name, Id, Market, Last, MultiAsset with --sortby
            and also with --descend flag to sort descending.
            Displays: Rank, Name, Id, Market, Last, MultiAsset
                """,
        )

        parser.add_argument(
            "-l",
            "--limit",
            dest="limit",
            type=check_positive,
            help="display N number records",
            default=15,
        )

        parser.add_argument(
            "-s",
            "--sortby",
            dest="sortby",
            type=str,
            help="Sort by given column. Default: Rank",
            default="Rank",
            choices=pycoingecko_model.INDEXES_FILTERS,
        )

        parser.add_argument(
            "--descend",
            action="store_false",
            help="Flag to sort in descending order (lowest first)",
            dest="descend",
            default=True,
        )

        ns_parser = self.parse_known_args_and_warn(
            parser, other_args, EXPORT_ONLY_RAW_DATA_ALLOWED
        )
        if ns_parser:
            pycoingecko_view.display_indexes(
                limit=ns_parser.limit,
                sortby=ns_parser.sortby,
                ascend=not ns_parser.descend,
                export=ns_parser.export,
            )

    @log_start_end(log=logger)
    def call_derivatives(self, other_args):
        """Process derivatives command"""
        parser = argparse.ArgumentParser(
            prog="derivatives",
            add_help=False,
            formatter_class=argparse.ArgumentDefaultsHelpFormatter,
            description="""Shows list of crypto derivatives from CoinGecko
               Crypto derivatives are secondary contracts or financial tools that derive their value from a primary
               underlying asset. In this case, the primary asset would be a cryptocurrency such as Bitcoin.
               The most popular crypto derivatives are crypto futures, crypto options, and perpetual contracts.
               You can look on only N number of records with --limit,
               You can sort by Rank, Market, Symbol, Price, Pct_Change_24h, Contract_Type, Basis, Spread, Funding_Rate,
               Volume_24h with by and also with --descend flag to set it to sort descending.
               Displays:
                   Rank, Market, Symbol, Price, Pct_Change_24h, Contract_Type, Basis, Spread, Funding_Rate, Volume_24h
                   """,
        )

        parser.add_argument(
            "-l",
            "--limit",
            dest="limit",
            type=check_positive,
            help="display N number records",
            default=15,
        )

        parser.add_argument(
            "-s",
            "--sortby",
            dest="sortby",
            type=str,
            help="Sort by given column. Default: Rank",
            default="Rank",
            choices=pycoingecko_model.DERIVATIVES_FILTERS,
        )

        parser.add_argument(
            "--descend",
            action="store_true",
            help="Flag to sort in descending order (lowest first)",
            dest="descend",
            default=False,
        )

        ns_parser = self.parse_known_args_and_warn(
            parser, other_args, EXPORT_ONLY_RAW_DATA_ALLOWED
        )
        if ns_parser:
            pycoingecko_view.display_derivatives(
                limit=ns_parser.limit,
                sortby=ns_parser.sortby,
                ascend=not ns_parser.descend,
                export=ns_parser.export,
            )

    @log_start_end(log=logger)
    def call_global(self, other_args):
        """Process global command"""
        parser = argparse.ArgumentParser(
            prog="global",
            add_help=False,
            formatter_class=argparse.ArgumentDefaultsHelpFormatter,
            description="""Shows global statistics about Crypto Market""",
        )

        parser.add_argument(
            "--pie",
            action="store_true",
            help="Flag to show pie chart with market cap distribution. Works only with CoinGecko source",
            dest="pie",
            default=False,
        )

        ns_parser = self.parse_known_args_and_warn(
            parser, other_args, EXPORT_ONLY_RAW_DATA_ALLOWED
        )
        if ns_parser:
            if ns_parser.source == "CoinGecko":
                pycoingecko_view.display_global_market_info(
                    export=ns_parser.export, pie=ns_parser.pie
                )
            elif ns_parser.source == "CoinPaprika":
                coinpaprika_view.display_global_market(export=ns_parser.export)

    @log_start_end(log=logger)
    def call_defi(self, other_args):
        """Process defi command"""
        parser = argparse.ArgumentParser(
            prog="defi",
            add_help=False,
            formatter_class=argparse.ArgumentDefaultsHelpFormatter,
            description="""Shows global DeFi statistics
               DeFi or Decentralized Finance refers to financial services that are built
               on top of distributed networks with no central intermediaries.
               Displays metrics like:
                   Market Cap, Trading Volume, Defi Dominance, Top Coins...""",
        )

        ns_parser = self.parse_known_args_and_warn(
            parser, other_args, EXPORT_ONLY_RAW_DATA_ALLOWED
        )
        if ns_parser:
            pycoingecko_view.display_global_defi_info(export=ns_parser.export)

    @log_start_end(log=logger)
    def call_markets(self, other_args):
        """Process markets command"""
        parser = argparse.ArgumentParser(
            prog="markets",
            add_help=False,
            formatter_class=argparse.ArgumentDefaultsHelpFormatter,
            description="""Show market related (price, supply, volume) coin information for all coins on CoinPaprika.
            You can display only N number of coins with --limit parameter.
            You can sort data by rank, name, symbol, price, volume_24h, mcap_change_24h, pct_change_1h, pct_change_24h,
            ath_price, pct_from_ath, --sortby parameter and also with --descend flag to sort descending.
            Displays:
               rank, name, symbol, price, volume_24h, mcap_change_24h,
               pct_change_1h, pct_change_24h, ath_price, pct_from_ath,
                """,
        )

        parser.add_argument(
            "--vs",
            help="Quoted currency. Default USD",
            dest="vs",
            default="USD",
            type=str,
            choices=CURRENCIES,
        )

        parser.add_argument(
            "-l",
            "--limit",
            dest="limit",
            type=check_positive,
            help="display N number records",
            default=15,
        )

        parser.add_argument(
            "-s",
            "--sortby",
            dest="sortby",
            type=str,
            help="Sort by given column. Default: rank",
            default="rank",
            choices=coinpaprika_model.MARKETS_FILTERS,
        )

        parser.add_argument(
            "--descend",
            action="store_false",
            help="Flag to sort in descending order (lowest first)",
            dest="descend",
            default=True,
        )

        ns_parser = self.parse_known_args_and_warn(
            parser, other_args, EXPORT_ONLY_RAW_DATA_ALLOWED
        )
        if ns_parser:
            coinpaprika_view.display_all_coins_market_info(
                symbol=ns_parser.vs,
                limit=ns_parser.limit,
                ascend=not ns_parser.descend,
                export=ns_parser.export,
                sortby=ns_parser.sortby,
            )

    @log_start_end(log=logger)
    def call_exmarkets(self, other_args):
        """Process exmarkets command"""
        parser = argparse.ArgumentParser(
            prog="exmarkets",
            add_help=False,
            formatter_class=argparse.ArgumentDefaultsHelpFormatter,
            description="""Get all exchange markets found for given exchange
                You can display only N number of records with --limit parameter.
                You can sort data by pair, base_currency_name, quote_currency_name, market_url, category,
                reported_volume_24h_share, trust_score --sortby parameter and also with --descend flag to sort descending.
                You can use additional flag --urls to see urls for each market
                Displays:
                    exchange_id, pair, base_currency_name, quote_currency_name, market_url,
                    category, reported_volume_24h_share, trust_score,""",
        )

        parser.add_argument(
            "-e",
            "--exchange",
            help="Identifier of exchange e.g for Binance Exchange -> binance",
            dest="exchange",
            default="binance",
            type=str,
        )

        parser.add_argument(
            "-l",
            "--limit",
            dest="limit",
            type=check_positive,
            help="display N number records",
            default=10,
        )

        parser.add_argument(
            "-s",
            "--sortby",
            dest="sortby",
            type=str,
            help="Sort by given column. Default: reported_volume_24h_share",
            default="reported_volume_24h_share",
            choices=coinpaprika_model.EXMARKETS_FILTERS,
        )

        parser.add_argument(
            "--descend",
            action="store_false",
            help="Flag to sort in descending order (lowest first)",
            dest="descend",
            default=False,
        )

        parser.add_argument(
            "-u",
            "--urls",
            dest="urls",
            action="store_true",
            help="""Flag to show urls. If you will use that flag you will see only:
                exchange, pair, trust_score, market_url columns""",
            default=False,
        )

        if other_args and "-" not in other_args[0][0]:
            other_args.insert(0, "-e")

        ns_parser = self.parse_known_args_and_warn(
            parser, other_args, EXPORT_ONLY_RAW_DATA_ALLOWED
        )
        if ns_parser:
            coinpaprika_view.display_exchange_markets(
                exchange=ns_parser.exchange,
                limit=ns_parser.limit,
                export=ns_parser.export,
                sortby=ns_parser.sortby,
                ascend=not ns_parser.descend,
                links=ns_parser.urls,
            )

    @log_start_end(log=logger)
    def call_info(self, other_args):
        """Process info command"""
        parser = argparse.ArgumentParser(
            add_help=False,
            formatter_class=argparse.ArgumentDefaultsHelpFormatter,
            prog="info",
            description="""Show basic coin information for all coins from CoinPaprika API
                You can display only N number of coins with --limit parameter.
                You can sort data by rank, name, symbol, price, volume_24h, circulating_supply,
                total_supply, max_supply, market_cap, beta_value, ath_price --sortby parameter
                and also with --descend flag to sort descending.

                Displays:
                    rank, name, symbol, price, volume_24h, circulating_supply,
                    total_supply, max_supply, market_cap, beta_value, ath_price
                """,
        )

        parser.add_argument(
            "--vs",
            help="Quoted currency. Default USD",
            dest="vs",
            default="USD",
            type=str,
            choices=CURRENCIES,
        )

        parser.add_argument(
            "-l",
            "--limit",
            dest="limit",
            type=check_positive,
            help="display N number records",
            default=20,
        )

        parser.add_argument(
            "-s",
            "--sortby",
            dest="sortby",
            type=str,
            help="Sort by given column. Default: rank",
            default="rank",
            choices=coinpaprika_model.INFO_FILTERS,
        )

        parser.add_argument(
            "--descend",
            action="store_false",
            help="Flag to sort in descending order (lowest first)",
            dest="descend",
            default=True,
        )

        ns_parser = self.parse_known_args_and_warn(
            parser, other_args, EXPORT_ONLY_RAW_DATA_ALLOWED
        )
        if ns_parser:
            coinpaprika_view.display_all_coins_info(
                symbol=ns_parser.vs,
                limit=ns_parser.limit,
                ascend=not ns_parser.descend,
                sortby=ns_parser.sortby,
                export=ns_parser.export,
            )

    @log_start_end(log=logger)
    def call_platforms(self, other_args):
        """Process platforms command"""
        parser = argparse.ArgumentParser(
            prog="platforms",
            add_help=False,
            formatter_class=argparse.ArgumentDefaultsHelpFormatter,
            description="""List all smart contract platforms like ethereum, solana, cosmos, polkadot, kusama""",
        )

        ns_parser = self.parse_known_args_and_warn(
            parser, other_args, EXPORT_ONLY_RAW_DATA_ALLOWED
        )
        if ns_parser:
            coinpaprika_view.display_all_platforms(export=ns_parser.export)

    @log_start_end(log=logger)
    def call_contracts(self, other_args):
        """Process contracts command"""
        platforms = get_all_contract_platforms()["platform_id"].tolist()

        parser = argparse.ArgumentParser(
            prog="contracts",
            add_help=False,
            formatter_class=argparse.ArgumentDefaultsHelpFormatter,
            description="""Gets all contract addresses for given platform.
               Provide platform id with -p/--platform parameter
               You can display only N number of smart contracts with --limit parameter.
               You can sort data by id, type, active, balance  --sortby parameter
               and also with --descend flag to sort descending.

               Displays:
                   id, type, active, balance
               """,
        )

        parser.add_argument(
            "-p",
            "--platform",
            help="Blockchain platform like eth-ethereum",
            dest="platform",
            default="eth-ethereum",
            type=str,
            choices=platforms,
        )

        parser.add_argument(
            "-l",
            "--limit",
            dest="limit",
            type=check_positive,
            help="display N number records",
            default=15,
        )

        parser.add_argument(
            "-s",
            "--sortby",
            dest="sortby",
            type=str,
            help="Sort by given column",
            default="id",
            choices=coinpaprika_model.CONTRACTS_FILTERS,
        )

        parser.add_argument(
            "--descend",
            action="store_false",
            help="Flag to sort in descending order (lowest first)",
            dest="descend",
            default=True,
        )

        if other_args and "-" not in other_args[0][0]:
            other_args.insert(0, "-p")

        ns_parser = self.parse_known_args_and_warn(
            parser, other_args, EXPORT_ONLY_RAW_DATA_ALLOWED
        )
        if ns_parser:
            coinpaprika_view.display_contracts(
                symbol=ns_parser.platform,
                limit=ns_parser.limit,
                ascend=not ns_parser.descend,
                sortby=ns_parser.sortby,
                export=ns_parser.export,
            )

    @log_start_end(log=logger)
    def call_pairs(self, other_args):
        """Process pairs command"""
        parser = argparse.ArgumentParser(
            prog="pairs",
            add_help=False,
            formatter_class=argparse.ArgumentDefaultsHelpFormatter,
            description="Shows available trading pairs on Coinbase ",
        )

        parser.add_argument(
            "-l",
            "--limit",
            dest="limit",
            type=int,
            help="display N number of pairs >=10",
            default=15,
        )

        parser.add_argument(
            "-s",
            "--sortby",
            dest="sortby",
            type=str,
            help="Sort by given column. Default: id",
            default="id",
            choices=coinbase_model.PAIRS_FILTERS,
        )

        parser.add_argument(
            "--descend",
            action="store_false",
            help="Flag to sort in descending order (lowest first)",
            dest="descend",
            default=True,
        )

        ns_parser = self.parse_known_args_and_warn(
            parser, other_args, EXPORT_ONLY_RAW_DATA_ALLOWED
        )
        if ns_parser:
            coinbase_view.display_trading_pairs(
                limit=ns_parser.limit,
                export=ns_parser.export,
                sortby=ns_parser.sortby,
                ascend=not ns_parser.descend,
            )

    @log_start_end(log=logger)
    def call_news(self, other_args):
        """Process news command"""
        parser = argparse.ArgumentParser(
            prog="news",
            add_help=False,
            formatter_class=argparse.ArgumentDefaultsHelpFormatter,
            description="Display recent news from CryptoPanic aggregator platform. [Source: https://cryptopanic.com/]",
        )

        parser.add_argument(
            "-l",
            "--limit",
            dest="limit",
            type=check_positive,
            help="display N number records",
            default=20,
        )

        parser.add_argument(
            "-k",
            "--kind",
            dest="kind",
            type=str,
            help="Filter by category of news. Available values: news or media.",
            default="news",
            choices=cryptopanic_model.CATEGORIES,
        )

        parser.add_argument(
            "--filter",
            dest="filter",
            type=str,
            help="Filter by kind of news. One from list: rising|hot|bullish|bearish|important|saved|lol",
            default=None,
            required=False,
            choices=cryptopanic_model.FILTERS,
        )

        parser.add_argument(
            "-r",
            "--region",
            dest="region",
            type=str,
            help="Filter news by regions. Available regions are: en (English), de (Deutsch), nl (Dutch), es (Español), "
            "fr (Français), it (Italiano), pt (Português), ru (Русский)",
            default="en",
            choices=cryptopanic_model.REGIONS,
        )

        parser.add_argument(
            "-s",
            "--sortby",
            dest="sortby",
            type=str,
            help="Sort by given column. Default: published_at",
            default="published_at",
            choices=cryptopanic_model.SORT_FILTERS,
        )

        parser.add_argument(
            "--descend",
            action="store_false",
            help="Flag to sort in descending order (lowest first)",
            dest="descend",
            default=True,
        )

        parser.add_argument(
            "-u",
            "--urls",
            dest="urls",
            action="store_true",
            help="Flag to show urls column.",
            default=False,
        )

        ns_parser = self.parse_known_args_and_warn(
            parser, other_args, EXPORT_ONLY_RAW_DATA_ALLOWED
        )

        if ns_parser:
            cryptopanic_view.display_news(
                limit=ns_parser.limit,
                export=ns_parser.export,
                sortby=ns_parser.sortby,
                ascend=not ns_parser.descend,
                links=ns_parser.urls,
                post_kind=ns_parser.kind,
                filter_=ns_parser.filter,
                region=ns_parser.region,
            )<|MERGE_RESOLUTION|>--- conflicted
+++ resolved
@@ -784,13 +784,8 @@
             dest="sortby",
             type=str,
             help="Sort by given column. Default: market_cap_desc",
-<<<<<<< HEAD
             default="Market_Cap",
             choices=self.CATEGORIES_CHOICES,
-=======
-            # default=pycoingecko_model.SORT_VALUES[0],
-            # choices=pycoingecko_model.SORT_VALUES,
->>>>>>> 7bc21605
         )
 
         parser.add_argument(
