"""Cryptocurrency Overview Controller"""
__docformat__ = "numpy"

# pylint: disable=R0904, C0302, W0622
import argparse
import difflib
import logging
from datetime import datetime, timedelta
from typing import List

from openbb_terminal.custom_prompt_toolkit import NestedCompleter

from openbb_terminal import feature_flags as obbff
from openbb_terminal.cryptocurrency.due_diligence.glassnode_view import (
    display_btc_rainbow,
)
from openbb_terminal.cryptocurrency.overview import (
    blockchaincenter_view,
    coinbase_model,
    coinbase_view,
    coinpaprika_model,
    coinpaprika_view,
    cryptopanic_model,
    cryptopanic_view,
    loanscan_model,
    loanscan_view,
    pycoingecko_model,
    pycoingecko_view,
    rekt_model,
    rekt_view,
    withdrawalfees_model,
    withdrawalfees_view,
    tokenterminal_model,
    tokenterminal_view,
)
from openbb_terminal.cryptocurrency.discovery.pycoingecko_model import (
    get_categories_keys,
)
from openbb_terminal.cryptocurrency.overview.blockchaincenter_model import DAYS
from openbb_terminal.cryptocurrency.overview.coinpaprika_model import (
    get_all_contract_platforms,
)
from openbb_terminal.cryptocurrency.overview.coinpaprika_view import CURRENCIES
from openbb_terminal.decorators import log_start_end
from openbb_terminal.helper_funcs import (
    EXPORT_BOTH_RAW_DATA_AND_FIGURES,
    EXPORT_ONLY_FIGURES_ALLOWED,
    EXPORT_ONLY_RAW_DATA_ALLOWED,
    check_positive,
    valid_date,
)
from openbb_terminal.menu import session
from openbb_terminal.parent_classes import BaseController
from openbb_terminal.rich_config import console, MenuText, get_ordered_list_sources

logger = logging.getLogger(__name__)


class OverviewController(BaseController):
    """Overview Controller class"""

    CHOICES_COMMANDS = [
        "hm",
        "global",
        "defi",
        "stables",
        "exchanges",
        "exrates",
        "indexes",
        "derivatives",
        "categories",
        "hold",
        "markets",
        "exmarkets",
        "info",
        "platforms",
        "contracts",
        "pairs",
        "news",
        "wf",
        "ewf",
        "wfpe",
        "btcrb",
        "altindex",
        "ch",
        "cr",
        "fun",
    ]

    PATH = "/crypto/ov/"

    ORDERED_LIST_SOURCES_EXCHANGES = get_ordered_list_sources(f"{PATH}exchanges")

    def __init__(self, queue: List[str] = None):
        """Constructor"""
        super().__init__(queue)

        self.combined_filters = (
            pycoingecko_model.EXCHANGES_FILTERS + coinpaprika_model.EXCHANGES_FILTERS
        )

        if session and obbff.USE_PROMPT_TOOLKIT:
            crypto_hack_slugs = rekt_model.get_crypto_hack_slugs()
            choices: dict = {c: {} for c in self.controller_choices}
            choices["global"] = {
                "--pie": {},
                "--source": {
                    c: {} for c in get_ordered_list_sources(f"{self.PATH}global")
                },
            }
            choices["cr"] = {c: {} for c in ["borrow", "supply"]}
            choices["cr"]["--cryptocurrrencies"] = {
                c: None for c in loanscan_model.CRYPTOS
            }
            choices["cr"]["-c"] = "--cryptocurrrencies"
            choices["cr"]["--platforms"] = {c: None for c in loanscan_model.PLATFORMS}
            choices["cr"]["-p"] = "--platforms"
            choices["cr"]["--limit"] = {str(c): {} for c in range(1, 100)}
            choices["cr"]["-l"] = "--limit"
            choices["cr"]["--type"] = {c: {} for c in ["borrow", "supply"]}
            choices["cr"]["-t"] = "--type"
            choices["ch"] = {
                "--sort": {c: {} for c in rekt_model.HACKS_COLUMNS},
                "--slug": {c: {} for c in crypto_hack_slugs},
                "-s": "--slug",
                "--limit": {str(c): {} for c in range(1, 100)},
                "-l": "--limit",
                "--descend": {},
            }
            choices["hold"] = {
                "--coin": {c: {} for c in pycoingecko_model.HOLD_COINS},
                "-c": "--coin",
                "--limit": {str(c): {} for c in range(1, 50)},
                "-l": "--limit",
                "--bar": {},
            }
            choices["categories"] = {
                "--sort": {c: {} for c in pycoingecko_model.CATEGORIES_FILTERS},
                "-s": "--sort",
                "--limit": {str(c): {} for c in range(1, 100)},
                "-l": "--limit",
                "--pie": {},
            }
            choices["stables"] = {
                "--sort": {c: {} for c in pycoingecko_model.COINS_COLUMNS},
                "-s": "--sort",
                "--limit": {str(c): {} for c in range(1, 100)},
                "-l": "--limit",
                "--descend": {},
                "--pie": {},
            }
            choices["exchanges"] = {
<<<<<<< HEAD
                "--sort": {c: {} for c in self.combined_filters},
=======
                "--sort": {c: {} for c in pycoingecko_model.EXCHANGES_FILTERS}
                if self.ORDERED_LIST_SOURCES_EXCHANGES
                and self.ORDERED_LIST_SOURCES_EXCHANGES[0] == "CoinGecko"
                else {c: {} for c in coinpaprika_model.EXCHANGES_FILTERS},
>>>>>>> 1f9a7711
                "-s": "--sort",
                "--limit": {str(c): {} for c in range(1, 100)},
                "-l": "--limit",
                "--descend": {},
                "--urls": {},
                "-u": "--urls",
                "--vs": {c: {} for c in CURRENCIES},
                "--source": {c: {} for c in self.ORDERED_LIST_SOURCES_EXCHANGES},
            }
            choices["exrates"] = {
                "--sort": {c: {} for c in pycoingecko_model.EXRATES_FILTERS},
                "-s": "--sort",
                "--limit": {str(c): {} for c in range(1, 100)},
                "-l": "--limit",
                "--descend": {},
            }
            choices["indexes"] = {
                "--sort": {c: {} for c in pycoingecko_model.INDEXES_FILTERS},
                "-s": "--sort",
                "--limit": {str(c): {} for c in range(1, 100)},
                "-l": "--limit",
                "--descend": {},
            }
            choices["derivatives"] = {
                "--sort": {c: {} for c in pycoingecko_model.DERIVATIVES_FILTERS},
                "-s": "--sort",
                "--limit": {str(c): {} for c in range(1, 100)},
                "-l": "--limit",
                "--descend": {},
            }
            choices["markets"] = {
                "--vs": {c: {} for c in CURRENCIES},
                "--sort": {c: {} for c in coinpaprika_model.MARKETS_FILTERS},
                "-s": "--sort",
                "--limit": {str(c): {} for c in range(1, 100)},
                "-l": "--limit",
                "--descend": {},
            }
            choices["exmarkets"] = {
                "--exchange": None,
                "-e": "--exchange",
                "--sort": {c: {} for c in coinpaprika_model.EXMARKETS_FILTERS},
                "-s": "--sort",
                "--limit": {str(c): {} for c in range(1, 100)},
                "-l": "--limit",
                "--descend": {},
                "--urls": {},
                "-u": "--urls",
            }
            choices["contracts"] = {
                c: None for c in get_all_contract_platforms()["platform_id"].tolist()
            }
            choices["contracts"]["--sort"] = {
                c: None for c in coinpaprika_model.CONTRACTS_FILTERS
            }
            choices["contracts"]["-s"] = "--sort"
            choices["contracts"]["--limit"] = {str(c): {} for c in range(1, 100)}
            choices["contracts"]["-l"] = "--limit"
            choices["contracts"]["--descend"] = {}
            choices["hm"] = {c: {} for c in get_categories_keys()}
            choices["hm"]["--limit"] = {str(c): {} for c in range(1, 100)}
            choices["hm"]["-l"] = "--limit"
            choices["info"] = {
                "--vs": {c: {} for c in CURRENCIES},
                "--sort": {c: {} for c in coinpaprika_model.INFO_FILTERS},
                "-s": "--sort",
                "--limit": {str(c): {} for c in range(1, 100)},
                "-l": "--limit",
                "--descend": {},
            }
            choices["pairs"] = {
                "--sort": {c: {} for c in coinbase_model.PAIRS_FILTERS},
                "-s": "--sort",
                "--limit": {str(c): {} for c in range(10, 100)},
                "-l": "--limit",
                "--descend": {},
            }
            choices["news"] = {
                "--kind": {c: {} for c in cryptopanic_model.CATEGORIES},
                "-k": "--kind",
                "--filter": {c: {} for c in cryptopanic_model.FILTERS},
                "--region": {c: {} for c in cryptopanic_model.REGIONS},
                "-r": "--region",
                "--sort": {c: {} for c in cryptopanic_model.SORT_FILTERS},
                "-s": "--sort",
                "--descend": {},
                "--urls": {},
                "-u": "--urls",
            }
            choices["wf"] = {
                "--limit": {str(c): {} for c in range(10, 100)},
                "-l": "--limit",
            }
            choices["wfpe"] = {c: {} for c in withdrawalfees_model.POSSIBLE_CRYPTOS}
            choices["altindex"] = {
                "--period": {str(c): {} for c in DAYS},
                "-p": "--period",
                "--since": None,
                "-s": "--since",
                "--until": None,
                "-u": "--until",
            }
            choices["btcrb"] = {
                "--since": None,
                "-s": "--since",
                "--until": None,
                "-u": "--until",
            }
            choices["fun"] = {c: {} for c in tokenterminal_model.METRICS}
            choices["fun"]["-m"] = {c: {} for c in tokenterminal_model.METRICS}
            choices["fun"]["-c"] = {c: {} for c in tokenterminal_model.CATEGORIES}
            choices["fun"]["-t"] = {c: {} for c in tokenterminal_model.TIMELINES}

            choices["support"] = self.SUPPORT_CHOICES
            choices["about"] = self.ABOUT_CHOICES

            self.completer = NestedCompleter.from_nested_dict(choices)

    def print_help(self):
        """Print help"""
        mt = MenuText("crypto/ov/", 105)
        mt.add_cmd("global")
        mt.add_cmd("defi")
        mt.add_cmd("stables")
        mt.add_cmd("exchanges")
        mt.add_cmd("exrates")
        mt.add_cmd("indexes")
        mt.add_cmd("derivatives")
        mt.add_cmd("categories")
        mt.add_cmd("hold")
        mt.add_cmd("hm")
        mt.add_cmd("info")
        mt.add_cmd("markets")
        mt.add_cmd("exmarkets")
        mt.add_cmd("platforms")
        mt.add_cmd("contracts")
        mt.add_cmd("pairs")
        mt.add_cmd("news")
        mt.add_cmd("wf")
        mt.add_cmd("ewf")
        mt.add_cmd("wfpe")
        mt.add_cmd("altindex")
        mt.add_cmd("btcrb")
        mt.add_cmd("ch")
        mt.add_cmd("cr")
        mt.add_cmd("fun")
        console.print(text=mt.menu_text, menu="Cryptocurrency - Overview")

    @log_start_end(log=logger)
    def call_hm(self, other_args):
        """Process hm command"""
        parser = argparse.ArgumentParser(
            prog="hm",
            add_help=False,
            formatter_class=argparse.ArgumentDefaultsHelpFormatter,
            description="""Display cryptocurrencies heatmap with daily percentage change [Source: https://coingecko.com]
            Accepts --category or -c to display only coins of a certain category
            (default no category to display all coins ranked by market cap).
            You can look on only top N number of records with --limit.
            """,
        )
        parser.add_argument(
            "-l",
            "--limit",
            dest="limit",
            type=int,
            help="Display N items",
            default=10,
        )
        parser.add_argument(
            "-c",
            "--category",
            default="",
            dest="category",
            help="Category (e.g., stablecoins). Empty for no category",
        )
        if other_args and not other_args[0][0] == "-":
            other_args.insert(0, "-c")

        ns_parser = self.parse_known_args_and_warn(
            parser, other_args, EXPORT_ONLY_FIGURES_ALLOWED
        )
        if ns_parser:
            pycoingecko_view.display_crypto_heatmap(
                category=ns_parser.category,
                limit=ns_parser.limit,
                export=ns_parser.export,
            )

    @log_start_end(log=logger)
    def call_fun(self, other_args):
        """Process fun command"""
        parser = argparse.ArgumentParser(
            prog="fun",
            add_help=False,
            formatter_class=argparse.ArgumentDefaultsHelpFormatter,
            description="""Display fundamental metrics overview [Source: Token Terminal]""",
        )
        parser.add_argument(
            "-m",
            "--metric",
            required=True,
            choices=tokenterminal_model.METRICS,
            dest="metric",
            help="Choose metric of interest",
        )
        parser.add_argument(
            "-c",
            "--category",
            default="",
            choices=tokenterminal_model.CATEGORIES,
            dest="category",
            help="Choose category of interest",
        )
        parser.add_argument(
            "-t",
            "--timeline",
            default="24h",
            choices=tokenterminal_model.TIMELINES,
            dest="timeline",
            help="Choose timeline of interest",
        )
        parser.add_argument(
            "-a",
            "--ascend",
            action="store_true",
            help="Flag to sort in ascending order",
            dest="ascend",
            default=False,
        )
        parser.add_argument(
            "-l",
            "--limit",
            dest="limit",
            type=int,
            help="Display N items",
            default=10,
        )
        if other_args and not other_args[0][0] == "-":
            other_args.insert(0, "-m")

        ns_parser = self.parse_known_args_and_warn(
            parser, other_args, EXPORT_ONLY_FIGURES_ALLOWED
        )
        if ns_parser:
            tokenterminal_view.display_fundamental_metrics(
                metric=ns_parser.metric,
                category=ns_parser.category,
                timeline=ns_parser.timeline,
                ascend=ns_parser.ascend,
                limit=ns_parser.limit,
                export=ns_parser.export,
            )

    @log_start_end(log=logger)
    def call_ch(self, other_args):
        """Process ch command"""
        parser = argparse.ArgumentParser(
            prog="ch",
            add_help=False,
            formatter_class=argparse.ArgumentDefaultsHelpFormatter,
            description="""Display list of major crypto-related hacks [Source: https://rekt.news]
            Can be sorted by {Platform,Date,Amount [$],Audit,Slug,URL} with --sort
            and reverse the display order with --descend
            Show only N elements with --limit
            Accepts --slug or -s to check individual crypto hack (e.g., -s polynetwork-rekt)
            """,
        )

        parser.add_argument(
            "-l",
            "--limit",
            dest="limit",
            type=int,
            help="Display N items",
            default=15,
        )
        parser.add_argument(
            "--sort",
            dest="sortby",
            type=str,
            help="Sort by given column. Default: Amount [$]",
            default="Amount [$]",
            nargs="+",
        )
        parser.add_argument(
            "--descend",
            action="store_true",
            help="Flag to sort in descending order (lowest first)",
            dest="descend",
            default=False,
        )
        parser.add_argument(
            "-s",
            "--slug",
            dest="slug",
            type=str,
            help="Slug to check crypto hack (e.g., polynetwork-rekt)",
            default="",
        )

        if other_args and "-" not in other_args[0][0]:
            other_args.insert(0, "-s")

        ns_parser = self.parse_known_args_and_warn(
            parser, other_args, EXPORT_ONLY_RAW_DATA_ALLOWED
        )
        if ns_parser:
            rekt_view.display_crypto_hacks(
                slug=ns_parser.slug,
                limit=ns_parser.limit,
                export=ns_parser.export,
                sortby=" ".join(ns_parser.sortby),
                ascend=not ns_parser.descend,
            )

    @log_start_end(log=logger)
    def call_btcrb(self, other_args: List[str]):
        """Process btcrb command"""
        parser = argparse.ArgumentParser(
            add_help=False,
            formatter_class=argparse.ArgumentDefaultsHelpFormatter,
            prog="btcrb",
            description="""Display bitcoin rainbow chart overtime including halvings.
            [Price data from source: https://glassnode.com]
            [Inspired by: https://blockchaincenter.net]""",
        )
        parser.add_argument(
            "-s",
            "--since",
            dest="since",
            type=valid_date,
            help="Initial date. Default is initial BTC date: 2010-01-01",
            default=datetime(2010, 1, 1).strftime("%Y-%m-%d"),
        )

        parser.add_argument(
            "-u",
            "--until",
            dest="until",
            type=valid_date,
            help="Final date. Default is current date",
            default=datetime.now().strftime("%Y-%m-%d"),
        )
        ns_parser = self.parse_known_args_and_warn(
            parser, other_args, EXPORT_BOTH_RAW_DATA_AND_FIGURES
        )
        if ns_parser:
            start_date = ns_parser.since.strftime("%Y-%m-%d")
            end_date = ns_parser.until.strftime("%Y-%m-%d")

            display_btc_rainbow(
                start_date=start_date,
                end_date=end_date,
                export=ns_parser.export,
            )

    @log_start_end(log=logger)
    def call_altindex(self, other_args: List[str]):
        """Process altindex command"""
        parser = argparse.ArgumentParser(
            add_help=False,
            formatter_class=argparse.ArgumentDefaultsHelpFormatter,
            prog="altindex",
            description="""Display altcoin index overtime.
                    If 75% of the Top 50 coins performed better than Bitcoin over periods of time
                    (30, 90 or 365 days) it is Altcoin Season. Excluded from the Top 50 are
                    Stablecoins (Tether, DAI…) and asset backed tokens (WBTC, stETH, cLINK,…)
                    [Source: https://blockchaincenter.net]
                """,
        )

        parser.add_argument(
            "-p",
            "--period",
            type=int,
            help="Period of time to check if how altcoins have performed against btc (30, 90, 365)",
            dest="period",
            default=365,
            choices=DAYS,
        )

        parser.add_argument(
            "-s",
            "--since",
            dest="since",
            type=valid_date,
            help="Start date (default: 1 year before, e.g., 2021-01-01)",
            default=(datetime.now() - timedelta(days=365)).strftime("%Y-%m-%d"),
        )

        parser.add_argument(
            "-u",
            "--until",
            dest="until",
            type=valid_date,
            help="Final date. Default is current date",
            default=datetime.now().strftime("%Y-%m-%d"),
        )

        if other_args and "-" not in other_args[0][0]:
            other_args.insert(0, "-p")

        ns_parser = self.parse_known_args_and_warn(
            parser, other_args, EXPORT_BOTH_RAW_DATA_AND_FIGURES
        )

        if ns_parser:
            blockchaincenter_view.display_altcoin_index(
                start_date=ns_parser.since.timestamp(),
                end_date=ns_parser.until.timestamp(),
                period=ns_parser.period,
                export=ns_parser.export,
            )

    @log_start_end(log=logger)
    def call_wf(self, other_args: List[str]):
        """Process wf command"""
        parser = argparse.ArgumentParser(
            add_help=False,
            formatter_class=argparse.ArgumentDefaultsHelpFormatter,
            prog="wf",
            description="""
                Display top coins withdrawal fees
                [Source: https://withdrawalfees.com/]
            """,
        )

        parser.add_argument(
            "-l",
            "--limit",
            type=int,
            help="Limit number of coins to display withdrawal fees. Default 10",
            dest="limit",
            default=10,
        )

        ns_parser = self.parse_known_args_and_warn(
            parser, other_args, EXPORT_ONLY_RAW_DATA_ALLOWED
        )

        if ns_parser:
            withdrawalfees_view.display_overall_withdrawal_fees(
                limit=ns_parser.limit, export=ns_parser.export
            )

    @log_start_end(log=logger)
    def call_ewf(self, other_args: List[str]):
        """Process ewf command"""
        parser = argparse.ArgumentParser(
            add_help=False,
            formatter_class=argparse.ArgumentDefaultsHelpFormatter,
            prog="ewf",
            description="""
                Display exchange withdrawal fees
                [Source: https://withdrawalfees.com/]
            """,
        )

        ns_parser = self.parse_known_args_and_warn(
            parser, other_args, EXPORT_ONLY_RAW_DATA_ALLOWED
        )

        if ns_parser:
            withdrawalfees_view.display_overall_exchange_withdrawal_fees(
                export=ns_parser.export
            )

    @log_start_end(log=logger)
    def call_wfpe(self, other_args: List[str]):
        """Process wfpe command"""
        parser = argparse.ArgumentParser(
            add_help=False,
            formatter_class=argparse.ArgumentDefaultsHelpFormatter,
            prog="wfpe",
            description="""
                Coin withdrawal fees per exchange
                [Source: https://withdrawalfees.com/]
            """,
        )

        parser.add_argument(
            "-c",
            "--coin",
            default="bitcoin",
            type=str,
            dest="coin",
            help="Coin to check withdrawal fees in long format (e.g., bitcoin, ethereum)",
        )

        if other_args and "-" not in other_args[0][0]:
            other_args.insert(0, "-c")

        ns_parser = self.parse_known_args_and_warn(
            parser, other_args, EXPORT_ONLY_RAW_DATA_ALLOWED
        )

        if ns_parser:
            if ns_parser.coin:
                if ns_parser.coin in withdrawalfees_model.POSSIBLE_CRYPTOS:
                    withdrawalfees_view.display_crypto_withdrawal_fees(
                        symbol=ns_parser.coin, export=ns_parser.export
                    )
                else:
                    console.print(f"Coin '{ns_parser.coin}' does not exist.")

                    similar_cmd = difflib.get_close_matches(
                        ns_parser.coin,
                        withdrawalfees_model.POSSIBLE_CRYPTOS,
                        n=1,
                        cutoff=0.75,
                    )
                    if similar_cmd:
                        console.print(f"Replacing by '{similar_cmd[0]}'")
                        withdrawalfees_view.display_crypto_withdrawal_fees(
                            symbol=similar_cmd[0], export=ns_parser.export
                        )
                    else:
                        similar_cmd = difflib.get_close_matches(
                            ns_parser.coin,
                            withdrawalfees_model.POSSIBLE_CRYPTOS,
                            n=1,
                            cutoff=0.5,
                        )
                        if similar_cmd:
                            console.print(f"Did you mean '{similar_cmd[0]}'?")
            else:
                console.print(
                    f"Couldn't find any coin with provided name: {ns_parser.coin}. "
                    f"Please choose one from list: {withdrawalfees_model.POSSIBLE_CRYPTOS}\n"
                )

    @log_start_end(log=logger)
    def call_hold(self, other_args):
        """Process hold command"""
        parser = argparse.ArgumentParser(
            prog="hold",
            add_help=False,
            formatter_class=argparse.ArgumentDefaultsHelpFormatter,
            description="""
                Shows overview of public companies that holds ethereum or bitcoin.
                You can find there most important metrics like:
                Total Bitcoin Holdings, Total Value (USD), Public Companies Bitcoin Dominance, Companies
                """,
        )

        parser.add_argument(
            "-c",
            "--coin",
            dest="coin",
            type=str,
            help="companies with ethereum or bitcoin",
            default="bitcoin",
            choices=pycoingecko_model.HOLD_COINS,
        )
        parser.add_argument(
            "-l",
            "--limit",
            dest="limit",
            type=check_positive,
            help="display N number of records",
            default=5,
        )
        parser.add_argument(
            "--bar",
            action="store_true",
            help="Flag to show bar chart",
            dest="bar",
            default=False,
        )

        if other_args and "-" not in other_args[0][0]:
            other_args.insert(0, "-c")

        ns_parser = self.parse_known_args_and_warn(
            parser, other_args, EXPORT_ONLY_RAW_DATA_ALLOWED
        )
        if ns_parser:
            pycoingecko_view.display_holdings_overview(
                symbol=ns_parser.coin,
                export=ns_parser.export,
                show_bar=ns_parser.bar,
                limit=ns_parser.limit,
            )

    @log_start_end(log=logger)
    def call_categories(self, other_args):
        """Process top_categories command"""
        parser = argparse.ArgumentParser(
            prog="categories",
            add_help=False,
            formatter_class=argparse.ArgumentDefaultsHelpFormatter,
            description="""Shows top cryptocurrency categories by market capitalization. It includes categories like:
            stablecoins, defi, solana ecosystem, polkadot ecosystem and many others.
            You can sort by {}, using --sort parameter""",
        )

        parser.add_argument(
            "-l",
            "--limit",
            dest="limit",
            type=check_positive,
            help="display N number of records",
            default=15,
        )

        parser.add_argument(
            "-s",
            "--sort",
            dest="sortby",
            type=str,
            help="Sort by given column. Default: market_cap_desc",
            default=pycoingecko_model.SORT_VALUES[0],
            choices=pycoingecko_model.SORT_VALUES,
        )

        parser.add_argument(
            "--pie",
            action="store_true",
            help="Flag to show pie chart",
            dest="pie",
            default=False,
        )

        ns_parser = self.parse_known_args_and_warn(
            parser, other_args, EXPORT_ONLY_RAW_DATA_ALLOWED
        )
        if ns_parser:
            pycoingecko_view.display_categories(
                limit=ns_parser.limit,
                export=ns_parser.export,
                sortby=ns_parser.sortby,
                pie=ns_parser.pie,
            )

    # TODO: solve sort (similar to losers from discovery)
    @log_start_end(log=logger)
    def call_stables(self, other_args):
        """Process stables command"""
        parser = argparse.ArgumentParser(
            prog="stables",
            add_help=False,
            formatter_class=argparse.ArgumentDefaultsHelpFormatter,
            description="""Shows stablecoins by market capitalization.
                Stablecoins are cryptocurrencies that attempt to peg their market value to some external reference
                like the U.S. dollar or to a commodity's price such as gold.
                You can display only N number of coins with --limit parameter.
                You can sort data by {} with --sort""",
        )

        parser.add_argument(
            "-l",
            "--limit",
            dest="limit",
            type=check_positive,
            help="display N number records",
            default=15,
        )

        parser.add_argument(
            "-s",
            "--sort",
            dest="sortby",
            type=str,
            help="Sort by given column. Default: market_cap",
            default="market_cap",
            choices=pycoingecko_model.COINS_COLUMNS,
        )

        parser.add_argument(
            "--descend",
            action="store_false",
            help="Flag to sort in descending order (lowest first)",
            dest="descend",
            default=False,
        )

        parser.add_argument(
            "--pie",
            action="store_true",
            help="Flag to show pie chart",
            dest="pie",
            default=False,
        )

        ns_parser = self.parse_known_args_and_warn(
            parser, other_args, EXPORT_ONLY_RAW_DATA_ALLOWED
        )
        if ns_parser:
            pycoingecko_view.display_stablecoins(
                limit=ns_parser.limit,
                export=ns_parser.export,
                sortby=ns_parser.sortby,
                ascend=not ns_parser.descend,
                pie=ns_parser.pie,
            )

    @log_start_end(log=logger)
    def call_cr(self, other_args):
        """Process cr command"""
        parser = argparse.ArgumentParser(
            prog="cr",
            add_help=False,
            formatter_class=argparse.ArgumentDefaultsHelpFormatter,
            description="""Displays crypto {borrow,supply} interest rates for cryptocurrencies across several platforms.
                You can select rate type with --type {borrow,supply}
                You can display only N number of platforms with --limit parameter.""",
        )

        parser.add_argument(
            "-t",
            "--type",
            dest="type",
            type=str,
            help="Select interest rate type",
            default="supply",
            choices=["borrow", "supply"],
        )
        parser.add_argument(
            "-c",
            "--cryptocurrrencies",
            dest="cryptos",
            type=loanscan_model.check_valid_coin,
            help=f"""Cryptocurrencies to search interest rates for separated by comma.
            Default: BTC,ETH,USDT,USDC. Options: {",".join(loanscan_model.CRYPTOS)}""",
            default="BTC,ETH,USDT,USDC",
        )

        parser.add_argument(
            "-p",
            "--platforms",
            dest="platforms",
            type=loanscan_model.check_valid_platform,
            help=f"""Platforms to search interest rates in separated by comma.
            Default: BlockFi,Ledn,SwissBorg,Youhodler. Options: {",".join(loanscan_model.PLATFORMS)}""",
            default="BlockFi,Ledn,SwissBorg,Youhodler",
        )

        if other_args and "-" not in other_args[0][0]:
            other_args.insert(0, "-t")

        ns_parser = self.parse_known_args_and_warn(
            parser, other_args, EXPORT_ONLY_RAW_DATA_ALLOWED, limit=10
        )
        if ns_parser:
            loanscan_view.display_crypto_rates(
                rate_type=ns_parser.type,
                symbols=ns_parser.cryptos,
                platforms=ns_parser.platforms,
                limit=ns_parser.limit,
                export=ns_parser.export,
            )

    @log_start_end(log=logger)
    def call_exchanges(self, other_args):
        """Process exchanges command"""
        filters = (
            pycoingecko_model.EXCHANGES_FILTERS + coinpaprika_model.EXCHANGES_FILTERS
        )
        parser = argparse.ArgumentParser(
            prog="exchanges",
            add_help=False,
            formatter_class=argparse.ArgumentDefaultsHelpFormatter,
            description="""Shows Top Crypto Exchanges
                You can display only N number exchanges with --limit parameter.
                You can sort data by Trust_Score, Id, Name, Country, Year_Established, Trade_Volume_24h_BTC with --sort
                Or you can sort data by 'name', 'currencies', 'markets', 'fiats', 'confidence',
                'volume_24h', 'volume_7d', 'volume_30d', 'sessions_per_month'
                if you are using the alternative source CoinPaprika
                and also with --descend flag to sort descending.
                Flag --urls will display urls.
                Displays: Trust_Score, Id, Name, Country, Year_Established, Trade_Volume_24h_BTC""",
        )

        parser.add_argument(
            "-l",
            "--limit",
            dest="limit",
            type=check_positive,
            help="display N number records",
            default=15,
        )

        parser.add_argument(
            "-s",
            "--sort",
            dest="sortby",
            type=str,
            help="Sort by given column. Default: Rank",
<<<<<<< HEAD
            default="Rank",
            choices=filters,
=======
            default="Rank"
            if self.ORDERED_LIST_SOURCES_EXCHANGES
            and self.ORDERED_LIST_SOURCES_EXCHANGES[0] == "CoinGecko"
            else "rank",
            choices=pycoingecko_model.EXCHANGES_FILTERS
            and coinpaprika_model.EXCHANGES_FILTERS,
>>>>>>> 1f9a7711
        )
        parser.add_argument(
            "--descend",
            action="store_false",
            help="Flag to sort in descending order (lowest first)",
            dest="descend",
            default=True,
        )

        parser.add_argument(
            "-u",
            "--urls",
            dest="urls",
            action="store_true",
            help="Flag to add a url column. Works only with CoinGecko source",
            default=False,
        )

        parser.add_argument(
            "--vs",
            help="Quoted currency. Default: USD. Works only with CoinPaprika source",
            dest="vs",
            default="USD",
            type=str,
            choices=CURRENCIES,
        )

        ns_parser = self.parse_known_args_and_warn(
            parser, other_args, EXPORT_ONLY_RAW_DATA_ALLOWED
        )
        if ns_parser:
            if ns_parser.source == "CoinGecko":
                pycoingecko_view.display_exchanges(
                    limit=ns_parser.limit,
                    export=ns_parser.export,
                    sortby=ns_parser.sortby,
                    ascend=not ns_parser.descend,
                    links=ns_parser.urls,
                )
            elif ns_parser.source == "CoinPaprika":
                coinpaprika_view.display_all_exchanges(
                    symbol=ns_parser.vs,
                    limit=ns_parser.limit,
                    ascend=not ns_parser.descend,
                    sortby=ns_parser.sortby,
                    export=ns_parser.export,
                )

    @log_start_end(log=logger)
    def call_exrates(self, other_args):
        """Process exchange_rates command"""
        parser = argparse.ArgumentParser(
            prog="exrates",
            add_help=False,
            formatter_class=argparse.ArgumentDefaultsHelpFormatter,
            description="""
                Shows list of crypto, fiats, commodity exchange rates from CoinGecko
                You can look on only N number of records with --limit,
                You can sort by Index, Name, Unit, Value, Type, and also use --descend flag to sort descending.""",
        )

        parser.add_argument(
            "-l",
            "--limit",
            dest="limit",
            type=check_positive,
            help="display N number records",
            default=15,
        )

        parser.add_argument(
            "-s",
            "--sort",
            dest="sortby",
            type=str,
            help="Sort by given column. Default: Index",
            default="Index",
            choices=pycoingecko_model.EXRATES_FILTERS,
        )

        parser.add_argument(
            "--descend",
            action="store_false",
            help="Flag to sort in descending order (lowest first)",
            dest="descend",
            default=True,
        )

        ns_parser = self.parse_known_args_and_warn(
            parser, other_args, EXPORT_ONLY_RAW_DATA_ALLOWED
        )
        if ns_parser:
            pycoingecko_view.display_exchange_rates(
                sortby=ns_parser.sortby,
                limit=ns_parser.limit,
                ascend=not ns_parser.descend,
                export=ns_parser.export,
            )

    @log_start_end(log=logger)
    def call_indexes(self, other_args):
        """Process indexes command"""
        parser = argparse.ArgumentParser(
            prog="indexes",
            add_help=False,
            formatter_class=argparse.ArgumentDefaultsHelpFormatter,
            description="""Shows list of crypto indexes from CoinGecko.
            Each crypto index is made up of a selection of cryptocurrencies,
            grouped together and weighted by market cap.
            You can display only N number of indexes with --limit parameter.
            You can sort data by Rank, Name, Id, Market, Last, MultiAsset with --sort
            and also with --descend flag to sort descending.
            Displays: Rank, Name, Id, Market, Last, MultiAsset
                """,
        )

        parser.add_argument(
            "-l",
            "--limit",
            dest="limit",
            type=check_positive,
            help="display N number records",
            default=15,
        )

        parser.add_argument(
            "-s",
            "--sort",
            dest="sortby",
            type=str,
            help="Sort by given column. Default: Rank",
            default="Rank",
            choices=pycoingecko_model.INDEXES_FILTERS,
        )

        parser.add_argument(
            "--descend",
            action="store_false",
            help="Flag to sort in descending order (lowest first)",
            dest="descend",
            default=True,
        )

        ns_parser = self.parse_known_args_and_warn(
            parser, other_args, EXPORT_ONLY_RAW_DATA_ALLOWED
        )
        if ns_parser:
            pycoingecko_view.display_indexes(
                limit=ns_parser.limit,
                sortby=ns_parser.sortby,
                ascend=not ns_parser.descend,
                export=ns_parser.export,
            )

    @log_start_end(log=logger)
    def call_derivatives(self, other_args):
        """Process derivatives command"""
        parser = argparse.ArgumentParser(
            prog="derivatives",
            add_help=False,
            formatter_class=argparse.ArgumentDefaultsHelpFormatter,
            description="""Shows list of crypto derivatives from CoinGecko
               Crypto derivatives are secondary contracts or financial tools that derive their value from a primary
               underlying asset. In this case, the primary asset would be a cryptocurrency such as Bitcoin.
               The most popular crypto derivatives are crypto futures, crypto options, and perpetual contracts.
               You can look on only N number of records with --limit,
               You can sort by Rank, Market, Symbol, Price, Pct_Change_24h, Contract_Type, Basis, Spread, Funding_Rate,
               Volume_24h with --sort and also with --descend flag to set it to sort descending.
               Displays:
                   Rank, Market, Symbol, Price, Pct_Change_24h, Contract_Type, Basis, Spread, Funding_Rate, Volume_24h
                   """,
        )

        parser.add_argument(
            "-l",
            "--limit",
            dest="limit",
            type=check_positive,
            help="display N number records",
            default=15,
        )

        parser.add_argument(
            "-s",
            "--sort",
            dest="sortby",
            type=str,
            help="Sort by given column. Default: Rank",
            default="Rank",
            choices=pycoingecko_model.DERIVATIVES_FILTERS,
        )

        parser.add_argument(
            "--descend",
            action="store_true",
            help="Flag to sort in descending order (lowest first)",
            dest="descend",
            default=False,
        )

        ns_parser = self.parse_known_args_and_warn(
            parser, other_args, EXPORT_ONLY_RAW_DATA_ALLOWED
        )
        if ns_parser:
            pycoingecko_view.display_derivatives(
                limit=ns_parser.limit,
                sortby=ns_parser.sortby,
                ascend=not ns_parser.descend,
                export=ns_parser.export,
            )

    @log_start_end(log=logger)
    def call_global(self, other_args):
        """Process global command"""
        parser = argparse.ArgumentParser(
            prog="global",
            add_help=False,
            formatter_class=argparse.ArgumentDefaultsHelpFormatter,
            description="""Shows global statistics about Crypto Market""",
        )

        parser.add_argument(
            "--pie",
            action="store_true",
            help="Flag to show pie chart with market cap distribution. Works only with CoinGecko source",
            dest="pie",
            default=False,
        )

        ns_parser = self.parse_known_args_and_warn(
            parser, other_args, EXPORT_ONLY_RAW_DATA_ALLOWED
        )
        if ns_parser:
            if ns_parser.source == "CoinGecko":
                pycoingecko_view.display_global_market_info(
                    export=ns_parser.export, pie=ns_parser.pie
                )
            elif ns_parser.source == "CoinPaprika":
                coinpaprika_view.display_global_market(export=ns_parser.export)

    @log_start_end(log=logger)
    def call_defi(self, other_args):
        """Process defi command"""
        parser = argparse.ArgumentParser(
            prog="defi",
            add_help=False,
            formatter_class=argparse.ArgumentDefaultsHelpFormatter,
            description="""Shows global DeFi statistics
               DeFi or Decentralized Finance refers to financial services that are built
               on top of distributed networks with no central intermediaries.
               Displays metrics like:
                   Market Cap, Trading Volume, Defi Dominance, Top Coins...""",
        )

        ns_parser = self.parse_known_args_and_warn(
            parser, other_args, EXPORT_ONLY_RAW_DATA_ALLOWED
        )
        if ns_parser:
            pycoingecko_view.display_global_defi_info(export=ns_parser.export)

    @log_start_end(log=logger)
    def call_markets(self, other_args):
        """Process markets command"""
        parser = argparse.ArgumentParser(
            prog="markets",
            add_help=False,
            formatter_class=argparse.ArgumentDefaultsHelpFormatter,
            description="""Show market related (price, supply, volume) coin information for all coins on CoinPaprika.
            You can display only N number of coins with --limit parameter.
            You can sort data by rank, name, symbol, price, volume_24h, mcap_change_24h, pct_change_1h, pct_change_24h,
            ath_price, pct_from_ath, --sort parameter and also with --descend flag to sort descending.
            Displays:
               rank, name, symbol, price, volume_24h, mcap_change_24h,
               pct_change_1h, pct_change_24h, ath_price, pct_from_ath,
                """,
        )

        parser.add_argument(
            "--vs",
            help="Quoted currency. Default USD",
            dest="vs",
            default="USD",
            type=str,
            choices=CURRENCIES,
        )

        parser.add_argument(
            "-l",
            "--limit",
            dest="limit",
            type=check_positive,
            help="display N number records",
            default=15,
        )

        parser.add_argument(
            "-s",
            "--sort",
            dest="sortby",
            type=str,
            help="Sort by given column. Default: rank",
            default="rank",
            choices=coinpaprika_model.MARKETS_FILTERS,
        )

        parser.add_argument(
            "--descend",
            action="store_false",
            help="Flag to sort in descending order (lowest first)",
            dest="descend",
            default=True,
        )

        ns_parser = self.parse_known_args_and_warn(
            parser, other_args, EXPORT_ONLY_RAW_DATA_ALLOWED
        )
        if ns_parser:
            coinpaprika_view.display_all_coins_market_info(
                symbol=ns_parser.vs,
                limit=ns_parser.limit,
                ascend=not ns_parser.descend,
                export=ns_parser.export,
                sortby=ns_parser.sortby,
            )

    @log_start_end(log=logger)
    def call_exmarkets(self, other_args):
        """Process exmarkets command"""
        parser = argparse.ArgumentParser(
            prog="exmarkets",
            add_help=False,
            formatter_class=argparse.ArgumentDefaultsHelpFormatter,
            description="""Get all exchange markets found for given exchange
                You can display only N number of records with --limit parameter.
                You can sort data by pair, base_currency_name, quote_currency_name, market_url, category,
                reported_volume_24h_share, trust_score --sort parameter and also with --descend flag to sort descending.
                You can use additional flag --urls to see urls for each market
                Displays:
                    exchange_id, pair, base_currency_name, quote_currency_name, market_url,
                    category, reported_volume_24h_share, trust_score,""",
        )

        parser.add_argument(
            "-e",
            "--exchange",
            help="Identifier of exchange e.g for Binance Exchange -> binance",
            dest="exchange",
            default="binance",
            type=str,
        )

        parser.add_argument(
            "-l",
            "--limit",
            dest="limit",
            type=check_positive,
            help="display N number records",
            default=10,
        )

        parser.add_argument(
            "-s",
            "--sort",
            dest="sortby",
            type=str,
            help="Sort by given column. Default: reported_volume_24h_share",
            default="reported_volume_24h_share",
            choices=coinpaprika_model.EXMARKETS_FILTERS,
        )

        parser.add_argument(
            "--descend",
            action="store_false",
            help="Flag to sort in descending order (lowest first)",
            dest="descend",
            default=False,
        )

        parser.add_argument(
            "-u",
            "--urls",
            dest="urls",
            action="store_true",
            help="""Flag to show urls. If you will use that flag you will see only:
                exchange, pair, trust_score, market_url columns""",
            default=False,
        )

        if other_args and "-" not in other_args[0][0]:
            other_args.insert(0, "-e")

        ns_parser = self.parse_known_args_and_warn(
            parser, other_args, EXPORT_ONLY_RAW_DATA_ALLOWED
        )
        if ns_parser:
            coinpaprika_view.display_exchange_markets(
                exchange=ns_parser.exchange,
                limit=ns_parser.limit,
                export=ns_parser.export,
                sortby=ns_parser.sortby,
                ascend=not ns_parser.descend,
                links=ns_parser.urls,
            )

    @log_start_end(log=logger)
    def call_info(self, other_args):
        """Process info command"""
        parser = argparse.ArgumentParser(
            add_help=False,
            formatter_class=argparse.ArgumentDefaultsHelpFormatter,
            prog="info",
            description="""Show basic coin information for all coins from CoinPaprika API
                You can display only N number of coins with --limit parameter.
                You can sort data by rank, name, symbol, price, volume_24h, circulating_supply,
                total_supply, max_supply, market_cap, beta_value, ath_price --sort parameter
                and also with --descend flag to sort descending.

                Displays:
                    rank, name, symbol, price, volume_24h, circulating_supply,
                    total_supply, max_supply, market_cap, beta_value, ath_price
                """,
        )

        parser.add_argument(
            "--vs",
            help="Quoted currency. Default USD",
            dest="vs",
            default="USD",
            type=str,
            choices=CURRENCIES,
        )

        parser.add_argument(
            "-l",
            "--limit",
            dest="limit",
            type=check_positive,
            help="display N number records",
            default=20,
        )

        parser.add_argument(
            "-s",
            "--sort",
            dest="sortby",
            type=str,
            help="Sort by given column. Default: rank",
            default="rank",
            choices=coinpaprika_model.INFO_FILTERS,
        )

        parser.add_argument(
            "--descend",
            action="store_false",
            help="Flag to sort in descending order (lowest first)",
            dest="descend",
            default=True,
        )

        ns_parser = self.parse_known_args_and_warn(
            parser, other_args, EXPORT_ONLY_RAW_DATA_ALLOWED
        )
        if ns_parser:
            coinpaprika_view.display_all_coins_info(
                symbol=ns_parser.vs,
                limit=ns_parser.limit,
                ascend=not ns_parser.descend,
                sortby=ns_parser.sortby,
                export=ns_parser.export,
            )

    @log_start_end(log=logger)
    def call_platforms(self, other_args):
        """Process platforms command"""
        parser = argparse.ArgumentParser(
            prog="platforms",
            add_help=False,
            formatter_class=argparse.ArgumentDefaultsHelpFormatter,
            description="""List all smart contract platforms like ethereum, solana, cosmos, polkadot, kusama""",
        )

        ns_parser = self.parse_known_args_and_warn(
            parser, other_args, EXPORT_ONLY_RAW_DATA_ALLOWED
        )
        if ns_parser:
            coinpaprika_view.display_all_platforms(export=ns_parser.export)

    @log_start_end(log=logger)
    def call_contracts(self, other_args):
        """Process contracts command"""
        platforms = get_all_contract_platforms()["platform_id"].tolist()

        parser = argparse.ArgumentParser(
            prog="contracts",
            add_help=False,
            formatter_class=argparse.ArgumentDefaultsHelpFormatter,
            description="""Gets all contract addresses for given platform.
               Provide platform id with -p/--platform parameter
               You can display only N number of smart contracts with --limit parameter.
               You can sort data by id, type, active, balance  --sort parameter
               and also with --descend flag to sort descending.

               Displays:
                   id, type, active, balance
               """,
        )

        parser.add_argument(
            "-p",
            "--platform",
            help="Blockchain platform like eth-ethereum",
            dest="platform",
            default="eth-ethereum",
            type=str,
            choices=platforms,
        )

        parser.add_argument(
            "-l",
            "--limit",
            dest="limit",
            type=check_positive,
            help="display N number records",
            default=15,
        )

        parser.add_argument(
            "-s",
            "--sort",
            dest="sortby",
            type=str,
            help="Sort by given column",
            default="id",
            choices=coinpaprika_model.CONTRACTS_FILTERS,
        )

        parser.add_argument(
            "--descend",
            action="store_false",
            help="Flag to sort in descending order (lowest first)",
            dest="descend",
            default=True,
        )

        if other_args and "-" not in other_args[0][0]:
            other_args.insert(0, "-p")

        ns_parser = self.parse_known_args_and_warn(
            parser, other_args, EXPORT_ONLY_RAW_DATA_ALLOWED
        )
        if ns_parser:
            coinpaprika_view.display_contracts(
                symbol=ns_parser.platform,
                limit=ns_parser.limit,
                ascend=not ns_parser.descend,
                sortby=ns_parser.sortby,
                export=ns_parser.export,
            )

    @log_start_end(log=logger)
    def call_pairs(self, other_args):
        """Process pairs command"""
        parser = argparse.ArgumentParser(
            prog="pairs",
            add_help=False,
            formatter_class=argparse.ArgumentDefaultsHelpFormatter,
            description="Shows available trading pairs on Coinbase ",
        )

        parser.add_argument(
            "-l",
            "--limit",
            dest="limit",
            type=int,
            help="display N number of pairs >=10",
            default=15,
        )

        parser.add_argument(
            "-s",
            "--sort",
            dest="sortby",
            type=str,
            help="Sort by given column. Default: id",
            default="id",
            choices=coinbase_model.PAIRS_FILTERS,
        )

        parser.add_argument(
            "--descend",
            action="store_false",
            help="Flag to sort in descending order (lowest first)",
            dest="descend",
            default=True,
        )

        ns_parser = self.parse_known_args_and_warn(
            parser, other_args, EXPORT_ONLY_RAW_DATA_ALLOWED
        )
        if ns_parser:
            coinbase_view.display_trading_pairs(
                limit=ns_parser.limit,
                export=ns_parser.export,
                sortby=ns_parser.sortby,
                ascend=not ns_parser.descend,
            )

    @log_start_end(log=logger)
    def call_news(self, other_args):
        """Process news command"""
        parser = argparse.ArgumentParser(
            prog="news",
            add_help=False,
            formatter_class=argparse.ArgumentDefaultsHelpFormatter,
            description="Display recent news from CryptoPanic aggregator platform. [Source: https://cryptopanic.com/]",
        )

        parser.add_argument(
            "-l",
            "--limit",
            dest="limit",
            type=check_positive,
            help="display N number records",
            default=20,
        )

        parser.add_argument(
            "-k",
            "--kind",
            dest="kind",
            type=str,
            help="Filter by category of news. Available values: news or media.",
            default="news",
            choices=cryptopanic_model.CATEGORIES,
        )

        parser.add_argument(
            "--filter",
            dest="filter",
            type=str,
            help="Filter by kind of news. One from list: rising|hot|bullish|bearish|important|saved|lol",
            default=None,
            required=False,
            choices=cryptopanic_model.FILTERS,
        )

        parser.add_argument(
            "-r",
            "--region",
            dest="region",
            type=str,
            help="Filter news by regions. Available regions are: en (English), de (Deutsch), nl (Dutch), es (Español), "
            "fr (Français), it (Italiano), pt (Português), ru (Русский)",
            default="en",
            choices=cryptopanic_model.REGIONS,
        )

        parser.add_argument(
            "-s",
            "--sort",
            dest="sortby",
            type=str,
            help="Sort by given column. Default: published_at",
            default="published_at",
            choices=cryptopanic_model.SORT_FILTERS,
        )

        parser.add_argument(
            "--descend",
            action="store_false",
            help="Flag to sort in descending order (lowest first)",
            dest="descend",
            default=True,
        )

        parser.add_argument(
            "-u",
            "--urls",
            dest="urls",
            action="store_true",
            help="Flag to show urls column.",
            default=False,
        )

        ns_parser = self.parse_known_args_and_warn(
            parser, other_args, EXPORT_ONLY_RAW_DATA_ALLOWED
        )

        if ns_parser:
            cryptopanic_view.display_news(
                limit=ns_parser.limit,
                export=ns_parser.export,
                sortby=ns_parser.sortby,
                ascend=not ns_parser.descend,
                links=ns_parser.urls,
                post_kind=ns_parser.kind,
                filter_=ns_parser.filter,
                region=ns_parser.region,
            )<|MERGE_RESOLUTION|>--- conflicted
+++ resolved
@@ -150,14 +150,7 @@
                 "--pie": {},
             }
             choices["exchanges"] = {
-<<<<<<< HEAD
                 "--sort": {c: {} for c in self.combined_filters},
-=======
-                "--sort": {c: {} for c in pycoingecko_model.EXCHANGES_FILTERS}
-                if self.ORDERED_LIST_SOURCES_EXCHANGES
-                and self.ORDERED_LIST_SOURCES_EXCHANGES[0] == "CoinGecko"
-                else {c: {} for c in coinpaprika_model.EXCHANGES_FILTERS},
->>>>>>> 1f9a7711
                 "-s": "--sort",
                 "--limit": {str(c): {} for c in range(1, 100)},
                 "-l": "--limit",
@@ -947,17 +940,8 @@
             dest="sortby",
             type=str,
             help="Sort by given column. Default: Rank",
-<<<<<<< HEAD
             default="Rank",
             choices=filters,
-=======
-            default="Rank"
-            if self.ORDERED_LIST_SOURCES_EXCHANGES
-            and self.ORDERED_LIST_SOURCES_EXCHANGES[0] == "CoinGecko"
-            else "rank",
-            choices=pycoingecko_model.EXCHANGES_FILTERS
-            and coinpaprika_model.EXCHANGES_FILTERS,
->>>>>>> 1f9a7711
         )
         parser.add_argument(
             "--descend",
