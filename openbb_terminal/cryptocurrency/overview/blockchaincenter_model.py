"""Blockchain Center Model"""
import json
import logging
from datetime import datetime

import pandas as pd
import requests
from bs4 import BeautifulSoup

from openbb_terminal.decorators import log_start_end
from openbb_terminal.helper_funcs import get_user_agent, str_date_to_timestamp

logger = logging.getLogger(__name__)

DAYS = [30, 90, 365]


@log_start_end(log=logger)
def get_altcoin_index(
    period: int = 30,
    start_date: str = "2010-01-01",
    end_date: str = None,
) -> pd.DataFrame:
    """Get altcoin index overtime
    [Source: https://blockchaincenter.net]

    Parameters
    ----------
    period: int
        Number of days {30,90,365} to check performance of coins and calculate the altcoin index.
        E.g., 365 checks yearly performance, 90 will check seasonal performance (90 days),
        30 will check monthly performance (30 days).
    start_date : str
        Initial date, format YYYY-MM-DD
    end_date : str
        Final date, format YYYY-MM-DD

    Returns
    -------
<<<<<<< HEAD
    pd.DataFrame:
=======
    pd.DataFrame
>>>>>>> 1435227c
        Date, Value (Altcoin Index)
    """

    if end_date is None:
        end_date = datetime.now().strftime("%Y-%m-%d")

    if period not in DAYS:
        return pd.DataFrame()
    soup = BeautifulSoup(
        requests.get(
            "https://www.blockchaincenter.net/altcoin-season-index/",
            headers={"User-Agent": get_user_agent()},
        ).content,
        "html.parser",
    )
    script = soup.select_one(f'script:-soup-contains("chartdata[{period}]")')

    string = script.contents[0].strip()
    initiator = string.index(f"chartdata[{period}] = ") + len(f"chartdata[{period}] = ")
    terminator = string.index(";")
    dict_data = json.loads(string[initiator:terminator])
    df = pd.DataFrame(
        zip(dict_data["labels"]["all"], dict_data["values"]["all"]),
        columns=("Date", "Value"),
    )
    df["Date"] = pd.to_datetime(df["Date"])
    df["Value"] = df["Value"].astype(int)
    df = df.set_index("Date")

    ts_start_date = str_date_to_timestamp(start_date)
    ts_end_date = str_date_to_timestamp(end_date)

    df = df[
        (df.index > datetime.fromtimestamp(ts_start_date))
        & (df.index < datetime.fromtimestamp(ts_end_date))
    ]

    return df<|MERGE_RESOLUTION|>--- conflicted
+++ resolved
@@ -37,11 +37,7 @@
 
     Returns
     -------
-<<<<<<< HEAD
-    pd.DataFrame:
-=======
     pd.DataFrame
->>>>>>> 1435227c
         Date, Value (Altcoin Index)
     """
 
