"""Cryptocurrency helpers"""
# pylint: disable=too-many-lines,too-many-return-statements

from __future__ import annotations

import os
import json
from datetime import datetime, timedelta
from typing import Any
import difflib
import logging

import pandas as pd
import numpy as np
import ccxt
from binance.client import Client
import matplotlib.pyplot as plt
import yfinance as yf
import mplfinance as mpf
from pycoingecko import CoinGeckoAPI

from openbb_terminal.helper_funcs import (
    lambda_long_number_format,
    plot_autoscale,
    export_data,
    print_rich_table,
    lambda_long_number_format_y_axis,
    is_valid_axes_count,
)
from openbb_terminal.config_plot import PLOT_DPI
from openbb_terminal.cryptocurrency.due_diligence import (
    pycoingecko_model,
    coinpaprika_model,
)
from openbb_terminal.cryptocurrency.discovery.pycoingecko_model import get_coin_list
from openbb_terminal.cryptocurrency.overview.coinpaprika_model import get_list_of_coins
from openbb_terminal.cryptocurrency.due_diligence.binance_model import (
    check_valid_binance_str,
    show_available_pairs_for_given_symbol,
)

from openbb_terminal.config_terminal import theme
from openbb_terminal.cryptocurrency.due_diligence import coinbase_model
import openbb_terminal.config_terminal as cfg
from openbb_terminal.rich_config import console

logger = logging.getLogger(__name__)

__docformat__ = "numpy"

INTERVALS = ["1H", "3H", "6H", "1D"]

CCXT_INTERVAL_MAP = {
    "1": "1m",
    "15": "15m",
    "30": "30m",
    "60": "1h",
    "240": "4h",
    "1440": "1d",
    "10080": "1w",
    "43200": "1M",
}

SOURCES_INTERVALS = {
    "bin": [
        "1day",
        "3day",
        "1hour",
        "2hour",
        "4hour",
        "6hour",
        "8hour",
        "12hour",
        "1week",
        "1min",
        "3min",
        "5min",
        "15min",
        "30min",
        "1month",
    ],
    "cb": [
        "1min",
        "5min",
        "15min",
        "1hour",
        "6hour",
        "24hour",
        "1day",
    ],
    "yf": [
        "1min",
        "2min",
        "5min",
        "15min",
        "30min",
        "60min",
        "90min",
        "1hour",
        "1day",
        "5day",
        "1week",
        "1month",
        "3month",
    ],
}


YF_CURRENCY = [
    "CAD",
    "CNY",
    "ETH",
    "EUR",
    "GBP",
    "INR",
    "JPY",
    "KRW",
    "RUB",
    "USD",
    "AUD",
    "BTC",
]


def _load_coin_map(file_name: str) -> pd.DataFrame:
    if file_name.split(".")[1] != "json":
        raise TypeError("Please load json file")

    current_dir = os.path.dirname(os.path.abspath(__file__))
    path = os.path.join(current_dir, "data", file_name)
    with open(path, encoding="utf8") as f:
        coins = json.load(f)

    coins_df = pd.Series(coins).reset_index()
    coins_df.columns = ["symbol", "id"]
    return coins_df


def read_data_file(file_name: str):
    if file_name.split(".")[1] != "json":
        raise TypeError("Please load json file")

    current_dir = os.path.dirname(os.path.abspath(__file__))
    path = os.path.join(current_dir, "data", file_name)
    with open(path, encoding="utf8") as f:
        return json.load(f)


def load_coins_list(file_name: str, return_raw: bool = False) -> pd.DataFrame:
    if file_name.split(".")[1] != "json":
        raise TypeError("Please load json file")

    current_dir = os.path.dirname(os.path.abspath(__file__))
    path = os.path.join(current_dir, "data", file_name)
    with open(path, encoding="utf8") as f:
        coins = json.load(f)
    if return_raw:
        return coins
    return pd.DataFrame(coins)


def load_binance_map():
    return _load_coin_map("binance_gecko_map.json")


def load_coinbase_map():
    return _load_coin_map("coinbase_gecko_map.json")


def prepare_all_coins_df() -> pd.DataFrame:
    """Helper method which loads coins from all sources: CoinGecko, CoinPaprika,
    Binance, Yahoo Finance and merge those coins on keys:

        CoinGecko - > name < - CoinPaprika
        CoinGecko - > id <- Binance

    Returns
    -------
    pd.DataFrame
        CoinGecko - id for coin in CoinGecko API: uniswap
        CoinPaprika - id for coin in CoinPaprika API: uni-uniswap
        Binance - symbol (baseAsset) for coin in Binance API: UNI
        Coinbase - symbol for coin in Coinbase Pro API e.g UNI
        Yahoo Finance - symbol for coin in Yahoo Finance e.g. UNI1-USD

        Symbol: uni
    """

    gecko_coins_df = load_coins_list("coingecko_coins.json")

    paprika_coins_df = load_coins_list("coinpaprika_coins.json")
    paprika_coins_df = paprika_coins_df[paprika_coins_df["is_active"]]
    paprika_coins_df = paprika_coins_df[["rank", "id", "name", "symbol", "type"]]
    yahoofinance_coins_df = load_coins_list("yahoofinance_coins.json")

    # TODO: Think about scheduled job, that once a day will update data

    binance_coins_df = load_binance_map().rename(columns={"symbol": "Binance"})
    coinbase_coins_df = load_coinbase_map().rename(columns={"symbol": "Coinbase"})
    gecko_coins_df.symbol = gecko_coins_df.symbol.str.upper()

    gecko_paprika_coins_df = pd.merge(
        gecko_coins_df, paprika_coins_df, on="symbol", how="right"
    )

    df_merged = pd.merge(
        left=gecko_paprika_coins_df,
        right=binance_coins_df,
        left_on="id_x",
        right_on="id",
        how="left",
    )
    df_merged.rename(
        columns={
            "id_x": "CoinGecko",
            "symbol": "Symbol",
            "id_y": "CoinPaprika",
        },
        inplace=True,
    )

    df_merged = pd.merge(
        left=df_merged,
        right=coinbase_coins_df,
        left_on="CoinGecko",
        right_on="id",
        how="left",
    )

    yahoofinance_coins_df.rename(
        columns={
            "symbol": "Symbol",
        },
        inplace=True,
    )

    yahoofinance_coins_df.Symbol = yahoofinance_coins_df.Symbol.str.upper()

    df_merged = pd.merge(
        left=df_merged,
        right=yahoofinance_coins_df[["Symbol", "id"]],
        on="Symbol",
        how="left",
    )

    df_merged.rename(
        columns={
            "id": "YahooFinance",
        },
        inplace=True,
    )

    return df_merged[
        ["CoinGecko", "CoinPaprika", "Binance", "Coinbase", "YahooFinance", "Symbol"]
    ]


def _create_closest_match_df(
    coin: str, coins: pd.DataFrame, limit: int, cutoff: float
) -> pd.DataFrame:
    """Helper method. Creates a DataFrame with best matches for given coin found in given list of coins.
    Based on difflib.get_close_matches func.

    Parameters
    ----------
    coin: str
        coin you search for
    coins: list
        list of coins in which you want to find similarities
    limit: int
        limit of matches
    cutoff: float
        float between <0, 1>. Show only coins matches with score higher then cutoff.

    Returns
    -------
    pd.DataFrame
        index, id, name, symbol - > depends on source of data.
    """

    coins_list = coins["id"].to_list()
    sim = difflib.get_close_matches(coin, coins_list, limit, cutoff)
    df = pd.Series(sim).to_frame().reset_index()
    df.columns = ["index", "id"]
    return df.merge(coins, on="id")


def get_coingecko_id(symbol: str):
    client = CoinGeckoAPI()
    coin_list = client.get_coins_list()
    for coin in coin_list:
        if coin["symbol"] == symbol.lower():
            return coin["id"]
    return None


def get_coinpaprika_id(symbol: str):
    paprika_coins = get_list_of_coins()
    paprika_coins_dict = dict(zip(paprika_coins.id, paprika_coins.symbol))
    coinpaprika_id, _ = coinpaprika_model.validate_coin(
        symbol.upper(), paprika_coins_dict
    )
    return coinpaprika_id


def load(
    symbol: str,
    start_date: datetime = (datetime.now() - timedelta(days=1100)),
    interval: str = "1440",  # 1, 15, 30, 60, 240, 1440, 10080, 43200
    exchange: str = "binance",
    vs_currency: str = "usdt",
    end_date: datetime = datetime.now(),
    source: str = "ccxt",
):
    """Load crypto currency to perform analysis on CoinGecko is used as source for price and
    YahooFinance for volume.

    Parameters
    ----------
    symbol: str
        Coin to get
    vs: str
        Quote Currency (usd or eur), by default usd
    days: int
        Data up to number of days ago, by default 365

    Returns
    -------
    pd.DataFrame
        Dataframe consisting of price and volume data
    """
    df = pd.DataFrame()
    if source == "ccxt":
        pair = f"{symbol.upper()}/{vs_currency.upper()}"
        try:
            df = fetch_ccxt_ohlc(
                exchange,
                3,
                pair,
                CCXT_INTERVAL_MAP[interval],
                int(datetime.timestamp(start_date)) * 1000,
                1000,
            )
            if df.empty:
                console.print(f"\nPair {pair} not found in {exchange}\n")
                return pd.DataFrame()
        except:  # noqa: E722
            console.print(f"\nPair {pair} not found on {exchange}\n")
            return df
    elif source == "cg":
        delta = datetime.now() - start_date
        days = delta.days
        if days > 365:
            console.print("Coingecko free tier only allows a max of 365 days\n")
            days = 365
        coingecko_id = get_coingecko_id(symbol)
        if not coingecko_id:
            console.print(f"{symbol} not found in Coingecko\n")
            return df
        df = pycoingecko_model.get_ohlc(coingecko_id, vs_currency, days)
        df_coin = yf.download(
            f"{symbol}-{vs_currency}",
            end=datetime.now(),
            start=start_date,
            progress=False,
            interval="1d",
        ).sort_index(ascending=False)

        if not df_coin.empty:
            df = pd.merge(
                df, df_coin[::-1][["Volume"]], left_index=True, right_index=True
            )
        df.index.name = "date"

    elif source == "yf":
        pair = f"{symbol}-{vs_currency}"
        if int(interval) >= 1440:
            YF_INTERVAL_MAP = {
                "1440": "1d",
                "10080": "1wk",
                "43200": "1mo",
            }
            df = yf.download(
                pair,
                end=end_date,
                start=start_date,
                progress=False,
                interval=YF_INTERVAL_MAP[interval],
            ).sort_index(ascending=True)
        else:
            s_int = str(interval) + "m"
            d_granularity = {"1m": 6, "5m": 59, "15m": 59, "30m": 59, "60m": 729}
            s_start_dt = datetime.utcnow() - timedelta(days=d_granularity[s_int])
            s_date_start = s_start_dt.strftime("%Y-%m-%d")
            df = yf.download(
                pair,
                start=s_date_start
                if s_start_dt > start_date
                else start_date.strftime("%Y-%m-%d"),
                progress=False,
                interval=s_int,
            )

        open_sum = df["Open"].sum()
        if open_sum == 0:
            console.print(f"\nPair {pair} has invalid data on Yahoo Finance\n")
            return pd.DataFrame()

        if df.empty:
            console.print(f"\nPair {pair} not found in Yahoo Finance\n")
            return pd.DataFrame()
        df.index.name = "date"
    return df


def show_quick_performance(
    crypto_df: pd.DataFrame,
    symbol: str,
    current_currency: str,
    source: str,
    exchange: str,
    interval: str,
):
    """Show quick performance stats of crypto prices. Daily prices expected"""
    closes = crypto_df["Close"]
    volumes = crypto_df["Volume"] if "Volume" in crypto_df else pd.DataFrame()

    perfs = {}
    if interval == "1440":
        perfs = {
            "1D": 100 * closes.pct_change(2)[-1],
            "7D": 100 * closes.pct_change(7)[-1],
            "1M": 100 * closes.pct_change(30)[-1],
            "1Y": 100 * closes.pct_change(365)[-1],
        }
    first_day_current_year = str(datetime.now().date().replace(month=1, day=1))
    if first_day_current_year in closes.index:
        closes_ytd = closes[closes.index > first_day_current_year]
        perfs["YTD"] = 100 * (closes_ytd[-1] - closes_ytd[0]) / closes_ytd[0]
    else:
        perfs["Period"] = 100 * (closes[-1] - closes[0]) / closes[0]

    df = pd.DataFrame.from_dict(perfs, orient="index").dropna().T
    df = df.applymap(lambda x: str(round(x, 2)) + " %")
    df = df.applymap(lambda x: f"[red]{x}[/red]" if "-" in x else f"[green]{x}[/green]")
    if len(closes) > 365:
        df["Volatility (1Y)"] = (
            str(round(100 * np.sqrt(365) * closes[-365:].pct_change().std(), 2)) + " %"
        )
    else:
        df["Volatility (Ann)"] = (
            str(round(100 * np.sqrt(365) * closes.pct_change().std(), 2)) + " %"
        )
    if len(volumes) > 7:
        df["Volume (7D avg)"] = lambda_long_number_format(np.mean(volumes[-9:-2]), 2)

    df.insert(0, f"\nPrice ({current_currency.upper()})", closes[-1])
    # df.insert(
    #    len(df.columns),
    #    f"Market Cap ({current_currency.upper()})",
    #    lambda_long_number_format(int(crypto_df["Market Cap"][-1])),
    # )

    try:
        coingecko_id = get_coingecko_id(symbol)

        coin_data_cg = pycoingecko_model.get_coin_tokenomics(coingecko_id)
        if not coin_data_cg.empty:
            df.insert(
                len(df.columns),
                "Circulating Supply",
                lambda_long_number_format(
                    int(
                        coin_data_cg.loc[
                            coin_data_cg["Metric"] == "Circulating Supply"
                        ]["Value"]
                    )
                ),
            )
    except:  # noqa: E722
        pass

    console.print()
    exchange_str = f"in {exchange.capitalize()}" if source == "ccxt" else ""
    print_rich_table(
        df,
        show_index=False,
        headers=df.columns,
        title=f"{symbol.upper()}/{current_currency.upper()} Performance {exchange_str}",
    )
    console.print()


# pylint: disable=R0912
# TODO: verify vs, interval, days, depending on source
def load_deprecated(
    coin: str,
    source: str = "cp",
    days: int = 60,
    vs: str = "usd",
    interval: str = "1day",
    should_load_ta_data: bool = False,
):
    """Load cryptocurrency from given source. Available sources are: CoinGecko, CoinPaprika,
    Coinbase, Binance and Yahoo Finance

    Loading coin from Binance and CoinPaprika means validation if given coins exists in chosen source,
    if yes then id of the coin is returned as a string.
    In case of CoinGecko load will return Coin object, if provided coin exists. Coin object has access to different coin
    information.

    Parameters
    ----------
    coin: str
        Coin symbol or id which is checked if exists in chosen data source.
    source : str
        Source of the loaded data. CoinGecko, CoinPaprika, Yahoo Finance or Binance

    Returns
    -------
    Tuple[Union[str, pycoingecko_model.Coin], str, str]
        - str or Coin object for provided coin
        - str with source of the loaded data. CoinGecko, CoinPaprika, Yahoo Finance or Binance
        - str with symbol
        - Dataframe with coin map to different sources
    """
    if source in ("cg", "cp"):
        if vs not in ("USD", "BTC", "usd", "btc"):
            console.print("You can only compare with usd or btc (e.g., --vs usd)\n")
            return None, None, None, None, None, None
        if interval != "1day":
            console.print(
                "Only daily data is supported for coingecko and coinpaprika (e.g., -i 1day)\n"
            )
            return None, None, None, None, None, None

    current_coin: Any | None = ""

    coins_map_df = prepare_all_coins_df().set_index("Symbol").dropna(thresh=2)

    if source == "cg":
        coingecko = pycoingecko_model.Coin(coin.lower(), False)

        if not coingecko.symbol:
            return None, None, None, None, None, None
        try:
            coin_map_df = coins_map_df.loc[coingecko.symbol].copy()
            if not isinstance(coin_map_df, pd.Series):
                pd.options.mode.chained_assignment = None
                coin_map_df["null_values"] = coin_map_df.isna().sum(axis=1)
                coin_map_df = coin_map_df[
                    coin_map_df.null_values == coin_map_df.null_values.min()
                ]
                try:
                    coin_map_df = coin_map_df.iloc[0]
                except IndexError:
                    return None, None, None, None, None, None

            coin_map_df.fillna("")
        except KeyError:
            coin_map_df = pd.Series(
                {
                    "CoinGecko": coingecko,
                    "CoinPaprika": "",
                    "Binance": "",
                    "Coinbase": "",
                    "YahooFinance": "",
                }
            )
        # if it is dataframe, it means that found more than 1 coin
        if should_load_ta_data:
            df_prices, currency = load_ta_data(
                coin_map_df=coin_map_df,
                source=source,
                currency=vs,
                days=days,
                limit=0,
                interval=interval,
            )
            return (
                coin_map_df["CoinGecko"],
                source,
                coingecko.symbol,
                coin_map_df,
                df_prices,
                currency,
            )
        return (
            str(coingecko),
            source,
            coingecko.symbol,
            coin_map_df,
            None,
            None,
        )
    if source == "cp":
        paprika_coins = get_list_of_coins()
        paprika_coins_dict = dict(zip(paprika_coins.id, paprika_coins.symbol))
        current_coin, symbol = coinpaprika_model.validate_coin(
            coin.upper(), paprika_coins_dict
        )

        if not symbol:
            return None, None, None, None, None, None

        try:
            coin_map_df = coins_map_df.loc[
                coins_map_df.index == symbol.upper() if symbol is not None else symbol
            ]

            if not isinstance(coin_map_df, pd.Series):
                pd.options.mode.chained_assignment = None
                coin_map_df["null_values"] = coin_map_df.isnull().sum(axis=1)

                coin_map_df = coin_map_df.loc[
                    coin_map_df.null_values == coin_map_df.null_values.min()
                ]

                try:
                    coin_map_df = coin_map_df.iloc[0]
                except IndexError:
                    return None, None, None, None, None, None

            coin_map_df.fillna("")
        except KeyError:
            coin_map_df = pd.Series(
                {
                    "CoinGecko": "",
                    "CoinPaprika": symbol,
                    "Binance": "",
                    "Coinbase": "",
                    "YahooFinance": "",
                }
            )

        if should_load_ta_data:
            df_prices, currency = load_ta_data(
                coin_map_df=coin_map_df,
                source=source,
                currency=vs,
                days=days,
                limit=0,
                interval=interval,
            )

            if not df_prices.empty:
                return (current_coin, source, symbol, coin_map_df, df_prices, currency)
        return (current_coin, source, symbol, coin_map_df, None, None)
    if source == "bin":
        if vs == "usd":
            vs = "USDT"
        if interval not in SOURCES_INTERVALS["bin"]:
            console.print(
                "Interval not available on binance. Run command again with one supported (e.g., -i 1day):\n",
                SOURCES_INTERVALS["bin"],
            )
            return None, None, None, None, None, None

        # TODO: convert bitcoin to btc before searching pairs
        parsed_coin = coin.upper()
        current_coin, pairs = show_available_pairs_for_given_symbol(parsed_coin)
        if len(pairs) > 0:
            if vs not in pairs:
                console.print(
                    "vs specified not supported by binance. Run command again with one supported (e.g., --vs USDT):\n",
                    pairs,
                )
                return None, None, None, None, None, None
            try:
                coin_map_df = coins_map_df.loc[parsed_coin.lower()].copy()
                if not isinstance(coin_map_df, pd.Series):
                    coin_map_df["null_values"] = coin_map_df.apply(
                        lambda x: sum(x.isnull().values), axis=1
                    )
                    coin_map_df = coin_map_df[
                        coin_map_df.null_values == coin_map_df.null_values.min()
                    ]
                    coin_map_df = coin_map_df.iloc[0]
                coin_map_df.fillna("")
            except KeyError:
                coin_map_df = pd.Series(
                    {
                        "CoinGecko": "",
                        "CoinPaprika": "",
                        "Binance": parsed_coin.lower(),
                        "Coinbase": "",
                        "YahooFinance": "",
                    }
                )
            # console.print(f"Coin found : {current_coin}\n")
            if should_load_ta_data:
                df_prices, currency = load_ta_data(
                    coin_map_df=coin_map_df,
                    source=source,
                    currency=vs,
                    days=0,
                    limit=days,
                    interval=interval,
                )
                return (
                    current_coin,
                    source,
                    parsed_coin,
                    coin_map_df,
                    df_prices,
                    currency,
                )
            return (current_coin, source, parsed_coin, coin_map_df, None, None)
        return None, None, None, None, None, None

    if source == "cb":
        if vs == "usd":
            vs = "USDT"
        if interval not in SOURCES_INTERVALS["cb"]:
            console.print(
                "Interval not available on coinbase. Run command again with one supported (e.g., -i 1day):\n",
                SOURCES_INTERVALS["cb"],
            )
            return None, None, None, None, None, None

        # TODO: convert bitcoin to btc before searching pairs
        coinbase_coin = coin.upper()
        current_coin, pairs = coinbase_model.show_available_pairs_for_given_symbol(
            coinbase_coin
        )
        if vs not in pairs:
            if len(pairs) > 0:
                console.print(
                    "vs specified not supported by coinbase. Run command again with one supported (e.g., --vs USDT):\n",
                    pairs,
                )
            return None, None, None, None, None, None
        if len(pairs) > 0:
            # console.print(f"Coin found : {current_coin}\n")
            try:
                coin_map_df = coins_map_df.loc[coin].copy()
                if not isinstance(coin_map_df, pd.Series):
                    coin_map_df["null_values"] = coin_map_df.apply(
                        lambda x: sum(x.isnull().values), axis=1
                    )
                    coin_map_df = coin_map_df[
                        coin_map_df.null_values == coin_map_df.null_values.min()
                    ]
                    coin_map_df = coin_map_df.iloc[0]
                coin_map_df.fillna("")
            except KeyError:
                coin_map_df = pd.Series(
                    {
                        "CoinGecko": "",
                        "CoinPaprika": "",
                        "Binance": "",
                        "Coinbase": coin,
                        "YahooFinance": "",
                    }
                )
            if should_load_ta_data:
                df_prices, currency = load_ta_data(
                    coin_map_df=coin_map_df,
                    source=source,
                    currency=vs,
                    days=0,
                    limit=days,
                    interval=interval,
                )
                return (current_coin, source, coin, coin_map_df, df_prices, currency)
            return (current_coin, source, coin, coin_map_df, None, None)
        return None, None, None, None, None, None

    if source == "yf":
        if vs.upper() not in YF_CURRENCY:
            console.print(
                "vs specified not supported by Yahoo Finance. Run command again with one supported (e.g., --vs USD):\n",
                YF_CURRENCY,
            )
            return None, None, None, None, None, None

        if interval not in SOURCES_INTERVALS["yf"]:
            console.print(
                "Interval not available on YahooFinance. Run command again with one supported (e.g., -i 1day):\n",
                SOURCES_INTERVALS["yf"],
            )
            return None, None, None, None, None, None

        # Search coin using crypto symbol
        coin_map_df = coins_map_df.loc[coins_map_df.index == coin]
        # Search coin using yfinance id
        # coin_map_df_2 = coins_map_df.loc[
        #    coins_map_df.YahooFinance == f"{coin.upper()}-{vs.upper()}"
        # ]
        # Search coin using crypto full name
        # coin_map_df_3 = coins_map_df.loc[coins_map_df.CoinGecko == coin]

        # for _df in [coin_map_df_1, coin_map_df_2, coin_map_df_3]:
        #    if not _df.empty:
        #        coin_map_df = _df
        #        break

        if coin_map_df.empty or (coin_map_df["YahooFinance"]).isna().all():
            # console.print(
            #    f"Cannot find {coin} against {vs} on Yahoo finance. Try another source or currency.\n"
            # )
            return None, None, None, None, None, None

        # Filter for the currency
        try:
            coin_map_df = coin_map_df[
                coin_map_df["YahooFinance"].str.upper().str.contains(vs.upper())
            ]

            coin_map_df = (
                coin_map_df.dropna().iloc[0]
                if isinstance(coin_map_df, pd.DataFrame)
                else coin_map_df
            )
        except Exception:
            return None, None, None, None, None, None

        if should_load_ta_data:
            df_prices, currency = load_ta_data(
                coin_map_df=coin_map_df,
                source=source,
                currency=vs,
                days=days,
                limit=0,
                interval=interval,
            )

            return (
                coin_map_df["YahooFinance"],
                source,
                coin,
                coin_map_df,
                df_prices,
                currency,
            )

        return (
            coin_map_df["YahooFinance"],
            source,
            coin,
            coin_map_df,
            None,
            None,
        )

    return None, None, None, None, None, None


FIND_KEYS = ["id", "symbol", "name"]

# TODO: Find better algorithm then difflib.get_close_matches to find most similar coins


def find(
    query: str,
    source: str = "cg",
    key: str = "symbol",
    limit: int = 10,
    export: str = "",
) -> None:
    """Find similar coin by coin name,symbol or id.

    If you don't know exact name or id of the Coin at CoinGecko CoinPaprika, Binance or Coinbase
    you use this command to display coins with similar name, symbol or id to your search query.
    Example: coin name is something like "polka". So I can try: find -c polka -k name -t 25
    It will search for coin that has similar name to polka and display top 25 matches.

        -c, --coin stands for coin - you provide here your search query
        -k, --key it's a searching key. You can search by symbol, id or name of coin
        -t, --top it displays top N number of records.

    Parameters
    ----------
    query: str
        Cryptocurrency
    source: str
        Data source of coins.  CoinGecko (cg) or CoinPaprika (cp) or Binance (bin), Coinbase (cb)
    key: str
        Searching key (symbol, id, name)
    limit: int
        Number of records to display
    export : str
        Export dataframe data to csv,json,xlsx file
    """

    if source == "cg":
        coins_df = get_coin_list()
        coins_list = coins_df[key].to_list()
        if key in ["symbol", "id"]:
            coin = query.lower()
        sim = difflib.get_close_matches(coin, coins_list, limit)
        df = pd.Series(sim).to_frame().reset_index()
        df.columns = ["index", key]
        coins_df.drop("index", axis=1, inplace=True)
        df = df.merge(coins_df, on=key)

    elif source == "cp":
        coins_df = get_list_of_coins()
        coins_list = coins_df[key].to_list()
        keys = {"name": "title", "symbol": "upper", "id": "lower"}

        func_key = keys[key]
        coin = getattr(coin, str(func_key))()

        sim = difflib.get_close_matches(coin, coins_list, limit)
        df = pd.Series(sim).to_frame().reset_index()
        df.columns = ["index", key]
        df = df.merge(coins_df, on=key)

    elif source == "bin":

        # TODO: Fix it in future. Determine if user looks for symbol like ETH or ethereum
        if len(coin) > 5:
            key = "id"

        coins_df_gecko = get_coin_list()
        coins_df_bin = load_binance_map()
        coins = pd.merge(
            coins_df_bin, coins_df_gecko[["id", "name"]], how="left", on="id"
        )
        coins_list = coins[key].to_list()

        sim = difflib.get_close_matches(coin, coins_list, limit)
        df = pd.Series(sim).to_frame().reset_index()
        df.columns = ["index", key]
        df = df.merge(coins, on=key)

    elif source == "cb":
        if len(coin) > 5:
            key = "id"

        coins_df_gecko = get_coin_list()
        coins_df_bin = load_coinbase_map()
        coins = pd.merge(
            coins_df_bin, coins_df_gecko[["id", "name"]], how="left", on="id"
        )
        coins_list = coins[key].to_list()

        sim = difflib.get_close_matches(coin, coins_list, limit)
        df = pd.Series(sim).to_frame().reset_index()
        df.columns = ["index", key]
        df = df.merge(coins, on=key)

    else:
        console.print(
            "Couldn't execute find methods for CoinPaprika, Binance, Coinbase or CoinGecko\n"
        )
        df = pd.DataFrame()

    print_rich_table(
        df, headers=list(df.columns), show_index=False, title="Similar Coins"
    )

    export_data(
        export,
        os.path.dirname(os.path.abspath(__file__)),
        "find",
        df,
    )


def load_ta_data(
    coin_map_df: pd.DataFrame, source: str, currency: str, **kwargs: Any
) -> tuple[pd.DataFrame, str]:
    """Load data for Technical Analysis

    Parameters
    ----------
    coin_map_df: pd.DataFrame
        Cryptocurrency
    source: str
        Source of data: CoinGecko, Binance, CoinPaprika, Yahoo Finance
    currency: str
        Quotes currency
    kwargs:
        days: int
            Days limit for coingecko, coinpaprika
        limit: int
            Limit for binance quotes
        interval: str
            Time interval for Binance
    Returns
    ----------
    Tuple[pd.DataFrame, str]
        df with prices
        quoted currency
    """

    limit = kwargs.get("limit", 100)
    interval = kwargs.get("interval", "1day")
    days = kwargs.get("days", 30)

    if source == "bin":
        client = Client(cfg.API_BINANCE_KEY, cfg.API_BINANCE_SECRET)

        interval_map = {
            "1day": client.KLINE_INTERVAL_1DAY,
            "3day": client.KLINE_INTERVAL_3DAY,
            "1hour": client.KLINE_INTERVAL_1HOUR,
            "2hour": client.KLINE_INTERVAL_2HOUR,
            "4hour": client.KLINE_INTERVAL_4HOUR,
            "6hour": client.KLINE_INTERVAL_6HOUR,
            "8hour": client.KLINE_INTERVAL_8HOUR,
            "12hour": client.KLINE_INTERVAL_12HOUR,
            "1week": client.KLINE_INTERVAL_1WEEK,
            "1min": client.KLINE_INTERVAL_1MINUTE,
            "3min": client.KLINE_INTERVAL_3MINUTE,
            "5min": client.KLINE_INTERVAL_5MINUTE,
            "15min": client.KLINE_INTERVAL_15MINUTE,
            "30min": client.KLINE_INTERVAL_30MINUTE,
            "1month": client.KLINE_INTERVAL_1MONTH,
        }

        symbol_binance = coin_map_df["Binance"]

        pair = symbol_binance.upper() + currency.upper()

        if check_valid_binance_str(pair):
            # console.print(f"{symbol_binance} loaded vs {currency.upper()}")

            candles = client.get_klines(
                symbol=pair,
                interval=interval_map[interval],
                limit=limit,
            )
            candles_df = pd.DataFrame(candles).astype(float).iloc[:, :6]
            candles_df.columns = [
                "date",
                "Open",
                "High",
                "Low",
                "Close",
                "Volume",
            ]
            df_coin = candles_df.set_index(
                pd.to_datetime(candles_df["date"], unit="ms")
            ).drop("date", axis=1)

            return df_coin, currency
        return pd.DataFrame(), currency

    if source == "cp":
        symbol_coinpaprika = coin_map_df["CoinPaprika"]
        df = coinpaprika_model.get_ohlc_historical(
            symbol_coinpaprika, currency.upper(), days
        )

        if df.empty:
            # console.print("No data found", "\n")
            return pd.DataFrame(), ""

        df.drop(["time_close"], axis=1, inplace=True)

        if "market_cap" in df.columns:
            df.drop(["market_cap"], axis=1, inplace=True)

        df.columns = [
            "date",
            "Open",
            "High",
            "Low",
            "Close",
            "Volume",
        ]
        df = df.set_index(pd.to_datetime(df["date"])).drop("date", axis=1)
        return df, currency

    if source == "cg":
        if isinstance(coin_map_df["CoinGecko"], str):
            coin_id = coin_map_df["CoinGecko"]
        else:
            coin_id = coin_map_df["CoinGecko"].coin["id"]

        # coin = pycoingecko_model.Coin(symbol_coingecko)
        df = pycoingecko_model.get_coin_market_chart(coin_id, currency, days)
        df = df["price"].resample("1D").ohlc().ffill()
        df.columns = [
            "Open",
            "High",
            "Low",
            "Close",
        ]
        df.index.name = "date"
        return df, currency

    if source == "cb":
        symbol_coinbase = coin_map_df["Coinbase"]
        coin, currency = symbol_coinbase.upper(), currency.upper()
        pair = f"{coin}-{currency}"

        if coinbase_model.check_validity_of_product(pair):
            # console.print(f"{coin} loaded vs {currency}")

            df = coinbase_model.get_candles(
                symbol=pair,
                interval=interval or "24hour",
            ).head(limit)

            df_coin = df.set_index(pd.to_datetime(df["date"], unit="s")).drop(
                "date", axis=1
            )

            return df_coin[::-1], currency

    if source == "yf":

        interval_map = {
            "1min": "1m",
            "2min": "2m",
            "5min": "5m",
            "15min": "15m",
            "30min": "30m",
            "60min": "60m",
            "90min": "90m",
            "1hour": "1h",
            "1day": "1d",
            "5day": "5d",
            "1week": "1wk",
            "1month": "1mo",
            "3month": "3mo",
        }

        symbol_yf = coin_map_df["YahooFinance"]

        df_coin = yf.download(
            symbol_yf,
            end=datetime.now(),
            start=datetime.now() - timedelta(days=days),
            progress=False,
            interval=interval_map[interval],
        ).sort_index(ascending=False)

        df_coin.index.names = ["date"]

        if df_coin.empty:
            console.print(f"Could not download data for {symbol_yf} from Yahoo Finance")
            return pd.DataFrame(), currency

        return df_coin[::-1], currency

    return pd.DataFrame(), currency


def load_yf_data(symbol: str, currency: str, interval: str, days: int):
    df_coin = yf.download(
        f"{symbol.upper()}-{currency.upper()}",
        end=datetime.now(),
        start=datetime.now() - timedelta(days=days),
        progress=False,
        interval=interval,
    ).sort_index(ascending=False)

    df_coin.index.names = ["date"]
    if df_coin.empty:
        console.print(
            f"Could not download data for {symbol}-{currency} from Yahoo Finance"
        )
        return pd.DataFrame(), currency

    return df_coin[::-1], currency


def display_all_coins(
    source: str, symbol: str, limit: int, skip: int, show_all: bool, export: str
) -> None:
    """Find similar coin by coin name,symbol or id.
    If you don't remember exact name or id of the Coin at CoinGecko, CoinPaprika, Coinbase, Binance
    you can use this command to display coins with similar name, symbol or id to your search query.
    Example of usage: coin name is something like "polka". So I can try: find -c polka -k name -t 25
    It will search for coin that has similar name to polka and display top 25 matches.
        -c, --coin stands for coin - you provide here your search query
        -t, --top it displays top N number of records.
    Parameters
    ----------
    limit: int
        Number of records to display
    symbol: str
        Cryptocurrency
    source: str
        Data source of coins.  CoinGecko (cg) or CoinPaprika (cp) or Binance (bin), Coinbase (cb)
    skip: int
        Skip N number of records
    show_all: bool
        Flag to show all sources of data
    export : str
        Export dataframe data to csv,json,xlsx file
    """
    sources = ["cg", "cp", "bin", "cb"]
    limit, cutoff = 30, 0.75
    coins_func_map = {
        "cg": get_coin_list,
        "cp": get_list_of_coins,
        "bin": load_binance_map,
        "cb": load_coinbase_map,
    }

    if show_all:
        coins_func = coins_func_map.get(source)
        if coins_func:
            df = coins_func()
        else:
            df = prepare_all_coins_df()

    elif not source or source not in sources:
        df = prepare_all_coins_df()
        cg_coins_list = df["CoinGecko"].to_list()
        sim = difflib.get_close_matches(symbol.lower(), cg_coins_list, limit, cutoff)
        df_matched = pd.Series(sim).to_frame().reset_index()
        df_matched.columns = ["index", "CoinGecko"]
        df = df.merge(df_matched, on="CoinGecko")
        df.drop("index", axis=1, inplace=True)

    else:

        if source == "cg":
            coins_df = get_coin_list().drop("index", axis=1)
            df = _create_closest_match_df(symbol.lower(), coins_df, limit, cutoff)
            df = df[["index", "id", "name"]]

        elif source == "cp":
            coins_df = get_list_of_coins()
            df = _create_closest_match_df(symbol.lower(), coins_df, limit, cutoff)
            df = df[["index", "id", "name"]]

        elif source == "bin":
            coins_df_gecko = get_coin_list()
            coins_df_bin = load_binance_map()
            coins_df_bin.columns = ["symbol", "id"]
            coins_df = pd.merge(
                coins_df_bin, coins_df_gecko[["id", "name"]], how="left", on="id"
            )
            df = _create_closest_match_df(symbol.lower(), coins_df, limit, cutoff)
            df = df[["index", "symbol", "name"]]
            df.columns = ["index", "id", "name"]

        elif source == "cb":
            coins_df_gecko = get_coin_list()
            coins_df_cb = load_coinbase_map()
            coins_df_cb.columns = ["symbol", "id"]
            coins_df = pd.merge(
                coins_df_cb, coins_df_gecko[["id", "name"]], how="left", on="id"
            )
            df = _create_closest_match_df(symbol.lower(), coins_df, limit, cutoff)
            df = df[["index", "symbol", "name"]]
            df.columns = ["index", "id", "name"]

        else:
            df = pd.DataFrame(columns=["index", "id", "symbol"])
            console.print("Couldn't find any coins")
        console.print("")

    try:
        df = df[skip : skip + limit]  # noqa
    except Exception as e:
        logger.exception(str(e))
        console.print(e)

    print_rich_table(
        df.fillna("N/A"),
        headers=list(df.columns),
        show_index=False,
        title="Similar Coins",
    )

    export_data(
        export,
        os.path.dirname(os.path.abspath(__file__)),
        "coins",
        df,
    )


def plot_chart(
    prices_df: pd.DataFrame,
    symbol: str = "",
    currency: str = "",
    source: str = "",
    exchange: str = "",
    interval: str = "",
) -> None:
    """Load data for Technical Analysis

    Parameters
    ----------
    prices_df: pd.DataFrame
        Cryptocurrency
    symbol: str
        Coin (only used for chart title), by default ""
    currency: str
        Currency (only used for chart title), by default ""
    """

    if prices_df.empty:
        console.print("There is not data to plot chart\n")
        return

<<<<<<< HEAD
    title = (
        f"{symbol}/{currency} from {prices_df.index[0].strftime('%Y/%m/%d')} "
        f"to {prices_df.index[-1].strftime('%Y/%m/%d')}"
    )
=======
    exchange_str = f"/{exchange}" if source == "ccxt" else ""
    title = f"{source}{exchange_str} - {symbol.upper()}/{currency.upper()} from {prices_df.index[0].strftime('%Y/%m/%d')} to {prices_df.index[-1].strftime('%Y/%m/%d')} - {interval}m"  # noqa: E501
>>>>>>> 6e797186

    volume_mean = prices_df["Volume"].mean()
    if volume_mean > 1_000_000:
        prices_df["Volume"] = prices_df["Volume"] / 1_000_000

    plot_candles(
        candles_df=prices_df,
        title=title,
        volume=True,
        ylabel="Volume [1M]" if volume_mean > 1_000_000 else "Volume",
    )

    console.print("")


def plot_candles(
    candles_df: pd.DataFrame,
    volume: bool = True,
    ylabel: str = "",
    title: str = "",
    external_axes: list[plt.Axes] | None = None,
) -> None:
    """Plot candle chart from dataframe. [Source: Binance]

    Parameters
    ----------
    candles_df: pd.DataFrame
        Dataframe containing time and OHLCV
    volume: bool
        If volume data shall be plotted, by default True
    ylabel: str
        Y-label of the graph, by default ""
    title: str
        Title of graph, by default ""
    external_axes : Optional[List[plt.Axes]], optional
        External axes (1 axis is expected in the list), by default None
    """
    candle_chart_kwargs = {
        "type": "candle",
        "style": theme.mpf_style,
        "volume": volume,
        "xrotation": theme.xticks_rotation,
        "ylabel_lower": ylabel,
        "scale_padding": {"left": 0.3, "right": 1, "top": 0.8, "bottom": 0.8},
        "update_width_config": {
            "candle_linewidth": 0.6,
            "candle_width": 0.8,
            "volume_linewidth": 0.8,
            "volume_width": 0.8,
        },
        "warn_too_much_data": 10000,
    }

    # This plot has 2 axes
    if external_axes is None:
        candle_chart_kwargs["returnfig"] = True
        candle_chart_kwargs["figratio"] = (10, 7)
        candle_chart_kwargs["figscale"] = 1.10
        candle_chart_kwargs["figsize"] = plot_autoscale()
        fig, ax = mpf.plot(candles_df, **candle_chart_kwargs)

        fig.suptitle(
            f"\n{title}",
            horizontalalignment="left",
            verticalalignment="top",
            x=0.05,
            y=1,
        )
        lambda_long_number_format_y_axis(candles_df, "Volume", ax)
        theme.visualize_output(force_tight_layout=False)
    else:
        nr_external_axes = 2 if volume else 1
        if not is_valid_axes_count(external_axes, nr_external_axes):
            return

        if volume:
            (ax, volume) = external_axes
            candle_chart_kwargs["volume"] = volume
        else:
            ax = external_axes[0]

        candle_chart_kwargs["ax"] = ax

        mpf.plot(candles_df, **candle_chart_kwargs)


def plot_order_book(
    bids: np.ndarray,
    asks: np.ndarray,
    coin: str,
    external_axes: list[plt.Axes] | None = None,
) -> None:
    """
    Plots Bid/Ask. Can be used for Coinbase and Binance

    Parameters
    ----------
    bids : np.array
        array of bids with columns: price, size, cumulative size
    asks : np.array
        array of asks with columns: price, size, cumulative size
    coin : str
        Coin being plotted
    external_axes : Optional[List[plt.Axes]], optional
        External axes (1 axis is expected in the list), by default None
    """
    # This plot has 1 axis
    if external_axes is None:
        _, ax = plt.subplots(figsize=plot_autoscale(), dpi=PLOT_DPI)
    elif is_valid_axes_count(external_axes, 1):
        (ax,) = external_axes
    else:
        return

    ax.plot(bids[:, 0], bids[:, 2], color=theme.up_color, label="bids")
    ax.fill_between(bids[:, 0], bids[:, 2], color=theme.up_color, alpha=0.4)

    ax.plot(asks[:, 0], asks[:, 2], color=theme.down_color, label="asks")
    ax.fill_between(asks[:, 0], asks[:, 2], color=theme.down_color, alpha=0.4)

    ax.legend()
    ax.set_xlabel("Price")
    ax.set_ylabel("Size (Coins)")
    ax.set_title(f"Order Book for {coin}")

    theme.style_primary_axis(ax)

    if external_axes is None:
        theme.visualize_output(force_tight_layout=False)


def check_cg_id(symbol: str):
    cg_id = get_coingecko_id(symbol)
    if not cg_id:
        print(f"\n{symbol} not found on CoinGecko")
        return ""
    return symbol


def fetch_ccxt_ohlc(exchange_id, max_retries, symbol, timeframe, since, limit):
    exchange = getattr(ccxt, exchange_id)(
        {
            "enableRateLimit": True,  # required by the Manual
        }
    )
    if isinstance(since, str):
        since = exchange.parse8601(since)
    ohlcv = get_ohlcv(exchange, max_retries, symbol, timeframe, since, limit)
    df = pd.DataFrame(ohlcv, columns=["date", "Open", "High", "Low", "Close", "Volume"])
    df["date"] = pd.to_datetime(df.date, unit="ms")
    df.set_index("date", inplace=True)
    return df


def retry_fetch_ohlcv(exchange, max_retries, symbol, timeframe, since, limit):
    num_retries = 0
    try:
        num_retries += 1
        ohlcv = exchange.fetch_ohlcv(symbol, timeframe, since, limit)
        return ohlcv
    except Exception:
        if num_retries > max_retries:
            raise
        return []


def get_ohlcv(exchange, max_retries, symbol, timeframe, since, limit):
    timeframe_duration_in_seconds = exchange.parse_timeframe(timeframe)
    timeframe_duration_in_ms = timeframe_duration_in_seconds * 1000
    timedelta_ = limit * timeframe_duration_in_ms
    now = exchange.milliseconds()
    all_ohlcv = []
    fetch_since = since
    while fetch_since < now:
        ohlcv = retry_fetch_ohlcv(
            exchange, max_retries, symbol, timeframe, fetch_since, limit
        )
        fetch_since = (ohlcv[-1][0] + 1) if len(ohlcv) else (fetch_since + timedelta_)
        all_ohlcv = all_ohlcv + ohlcv
    return exchange.filter_by_since_limit(all_ohlcv, since, None, key=0)


def get_exchanges_ohlc():
    arr = []
    for exchange in ccxt.exchanges:
        exchange_ccxt = getattr(ccxt, exchange)(
            {
                "enableRateLimit": True,
            }
        )
        if exchange_ccxt.has["fetchOHLCV"]:
            arr.append(exchange)
    return arr<|MERGE_RESOLUTION|>--- conflicted
+++ resolved
@@ -1294,15 +1294,11 @@
         console.print("There is not data to plot chart\n")
         return
 
-<<<<<<< HEAD
+    exchange_str = f"/{exchange}" if source == "ccxt" else ""
     title = (
-        f"{symbol}/{currency} from {prices_df.index[0].strftime('%Y/%m/%d')} "
+        f"{source}{exchange_str} - {symbol.upper()}/{currency.upper()} from {prices_df.index[0].strftime('%Y/%m/%d')} "
         f"to {prices_df.index[-1].strftime('%Y/%m/%d')}"
     )
-=======
-    exchange_str = f"/{exchange}" if source == "ccxt" else ""
-    title = f"{source}{exchange_str} - {symbol.upper()}/{currency.upper()} from {prices_df.index[0].strftime('%Y/%m/%d')} to {prices_df.index[-1].strftime('%Y/%m/%d')} - {interval}m"  # noqa: E501
->>>>>>> 6e797186
 
     volume_mean = prices_df["Volume"].mean()
     if volume_mean > 1_000_000:
