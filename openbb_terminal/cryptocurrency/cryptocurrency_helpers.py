"""Cryptocurrency helpers"""
# pylint: disable=too-many-lines,too-many-return-statements

import difflib
import json
import logging
from typing import Union
import os
from datetime import datetime, timedelta
<<<<<<< HEAD
from typing import Union, Optional
=======
>>>>>>> af0eb7b2

import ccxt
import matplotlib.pyplot as plt
import mplfinance as mpf
import numpy as np
import pandas as pd
import yfinance as yf
from matplotlib.ticker import LogLocator, ScalarFormatter
from pycoingecko import CoinGeckoAPI

from openbb_terminal.config_plot import PLOT_DPI
from openbb_terminal.config_terminal import theme
from openbb_terminal.cryptocurrency.discovery import pycoingecko_model
from openbb_terminal.cryptocurrency.due_diligence import coinpaprika_model
from openbb_terminal.cryptocurrency.due_diligence.pycoingecko_model import (
    get_coin_tokenomics,
    get_ohlc,
)
from openbb_terminal.helper_funcs import (
    export_data,
    is_valid_axes_count,
    lambda_long_number_format,
    lambda_long_number_format_y_axis,
    plot_autoscale,
    print_rich_table,
)
from openbb_terminal.rich_config import console

logger = logging.getLogger(__name__)

__docformat__ = "numpy"

INTERVALS = ["1H", "3H", "6H", "1D"]

CCXT_INTERVAL_MAP = {
    "1": "1m",
    "15": "15m",
    "30": "30m",
    "60": "1h",
    "240": "4h",
    "1440": "1d",
    "10080": "1w",
    "43200": "1M",
}

SOURCES_INTERVALS = {
    "Binance": [
        "1day",
        "3day",
        "1hour",
        "2hour",
        "4hour",
        "6hour",
        "8hour",
        "12hour",
        "1week",
        "1min",
        "3min",
        "5min",
        "15min",
        "30min",
        "1month",
    ],
    "Coinbase": [
        "1min",
        "5min",
        "15min",
        "1hour",
        "6hour",
        "24hour",
        "1day",
    ],
    "YahooFinance": [
        "1min",
        "2min",
        "5min",
        "15min",
        "30min",
        "60min",
        "90min",
        "1hour",
        "1day",
        "5day",
        "1week",
        "1month",
        "3month",
    ],
}


YF_CURRENCY = [
    "CAD",
    "CNY",
    "ETH",
    "EUR",
    "GBP",
    "INR",
    "JPY",
    "KRW",
    "RUB",
    "USD",
    "AUD",
    "BTC",
]


def check_datetime(
    ck_date: Union[datetime, Union[str, None]] = None, start: bool = True
) -> datetime:
    """Checks if given argument is string and attempts to convert to datetime.

    Parameters
    ----------
    ck_date : Union[datetime, Union[str, None]], optional
        Date to check, by default None
    start : bool, optional
        If True and string is invalid, will return 1100 days ago
        If False and string is invalid, will return today, by default True

    Returns
    -------
    datetime
        Datetime object
    """
    error_catch = (datetime.now() - timedelta(days=1100)) if start else datetime.now()
    try:
        if ck_date is None:
            return error_catch
        if isinstance(ck_date, datetime):
            return ck_date
        if isinstance(ck_date, str):
            return datetime.strptime(ck_date, "%Y-%m-%d")
    except Exception:
        console.print(
            f"Invalid date format (YYYY-MM-DD), "
            f"Using {error_catch.strftime('%Y-%m-%d')} for {ck_date}"
        )
    return error_catch


def _load_coin_map(file_name: str) -> pd.DataFrame:
    if file_name.split(".")[1] != "json":
        raise TypeError("Please load json file")

    current_dir = os.path.dirname(os.path.abspath(__file__))
    path = os.path.join(current_dir, "data", file_name)
    with open(path, encoding="utf8") as f:
        coins = json.load(f)

    coins_df = pd.Series(coins).reset_index()
    coins_df.columns = ["symbol", "id"]
    return coins_df


def read_data_file(file_name: str):
    if file_name.split(".")[1] != "json":
        raise TypeError("Please load json file")

    current_dir = os.path.dirname(os.path.abspath(__file__))
    path = os.path.join(current_dir, "data", file_name)
    with open(path, encoding="utf8") as f:
        return json.load(f)


def load_coins_list(file_name: str, return_raw: bool = False) -> pd.DataFrame:
    if file_name.split(".")[1] != "json":
        raise TypeError("Please load json file")

    current_dir = os.path.dirname(os.path.abspath(__file__))
    path = os.path.join(current_dir, "data", file_name)
    with open(path, encoding="utf8") as f:
        coins = json.load(f)
    if return_raw:
        return coins
    return pd.DataFrame(coins)


def load_binance_map():
    return _load_coin_map("binance_gecko_map.json")


def load_coinbase_map():
    return _load_coin_map("coinbase_gecko_map.json")


def prepare_all_coins_df() -> pd.DataFrame:
    """Helper method which loads coins from all sources: CoinGecko, CoinPaprika,
    Binance, Yahoo Finance and merge those coins on keys:

        CoinGecko - > name < - CoinPaprika
        CoinGecko - > id <- Binance

    Returns
    -------
    pd.DataFrame
        CoinGecko - id for coin in CoinGecko API: uniswap
        CoinPaprika - id for coin in CoinPaprika API: uni-uniswap
        Binance - symbol (baseAsset) for coin in Binance API: UNI
        Coinbase - symbol for coin in Coinbase Pro API e.g UNI
        Yahoo Finance - symbol for coin in Yahoo Finance e.g. UNI1-USD

        Symbol: uni
    """

    gecko_coins_df = load_coins_list("coingecko_coins.json")

    paprika_coins_df = load_coins_list("coinpaprika_coins.json")
    paprika_coins_df = paprika_coins_df[paprika_coins_df["is_active"]]
    paprika_coins_df = paprika_coins_df[["rank", "id", "name", "symbol", "type"]]
    yahoofinance_coins_df = load_coins_list("yahoofinance_coins.json")

    # TODO: Think about scheduled job, that once a day will update data

    binance_coins_df = load_binance_map().rename(columns={"symbol": "Binance"})
    coinbase_coins_df = load_coinbase_map().rename(columns={"symbol": "Coinbase"})
    gecko_coins_df.symbol = gecko_coins_df.symbol.str.upper()

    gecko_paprika_coins_df = pd.merge(
        gecko_coins_df, paprika_coins_df, on="symbol", how="right"
    )

    df_merged = pd.merge(
        left=gecko_paprika_coins_df,
        right=binance_coins_df,
        left_on="id_x",
        right_on="id",
        how="left",
    )
    df_merged.rename(
        columns={
            "id_x": "CoinGecko",
            "symbol": "Symbol",
            "id_y": "CoinPaprika",
        },
        inplace=True,
    )

    df_merged = pd.merge(
        left=df_merged,
        right=coinbase_coins_df,
        left_on="CoinGecko",
        right_on="id",
        how="left",
    )

    yahoofinance_coins_df.rename(
        columns={
            "symbol": "Symbol",
        },
        inplace=True,
    )

    yahoofinance_coins_df.Symbol = yahoofinance_coins_df.Symbol.str.upper()

    df_merged = pd.merge(
        left=df_merged,
        right=yahoofinance_coins_df[["Symbol", "id"]],
        on="Symbol",
        how="left",
    )

    df_merged.rename(
        columns={
            "id": "YahooFinance",
        },
        inplace=True,
    )

    return df_merged[
        ["CoinGecko", "CoinPaprika", "Binance", "Coinbase", "YahooFinance", "Symbol"]
    ]


def _create_closest_match_df(
    coin: str, coins: pd.DataFrame, limit: int, cutoff: float
) -> pd.DataFrame:
    """Helper method. Creates a DataFrame with best matches for given coin found in given list of coins.
    Based on difflib.get_close_matches func.

    Parameters
    ----------
    coin: str
        coin you search for
    coins: list
        list of coins in which you want to find similarities
    limit: int
        limit of matches
    cutoff: float
        float between <0, 1>. Show only coins matches with score higher then cutoff.

    Returns
    -------
    pd.DataFrame
        index, id, name, symbol - > depends on source of data.
    """

    coins_list = coins["id"].to_list()
    sim = difflib.get_close_matches(coin, coins_list, limit, cutoff)
    df = pd.Series(sim).to_frame().reset_index()
    df.columns = ["index", "id"]
    return df.merge(coins, on="id")


def get_coingecko_id(symbol: str):
    client = CoinGeckoAPI()
    coin_list = client.get_coins_list()
    for coin in coin_list:
        if coin["symbol"] == symbol.lower():
            return coin["id"]
    return None


def load_from_ccxt(
    symbol: str,
    start_date: datetime = (datetime.now() - timedelta(days=1100)),
    interval: str = "1440",
    exchange: str = "binance",
    vs_currency: str = "usdt",
) -> pd.DataFrame:
    """Load crypto currency data [Source: https://github.com/ccxt/ccxt]

    Parameters
    ----------
    symbol: str
        Coin to get
    start_date: datetime
        The datetime to start at
    interval: str
        The interval between data points in minutes.
        Choose from: 1, 15, 30, 60, 240, 1440, 10080, 43200
    exchange: str:
        The exchange to get data from.
    vs_currency: str
        Quote Currency (Defaults to usdt)

    Returns
    -------
    pd.DataFrame
        Dataframe consisting of price and volume data
    """
    df = pd.DataFrame()
    pair = f"{symbol.upper()}/{vs_currency.upper()}"

    try:
        df = fetch_ccxt_ohlc(
            exchange,
            3,
            pair,
            CCXT_INTERVAL_MAP[interval],
            int(datetime.timestamp(start_date)) * 1000,
            1000,
        )
        if df.empty:
            console.print(f"\nPair {pair} not found in {exchange}\n")
            return pd.DataFrame()
    except Exception:
        console.print(f"\nPair {pair} not found on {exchange}\n")
        return df
    return df


def load_from_coingecko(
    symbol: str,
    start_date: datetime = (datetime.now() - timedelta(days=1100)),
    vs_currency: str = "usdt",
) -> pd.DataFrame:
    """Load crypto currency data [Source: https://www.coingecko.com/]

    Parameters
    ----------
    symbol: str
        Coin to get
    start_date: datetime
        The datetime to start at
    vs_currency: str
        Quote Currency (Defaults to usdt)

    Returns
    -------
    pd.DataFrame
        Dataframe consisting of price and volume data
    """
    df = pd.DataFrame()
    delta = datetime.now() - start_date
    days = delta.days

    if days > 365:
        console.print("Coingecko free tier only allows a max of 365 days\n")
        days = 365

    coingecko_id = get_coingecko_id(symbol)
    if not coingecko_id:
        console.print(f"{symbol} not found in Coingecko\n")
        return df

    df = get_ohlc(coingecko_id, vs_currency, days)
    df_coin = yf.download(
        f"{symbol}-{vs_currency}",
        end=datetime.now(),
        start=start_date,
        progress=False,
        interval="1d",
    ).sort_index(ascending=False)

    if not df_coin.empty:
        df = pd.merge(df, df_coin[::-1][["Volume"]], left_index=True, right_index=True)
    df.index.name = "date"
    return df


def load_from_yahoofinance(
    symbol: str,
    start_date: datetime = (datetime.now() - timedelta(days=1100)),
    interval: str = "1440",
    vs_currency: str = "usdt",
    end_date: datetime = datetime.now(),
) -> pd.DataFrame:
    """Load crypto currency data [Source: https://finance.yahoo.com/]

    Parameters
    ----------
    symbol: str
        Coin to get
    start_date: datetime
        The datetime to start at
    interval: str
        The interval between data points in minutes.
        Choose from: 1, 15, 30, 60, 240, 1440, 10080, 43200
    vs_currency: str
        Quote Currency (Defaults to usdt)
    end_date: datetime
       The datetime to end at

    Returns
    -------
    pd.DataFrame
        Dataframe consisting of price and volume data
    """
    pair = f"{symbol}-{vs_currency}"
    if int(interval) >= 1440:
        YF_INTERVAL_MAP = {
            "1440": "1d",
            "10080": "1wk",
            "43200": "1mo",
        }
        df = yf.download(
            pair,
            end=end_date,
            start=start_date,
            progress=False,
            interval=YF_INTERVAL_MAP[interval],
        ).sort_index(ascending=True)
    else:
        s_int = str(interval) + "m"
        d_granularity = {"1m": 6, "5m": 59, "15m": 59, "30m": 59, "60m": 729}
        s_start_dt = datetime.utcnow() - timedelta(days=d_granularity[s_int])
        s_date_start = s_start_dt.strftime("%Y-%m-%d")
        df = yf.download(
            pair,
            start=s_date_start
            if s_start_dt > start_date
            else start_date.strftime("%Y-%m-%d"),
            progress=False,
            interval=s_int,
        )

    open_sum = df["Open"].sum()
    if open_sum == 0:
        console.print(f"\nPair {pair} has invalid data on Yahoo Finance\n")
        return pd.DataFrame()

    if df.empty:
        console.print(f"\nPair {pair} not found in Yahoo Finance\n")
        return pd.DataFrame()
    df.index.name = "date"
    return df


def load(
    symbol: str,
    start_date: Union[datetime, Union[str, None]] = None,
    interval: Union[str, int] = "1440",
    exchange: str = "binance",
    vs_currency: str = "usdt",
    end_date: Union[datetime, Union[str, None]] = None,
    source: str = "CCXT",
) -> pd.DataFrame:
    """Load crypto currency to get data for

    Parameters
    ----------
    symbol: str
        Coin to get
    start_date: Union[datetime, Union[str, None]], optional
        Start date to get data from with. - datetime or string format (YYYY-MM-DD)
    interval: Union[str, int]
        The interval between data points in minutes.
        Choose from: 1, 15, 30, 60, 240, 1440, 10080, 43200
    exchange: str:
        The exchange to get data from.
    vs_currency: str
        Quote Currency (Defaults to usdt)
    end_date: Union[datetime, Union[str, None]], optional
        End date to get data from with. - datetime or string format (YYYY-MM-DD)
    source: str
        The source of the data
        Choose from: CCXT, CoinGecko, YahooFinance

    Returns
    -------
    pd.DataFrame
        Dataframe consisting of price and volume data
    """
    if isinstance(interval, int):
        interval = str(interval)
    if start_date is None:
        start_date = (datetime.now() - timedelta(days=1100)).strftime("%Y-%m-%d")

    if end_date is None:
        end_date = datetime.now().strftime("%Y-%m-%d")

    start_date = check_datetime(start_date)
    end_date = check_datetime(end_date, start=False)

    if source == "CCXT":
        return load_from_ccxt(symbol, start_date, interval, exchange, vs_currency)
    if source == "CoinGecko":
        return load_from_coingecko(symbol, start_date, vs_currency)
    if source == "YahooFinance":
        return load_from_yahoofinance(
            symbol, start_date, interval, vs_currency, end_date
        )
    console.print("[red]Invalid source sent[/red]\n")
    return pd.DataFrame()


def show_quick_performance(
    crypto_df: pd.DataFrame,
    symbol: str,
    current_currency: str,
    source: str,
    exchange: str,
    interval: str,
):
    """Show quick performance stats of crypto prices. Daily prices expected"""
    closes = crypto_df["Close"]
    volumes = crypto_df["Volume"] if "Volume" in crypto_df else pd.DataFrame()

    perfs = {}
    if interval == "1440":
        perfs = {
            "1D": 100 * closes.pct_change(2)[-1],
            "7D": 100 * closes.pct_change(7)[-1],
            "1M": 100 * closes.pct_change(30)[-1],
            "1Y": 100 * closes.pct_change(365)[-1],
        }
    first_day_current_year = str(datetime.now().date().replace(month=1, day=1))
    if first_day_current_year in closes.index:
        closes_ytd = closes[closes.index > first_day_current_year]
        perfs["YTD"] = 100 * (closes_ytd[-1] - closes_ytd[0]) / closes_ytd[0]
    else:
        perfs["Period"] = 100 * (closes[-1] - closes[0]) / closes[0]

    df = pd.DataFrame.from_dict(perfs, orient="index").dropna().T
    df = df.applymap(lambda x: str(round(x, 2)) + " %")
    df = df.applymap(lambda x: f"[red]{x}[/red]" if "-" in x else f"[green]{x}[/green]")
    if len(closes) > 365:
        df["Volatility (1Y)"] = (
            str(round(100 * np.sqrt(365) * closes[-365:].pct_change().std(), 2)) + " %"
        )
    else:
        df["Volatility (Ann)"] = (
            str(round(100 * np.sqrt(365) * closes.pct_change().std(), 2)) + " %"
        )
    if len(volumes) > 7:
        df["Volume (7D avg)"] = lambda_long_number_format(np.mean(volumes[-9:-2]), 2)

    df.insert(0, f"\nPrice ({current_currency.upper()})", closes[-1])

    try:
        coingecko_id = get_coingecko_id(symbol)

        coin_data_cg = get_coin_tokenomics(coingecko_id)
        if not coin_data_cg.empty:
            df.insert(
                len(df.columns),
                "Circulating Supply",
                lambda_long_number_format(
                    int(
                        coin_data_cg.loc[
                            coin_data_cg["Metric"] == "Circulating Supply"
                        ]["Value"]
                    )
                ),
            )
    except Exception:
        pass

    exchange_str = f"in {exchange.capitalize()}" if source == "ccxt" else ""
    print_rich_table(
        df,
        show_index=False,
        headers=df.columns,
        title=f"{symbol.upper()}/{current_currency.upper()} Performance {exchange_str}",
    )
    console.print()


def load_yf_data(symbol: str, currency: str, interval: str, days: int):
    df_coin = yf.download(
        f"{symbol.upper()}-{currency.upper()}",
        end=datetime.now(),
        start=datetime.now() - timedelta(days=days),
        progress=False,
        interval=interval,
    ).sort_index(ascending=False)

    df_coin.index.names = ["date"]
    if df_coin.empty:
        console.print(
            f"Could not download data for {symbol}-{currency} from Yahoo Finance"
        )
        return pd.DataFrame(), currency

    return df_coin[::-1], currency


def display_all_coins(
    source: str, symbol: str, limit: int, skip: int, show_all: bool, export: str
) -> None:
    """Find similar coin by coin name,symbol or id.
    If you don't remember exact name or id of the Coin at CoinGecko, CoinPaprika, Coinbase, Binance
    you can use this command to display coins with similar name, symbol or id to your search query.
    Example of usage: coin name is something like "polka". So I can try: find -c polka -k name -t 25
    It will search for coin that has similar name to polka and display top 25 matches.
        -c, --coin stands for coin - you provide here your search query
        -t, --top it displays top N number of records.

    Parameters
    ----------
    limit: int
        Number of records to display
    symbol: str
        Cryptocurrency
    source: str
        Data source of coins.  CoinGecko (cg) or CoinPaprika (cp) or Binance (bin), Coinbase (cb)
    skip: int
        Skip N number of records
    show_all: bool
        Flag to show all sources of data
    export : str
        Export dataframe data to csv,json,xlsx file
    """
    sources = ["CoinGecko", "CoinPaprika", "Binance", "Coinbase"]
    limit, cutoff = 30, 0.75
    coins_func_map = {
        "CoinGecko": pycoingecko_model.get_coin_list,
        "CoinPaprika": coinpaprika_model.get_coin_list,
        "Binance": load_binance_map,
        "Coinbase": load_coinbase_map,
    }

    if show_all:
        coins_func = coins_func_map.get(source)
        if coins_func:
            df = coins_func()
        else:
            df = prepare_all_coins_df()

    elif not source or source not in sources:
        df = prepare_all_coins_df()
        cg_coins_list = df["CoinGecko"].to_list()
        sim = difflib.get_close_matches(symbol.lower(), cg_coins_list, limit, cutoff)
        df_matched = pd.Series(sim).to_frame().reset_index()
        df_matched.columns = ["index", "CoinGecko"]
        df = df.merge(df_matched, on="CoinGecko")
        df.drop("index", axis=1, inplace=True)

    else:

        if source == "CoinGecko":
            coins_df = pycoingecko_model.get_coin_list().drop("index", axis=1)
            df = _create_closest_match_df(symbol.lower(), coins_df, limit, cutoff)
            df = df[["index", "id", "name"]]

        elif source == "CoinPaprika":
            coins_df = coinpaprika_model.get_coin_list()
            df = _create_closest_match_df(symbol.lower(), coins_df, limit, cutoff)
            df = df[["index", "id", "name"]]

        elif source == "Binance":
            coins_df_gecko = pycoingecko_model.get_coin_list()
            coins_df_bin = load_binance_map()
            coins_df_bin.columns = ["symbol", "id"]
            coins_df = pd.merge(
                coins_df_bin, coins_df_gecko[["id", "name"]], how="left", on="id"
            )
            df = _create_closest_match_df(symbol.lower(), coins_df, limit, cutoff)
            df = df[["index", "symbol", "name"]]
            df.columns = ["index", "id", "name"]

        elif source == "Coinbase":
            coins_df_gecko = pycoingecko_model.get_coin_list()
            coins_df_cb = load_coinbase_map()
            coins_df_cb.columns = ["symbol", "id"]
            coins_df = pd.merge(
                coins_df_cb, coins_df_gecko[["id", "name"]], how="left", on="id"
            )
            df = _create_closest_match_df(symbol.lower(), coins_df, limit, cutoff)
            df = df[["index", "symbol", "name"]]
            df.columns = ["index", "id", "name"]

        else:
            df = pd.DataFrame(columns=["index", "id", "symbol"])
            console.print("Couldn't find any coins")

    try:
        df = df[skip : skip + limit]  # noqa
    except Exception as e:
        logger.exception(str(e))
        console.print(e)

    print_rich_table(
        df.fillna("N/A"),
        headers=list(df.columns),
        show_index=False,
        title="Similar Coins",
    )

    export_data(
        export,
        os.path.dirname(os.path.abspath(__file__)),
        "coins",
        df,
    )


def plot_chart(
    prices_df: pd.DataFrame,
    to_symbol: str = "",
    from_symbol: str = "",
    source: str = "",
    exchange: str = "",
    interval: str = "",
    external_axes: Union[list[plt.Axes], None] = None,
    yscale: str = "linear",
) -> None:
    """Load data for Technical Analysis

    Parameters
    ----------
    prices_df: pd.DataFrame
        Cryptocurrency
    to_symbol: str
        Coin (only used for chart title), by default ""
    from_symbol: str
        Currency (only used for chart title), by default ""
    yscale: str
        Scale for y axis of plot Either linear or log

    Examples
    --------
    >>> from openbb_terminal.sdk import openbb
    >>> eth_df = openbb.crypto.load("ETH")
    >>> openbb.crypto.chart(prices_df=eth_df, to_symbol="usdt", from_symbol="eth", source="binance")
    """
    del interval

    if prices_df.empty:
        console.print("There is not data to plot chart\n")
        return

    exchange_str = f"/{exchange}" if source == "ccxt" else ""
    title = (
        f"{source}{exchange_str} - {to_symbol.upper()}/{from_symbol.upper()}"
        f" from {prices_df.index[0].strftime('%Y/%m/%d')} "
        f"to {prices_df.index[-1].strftime('%Y/%m/%d')}"
    )

    volume_mean = prices_df["Volume"].mean()
    if volume_mean > 1_000_000:
        prices_df["Volume"] = prices_df["Volume"] / 1_000_000

    plot_candles(
        symbol=to_symbol,
        data=prices_df,
        title=title,
        volume=True,
        ylabel="Volume [1M]" if volume_mean > 1_000_000 else "Volume",
        external_axes=external_axes,
        yscale=yscale,
    )

    console.print()


def plot_candles(  # pylint: disable=too-many-arguments
    symbol: str,
    data: pd.DataFrame = pd.DataFrame(),
    start_date: Union[datetime, Union[str, None]] = None,
    end_date: Union[datetime, Union[str, None]] = None,
    interval: Union[str, int] = "1440",
    exchange: str = "binance",
    vs_currency: str = "usdt",
    source: str = "CCXT",
    volume: bool = True,
    ylabel: str = "",
    title: str = "",
    external_axes: Union[list[plt.Axes], None] = None,
    yscale: str = "linear",
    raw: bool = False,
) -> Optional[pd.DataFrame]:
    """Plot candle chart from dataframe. [Source: Binance]

    Parameters
    ----------
    symbol: str
        Ticker name
    data: pd.DataFrame
        Dataframe containing time and OHLCV
    volume: bool
        If volume data shall be plotted, by default True
    ylabel: str
        Y-label of the graph, by default ""
    title: str
        Title of graph, by default ""
    external_axes : Optional[List[plt.Axes]], optional
        External axes (1 axis is expected in the list), by default None
    yscale : str
        Scaling for y axis.  Either linear or log

    Examples
    --------
    >>> from openbb_terminal.sdk import openbb
    >>> openbb.crypto.candle(symbol="eth")
    >>> openbb.crypto.candle(symbol="btc", raw=True)
    """

    if data.empty:
        data = load(
            symbol=symbol,
            start_date=start_date,
            end_date=end_date,
            interval=interval,
            exchange=exchange,
            vs_currency=vs_currency,
            source=source,
        )

    if raw:
        return data

    candle_chart_kwargs = {
        "type": "candle",
        "style": theme.mpf_style,
        "volume": volume,
        "xrotation": theme.xticks_rotation,
        "ylabel_lower": ylabel,
        "scale_padding": {"left": 0.3, "right": 1, "top": 0.8, "bottom": 0.8},
        "update_width_config": {
            "candle_linewidth": 0.6,
            "candle_width": 0.8,
            "volume_linewidth": 0.8,
            "volume_width": 0.8,
        },
        "warn_too_much_data": 10000,
        "yscale": yscale,
    }

    # This plot has 2 axes
    if external_axes is None:
        candle_chart_kwargs["returnfig"] = True
        candle_chart_kwargs["figratio"] = (10, 7)
        candle_chart_kwargs["figscale"] = 1.10
        candle_chart_kwargs["figsize"] = plot_autoscale()
        fig, ax = mpf.plot(data, **candle_chart_kwargs)

        fig.suptitle(
            f"\n{symbol if title == '' else title}",
            horizontalalignment="left",
            verticalalignment="top",
            x=0.05,
            y=1,
        )
        if volume:
            lambda_long_number_format_y_axis(data, "Volume", ax)
        if yscale == "log":
            ax[0].yaxis.set_major_formatter(ScalarFormatter())
            ax[0].yaxis.set_major_locator(
                LogLocator(base=100, subs=[1.0, 2.0, 5.0, 10.0])
            )
            ax[0].ticklabel_format(style="plain", axis="y")
        theme.visualize_output(force_tight_layout=False)
    else:
        nr_external_axes = 2 if volume else 1
        if not is_valid_axes_count(external_axes, nr_external_axes):
            return None

        if volume:
            (ax, volume) = external_axes
            candle_chart_kwargs["volume"] = volume
        else:
            ax = external_axes[0]

        candle_chart_kwargs["ax"] = ax

        mpf.plot(data, **candle_chart_kwargs)

    return None


def plot_order_book(
    bids: np.ndarray,
    asks: np.ndarray,
    coin: str,
    external_axes: Union[list[plt.Axes], None] = None,
) -> None:
    """
    Plots Bid/Ask. Can be used for Coinbase and Binance

    Parameters
    ----------
    bids : np.array
        array of bids with columns: price, size, cumulative size
    asks : np.array
        array of asks with columns: price, size, cumulative size
    coin : str
        Coin being plotted
    external_axes : Optional[List[plt.Axes]], optional
        External axes (1 axis is expected in the list), by default None
    """
    # This plot has 1 axis
    if external_axes is None:
        _, ax = plt.subplots(figsize=plot_autoscale(), dpi=PLOT_DPI)
    elif is_valid_axes_count(external_axes, 1):
        (ax,) = external_axes
    else:
        return

    ax.plot(bids[:, 0], bids[:, 2], color=theme.up_color, label="bids")
    ax.fill_between(bids[:, 0], bids[:, 2], color=theme.up_color, alpha=0.4)

    ax.plot(asks[:, 0], asks[:, 2], color=theme.down_color, label="asks")
    ax.fill_between(asks[:, 0], asks[:, 2], color=theme.down_color, alpha=0.4)

    ax.legend()
    ax.set_xlabel("Price")
    ax.set_ylabel("Size (Coins)")
    ax.set_title(f"Order Book for {coin}")

    theme.style_primary_axis(ax)

    if external_axes is None:
        theme.visualize_output(force_tight_layout=False)


def check_cg_id(symbol: str):
    cg_id = get_coingecko_id(symbol)
    if not cg_id:
        print(f"\n{symbol} not found on CoinGecko")
        return ""
    return symbol


def fetch_ccxt_ohlc(exchange_id, max_retries, symbol, timeframe, since, limit):
    exchange = getattr(ccxt, exchange_id)(
        {
            "enableRateLimit": True,  # required by the Manual
        }
    )
    if isinstance(since, str):
        since = exchange.parse8601(since)
    ohlcv = get_ohlcv(exchange, max_retries, symbol, timeframe, since, limit)
    df = pd.DataFrame(ohlcv, columns=["date", "Open", "High", "Low", "Close", "Volume"])
    df["date"] = pd.to_datetime(df.date, unit="ms")
    df.set_index("date", inplace=True)
    return df


def retry_fetch_ohlcv(exchange, max_retries, symbol, timeframe, since, limit):
    num_retries = 0
    try:
        num_retries += 1
        ohlcv = exchange.fetch_ohlcv(symbol, timeframe, since, limit)
        return ohlcv
    except Exception:
        if num_retries > max_retries:
            raise
        return []


def get_ohlcv(exchange, max_retries, symbol, timeframe, since, limit):
    timeframe_duration_in_seconds = exchange.parse_timeframe(timeframe)
    timeframe_duration_in_ms = timeframe_duration_in_seconds * 1000
    timedelta_ = limit * timeframe_duration_in_ms
    now = exchange.milliseconds()
    all_ohlcv = []
    fetch_since = since
    while fetch_since < now:
        ohlcv = retry_fetch_ohlcv(
            exchange, max_retries, symbol, timeframe, fetch_since, limit
        )
        fetch_since = (ohlcv[-1][0] + 1) if len(ohlcv) else (fetch_since + timedelta_)
        all_ohlcv = all_ohlcv + ohlcv
    return exchange.filter_by_since_limit(all_ohlcv, since, None, key=0)


def get_exchanges_ohlc():
    arr = []
    for exchange in ccxt.exchanges:
        exchange_ccxt = getattr(ccxt, exchange)(
            {
                "enableRateLimit": True,
            }
        )
        if exchange_ccxt.has["fetchOHLCV"]:
            arr.append(exchange)
    return arr<|MERGE_RESOLUTION|>--- conflicted
+++ resolved
@@ -4,13 +4,9 @@
 import difflib
 import json
 import logging
-from typing import Union
+from typing import Union, Optional
 import os
 from datetime import datetime, timedelta
-<<<<<<< HEAD
-from typing import Union, Optional
-=======
->>>>>>> af0eb7b2
 
 import ccxt
 import matplotlib.pyplot as plt
