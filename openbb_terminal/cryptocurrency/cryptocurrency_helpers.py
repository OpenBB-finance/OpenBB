"""Cryptocurrency helpers"""
# pylint: disable=too-many-lines,too-many-return-statements

from __future__ import annotations

import os
import json
from datetime import datetime, timedelta
import difflib
import logging

import pandas as pd
import numpy as np
import ccxt
import matplotlib.pyplot as plt
from matplotlib.ticker import LogLocator, ScalarFormatter
import yfinance as yf
import mplfinance as mpf
from pycoingecko import CoinGeckoAPI

from openbb_terminal.helper_funcs import (
    lambda_long_number_format,
    plot_autoscale,
    export_data,
    print_rich_table,
    lambda_long_number_format_y_axis,
    is_valid_axes_count,
)
from openbb_terminal.config_plot import PLOT_DPI
from openbb_terminal.config_terminal import theme
from openbb_terminal.rich_config import console
from openbb_terminal.cryptocurrency.due_diligence import coinpaprika_model
from openbb_terminal.cryptocurrency.discovery import pycoingecko_model
from openbb_terminal.cryptocurrency.due_diligence.pycoingecko_model import (
    get_ohlc,
    get_coin_tokenomics,
)

logger = logging.getLogger(__name__)

__docformat__ = "numpy"

INTERVALS = ["1H", "3H", "6H", "1D"]

CCXT_INTERVAL_MAP = {
    "1": "1m",
    "15": "15m",
    "30": "30m",
    "60": "1h",
    "240": "4h",
    "1440": "1d",
    "10080": "1w",
    "43200": "1M",
}

SOURCES_INTERVALS = {
    "Binance": [
        "1day",
        "3day",
        "1hour",
        "2hour",
        "4hour",
        "6hour",
        "8hour",
        "12hour",
        "1week",
        "1min",
        "3min",
        "5min",
        "15min",
        "30min",
        "1month",
    ],
    "Coinbase": [
        "1min",
        "5min",
        "15min",
        "1hour",
        "6hour",
        "24hour",
        "1day",
    ],
    "YahooFinance": [
        "1min",
        "2min",
        "5min",
        "15min",
        "30min",
        "60min",
        "90min",
        "1hour",
        "1day",
        "5day",
        "1week",
        "1month",
        "3month",
    ],
}


YF_CURRENCY = [
    "CAD",
    "CNY",
    "ETH",
    "EUR",
    "GBP",
    "INR",
    "JPY",
    "KRW",
    "RUB",
    "USD",
    "AUD",
    "BTC",
]


def check_datetime(
    ck_date: datetime | str | None = None, start: bool = True
) -> datetime:
    """Checks if given argument is string and attempts to convert to datetime.

    Parameters
    ----------
    ck_date : Optional[Union[datetime, str]], optional
        Date to check, by default None
    start : bool, optional
        If True and string is invalid, will return 1100 days ago
        If False and string is invalid, will return today, by default True

    Returns
    -------
    datetime
        Datetime object
    """
    error_catch = (datetime.now() - timedelta(days=1100)) if start else datetime.now()
    try:
        if ck_date is None:
            return error_catch
        if isinstance(ck_date, datetime):
            return ck_date
        if isinstance(ck_date, str):
            return datetime.strptime(ck_date, "%Y-%m-%d")
    except Exception:
        console.print(
            f"Invalid date format (YYYY-MM-DD), "
            f"Using {error_catch.strftime('%Y-%m-%d')} for {ck_date}"
        )
    return error_catch


def _load_coin_map(file_name: str) -> pd.DataFrame:
    if file_name.split(".")[1] != "json":
        raise TypeError("Please load json file")

    current_dir = os.path.dirname(os.path.abspath(__file__))
    path = os.path.join(current_dir, "data", file_name)
    with open(path, encoding="utf8") as f:
        coins = json.load(f)

    coins_df = pd.Series(coins).reset_index()
    coins_df.columns = ["symbol", "id"]
    return coins_df


def read_data_file(file_name: str):
    if file_name.split(".")[1] != "json":
        raise TypeError("Please load json file")

    current_dir = os.path.dirname(os.path.abspath(__file__))
    path = os.path.join(current_dir, "data", file_name)
    with open(path, encoding="utf8") as f:
        return json.load(f)


def load_coins_list(file_name: str, return_raw: bool = False) -> pd.DataFrame:
    if file_name.split(".")[1] != "json":
        raise TypeError("Please load json file")

    current_dir = os.path.dirname(os.path.abspath(__file__))
    path = os.path.join(current_dir, "data", file_name)
    with open(path, encoding="utf8") as f:
        coins = json.load(f)
    if return_raw:
        return coins
    return pd.DataFrame(coins)


def load_binance_map():
    return _load_coin_map("binance_gecko_map.json")


def load_coinbase_map():
    return _load_coin_map("coinbase_gecko_map.json")


def prepare_all_coins_df() -> pd.DataFrame:
    """Helper method which loads coins from all sources: CoinGecko, CoinPaprika,
    Binance, Yahoo Finance and merge those coins on keys:

        CoinGecko - > name < - CoinPaprika
        CoinGecko - > id <- Binance

    Returns
    -------
    pd.DataFrame
        CoinGecko - id for coin in CoinGecko API: uniswap
        CoinPaprika - id for coin in CoinPaprika API: uni-uniswap
        Binance - symbol (baseAsset) for coin in Binance API: UNI
        Coinbase - symbol for coin in Coinbase Pro API e.g UNI
        Yahoo Finance - symbol for coin in Yahoo Finance e.g. UNI1-USD

        Symbol: uni
    """

    gecko_coins_df = load_coins_list("coingecko_coins.json")

    paprika_coins_df = load_coins_list("coinpaprika_coins.json")
    paprika_coins_df = paprika_coins_df[paprika_coins_df["is_active"]]
    paprika_coins_df = paprika_coins_df[["rank", "id", "name", "symbol", "type"]]
    yahoofinance_coins_df = load_coins_list("yahoofinance_coins.json")

    # TODO: Think about scheduled job, that once a day will update data

    binance_coins_df = load_binance_map().rename(columns={"symbol": "Binance"})
    coinbase_coins_df = load_coinbase_map().rename(columns={"symbol": "Coinbase"})
    gecko_coins_df.symbol = gecko_coins_df.symbol.str.upper()

    gecko_paprika_coins_df = pd.merge(
        gecko_coins_df, paprika_coins_df, on="symbol", how="right"
    )

    df_merged = pd.merge(
        left=gecko_paprika_coins_df,
        right=binance_coins_df,
        left_on="id_x",
        right_on="id",
        how="left",
    )
    df_merged.rename(
        columns={
            "id_x": "CoinGecko",
            "symbol": "Symbol",
            "id_y": "CoinPaprika",
        },
        inplace=True,
    )

    df_merged = pd.merge(
        left=df_merged,
        right=coinbase_coins_df,
        left_on="CoinGecko",
        right_on="id",
        how="left",
    )

    yahoofinance_coins_df.rename(
        columns={
            "symbol": "Symbol",
        },
        inplace=True,
    )

    yahoofinance_coins_df.Symbol = yahoofinance_coins_df.Symbol.str.upper()

    df_merged = pd.merge(
        left=df_merged,
        right=yahoofinance_coins_df[["Symbol", "id"]],
        on="Symbol",
        how="left",
    )

    df_merged.rename(
        columns={
            "id": "YahooFinance",
        },
        inplace=True,
    )

    return df_merged[
        ["CoinGecko", "CoinPaprika", "Binance", "Coinbase", "YahooFinance", "Symbol"]
    ]


def _create_closest_match_df(
    coin: str, coins: pd.DataFrame, limit: int, cutoff: float
) -> pd.DataFrame:
    """Helper method. Creates a DataFrame with best matches for given coin found in given list of coins.
    Based on difflib.get_close_matches func.

    Parameters
    ----------
    coin: str
        coin you search for
    coins: list
        list of coins in which you want to find similarities
    limit: int
        limit of matches
    cutoff: float
        float between <0, 1>. Show only coins matches with score higher then cutoff.

    Returns
    -------
    pd.DataFrame
        index, id, name, symbol - > depends on source of data.
    """

    coins_list = coins["id"].to_list()
    sim = difflib.get_close_matches(coin, coins_list, limit, cutoff)
    df = pd.Series(sim).to_frame().reset_index()
    df.columns = ["index", "id"]
    return df.merge(coins, on="id")


def get_coingecko_id(symbol: str):
    client = CoinGeckoAPI()
    coin_list = client.get_coins_list()
    for coin in coin_list:
        if coin["symbol"] == symbol.lower():
            return coin["id"]
    return None


def load_from_ccxt(
    symbol: str,
    start_date: datetime = (datetime.now() - timedelta(days=1100)),
    interval: str = "1440",
    exchange: str = "binance",
    vs_currency: str = "usdt",
) -> pd.DataFrame:
    """Load crypto currency data [Source: https://github.com/ccxt/ccxt]

    Parameters
    ----------
    symbol: str
        Coin to get
    start_date: datetime
        The datetime to start at
    interval: str
        The interval between data points in minutes.
        Choose from: 1, 15, 30, 60, 240, 1440, 10080, 43200
    exchange: str:
        The exchange to get data from.
    vs_currency: str
        Quote Currency (Defaults to usdt)

    Returns
    -------
    pd.DataFrame
        Dataframe consisting of price and volume data
    """
    df = pd.DataFrame()
    pair = f"{symbol.upper()}/{vs_currency.upper()}"

    try:
        df = fetch_ccxt_ohlc(
            exchange,
            3,
            pair,
            CCXT_INTERVAL_MAP[interval],
            int(datetime.timestamp(start_date)) * 1000,
            1000,
        )
        if df.empty:
            console.print(f"\nPair {pair} not found in {exchange}\n")
            return pd.DataFrame()
    except Exception:
        console.print(f"\nPair {pair} not found on {exchange}\n")
        return df
    return df


def load_from_coingecko(
    symbol: str,
    start_date: datetime = (datetime.now() - timedelta(days=1100)),
    vs_currency: str = "usdt",
) -> pd.DataFrame:
    """Load crypto currency data [Source: https://www.coingecko.com/]

    Parameters
    ----------
    symbol: str
        Coin to get
    start_date: datetime
        The datetime to start at
    vs_currency: str
        Quote Currency (Defaults to usdt)

    Returns
    -------
    pd.DataFrame
        Dataframe consisting of price and volume data
    """
    df = pd.DataFrame()
    delta = datetime.now() - start_date
    days = delta.days

    if days > 365:
        console.print("Coingecko free tier only allows a max of 365 days\n")
        days = 365

    coingecko_id = get_coingecko_id(symbol)
    if not coingecko_id:
        console.print(f"{symbol} not found in Coingecko\n")
        return df

    df = get_ohlc(coingecko_id, vs_currency, days)
    df_coin = yf.download(
        f"{symbol}-{vs_currency}",
        end=datetime.now(),
        start=start_date,
        progress=False,
        interval="1d",
    ).sort_index(ascending=False)

    if not df_coin.empty:
        df = pd.merge(df, df_coin[::-1][["Volume"]], left_index=True, right_index=True)
    df.index.name = "date"
    return df


def load_from_yahoofinance(
    symbol: str,
    start_date: datetime = (datetime.now() - timedelta(days=1100)),
    interval: str = "1440",
    vs_currency: str = "usdt",
    end_date: datetime = datetime.now(),
) -> pd.DataFrame:
    """Load crypto currency data [Source: https://finance.yahoo.com/]

    Parameters
    ----------
    symbol: str
        Coin to get
    start_date: datetime
        The datetime to start at
    interval: str
        The interval between data points in minutes.
        Choose from: 1, 15, 30, 60, 240, 1440, 10080, 43200
    vs_currency: str
        Quote Currency (Defaults to usdt)
    end_date: datetime
       The datetime to end at

    Returns
    -------
    pd.DataFrame
        Dataframe consisting of price and volume data
    """
    pair = f"{symbol}-{vs_currency}"
    if int(interval) >= 1440:
        YF_INTERVAL_MAP = {
            "1440": "1d",
            "10080": "1wk",
            "43200": "1mo",
        }
        df = yf.download(
            pair,
            end=end_date,
            start=start_date,
            progress=False,
            interval=YF_INTERVAL_MAP[interval],
        ).sort_index(ascending=True)
    else:
        s_int = str(interval) + "m"
        d_granularity = {"1m": 6, "5m": 59, "15m": 59, "30m": 59, "60m": 729}
        s_start_dt = datetime.utcnow() - timedelta(days=d_granularity[s_int])
        s_date_start = s_start_dt.strftime("%Y-%m-%d")
        df = yf.download(
            pair,
            start=s_date_start
            if s_start_dt > start_date
            else start_date.strftime("%Y-%m-%d"),
            progress=False,
            interval=s_int,
        )

    open_sum = df["Open"].sum()
    if open_sum == 0:
        console.print(f"\nPair {pair} has invalid data on Yahoo Finance\n")
        return pd.DataFrame()

    if df.empty:
        console.print(f"\nPair {pair} not found in Yahoo Finance\n")
        return pd.DataFrame()
    df.index.name = "date"
    return df


def load(
    symbol: str,
    start_date: datetime | str | None = None,
    interval: str = "1440",
    exchange: str = "binance",
    vs_currency: str = "usdt",
    end_date: datetime | str | None = None,
    source: str = "CCXT",
) -> pd.DataFrame:
    """Load crypto currency to get data for

    Parameters
    ----------
    symbol: str
        Coin to get
    start_date: str or datetime, optional
        Start date to get data from with. - datetime or string format (YYYY-MM-DD)
    interval: str
        The interval between data points in minutes.
        Choose from: 1, 15, 30, 60, 240, 1440, 10080, 43200
    exchange: str:
        The exchange to get data from.
    vs_currency: str
        Quote Currency (Defaults to usdt)
    end_date: str or datetime, optional
        End date to get data from with. - datetime or string format (YYYY-MM-DD)
    source: str
        The source of the data
        Choose from: CCXT, CoinGecko, YahooFinance

    Returns
    -------
    pd.DataFrame
        Dataframe consisting of price and volume data
    """

    if start_date is None:
        start_date = (datetime.now() - timedelta(days=1100)).strftime("%Y-%m-%d")

    if end_date is None:
        end_date = datetime.now().strftime("%Y-%m-%d")

    start_date = check_datetime(start_date)
    end_date = check_datetime(end_date, start=False)

    if source == "CCXT":
        return load_from_ccxt(symbol, start_date, interval, exchange, vs_currency)
    if source == "CoinGecko":
        return load_from_coingecko(symbol, start_date, vs_currency)
    if source == "YahooFinance":
        return load_from_yahoofinance(
            symbol, start_date, interval, vs_currency, end_date
        )
    console.print("[red]Invalid source sent[/red]\n")
    return pd.DataFrame()


def show_quick_performance(
    crypto_df: pd.DataFrame,
    symbol: str,
    current_currency: str,
    source: str,
    exchange: str,
    interval: str,
):
    """Show quick performance stats of crypto prices. Daily prices expected"""
    closes = crypto_df["Close"]
    volumes = crypto_df["Volume"] if "Volume" in crypto_df else pd.DataFrame()

    perfs = {}
    if interval == "1440":
        perfs = {
            "1D": 100 * closes.pct_change(2)[-1],
            "7D": 100 * closes.pct_change(7)[-1],
            "1M": 100 * closes.pct_change(30)[-1],
            "1Y": 100 * closes.pct_change(365)[-1],
        }
    first_day_current_year = str(datetime.now().date().replace(month=1, day=1))
    if first_day_current_year in closes.index:
        closes_ytd = closes[closes.index > first_day_current_year]
        perfs["YTD"] = 100 * (closes_ytd[-1] - closes_ytd[0]) / closes_ytd[0]
    else:
        perfs["Period"] = 100 * (closes[-1] - closes[0]) / closes[0]

    df = pd.DataFrame.from_dict(perfs, orient="index").dropna().T
    df = df.applymap(lambda x: str(round(x, 2)) + " %")
    df = df.applymap(lambda x: f"[red]{x}[/red]" if "-" in x else f"[green]{x}[/green]")
    if len(closes) > 365:
        df["Volatility (1Y)"] = (
            str(round(100 * np.sqrt(365) * closes[-365:].pct_change().std(), 2)) + " %"
        )
    else:
        df["Volatility (Ann)"] = (
            str(round(100 * np.sqrt(365) * closes.pct_change().std(), 2)) + " %"
        )
    if len(volumes) > 7:
        df["Volume (7D avg)"] = lambda_long_number_format(np.mean(volumes[-9:-2]), 2)

    df.insert(0, f"\nPrice ({current_currency.upper()})", closes[-1])

    try:
        coingecko_id = get_coingecko_id(symbol)

        coin_data_cg = get_coin_tokenomics(coingecko_id)
        if not coin_data_cg.empty:
            df.insert(
                len(df.columns),
                "Circulating Supply",
                lambda_long_number_format(
                    int(
                        coin_data_cg.loc[
                            coin_data_cg["Metric"] == "Circulating Supply"
                        ]["Value"]
                    )
                ),
            )
    except Exception:
        pass

    exchange_str = f"in {exchange.capitalize()}" if source == "ccxt" else ""
    print_rich_table(
        df,
        show_index=False,
        headers=df.columns,
        title=f"{symbol.upper()}/{current_currency.upper()} Performance {exchange_str}",
    )
<<<<<<< HEAD
    console.print()
=======


# TODO: Find better algorithm then difflib.get_close_matches to find most similar coins


def find(
    query: str,
    source: str = "CoinGecko",
    key: str = "symbol",
    limit: int = 10,
    export: str = "",
) -> None:
    """Find similar coin by coin name,symbol or id.

    If you don't know exact name or id of the Coin at CoinGecko CoinPaprika, Binance or Coinbase
    you use this command to display coins with similar name, symbol or id to your search query.
    Example: coin name is something like "polka". So I can try: find -c polka -k name -t 25
    It will search for coin that has similar name to polka and display top 25 matches.

        -c, --coin stands for coin - you provide here your search query
        -k, --key it's a searching key. You can search by symbol, id or name of coin
        -t, --top it displays top N number of records.

    Parameters
    ----------
    query: str
        Cryptocurrency
    source: str
        Data source of coins.  CoinGecko (cg) or CoinPaprika (cp) or Binance (bin), Coinbase (cb)
    key: str
        Searching key (symbol, id, name)
    limit: int
        Number of records to display
    export : str
        Export dataframe data to csv,json,xlsx file
    """

    if source == "CoinGecko":
        coins_df = pycoingecko_model.get_coin_list()
        coins_list = coins_df[key].to_list()
        if key in ["symbol", "id"]:
            query = query.lower()

        sim = difflib.get_close_matches(query, coins_list, limit)
        df = pd.Series(sim).to_frame().reset_index()
        df.columns = ["index", key]
        coins_df.drop("index", axis=1, inplace=True)
        df = df.merge(coins_df, on=key)

    elif source == "CoinPaprika":
        coins_df = coinpaprika_model.get_coin_list()
        coins_list = coins_df[key].to_list()
        keys = {"name": "title", "symbol": "upper", "id": "lower"}

        func_key = keys[key]
        query = getattr(query, str(func_key))()

        sim = difflib.get_close_matches(query, coins_list, limit)
        df = pd.Series(sim).to_frame().reset_index()
        df.columns = ["index", key]
        df = df.merge(coins_df, on=key)

    elif source == "Binance":

        # TODO: Fix it in future. Determine if user looks for symbol like ETH or ethereum
        if len(query) > 5:
            key = "id"

        coins_df_gecko = pycoingecko_model.get_coin_list()
        coins_df_bin = load_binance_map()
        coins = pd.merge(
            coins_df_bin, coins_df_gecko[["id", "name"]], how="left", on="id"
        )
        coins_list = coins[key].to_list()

        sim = difflib.get_close_matches(query, coins_list, limit)
        df = pd.Series(sim).to_frame().reset_index()
        df.columns = ["index", key]
        df = df.merge(coins, on=key)

    elif source == "Coinbase":
        if len(query) > 5:
            key = "id"

        coins_df_gecko = pycoingecko_model.get_coin_list()
        coins_df_bin = load_coinbase_map()
        coins = pd.merge(
            coins_df_bin, coins_df_gecko[["id", "name"]], how="left", on="id"
        )
        coins_list = coins[key].to_list()

        sim = difflib.get_close_matches(query, coins_list, limit)
        df = pd.Series(sim).to_frame().reset_index()
        df.columns = ["index", key]
        df = df.merge(coins, on=key)

    else:
        console.print(
            "Couldn't execute find methods for CoinPaprika, Binance, Coinbase or CoinGecko\n"
        )
        df = pd.DataFrame()

    print_rich_table(
        df, headers=list(df.columns), show_index=False, title="Similar Coins"
    )

    export_data(
        export,
        os.path.dirname(os.path.abspath(__file__)),
        "find",
        df,
    )
>>>>>>> c9be1155


def load_yf_data(symbol: str, currency: str, interval: str, days: int):
    df_coin = yf.download(
        f"{symbol.upper()}-{currency.upper()}",
        end=datetime.now(),
        start=datetime.now() - timedelta(days=days),
        progress=False,
        interval=interval,
    ).sort_index(ascending=False)

    df_coin.index.names = ["date"]
    if df_coin.empty:
        console.print(
            f"Could not download data for {symbol}-{currency} from Yahoo Finance"
        )
        return pd.DataFrame(), currency

    return df_coin[::-1], currency


def display_all_coins(
    source: str, symbol: str, limit: int, skip: int, show_all: bool, export: str
) -> None:
    """Find similar coin by coin name,symbol or id.
    If you don't remember exact name or id of the Coin at CoinGecko, CoinPaprika, Coinbase, Binance
    you can use this command to display coins with similar name, symbol or id to your search query.
    Example of usage: coin name is something like "polka". So I can try: find -c polka -k name -t 25
    It will search for coin that has similar name to polka and display top 25 matches.
        -c, --coin stands for coin - you provide here your search query
        -t, --top it displays top N number of records.

    Parameters
    ----------
    limit: int
        Number of records to display
    symbol: str
        Cryptocurrency
    source: str
        Data source of coins.  CoinGecko (cg) or CoinPaprika (cp) or Binance (bin), Coinbase (cb)
    skip: int
        Skip N number of records
    show_all: bool
        Flag to show all sources of data
    export : str
        Export dataframe data to csv,json,xlsx file
    """
    sources = ["CoinGecko", "CoinPaprika", "Binance", "Coinbase"]
    limit, cutoff = 30, 0.75
    coins_func_map = {
        "CoinGecko": pycoingecko_model.get_coin_list,
        "CoinPaprika": coinpaprika_model.get_coin_list,
        "Binance": load_binance_map,
        "Coinbase": load_coinbase_map,
    }

    if show_all:
        coins_func = coins_func_map.get(source)
        if coins_func:
            df = coins_func()
        else:
            df = prepare_all_coins_df()

    elif not source or source not in sources:
        df = prepare_all_coins_df()
        cg_coins_list = df["CoinGecko"].to_list()
        sim = difflib.get_close_matches(symbol.lower(), cg_coins_list, limit, cutoff)
        df_matched = pd.Series(sim).to_frame().reset_index()
        df_matched.columns = ["index", "CoinGecko"]
        df = df.merge(df_matched, on="CoinGecko")
        df.drop("index", axis=1, inplace=True)

    else:

        if source == "CoinGecko":
            coins_df = pycoingecko_model.get_coin_list().drop("index", axis=1)
            df = _create_closest_match_df(symbol.lower(), coins_df, limit, cutoff)
            df = df[["index", "id", "name"]]

        elif source == "CoinPaprika":
            coins_df = coinpaprika_model.get_coin_list()
            df = _create_closest_match_df(symbol.lower(), coins_df, limit, cutoff)
            df = df[["index", "id", "name"]]

        elif source == "Binance":
            coins_df_gecko = pycoingecko_model.get_coin_list()
            coins_df_bin = load_binance_map()
            coins_df_bin.columns = ["symbol", "id"]
            coins_df = pd.merge(
                coins_df_bin, coins_df_gecko[["id", "name"]], how="left", on="id"
            )
            df = _create_closest_match_df(symbol.lower(), coins_df, limit, cutoff)
            df = df[["index", "symbol", "name"]]
            df.columns = ["index", "id", "name"]

        elif source == "Coinbase":
            coins_df_gecko = pycoingecko_model.get_coin_list()
            coins_df_cb = load_coinbase_map()
            coins_df_cb.columns = ["symbol", "id"]
            coins_df = pd.merge(
                coins_df_cb, coins_df_gecko[["id", "name"]], how="left", on="id"
            )
            df = _create_closest_match_df(symbol.lower(), coins_df, limit, cutoff)
            df = df[["index", "symbol", "name"]]
            df.columns = ["index", "id", "name"]

        else:
            df = pd.DataFrame(columns=["index", "id", "symbol"])
            console.print("Couldn't find any coins")

    try:
        df = df[skip : skip + limit]  # noqa
    except Exception as e:
        logger.exception(str(e))
        console.print(e)

    print_rich_table(
        df.fillna("N/A"),
        headers=list(df.columns),
        show_index=False,
        title="Similar Coins",
    )

    export_data(
        export,
        os.path.dirname(os.path.abspath(__file__)),
        "coins",
        df,
    )


def plot_chart(
    prices_df: pd.DataFrame,
    to_symbol: str = "",
    from_symbol: str = "",
    source: str = "",
    exchange: str = "",
    interval: str = "",
    external_axes: list[plt.Axes] | None = None,
    yscale: str = "linear",
) -> None:
    """Load data for Technical Analysis

    Parameters
    ----------
    prices_df: pd.DataFrame
        Cryptocurrency
    to_symbol: str
        Coin (only used for chart title), by default ""
    from_symbol: str
        Currency (only used for chart title), by default ""
    yscale: str
        Scale for y axis of plot Either linear or log
    """
    del interval

    if prices_df.empty:
        console.print("There is not data to plot chart\n")
        return

    exchange_str = f"/{exchange}" if source == "ccxt" else ""
    title = (
        f"{source}{exchange_str} - {to_symbol.upper()}/{from_symbol.upper()}"
        f" from {prices_df.index[0].strftime('%Y/%m/%d')} "
        f"to {prices_df.index[-1].strftime('%Y/%m/%d')}"
    )

    volume_mean = prices_df["Volume"].mean()
    if volume_mean > 1_000_000:
        prices_df["Volume"] = prices_df["Volume"] / 1_000_000

    plot_candles(
        candles_df=prices_df,
        title=title,
        volume=True,
        ylabel="Volume [1M]" if volume_mean > 1_000_000 else "Volume",
        external_axes=external_axes,
        yscale=yscale,
    )

    console.print()


def plot_candles(
    candles_df: pd.DataFrame,
    volume: bool = True,
    ylabel: str = "",
    title: str = "",
    external_axes: list[plt.Axes] | None = None,
    yscale: str = "linear",
) -> None:
    """Plot candle chart from dataframe. [Source: Binance]

    Parameters
    ----------
    candles_df: pd.DataFrame
        Dataframe containing time and OHLCV
    volume: bool
        If volume data shall be plotted, by default True
    ylabel: str
        Y-label of the graph, by default ""
    title: str
        Title of graph, by default ""
    external_axes : Optional[List[plt.Axes]], optional
        External axes (1 axis is expected in the list), by default None
    yscale : str
        Scaling for y axis.  Either linear or log
    """
    candle_chart_kwargs = {
        "type": "candle",
        "style": theme.mpf_style,
        "volume": volume,
        "xrotation": theme.xticks_rotation,
        "ylabel_lower": ylabel,
        "scale_padding": {"left": 0.3, "right": 1, "top": 0.8, "bottom": 0.8},
        "update_width_config": {
            "candle_linewidth": 0.6,
            "candle_width": 0.8,
            "volume_linewidth": 0.8,
            "volume_width": 0.8,
        },
        "warn_too_much_data": 10000,
        "yscale": yscale,
    }

    # This plot has 2 axes
    if external_axes is None:
        candle_chart_kwargs["returnfig"] = True
        candle_chart_kwargs["figratio"] = (10, 7)
        candle_chart_kwargs["figscale"] = 1.10
        candle_chart_kwargs["figsize"] = plot_autoscale()
        fig, ax = mpf.plot(candles_df, **candle_chart_kwargs)

        fig.suptitle(
            f"\n{title}",
            horizontalalignment="left",
            verticalalignment="top",
            x=0.05,
            y=1,
        )
        lambda_long_number_format_y_axis(candles_df, "Volume", ax)
        if yscale == "log":
            ax[0].yaxis.set_major_formatter(ScalarFormatter())
            ax[0].yaxis.set_major_locator(
                LogLocator(base=100, subs=[1.0, 2.0, 5.0, 10.0])
            )
            ax[0].ticklabel_format(style="plain", axis="y")
        theme.visualize_output(force_tight_layout=False)
    else:
        nr_external_axes = 2 if volume else 1
        if not is_valid_axes_count(external_axes, nr_external_axes):
            return

        if volume:
            (ax, volume) = external_axes
            candle_chart_kwargs["volume"] = volume
        else:
            ax = external_axes[0]

        candle_chart_kwargs["ax"] = ax

        mpf.plot(candles_df, **candle_chart_kwargs)


def plot_order_book(
    bids: np.ndarray,
    asks: np.ndarray,
    coin: str,
    external_axes: list[plt.Axes] | None = None,
) -> None:
    """
    Plots Bid/Ask. Can be used for Coinbase and Binance

    Parameters
    ----------
    bids : np.array
        array of bids with columns: price, size, cumulative size
    asks : np.array
        array of asks with columns: price, size, cumulative size
    coin : str
        Coin being plotted
    external_axes : Optional[List[plt.Axes]], optional
        External axes (1 axis is expected in the list), by default None
    """
    # This plot has 1 axis
    if external_axes is None:
        _, ax = plt.subplots(figsize=plot_autoscale(), dpi=PLOT_DPI)
    elif is_valid_axes_count(external_axes, 1):
        (ax,) = external_axes
    else:
        return

    ax.plot(bids[:, 0], bids[:, 2], color=theme.up_color, label="bids")
    ax.fill_between(bids[:, 0], bids[:, 2], color=theme.up_color, alpha=0.4)

    ax.plot(asks[:, 0], asks[:, 2], color=theme.down_color, label="asks")
    ax.fill_between(asks[:, 0], asks[:, 2], color=theme.down_color, alpha=0.4)

    ax.legend()
    ax.set_xlabel("Price")
    ax.set_ylabel("Size (Coins)")
    ax.set_title(f"Order Book for {coin}")

    theme.style_primary_axis(ax)

    if external_axes is None:
        theme.visualize_output(force_tight_layout=False)


def check_cg_id(symbol: str):
    cg_id = get_coingecko_id(symbol)
    if not cg_id:
        print(f"\n{symbol} not found on CoinGecko")
        return ""
    return symbol


def fetch_ccxt_ohlc(exchange_id, max_retries, symbol, timeframe, since, limit):
    exchange = getattr(ccxt, exchange_id)(
        {
            "enableRateLimit": True,  # required by the Manual
        }
    )
    if isinstance(since, str):
        since = exchange.parse8601(since)
    ohlcv = get_ohlcv(exchange, max_retries, symbol, timeframe, since, limit)
    df = pd.DataFrame(ohlcv, columns=["date", "Open", "High", "Low", "Close", "Volume"])
    df["date"] = pd.to_datetime(df.date, unit="ms")
    df.set_index("date", inplace=True)
    return df


def retry_fetch_ohlcv(exchange, max_retries, symbol, timeframe, since, limit):
    num_retries = 0
    try:
        num_retries += 1
        ohlcv = exchange.fetch_ohlcv(symbol, timeframe, since, limit)
        return ohlcv
    except Exception:
        if num_retries > max_retries:
            raise
        return []


def get_ohlcv(exchange, max_retries, symbol, timeframe, since, limit):
    timeframe_duration_in_seconds = exchange.parse_timeframe(timeframe)
    timeframe_duration_in_ms = timeframe_duration_in_seconds * 1000
    timedelta_ = limit * timeframe_duration_in_ms
    now = exchange.milliseconds()
    all_ohlcv = []
    fetch_since = since
    while fetch_since < now:
        ohlcv = retry_fetch_ohlcv(
            exchange, max_retries, symbol, timeframe, fetch_since, limit
        )
        fetch_since = (ohlcv[-1][0] + 1) if len(ohlcv) else (fetch_since + timedelta_)
        all_ohlcv = all_ohlcv + ohlcv
    return exchange.filter_by_since_limit(all_ohlcv, since, None, key=0)


def get_exchanges_ohlc():
    arr = []
    for exchange in ccxt.exchanges:
        exchange_ccxt = getattr(ccxt, exchange)(
            {
                "enableRateLimit": True,
            }
        )
        if exchange_ccxt.has["fetchOHLCV"]:
            arr.append(exchange)
    return arr<|MERGE_RESOLUTION|>--- conflicted
+++ resolved
@@ -612,122 +612,8 @@
         headers=df.columns,
         title=f"{symbol.upper()}/{current_currency.upper()} Performance {exchange_str}",
     )
-<<<<<<< HEAD
     console.print()
-=======
-
-
-# TODO: Find better algorithm then difflib.get_close_matches to find most similar coins
-
-
-def find(
-    query: str,
-    source: str = "CoinGecko",
-    key: str = "symbol",
-    limit: int = 10,
-    export: str = "",
-) -> None:
-    """Find similar coin by coin name,symbol or id.
-
-    If you don't know exact name or id of the Coin at CoinGecko CoinPaprika, Binance or Coinbase
-    you use this command to display coins with similar name, symbol or id to your search query.
-    Example: coin name is something like "polka". So I can try: find -c polka -k name -t 25
-    It will search for coin that has similar name to polka and display top 25 matches.
-
-        -c, --coin stands for coin - you provide here your search query
-        -k, --key it's a searching key. You can search by symbol, id or name of coin
-        -t, --top it displays top N number of records.
-
-    Parameters
-    ----------
-    query: str
-        Cryptocurrency
-    source: str
-        Data source of coins.  CoinGecko (cg) or CoinPaprika (cp) or Binance (bin), Coinbase (cb)
-    key: str
-        Searching key (symbol, id, name)
-    limit: int
-        Number of records to display
-    export : str
-        Export dataframe data to csv,json,xlsx file
-    """
-
-    if source == "CoinGecko":
-        coins_df = pycoingecko_model.get_coin_list()
-        coins_list = coins_df[key].to_list()
-        if key in ["symbol", "id"]:
-            query = query.lower()
-
-        sim = difflib.get_close_matches(query, coins_list, limit)
-        df = pd.Series(sim).to_frame().reset_index()
-        df.columns = ["index", key]
-        coins_df.drop("index", axis=1, inplace=True)
-        df = df.merge(coins_df, on=key)
-
-    elif source == "CoinPaprika":
-        coins_df = coinpaprika_model.get_coin_list()
-        coins_list = coins_df[key].to_list()
-        keys = {"name": "title", "symbol": "upper", "id": "lower"}
-
-        func_key = keys[key]
-        query = getattr(query, str(func_key))()
-
-        sim = difflib.get_close_matches(query, coins_list, limit)
-        df = pd.Series(sim).to_frame().reset_index()
-        df.columns = ["index", key]
-        df = df.merge(coins_df, on=key)
-
-    elif source == "Binance":
-
-        # TODO: Fix it in future. Determine if user looks for symbol like ETH or ethereum
-        if len(query) > 5:
-            key = "id"
-
-        coins_df_gecko = pycoingecko_model.get_coin_list()
-        coins_df_bin = load_binance_map()
-        coins = pd.merge(
-            coins_df_bin, coins_df_gecko[["id", "name"]], how="left", on="id"
-        )
-        coins_list = coins[key].to_list()
-
-        sim = difflib.get_close_matches(query, coins_list, limit)
-        df = pd.Series(sim).to_frame().reset_index()
-        df.columns = ["index", key]
-        df = df.merge(coins, on=key)
-
-    elif source == "Coinbase":
-        if len(query) > 5:
-            key = "id"
-
-        coins_df_gecko = pycoingecko_model.get_coin_list()
-        coins_df_bin = load_coinbase_map()
-        coins = pd.merge(
-            coins_df_bin, coins_df_gecko[["id", "name"]], how="left", on="id"
-        )
-        coins_list = coins[key].to_list()
-
-        sim = difflib.get_close_matches(query, coins_list, limit)
-        df = pd.Series(sim).to_frame().reset_index()
-        df.columns = ["index", key]
-        df = df.merge(coins, on=key)
-
-    else:
-        console.print(
-            "Couldn't execute find methods for CoinPaprika, Binance, Coinbase or CoinGecko\n"
-        )
-        df = pd.DataFrame()
-
-    print_rich_table(
-        df, headers=list(df.columns), show_index=False, title="Similar Coins"
-    )
-
-    export_data(
-        export,
-        os.path.dirname(os.path.abspath(__file__)),
-        "find",
-        df,
-    )
->>>>>>> c9be1155
+
 
 
 def load_yf_data(symbol: str, currency: str, interval: str, days: int):
