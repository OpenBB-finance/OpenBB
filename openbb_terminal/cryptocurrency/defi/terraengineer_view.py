"""Terra Engineer View"""
__docformat__ = "numpy"

import logging
import os
from typing import List, Optional

import matplotlib.pyplot as plt
from matplotlib import ticker

from openbb_terminal import config_terminal as cfg
from openbb_terminal.config_plot import PLOT_DPI
from openbb_terminal.cryptocurrency.defi import terraengineer_model
from openbb_terminal.decorators import log_start_end
from openbb_terminal.helper_funcs import (
    export_data,
    is_valid_axes_count,
    lambda_long_number_format,
    plot_autoscale,
)
from openbb_terminal.rich_config import console

logger = logging.getLogger(__name__)


@log_start_end(log=logger)
def display_terra_asset_history(
    asset: str = "",
    address: str = "",
    export: str = "",
<<<<<<< HEAD
    external_axes: bool = False,
=======
    sheet_name: str = None,
    external_axes: Optional[List[plt.Axes]] = None,
>>>>>>> e28d12f3
) -> None:
    """Plots the 30-day history of specified asset in terra address
    [Source: https://terra.engineer/]

    Parameters
    ----------
    asset : str
        Terra asset {ust,luna,sdt}
    address : str
        Terra address. Valid terra addresses start with 'terra'
    export : str
        Export dataframe data to csv,json,xlsx file
    external_axes : bool, optional
        Whether to return the figure object or not, by default False
    """

    df = terraengineer_model.get_history_asset_from_terra_address(
        address=address, asset=asset
    )
    if df.empty:
        console.print("[red]No data in the provided dataframe[/red]\n")

    # This plot has 1 axis
    _, ax = plt.subplots(figsize=plot_autoscale(), dpi=PLOT_DPI)

    ax.plot(df["x"], df["y"])
    ax.set_ylabel(f"{asset.upper()} Amount")
    ax.set_title(f"{asset.upper()} Amount in {address}")
    ax.get_yaxis().set_major_formatter(
        ticker.FuncFormatter(lambda x, _: lambda_long_number_format(x))
    )

    cfg.theme.style_primary_axis(ax)

    if not external_axes:
        cfg.theme.visualize_output()

    export_data(
        export,
        os.path.dirname(os.path.abspath(__file__)),
        "aterra",
        df,
        sheet_name,
    )


@log_start_end(log=logger)
<<<<<<< HEAD
def display_anchor_yield_reserve(export: str = "", external_axes: bool = False) -> None:
=======
def display_anchor_yield_reserve(
    export: str = "",
    sheet_name: str = None,
    external_axes: Optional[List[plt.Axes]] = None,
) -> None:
>>>>>>> e28d12f3
    """Plots the 30-day history of the Anchor Yield Reserve.
    [Source: https://terra.engineer/]

    Parameters
    ----------
    export : str
        Export dataframe data to csv,json,xlsx file, by default False
    external_axes : bool, optional
        Whether to return the figure object or not, by default False
    """

    df = terraengineer_model.get_anchor_yield_reserve()
    if df.empty:
        console.print("[red]No data was found[/red]\n")
        return

    # This plot has 1 axis
    _, ax = plt.subplots(figsize=plot_autoscale(), dpi=PLOT_DPI)

    ax.plot(df["x"], df["y"])
    ax.set_ylabel("UST Amount")
    ax.set_title("Anchor UST Yield Reserve")
    ax.get_yaxis().set_major_formatter(
        ticker.FuncFormatter(lambda x, _: lambda_long_number_format(x))
    )

    cfg.theme.style_primary_axis(ax)

    if not external_axes:
        cfg.theme.visualize_output()

    export_data(
        export,
        os.path.dirname(os.path.abspath(__file__)),
        "ayr",
        df,
        sheet_name,
    )<|MERGE_RESOLUTION|>--- conflicted
+++ resolved
@@ -3,7 +3,6 @@
 
 import logging
 import os
-from typing import List, Optional
 
 import matplotlib.pyplot as plt
 from matplotlib import ticker
@@ -14,7 +13,6 @@
 from openbb_terminal.decorators import log_start_end
 from openbb_terminal.helper_funcs import (
     export_data,
-    is_valid_axes_count,
     lambda_long_number_format,
     plot_autoscale,
 )
@@ -28,12 +26,8 @@
     asset: str = "",
     address: str = "",
     export: str = "",
-<<<<<<< HEAD
+    sheet_name: str = None,
     external_axes: bool = False,
-=======
-    sheet_name: str = None,
-    external_axes: Optional[List[plt.Axes]] = None,
->>>>>>> e28d12f3
 ) -> None:
     """Plots the 30-day history of specified asset in terra address
     [Source: https://terra.engineer/]
@@ -81,15 +75,11 @@
 
 
 @log_start_end(log=logger)
-<<<<<<< HEAD
-def display_anchor_yield_reserve(export: str = "", external_axes: bool = False) -> None:
-=======
 def display_anchor_yield_reserve(
     export: str = "",
     sheet_name: str = None,
-    external_axes: Optional[List[plt.Axes]] = None,
+    external_axes: bool = False,
 ) -> None:
->>>>>>> e28d12f3
     """Plots the 30-day history of the Anchor Yield Reserve.
     [Source: https://terra.engineer/]
 
