"""Llama View"""
__docformat__ = "numpy"

import logging
import os

from openbb_terminal import config_terminal as cfg
from openbb_terminal.core.plots.plotly_helper import OpenBBFigure
from openbb_terminal.core.plots.backend import plots_backend
from openbb_terminal.cryptocurrency.cryptocurrency_helpers import read_data_file
from openbb_terminal.cryptocurrency.defi import llama_model
from openbb_terminal.decorators import log_start_end
<<<<<<< HEAD
from openbb_terminal.helper_funcs import export_data, print_rich_table
=======
from openbb_terminal.helper_funcs import (
    export_data,
    is_valid_axes_count,
    lambda_long_number_format,
    plot_autoscale,
    print_rich_table,
)
>>>>>>> 6df17efa

logger = logging.getLogger(__name__)


@log_start_end(log=logger)
def display_grouped_defi_protocols(
    limit: int = 50,
    export: str = "",
    sheet_name: str = None,
    external_axes: bool = False,
) -> None:
    """Plots top dApps (in terms of TVL) grouped by chain.
    [Source: https://docs.llama.fi/api]

    Parameters
    ----------
    num: int
        Number of top dApps to display
    export : str
        Export dataframe data to csv,json,xlsx file
    external_axes : bool, optional
        Whether to return the figure object or not, by default False
    """

    df = llama_model.get_defi_protocols(limit, drop_chain=False)
    chains = llama_model.get_grouped_defi_protocols(limit)

    fig = OpenBBFigure(
        xaxis_title="Total Value Locked ($)",
        yaxis_title="Decentralized Application Name",
    )
    fig.set_title(f"Top {limit} dApp TVL grouped by chain")

    colors = iter(cfg.theme.get_colors(reverse=True))

    for chain in chains:
        chain_filter = df.loc[df.Chain == chain]
        fig.add_bar(
            y=chain_filter.index,
            x=chain_filter["TVL ($)"],
            name=chain,
            orientation="h",
            marker_color=next(colors, "#B6A9CB"),
        )

    fig.update_layout(
        margin=dict(l=150),
        yaxis=dict(side="left", tickfont=dict(size=8)),
        legend=dict(yanchor="bottom", y=0, xanchor="right", x=1),
    )
    fig.update_xaxes(tickvals=list(range(0, 40)), ticktext=list(range(0, 40)))

    export_data(
        export,
        os.path.dirname(os.path.abspath(__file__)),
        "gdapps",
        chains,
        sheet_name,
    )

    return fig.show(external=external_axes)


@log_start_end(log=logger)
def display_defi_protocols(
    sortby: str,
    interactive: bool = False,
    limit: int = 20,
    ascend: bool = False,
    description: bool = False,
    export: str = "",
    sheet_name: str = None,
) -> None:
    """Prints table showing information about listed DeFi protocols, their current TVL and changes to it in
    the last hour/day/week. [Source: https://docs.llama.fi/api]

    Parameters
    ----------
    interactive: bool
        Flag to display interactive table
    limit: int
        Number of records to display
    sortby: str
        Key by which to sort data
    ascend: bool
        Flag to sort data descending
    description: bool
        Flag to display description of protocol
    export : str
        Export dataframe data to csv,json,xlsx file
    """

    df = llama_model.get_defi_protocols(limit, sortby, ascend, description)

    if interactive:
        plots_backend().send_table(df, title="DeFi Protocols")
    else:
        print_rich_table(df.head(limit), headers=list(df.columns), show_index=False)

    export_data(
        export,
        os.path.dirname(os.path.abspath(__file__)),
        "ldapps",
        df,
        sheet_name,
    )


@log_start_end(log=logger)
def display_historical_tvl(
    dapps: str = "",
    export: str = "",
    sheet_name: str = None,
    external_axes: bool = False,
):
    """Plots historical TVL of different dApps
    [Source: https://docs.llama.fi/api]

    Parameters
    ----------
    dapps: str
        dApps to search historical TVL. Should be split by , e.g.: anchor,sushiswap,pancakeswap
    export : str
        Export dataframe data to csv,json,xlsx file
    external_axes : bool, optional
        Whether to return the figure object or not, by default False
    """

    fig = OpenBBFigure(yaxis_title="Total Value Locked ($)")
    fig.set_title("TVL in dApps")

    available_protocols = read_data_file("defillama_dapps.json")

    if isinstance(available_protocols, dict):
        for dapp in dapps.split(","):
            if dapp in available_protocols.keys():
                df = llama_model.get_defi_protocol(dapp)
                if not df.empty:
                    fig.add_scatter(
                        x=df.index,
                        y=df["totalLiquidityUSD"].values,
                        name=available_protocols[dapp],
                    )
            else:
                print(f"{dapp} not found\n")

        export_data(
            export,
            os.path.dirname(os.path.abspath(__file__)),
            "dtvl",
            None,
            sheet_name,
        )

        return fig.show(external=external_axes)


@log_start_end(log=logger)
def display_defi_tvl(
    limit: int = 5,
    export: str = "",
    sheet_name: str = None,
    external_axes: bool = False,
) -> None:
    """Plots historical values of the total sum of TVLs from all listed protocols.
    [Source: https://docs.llama.fi/api]

    Parameters
    ----------
    limit: int
        Number of records to display, by default 5
    export : str
        Export dataframe data to csv,json,xlsx file
    external_axes : bool, optional
        Whether to return the figure object or not, by default False
    """

    fig = OpenBBFigure(yaxis_title="Total Value Locked ($)")
    fig.set_title("Total Value Locked in DeFi")

    df = llama_model.get_defi_tvl()
    df_data = df.copy()
    df = df.tail(limit)

    fig.add_scatter(x=df["date"], y=df["totalLiquidityUSD"], name="TVL")

    export_data(
        export,
        os.path.dirname(os.path.abspath(__file__)),
        "stvl",
        df_data,
        sheet_name,
    )

    return fig.show(external=external_axes)<|MERGE_RESOLUTION|>--- conflicted
+++ resolved
@@ -5,22 +5,12 @@
 import os
 
 from openbb_terminal import config_terminal as cfg
+from openbb_terminal.core.plots.backend import plots_backend
 from openbb_terminal.core.plots.plotly_helper import OpenBBFigure
-from openbb_terminal.core.plots.backend import plots_backend
 from openbb_terminal.cryptocurrency.cryptocurrency_helpers import read_data_file
 from openbb_terminal.cryptocurrency.defi import llama_model
 from openbb_terminal.decorators import log_start_end
-<<<<<<< HEAD
 from openbb_terminal.helper_funcs import export_data, print_rich_table
-=======
-from openbb_terminal.helper_funcs import (
-    export_data,
-    is_valid_axes_count,
-    lambda_long_number_format,
-    plot_autoscale,
-    print_rich_table,
-)
->>>>>>> 6df17efa
 
 logger = logging.getLogger(__name__)
 
