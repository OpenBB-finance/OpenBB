--- conflicted
+++ resolved
@@ -7,16 +7,8 @@
 import os
 from typing import Optional, Union
 
-<<<<<<< HEAD
-from matplotlib import pyplot as plt
-
-from openbb_terminal import config_terminal as cfg
-from openbb_terminal.config_terminal import theme
-from openbb_terminal.core.session.current_user import get_current_user
-=======
 from openbb_terminal.config_terminal import theme
 from openbb_terminal import OpenBBFigure
->>>>>>> 2a880524
 from openbb_terminal.cryptocurrency.nft import nftpricefloor_model
 from openbb_terminal.decorators import log_start_end
 from openbb_terminal.helper_funcs import export_data, print_rich_table
@@ -58,33 +50,6 @@
             "listedCount",
             "blockchain",
         ]
-<<<<<<< HEAD
-        if show_fp or show_sales:
-            _, ax = plt.subplots(
-                figsize=plot_autoscale(), dpi=get_current_user().preferences.PLOT_DPI
-            )
-            for collection in df["slug"].head(limit).values:
-                df_collection = nftpricefloor_model.get_floor_price(collection)
-                if not df_collection.empty:
-                    values = (
-                        df_collection["floorEth"]
-                        if show_fp
-                        else df_collection["salesCount"]
-                    )
-                    ax.plot(df_collection.index, values, label=collection)
-            ax.set_ylabel("Floor Price [ETH]" if show_fp else "Sales")
-            cfg.theme.style_primary_axis(ax)
-            ax.legend()
-            ax.set_title("Collections Floor Price" if show_fp else "Collections Sales")
-            cfg.theme.visualize_output()
-
-        print_rich_table(
-            df.head(limit),
-            headers=list(df.columns),
-            show_index=False,
-            title="NFT Collections",
-        )
-=======
     ]
 
     if show_fp or show_sales:
@@ -112,7 +77,6 @@
         title="NFT Collections",
         export=bool(export),
     )
->>>>>>> 2a880524
 
     return export_data(
         export,
@@ -152,29 +116,6 @@
     """
     df = nftpricefloor_model.get_floor_price(slug)
     if df.empty:
-<<<<<<< HEAD
-        console.print("No data found.", "\n")
-    elif not df.empty:
-        if raw:
-            print_rich_table(
-                df.head(limit),
-                index_name="date",
-                headers=list(df.columns),
-                show_index=True,
-                title=f"{slug} Floor Price",
-            )
-        # This plot has 1 axis
-        if external_axes is None:
-            _, ax = plt.subplots(
-                figsize=plot_autoscale(), dpi=get_current_user().preferences.PLOT_DPI
-            )
-        elif is_valid_axes_count(external_axes, 1):
-            (ax,) = external_axes
-        ax.bar(df.index, df["salesCount"], color=theme.down_color, label="Sales")
-        ax.set_xlim(
-            df.index[0],
-            df.index[-1],
-=======
         return console.print("No data found.", "\n")
 
     if raw:
@@ -185,7 +126,6 @@
             show_index=True,
             title=f"{slug} Floor Price",
             export=bool(export),
->>>>>>> 2a880524
         )
 
     fig = OpenBBFigure.create_subplots(
