"""Reports Controller Module."""
__docformat__ = "numpy"

import argparse
import logging
import os

# pylint: disable=R1732, R0912
from typing import Any, Dict, List, Optional

import openbb_terminal.config_terminal as cfg
from openbb_terminal.core.session.current_user import get_current_user
from openbb_terminal.custom_prompt_toolkit import NestedCompleter
from openbb_terminal.decorators import log_start_end
from openbb_terminal.menu import session
from openbb_terminal.parent_classes import BaseController
from openbb_terminal.reports import reports_model
from openbb_terminal.rich_config import MenuText, console

# from openbb_terminal.terminal_helper import is_packaged_application

logger = logging.getLogger(__name__)


class ReportController(BaseController):
    """Report Controller class."""

    CHOICES_COMMANDS: List[str] = [
        "crypto",
        "economy",
        "equity",
        "etf",
        "forecast",
        "forex",
        "portfolio",
        "run",
        "load",
    ]
    PATH = "/reports/"

    REPORTS: List[str] = reports_model.get_reports_available()
    REPORTS = sorted(list(set(CHOICES_COMMANDS).intersection(REPORTS)))
    PARAMETERS_DICT: Dict[str, Any] = {}

    def __init__(self, queue: Optional[List[str]] = None):
        """Constructor"""

        super().__init__(queue)
        self.update_choices()

    def update_choices(self):
        """Update controller choices with reports available under templates folder."""

        for report_name in self.REPORTS:
            # Extract report parameters do display on menu
            self.PARAMETERS_DICT[report_name] = reports_model.extract_parameters(
                str(reports_model.REPORTS_FOLDER / report_name)
            )

        if session and get_current_user().preferences.USE_PROMPT_TOOLKIT:
            self.choices: dict = {c: {} for c in self.controller_choices}  # type: ignore
            self.choices["run"] = {
                "--file": {c: None for c in reports_model.USER_REPORTS},
                "-f": "--file",
                "--parameters": {},
                "-p": "--parameters",
            }
            for report_name in self.REPORTS:
                # Completer with limited user choices to avoid unforeseen problems
                self.choices[report_name] = {}
                for arg in self.PARAMETERS_DICT[report_name]:
                    if report_name in reports_model.REPORT_CHOICES:
                        self.choices[report_name][
                            "--" + arg
                        ] = reports_model.REPORT_CHOICES[report_name]["--" + arg]

            self.choices["support"] = self.SUPPORT_CHOICES
            self.choices["about"] = self.ABOUT_CHOICES

            self.completer = NestedCompleter.from_nested_dict(self.choices)

    def print_help(self):
        """Print help."""

        self.REPORTS = reports_model.get_reports_available()
        self.REPORTS = sorted(
            list(set(self.CHOICES_COMMANDS).intersection(self.REPORTS))
        )
        self.update_choices()

        mt = MenuText("reports/")
        mt.add_info("_reports_")
        mt.add_raw("\n")
        mt.add_info("_OpenBB_reports_")
        MAX_LEN_NAME = max(len(name) for name in self.REPORTS) + 2
        templates_string = ""
        for report_name in self.REPORTS:
            parameters_names = list(self.PARAMETERS_DICT[report_name].keys())

            if len(parameters_names) > 1 or not parameters_names:
                args = f"<{'> <'.join(parameters_names)}>"
            else:
                args = f"<{parameters_names[0]}>"

            templates_string += (
                f"    [cmds]{report_name}[/cmds]"
                + f"{(MAX_LEN_NAME-len(report_name))*' '} "
                + f"[param]{args if args != '<>' else ''}[/param]\n"
            )
        mt.add_raw(f"{templates_string}")
        mt.add_raw("\n")
        mt.add_info("_Custom_reports_")
        mt.add_cmd("run")
        console.print(text=mt.menu_text, menu="Reports - WORK IN PROGRESS")

    @log_start_end(log=logger)
    def call_etf(self, other_args: List[str]):
        self.run_report("etf", other_args)

    @log_start_end(log=logger)
    def call_forex(self, other_args: List[str]):
        self.run_report("forex", other_args)

    @log_start_end(log=logger)
    def call_portfolio(self, other_args: List[str]):
        self.run_report("portfolio", other_args)

    @log_start_end(log=logger)
    def call_economy(self, other_args: List[str]):
        self.run_report("economy", other_args)

    @log_start_end(log=logger)
    def call_equity(self, other_args: List[str]):
        self.run_report("equity", other_args)

    @log_start_end(log=logger)
    def call_crypto(self, other_args: List[str]):
        self.run_report("crypto", other_args)

    @log_start_end(log=logger)
    def call_forecast(self, other_args: List[str]):
        try:
<<<<<<< HEAD
            # pylint: disable=C0415, W0611
            import darts  # noqa: F401, E501 # pyright: reportMissingImports=false
=======
            # noqa: F401, E501 # pylint: disable=C0415,W0611
            import darts  # noqa # pyright: reportMissingImports=false
>>>>>>> 7bd6537d

            FORECASTING_TOOLKIT_ENABLED = True
        except ImportError:
            FORECASTING_TOOLKIT_ENABLED = False
            console.print(
                "[yellow]"
                "Forecasting Toolkit is disabled. "
                "To use the Forecasting features please install the toolkit following the "
                "instructions here: https://docs.openbb.co/sdk/quickstart/installation/"
                "\n"
                "[/yellow]"
            )
        if FORECASTING_TOOLKIT_ENABLED:
            self.run_report("forecast", other_args)

    @log_start_end(log=logger)
    def run_report(self, report_name: str, other_args: List[str]):
        parser = argparse.ArgumentParser(
            add_help=False,
            formatter_class=argparse.ArgumentDefaultsHelpFormatter,
            prog=report_name,
            description=f"Run {report_name} report.",
        )

        if report_name in self.PARAMETERS_DICT:
            # Assign respective parameters as arguments
            for arg_name, arg_default in self.PARAMETERS_DICT[report_name].items():
                choices = reports_model.get_arg_choices(report_name, arg_name)

                getattr(parser, "add_argument")(
                    "--" + arg_name,
                    type=str,
                    default=arg_default,
                    choices=choices,
                    dest=arg_name,
                    help=arg_name,
                )

            if (
                other_args
                and "-" not in other_args[0][0]
                and len(self.PARAMETERS_DICT[report_name]) == 1
            ):
                other_args.insert(
                    0, "--" + list(self.PARAMETERS_DICT[report_name].keys())[0]
                )
            ns_parser = self.parse_simple_args(parser, other_args)

            if ns_parser:
                cfg.LOGGING_SUPPRESS = True
                parameters = vars(ns_parser)
                parameters.pop("help")
                reports_model.render_report(
                    input_path=str(reports_model.REPORTS_FOLDER / report_name),
                    args_dict=parameters,
                )
                cfg.LOGGING_SUPPRESS = False

        else:
            console.print("[red]Notebook not found![/red]\n")

    @log_start_end(log=logger)
    def call_run(self, other_args: List[str]):
        """Process run command"""
        parser = argparse.ArgumentParser(
            add_help=False,
            formatter_class=argparse.ArgumentDefaultsHelpFormatter,
            prog="run",
            description="Run a notebook from this folder: '"
            f"{str(get_current_user().preferences.USER_CUSTOM_REPORTS_DIRECTORY)}'.",
        )
        parser.add_argument(
            "-f",
            "--file",
            dest="file",
            choices=reports_model.USER_REPORTS,
            required="-h" not in other_args,
            help="The file to be loaded",
        )
        parser.add_argument(
            "-p",
            "--parameters",
            nargs="+",
            dest="parameters",
            help="Report parameters with format 'name:value'.",
        )

        ns_parser = self.parse_known_args_and_warn(parser, other_args)

        if ns_parser:
            # Validate parameter inputs
            parameters_dict = {}
            if ns_parser.parameters:
                for p in ns_parser.parameters:
                    if ":" in p:
                        item = p.split(":")
                        if item[1]:
                            parameters_dict[item[0]] = item[1]
                        else:
                            console.print(
                                f"[red]Bad format '{p}': empty value.[/red]\nExecuting with defaults.\n"
                            )
                    else:
                        console.print(
                            f"[red]Bad format '{p}': use format 'name:value'.[/red]\nExecuting with defaults.\n"
                        )

            if ns_parser.file:
                complete_file_path = str(
                    get_current_user().preferences.USER_CUSTOM_REPORTS_DIRECTORY
                    / ns_parser.file
                )
                if os.path.exists(complete_file_path):
                    reports_model.render_report(
                        input_path=complete_file_path, args_dict=parameters_dict
                    )
                else:
                    console.print(
                        f"[red]Notebook '{ns_parser.file}' not found![/red]\n"
                    )<|MERGE_RESOLUTION|>--- conflicted
+++ resolved
@@ -140,13 +140,8 @@
     @log_start_end(log=logger)
     def call_forecast(self, other_args: List[str]):
         try:
-<<<<<<< HEAD
-            # pylint: disable=C0415, W0611
-            import darts  # noqa: F401, E501 # pyright: reportMissingImports=false
-=======
             # noqa: F401, E501 # pylint: disable=C0415,W0611
             import darts  # noqa # pyright: reportMissingImports=false
->>>>>>> 7bd6537d
 
             FORECASTING_TOOLKIT_ENABLED = True
         except ImportError:
