{
 "cells": [
  {
   "cell_type": "markdown",
   "id": "70ba2c8a",
   "metadata": {},
   "source": [
    "## Notebook setup"
   ]
  },
  {
   "cell_type": "code",
   "execution_count": null,
   "id": "driven-billion",
   "metadata": {},
   "outputs": [],
   "source": [
    "import os\n",
    "import io\n",
    "import warnings\n",
    "import datetime\n",
    "import numpy as np\n",
    "import base64\n",
    "\n",
    "import matplotlib.pyplot as plt\n",
    "import matplotlib_inline.backend_inline\n",
    "\n",
    "from IPython.display import HTML\n",
    "\n",
    "# import sys\n",
    "# sys.path.append('../../')\n",
    "\n",
    "from openbb_terminal import api as openbb\n",
    "from openbb_terminal.helper_classes import TerminalStyle\n",
    "\n",
    "%matplotlib inline\n",
    "matplotlib_inline.backend_inline.set_matplotlib_formats(\"svg\")\n",
    "warnings.filterwarnings(\"ignore\")\n",
    "\n",
    "# Detect if prediction capabilities are present. If they are not, disable prediction in the rest of the script\n",
    "# so that the report can still be generated without prediction results.\n",
    "predictions = True\n",
    "try:\n",
    "    openbb.stocks.pred.models\n",
    "except Exception as e:\n",
    "    predictions = False"
   ]
  },
  {
   "cell_type": "code",
   "execution_count": null,
   "id": "c3fe7db5-ec6a-42cf-9e66-52dc1de22370",
   "metadata": {},
   "outputs": [],
   "source": [
    "try:\n",
    "    theme = TerminalStyle(\"light\", \"light\", \"light\")\n",
    "except:\n",
    "    pass\n",
    "stylesheet = openbb.widgets.html_report_stylesheet()\n",
    "with open(\"./openbb_terminal/reports/OpenBB_reports_logo.png\", \"rb\") as image_file:\n",
    "    openbb_image_encoded = base64.b64encode(image_file.read())"
   ]
  },
  {
   "cell_type": "markdown",
   "id": "807fda4e",
   "metadata": {},
   "source": [
    "## Select Ticker"
   ]
  },
  {
   "cell_type": "code",
   "execution_count": null,
   "id": "intended-sherman",
   "metadata": {
    "tags": [
     "parameters"
    ]
   },
   "outputs": [],
   "source": [
    "# Parameters that will be replaced when calling this notebook\n",
    "ticker = \"TSLA\"\n",
    "report_name = \"\""
   ]
  },
  {
   "cell_type": "code",
   "execution_count": null,
   "id": "a441ddbc-d75b-4a18-84d4-e01b677674d3",
   "metadata": {},
   "outputs": [],
   "source": [
    "if \".\" in ticker:\n",
    "    import sys\n",
    "\n",
    "    sys.exit(0)"
   ]
  },
  {
   "cell_type": "code",
   "execution_count": null,
   "id": "1be26dae-cafe-4a22-80aa-eff296fc1a9b",
   "metadata": {},
   "outputs": [],
   "source": [
    "ticker_data = openbb.stocks.load(\n",
    "    ticker, start=datetime.datetime.now() - datetime.timedelta(days=4 * 30)\n",
    ")\n",
    "ticker_data = openbb.stocks.process_candle(ticker_data)\n",
    "\n",
    "author = \"Didier Rodrigues Lopes\"\n",
    "report_title = f\"INVESTMENT RESEARCH REPORT ON {ticker.upper()}\"\n",
    "report_date = datetime.datetime.now().strftime(\"%d %B, %Y\")\n",
    "report_time = datetime.datetime.now().strftime(\"%H:%M\")\n",
    "report_timezone = datetime.datetime.now(datetime.timezone.utc).astimezone().tzinfo\n",
    "report_title, report_date, report_time, report_timezone"
   ]
  },
  {
   "cell_type": "code",
   "execution_count": null,
   "id": "e3b15d6f-dc9e-4f97-aa07-37d949a4e4bb",
   "metadata": {},
   "outputs": [],
   "source": [
    "info = openbb.stocks.fa.models.yahoo_finance.get_info(ticker=ticker).transpose()\n",
    "\n",
    "if info[\"Long business summary\"][0] != \"NA\":\n",
    "    overview = info[\"Long business summary\"][0]\n",
    "else:\n",
    "    overview = info[\"Long name\"][0]\n",
    "overview"
   ]
  },
  {
   "cell_type": "markdown",
   "id": "f8a0d747",
   "metadata": {},
   "source": [
    "## Data"
   ]
  },
  {
   "cell_type": "code",
   "execution_count": null,
   "id": "aca4b6ef",
   "metadata": {},
   "outputs": [],
   "source": [
    "(\n",
    "    df_year_estimates,\n",
    "    df_quarter_earnings,\n",
    "    df_quarter_revenues,\n",
    ") = openbb.stocks.dd.models.business_insider.get_estimates(ticker)"
   ]
  },
  {
   "cell_type": "code",
   "execution_count": null,
   "id": "c0f0a1ca",
   "metadata": {},
   "outputs": [],
   "source": [
    "display_year = sorted(df_year_estimates.columns.tolist())[:3]\n",
    "df_year_estimates = df_year_estimates[display_year].head(5)\n",
    "df_year_estimates"
   ]
  },
  {
   "cell_type": "code",
   "execution_count": null,
   "id": "fde46353",
   "metadata": {},
   "outputs": [],
   "source": [
    "df_quarter_earnings"
   ]
  },
  {
   "cell_type": "code",
   "execution_count": null,
   "id": "51dfd9d2",
   "metadata": {},
   "outputs": [],
   "source": [
    "df_quarter_revenues"
   ]
  },
  {
   "cell_type": "code",
   "execution_count": null,
   "id": "3022130e",
   "metadata": {},
   "outputs": [],
   "source": [
    "df_sec_filings = openbb.stocks.dd.models.marketwatch.get_sec_filings(ticker)[\n",
    "    [\"Type\", \"Category\", \"Link\"]\n",
    "].head(5)\n",
    "df_sec_filings[\"Link\"] = df_sec_filings[\"Link\"].apply(\n",
    "    lambda x: f'<a href=\"{x}\">{x}</a>'\n",
    ")\n",
    "df_sec_filings"
   ]
  },
  {
   "cell_type": "code",
   "execution_count": null,
   "id": "4662b1ac",
   "metadata": {},
   "outputs": [],
   "source": [
    "df_analyst = openbb.stocks.dd.models.finviz.get_analyst_data(ticker)\n",
    "if not df_analyst.empty:\n",
<<<<<<< HEAD
    "    if \"target\" in df_analyst.columns:\n",
    "        df_analyst[\"target_to\"] = df_analyst[\"target_to\"].combine_first(\n",
    "            df_analyst[\"target\"]\n",
    "        )\n",
    "    df_analyst = df_analyst[[\"category\", \"analyst\", \"rating\", \"target_to\"]].rename(\n",
    "        columns={\n",
    "            \"category\": \"Category\",\n",
    "            \"analyst\": \"Analyst\",\n",
    "            \"rating\": \"Rating\",\n",
    "            \"target_to\": \"Price Target\",\n",
    "        }\n",
    "    )\n",
=======
    "    if \"target\" in df_analyst.columns and \"target_to\" in df_analyst.columns:\n",
    "        df_analyst[\"target_to\"] = df_analyst[\"target_to\"].combine_first(df_analyst[\"target\"])\n",
    "        df_analyst = df_analyst[[\"category\", \"analyst\", \"rating\", \"target_to\"]].rename(\n",
    "            columns={\n",
    "                \"category\": \"Category\",\n",
    "                \"analyst\": \"Analyst\",\n",
    "                \"rating\": \"Rating\",\n",
    "                \"target_to\": \"Price Target\",\n",
    "            }\n",
    "        )\n",
>>>>>>> bd684dd8
    "df_analyst"
   ]
  },
  {
   "cell_type": "code",
   "execution_count": null,
   "id": "324e2d4b-b2f6-4da3-bac4-ef785ad4e436",
   "metadata": {},
   "outputs": [],
   "source": [
    "fig, ax1 = plt.subplots(figsize=(11, 5), dpi=150)\n",
    "ax2 = ax1.twinx()\n",
    "openbb.stocks.dps.spos(\n",
    "    ticker,\n",
    "    num=84,\n",
    "    raw=False,\n",
    "    export=\"\",\n",
    "    external_axes=[ax1, ax2],\n",
    ")\n",
    "fig.tight_layout()\n",
    "\n",
    "f = io.BytesIO()\n",
    "fig.savefig(f, format=\"svg\")\n",
    "net_short_position = f.getvalue().decode(\"utf-8\")"
   ]
  },
  {
   "cell_type": "code",
   "execution_count": null,
   "id": "ac0bfbda-e4b8-4b3b-b8e7-c02639fdb971",
   "metadata": {},
   "outputs": [],
   "source": [
    "fig, (ax1, ax2) = plt.subplots(nrows=2, ncols=1, figsize=(11, 5), dpi=150)\n",
    "openbb.stocks.dps.dpotc(\n",
    "    ticker,\n",
    "    external_axes=[ax1, ax2],\n",
    ")\n",
    "fig.tight_layout()\n",
    "\n",
    "f = io.BytesIO()\n",
    "fig.savefig(f, format=\"svg\")\n",
    "dark_pools = f.getvalue().decode(\"utf-8\")"
   ]
  },
  {
   "cell_type": "code",
   "execution_count": null,
   "id": "d8bb53c1-147e-4342-af61-0d0a9cc56e59",
   "metadata": {},
   "outputs": [],
   "source": [
    "fig, (ax1, ax2) = plt.subplots(nrows=2, ncols=1, figsize=(11, 5), dpi=150)\n",
    "ax3 = ax1.twinx()\n",
    "openbb.stocks.dps.psi_sg(\n",
    "    ticker,\n",
    "    external_axes=[ax1, ax2, ax3],\n",
    ")\n",
    "fig.tight_layout()\n",
    "\n",
    "f = io.BytesIO()\n",
    "fig.savefig(f, format=\"svg\")\n",
    "price_vs_short_interest = f.getvalue().decode(\"utf-8\")"
   ]
  },
  {
   "cell_type": "code",
   "execution_count": null,
   "id": "394668e1-1158-4a2b-8a38-04c72a6abdd6",
   "metadata": {},
   "outputs": [],
   "source": [
    "fig, (candles, volume) = plt.subplots(nrows=2, ncols=1, figsize=(11, 5), dpi=150)\n",
    "openbb.stocks.candle(\n",
    "    s_ticker=ticker,\n",
    "    df_stock=ticker_data,\n",
    "    use_matplotlib=True,\n",
    "    external_axes=[candles, volume],\n",
    ")\n",
    "candles.set_xticklabels(\"\")\n",
    "fig.tight_layout()\n",
    "\n",
    "f = io.BytesIO()\n",
    "fig.savefig(f, format=\"svg\")\n",
    "price_chart = f.getvalue().decode(\"utf-8\")"
   ]
  },
  {
   "cell_type": "code",
   "execution_count": null,
   "id": "900686a3",
   "metadata": {},
   "outputs": [],
   "source": [
    "fig, ax = plt.subplots(figsize=(11, 3), dpi=150)\n",
    "openbb.stocks.dd.pt(\n",
    "    ticker=ticker,\n",
    "    start=\"2022-01-01\",\n",
    "    interval=\"1440min\",\n",
    "    stock=ticker_data,\n",
    "    num=10,\n",
    "    raw=False,\n",
    "    external_axes=[ax],\n",
    ")\n",
    "fig.tight_layout()\n",
    "f = io.BytesIO()\n",
    "fig.savefig(f, format=\"svg\")\n",
    "price_target_chart = f.getvalue().decode(\"utf-8\")"
   ]
  },
  {
   "cell_type": "code",
   "execution_count": null,
   "id": "61d62e1a-199e-481d-b57d-38ab486951be",
   "metadata": {},
   "outputs": [],
   "source": [
    "df = openbb.stocks.dd.models.business_insider.get_price_target_from_analysts(ticker)\n",
    "avg_ratings_last_30_days= 0\n",
    "if not df.empty:\n",
    "    avg_ratings_last_30_days = round(\n",
    "        np.mean(\n",
    "            df[datetime.datetime.now() - datetime.timedelta(days=30) :][\n",
    "                \"Price Target\"\n",
    "            ].values\n",
    "        ),\n",
    "        2,\n",
    "    )\n",
    "last_price = round(ticker_data[\"Close\"][-1], 2)"
   ]
  },
  {
   "cell_type": "code",
   "execution_count": null,
   "id": "f3733ff2",
   "metadata": {},
   "outputs": [],
   "source": [
    "fig, ax = plt.subplots(figsize=(11, 3), dpi=150)\n",
    "openbb.stocks.dd.rot(\n",
    "    ticker=ticker,\n",
    "    num=10,\n",
    "    raw=False,\n",
    "    export=\"\",\n",
    "    external_axes=[ax],\n",
    ")\n",
    "fig.tight_layout()\n",
    "f = io.BytesIO()\n",
    "fig.savefig(f, format=\"svg\")\n",
    "ratings_over_time_chart = f.getvalue().decode(\"utf-8\")"
   ]
  },
  {
   "cell_type": "code",
   "execution_count": null,
   "id": "924f8042-e58a-449c-91a3-7923158ff714",
   "metadata": {},
   "outputs": [],
   "source": [
    "fig, (ax1, ax2) = plt.subplots(nrows=2, ncols=1, figsize=(11, 3), dpi=150)\n",
    "openbb.stocks.ta.rsi(ticker_data[\"Close\"], external_axes=[ax1, ax2])\n",
    "fig.tight_layout()\n",
    "f = io.BytesIO()\n",
    "fig.savefig(f, format=\"svg\")\n",
    "ta_rsi = f.getvalue().decode(\"utf-8\")"
   ]
  },
  {
   "cell_type": "code",
   "execution_count": null,
   "id": "953a340e-7ea1-4aa3-ae1d-872683dced41",
   "metadata": {},
   "outputs": [],
   "source": [
    "df = openbb.stocks.ta.models.momentum.rsi(ticker_data[\"Close\"])\n",
    "rsi_value = round(df.values[-1][0], 2)\n",
    "rsi_value"
   ]
  },
  {
   "cell_type": "code",
   "execution_count": null,
   "id": "dce71711-20b3-4c69-af52-e0f9a69991f8",
   "metadata": {},
   "outputs": [],
   "source": [
    "from sklearn.linear_model import LinearRegression\n",
    "\n",
    "model = LinearRegression().fit(\n",
    "    np.array(range(len(ticker_data[\"Close\"][-30:].index))).reshape(-1, 1),\n",
    "    ticker_data[\"Close\"][-30:].values,\n",
    ")\n",
    "regression_slope = round(model.coef_[0], 2)"
   ]
  },
  {
   "cell_type": "code",
   "execution_count": null,
   "id": "6272e34b-9511-4b48-9eea-ea882ce9846a",
   "metadata": {},
   "outputs": [],
   "source": [
    "import pandas as pd\n",
    "\n",
    "df_insider = pd.DataFrame.from_dict(\n",
    "    openbb.stocks.ins.models.finviz.get_last_insider_activity(ticker)\n",
    ").head(10)\n",
    "df_insider[\"Val ($)\"] = df_insider[\"Value ($)\"].replace({\",\": \"\"}, regex=True)\n",
    "df_insider[\"Trade\"] = df_insider.apply(\n",
    "    lambda row: (-1 * float(row[\"Val ($)\"]))\n",
    "    if row[\"Transaction\"] == \"Sale\"\n",
    "    else (float(row[\"Val ($)\"]) if row[\"Transaction\"] == \"Buy\" else 0),\n",
    "    axis=1,\n",
    ")\n",
    "last_10_insider_trading = round(sum(df_insider[\"Trade\"]) / 1_000_000, 2)\n",
    "df_insider = df_insider.drop(columns=[\"Val ($)\", \"Trade\"])\n",
    "df_insider"
   ]
  },
  {
   "cell_type": "code",
   "execution_count": null,
   "id": "29254666-58c6-4686-87e6-2635ad8387e2",
   "metadata": {},
   "outputs": [],
   "source": [
    "fig, ax = plt.subplots(figsize=(11, 3), dpi=150)\n",
    "openbb.stocks.ba.headlines(ticker, external_axes=[ax])\n",
    "fig.tight_layout()\n",
    "f = io.BytesIO()\n",
    "fig.savefig(f, format=\"svg\")\n",
    "finbrain_sentiment = f.getvalue().decode(\"utf-8\")"
   ]
  },
  {
   "cell_type": "code",
   "execution_count": null,
   "id": "b8251b47-8ecc-47be-83f3-d9f108596898",
   "metadata": {},
   "outputs": [],
   "source": [
    "df_sentiment_finbrain = openbb.stocks.ba.models.finbrain.get_sentiment(ticker)\n",
    "finbrain_sentiment_val = float(df_sentiment_finbrain.values[-1][0])"
   ]
  },
  {
   "cell_type": "code",
   "execution_count": null,
   "id": "6fe6e513-d568-41b4-8aa0-37cc578c9dc3",
   "metadata": {},
   "outputs": [],
   "source": [
    "(\n",
    "    watchlist_count,\n",
    "    n_cases,\n",
    "    n_bull,\n",
    "    n_bear,\n",
    ") = openbb.stocks.ba.models.stocktwits.get_bullbear(ticker)\n",
    "stocktwits_sentiment = f\"Watchlist count: {watchlist_count}</br>\"\n",
    "if n_cases > 0:\n",
    "    stocktwits_sentiment += f\"\\nLast {n_cases} sentiment messages:</br>\"\n",
    "    stocktwits_sentiment += f\"Bullish {round(100*n_bull/n_cases, 2)}%</br>\"\n",
    "    stocktwits_sentiment += f\"Bearish {round(100*n_bear/n_cases, 2)}%\"\n",
    "else:\n",
    "    stocktwits_sentiment += \"No messages found\""
   ]
  },
  {
   "cell_type": "code",
   "execution_count": null,
   "id": "bfb75909-b877-4b3a-82a7-21ce174a7bb4",
   "metadata": {},
   "outputs": [],
   "source": [
    "fig, (ax1, ax2) = plt.subplots(nrows=2, ncols=1, figsize=(11, 5), dpi=150)\n",
    "openbb.stocks.ba.snews(ticker, external_axes=[ax1, ax2])\n",
    "fig.tight_layout()\n",
    "f = io.BytesIO()\n",
    "fig.savefig(f, format=\"svg\")\n",
    "snews = f.getvalue().decode(\"utf-8\")"
   ]
  },
  {
   "cell_type": "code",
   "execution_count": null,
   "id": "329c9e1b-e1de-4836-91fd-656cc87f7111",
   "metadata": {},
   "outputs": [],
   "source": [
    "ticker_data_all = openbb.stocks.load(\n",
    "    ticker, start=datetime.datetime.now() - datetime.timedelta(days=5 * 12 * 21)\n",
    ")\n",
    "ticker_data_all[\"Returns\"] = ticker_data_all[\"Adj Close\"].pct_change()"
   ]
  },
  {
   "cell_type": "code",
   "execution_count": null,
   "id": "37743ef3-2f16-4166-bfcc-a0fe3eb959bc",
   "metadata": {},
   "outputs": [],
   "source": [
    "fig, ax = plt.subplots(figsize=(11, 3), dpi=150)\n",
    "openbb.stocks.qa.bw(ticker, ticker_data_all, \"Returns\", False, external_axes=[ax])\n",
    "fig.tight_layout()\n",
    "f = io.BytesIO()\n",
    "fig.savefig(f, format=\"svg\")\n",
    "bw_month = f.getvalue().decode(\"utf-8\")"
   ]
  },
  {
   "cell_type": "code",
   "execution_count": null,
   "id": "16b33868-23dc-4c77-ac00-acb452da386c",
   "metadata": {},
   "outputs": [],
   "source": [
    "fig, ax = plt.subplots(figsize=(11, 3), dpi=150)\n",
    "openbb.stocks.qa.bw(ticker, ticker_data_all, \"Returns\", True, external_axes=[ax])\n",
    "fig.tight_layout()\n",
    "f = io.BytesIO()\n",
    "fig.savefig(f, format=\"svg\")\n",
    "bw_year = f.getvalue().decode(\"utf-8\")"
   ]
  },
  {
   "cell_type": "code",
   "execution_count": null,
   "id": "c688fa89-3773-41fe-8ab8-bb6a610f2287",
   "metadata": {},
   "outputs": [],
   "source": [
    "if predictions:\n",
    "    regression_val = round(\n",
    "        openbb.stocks.pred.models.regression.get_regression_model(\n",
    "            ticker_data_all[\"Close\"], 1, 80, 20, 1\n",
    "        )[0][-1],\n",
    "        2,\n",
    "    )\n",
    "    regression_val"
   ]
  },
  {
   "cell_type": "code",
   "execution_count": null,
   "id": "66e51d40-3dca-46c0-abd6-4c1f04f59732",
   "metadata": {},
   "outputs": [],
   "source": [
    "if predictions:\n",
    "    fig, ax = plt.subplots(figsize=(11, 3), dpi=150)\n",
    "    openbb.stocks.pred.regression(\n",
    "        ticker, ticker_data_all[\"Close\"], 1, 80, 20, 1, external_axes=[ax]\n",
    "    )\n",
    "    fig.tight_layout()\n",
    "    f = io.BytesIO()\n",
    "    fig.savefig(f, format=\"svg\")\n",
    "    regression = f.getvalue().decode(\"utf-8\")"
   ]
  },
  {
   "cell_type": "code",
   "execution_count": null,
   "id": "90e77854-0652-4f62-9c0b-89d3fda456c6",
   "metadata": {},
   "outputs": [],
   "source": [
    "if predictions:\n",
    "    fig, (ax1, ax2) = plt.subplots(nrows=1, ncols=2, figsize=(11, 3), dpi=150)\n",
    "    openbb.stocks.pred.mc(ticker_data[\"Close\"], 30, 100, external_axes=[ax1, ax2])\n",
    "    fig.tight_layout()\n",
    "    f = io.BytesIO()\n",
    "    fig.savefig(f, format=\"svg\")\n",
    "    mc = f.getvalue().decode(\"utf-8\")"
   ]
  },
  {
   "cell_type": "code",
   "execution_count": null,
   "id": "bb97c78c-4c4e-4e24-a2a1-29cdf47839c5",
   "metadata": {},
   "outputs": [],
   "source": [
    "if predictions:\n",
    "    fig, ax = plt.subplots(figsize=(11, 3), dpi=150)\n",
    "    openbb.stocks.pred.regression(\n",
    "        ticker, ticker_data_all[\"Close\"], 1, 80, 20, 1, external_axes=[ax]\n",
    "    )\n",
    "    fig.tight_layout()\n",
    "    f = io.BytesIO()\n",
    "    fig.savefig(f, format=\"svg\")\n",
    "    regression = f.getvalue().decode(\"utf-8\")"
   ]
  },
  {
   "cell_type": "markdown",
   "id": "ac501a32-124d-4d21-aae1-a8d147bb1071",
   "metadata": {},
   "source": [
    "## Render the report template to a file"
   ]
  },
  {
   "cell_type": "code",
   "execution_count": null,
   "id": "abfe37e4-ea38-42c3-8fb5-7cceb233fb12",
   "metadata": {},
   "outputs": [],
   "source": [
    "body = \"\"\n",
    "\n",
    "img = f'<img src=\"data:image/png;base64,{openbb_image_encoded.decode()}\" alt=\"OpenBB\" style=\"width:144px;\">'\n",
    "body += openbb.widgets.header(\n",
    "    img,\n",
    "    author,\n",
    "    report_date,\n",
    "    report_time,\n",
    "    report_timezone,\n",
    "    f\"<b>INVESTMENT RESEARCH REPORT:</b> {ticker}\",\n",
    ")\n",
    "\n",
    "body += openbb.widgets.tablinks(\n",
    "    [\n",
    "        \"SUMMARY\",\n",
    "        \"Overview\",\n",
    "        \"Analyst Opinions\",\n",
    "        \"Fundamental Analysis\",\n",
    "        \"Dark Pool and Shorts\",\n",
    "        \"Technical Analysis\",\n",
    "        \"Insider Trading\",\n",
    "        \"Behavioural Analysis\",\n",
    "        \"Quantitative Analysis\",\n",
    "        \"Prediction Techniques\",\n",
    "    ]\n",
    ")\n",
    "\n",
    "htmlcode = openbb.widgets.h(3, \"KPIs\")\n",
    "htmlcode += openbb.widgets.kpi(\n",
    "    [last_price],\n",
    "    [\n",
    "        \"Last closing price is above the average price ratings of last 30 days\",\n",
    "        \"Average price ratings of last 30 day is above last closing price\",\n",
    "    ],\n",
    "    avg_ratings_last_30_days,\n",
    ")\n",
    "if predictions:\n",
    "    htmlcode += openbb.widgets.kpi(\n",
    "        [0],\n",
    "        [\n",
    "            \"Regression (dollars per market day) on last 30 market days is negative\",\n",
    "            \"Regression (dollars per market day) on last 30 market days is positive\",\n",
    "        ],\n",
    "        regression_slope,\n",
    "    )\n",
    "htmlcode += openbb.widgets.kpi(\n",
    "    [30, 70],\n",
    "    [\"RSI level is oversold\", \"RSI level is normal\", \"RSI level is overbought\"],\n",
    "    rsi_value,\n",
    ")\n",
    "htmlcode += openbb.widgets.kpi(\n",
    "    [0],\n",
    "    [\n",
    "        \"The sum of last 10 insider trading (in millions) was negative\",\n",
    "        \"The sum of last 10 insider trading (in millions) was positive\",\n",
    "    ],\n",
    "    last_10_insider_trading,\n",
    ")\n",
    "htmlcode += openbb.widgets.kpi(\n",
    "    [-0.1, 0.1],\n",
    "    [\n",
    "        \"Last FinBrain sentiment is bearish\",\n",
    "        \" Last FinBrain sentiment is neutral\",\n",
    "        \"Last FinBrain sentiment is bullish\",\n",
    "    ],\n",
    "    finbrain_sentiment_val,\n",
    ")\n",
    "if predictions:\n",
    "    htmlcode += openbb.widgets.kpi(\n",
    "        [0],\n",
    "        [\n",
    "            \"The regression for the next 20th market price is below closing price\",\n",
    "            \"The regression for the next 20th market price is above closing price\",\n",
    "        ],\n",
    "        round(regression_val - last_price, 2),\n",
    "    )\n",
    "body += openbb.widgets.add_tab(\"SUMMARY\", htmlcode)\n",
    "\n",
    "htmlcode = openbb.widgets.row([price_chart])\n",
    "htmlcode += openbb.widgets.row(\n",
    "    [openbb.widgets.h(3, \"Description\") + openbb.widgets.p(overview)]\n",
    ")\n",
    "body += openbb.widgets.add_tab(\"Overview\", htmlcode)\n",
    "\n",
    "htmlcode = openbb.widgets.row([price_target_chart])\n",
    "htmlcode += openbb.widgets.row([ratings_over_time_chart])\n",
    "htmlcode += openbb.widgets.row([df_analyst.to_html()])\n",
    "body += openbb.widgets.add_tab(\"Analyst Opinions\", htmlcode)\n",
    "\n",
    "htmlcode = openbb.widgets.row(\n",
    "    [openbb.widgets.h(3, \"Estimates\") + df_year_estimates.head().to_html()]\n",
    ")\n",
    "htmlcode += openbb.widgets.row(\n",
    "    [openbb.widgets.h(3, \"Earnings\") + df_quarter_earnings.head().to_html()]\n",
    ")\n",
    "htmlcode += openbb.widgets.row(\n",
    "    [openbb.widgets.h(3, \"Revenues\") + df_quarter_revenues.head().to_html()]\n",
    ")\n",
    "htmlcode += openbb.widgets.row(\n",
    "    [openbb.widgets.h(3, \"SEC filings\") + df_sec_filings.to_html(escape=False)]\n",
    ")\n",
    "body += openbb.widgets.add_tab(\"Fundamental Analysis\", htmlcode)\n",
    "\n",
    "htmlcode = openbb.widgets.row([net_short_position])\n",
    "htmlcode += openbb.widgets.row([price_vs_short_interest])\n",
    "htmlcode += openbb.widgets.row([dark_pools])\n",
    "body += openbb.widgets.add_tab(\"Dark Pool and Shorts\", htmlcode)\n",
    "\n",
    "body += openbb.widgets.add_tab(\"Technical Analysis\", openbb.widgets.row([ta_rsi]))\n",
    "\n",
    "htmlcode = openbb.widgets.row(\n",
    "    [\n",
    "        openbb.widgets.h(3, \"Last Activity\")\n",
    "        + df_insider.head(10).to_html(col_space=\"75px\")\n",
    "    ]\n",
    ")\n",
    "body += openbb.widgets.add_tab(\"Insider Trading\", htmlcode)\n",
    "\n",
    "htmlcode = openbb.widgets.row([finbrain_sentiment])\n",
    "htmlcode += openbb.widgets.row([snews])\n",
    "htmlcode += openbb.widgets.row(\n",
    "    [openbb.widgets.h(3, \"Stocktwits\") + stocktwits_sentiment]\n",
    ")\n",
    "body += openbb.widgets.add_tab(\"Behavioural Analysis\", htmlcode)\n",
    "\n",
    "htmlcode = openbb.widgets.row([bw_month])\n",
    "htmlcode += openbb.widgets.row([bw_year])\n",
    "body += openbb.widgets.add_tab(\"Quantitative Analysis\", htmlcode)\n",
    "\n",
    "if predictions:\n",
    "    htmlcode = openbb.widgets.row([regression])\n",
    "    htmlcode += openbb.widgets.row([mc])\n",
    "else:\n",
    "    htmlcode = openbb.widgets.row([\"Prediction features not enabled.\"])\n",
    "body += openbb.widgets.add_tab(\"Prediction Techniques\", htmlcode)\n",
    "\n",
    "body += openbb.widgets.tab_clickable_evt()\n",
    "\n",
    "report = openbb.widgets.html_report(title=report_name, stylesheet=stylesheet, body=body)\n",
    "\n",
    "# to save the results\n",
    "with open(report_name + \".html\", \"w\", encoding=\"utf-8\") as fh:\n",
    "    fh.write(report)"
   ]
  },
  {
   "cell_type": "code",
   "execution_count": null,
   "id": "746a3e56",
   "metadata": {},
   "outputs": [],
   "source": []
  }
 ],
 "metadata": {
  "celltoolbar": "Tags",
  "interpreter": {
   "hash": "81794d4967e6c3204c66dcd87b604927b115b27c00565d3d43f05ba2f3a2cb0d"
  },
  "kernelspec": {
   "display_name": "Python 3 (ipykernel)",
   "language": "python",
   "name": "python3"
  },
  "language_info": {
   "codemirror_mode": {
    "name": "ipython",
    "version": 3
   },
   "file_extension": ".py",
   "mimetype": "text/x-python",
   "name": "python",
   "nbconvert_exporter": "python",
   "pygments_lexer": "ipython3",
   "version": "3.8.13"
  }
 },
 "nbformat": 4,
 "nbformat_minor": 5
}<|MERGE_RESOLUTION|>--- conflicted
+++ resolved
@@ -214,20 +214,6 @@
    "source": [
     "df_analyst = openbb.stocks.dd.models.finviz.get_analyst_data(ticker)\n",
     "if not df_analyst.empty:\n",
-<<<<<<< HEAD
-    "    if \"target\" in df_analyst.columns:\n",
-    "        df_analyst[\"target_to\"] = df_analyst[\"target_to\"].combine_first(\n",
-    "            df_analyst[\"target\"]\n",
-    "        )\n",
-    "    df_analyst = df_analyst[[\"category\", \"analyst\", \"rating\", \"target_to\"]].rename(\n",
-    "        columns={\n",
-    "            \"category\": \"Category\",\n",
-    "            \"analyst\": \"Analyst\",\n",
-    "            \"rating\": \"Rating\",\n",
-    "            \"target_to\": \"Price Target\",\n",
-    "        }\n",
-    "    )\n",
-=======
     "    if \"target\" in df_analyst.columns and \"target_to\" in df_analyst.columns:\n",
     "        df_analyst[\"target_to\"] = df_analyst[\"target_to\"].combine_first(df_analyst[\"target\"])\n",
     "        df_analyst = df_analyst[[\"category\", \"analyst\", \"rating\", \"target_to\"]].rename(\n",
@@ -238,7 +224,6 @@
     "                \"target_to\": \"Price Target\",\n",
     "            }\n",
     "        )\n",
->>>>>>> bd684dd8
     "df_analyst"
    ]
   },
