"""Forex helper."""
import argparse
import logging
import os
import re
from datetime import datetime, timedelta
from typing import Dict, Iterable, List, Optional

import pandas as pd
import yfinance as yf

from openbb_terminal.core.plots.plotly_ta.ta_class import PlotlyTA
from openbb_terminal.decorators import log_start_end
from openbb_terminal.forex import av_model, polygon_model
from openbb_terminal.rich_config import console
from openbb_terminal.stocks import stocks_helper

CANDLE_SORT = [
    "adjclose",
    "open",
    "close",
    "high",
    "low",
    "volume",
    "logret",
]

FOREX_SOURCES: Dict = {
    "YahooFinance": "YahooFinance",
    "AlphaVantage": "AlphaAdvantage",
    "Oanda": "Oanda",
    "Polygon": "Polygon",
}

SOURCES_INTERVALS: Dict = {
    "YahooFinance": [
        "1min",
        "5min",
        "15min",
        "30min",
        "60min",
        "90min",
        "1hour",
        "1day",
        "5day",
        "1week",
        "1month",
        "3month",
    ],
    "AlphaVantage": ["1min", "5min", "15min", "30min", "60min"],
}

INTERVAL_MAPS: Dict = {
    "YahooFinance": {
        "1min": "1m",
        "2min": "2m",
        "5min": "5m",
        "15min": "15m",
        "30min": "30m",
        "60min": "60m",
        "90min": "90m",
        "1hour": "60m",
        "1day": "1d",
        "5day": "5d",
        "1week": "1wk",
        "1month": "1mo",
        "3month": "3mo",
    },
    "AlphaVantage": {
        "1min": 1,
        "5min": 5,
        "15min": 15,
        "30min": 30,
        "60min": 60,
        "1day": 1,
    },
}

logger = logging.getLogger(__name__)


@log_start_end(log=logger)
def load(
    to_symbol: str,
    from_symbol: str,
    resolution: str = "d",
    interval: str = "1day",
    start_date: Optional[str] = None,
    end_date: Optional[str] = None,
    source: str = "YahooFinance",
    verbose: bool = False,
) -> pd.DataFrame:
    """Load forex for two given symbols.

    Parameters
    ----------
    to_symbol : str
        The from currency symbol. Ex: USD, EUR, GBP, YEN
    from_symbol : str
        The from currency symbol. Ex: USD, EUR, GBP, YEN
    resolution : str, optional
        The resolution for the data, by default "d"
    interval : str, optional
        What interval to get data for, by default "1day"
    start_date : Optional[str], optional
        When to begin loading in data, by default last_year.strftime("%Y-%m-%d")
    end_date : Optional[str], optional
        When to end loading in data, by default None
    source : str, optional
        Where to get data from, by default "YahooFinance"
    verbose : bool, optional
        Display verbose information on what was the pair that was loaded, by default True

    Returns
    -------
    pd.DataFrame
        The loaded data

    Examples
    --------
    >>> from openbb_terminal.sdk import openbb
    >>> openbb.forex.load(from_symbol="EUR", to_symbol="USD", start_date="2020-11-30", end_date="2022-12-01")
    """

    if start_date is None:
        start_date = (datetime.now() - timedelta(days=365)).strftime("%Y-%m-%d")
    if end_date is None:
        end_date = datetime.now().strftime("%Y-%m-%d")

    if source in ["YahooFinance", "AlphaVantage"]:
        interval_map = INTERVAL_MAPS[source]

        if interval not in interval_map.keys() and resolution != "d":
            if verbose:
                console.print(
                    f"Interval not supported by {FOREX_SOURCES[source]}."
                    " Need to be one of the following options",
                    list(interval_map.keys()),
                )
            return pd.DataFrame()

        # Check interval in multiple ways
        if interval in interval_map:
            clean_interval = interval_map[interval]
        elif interval in interval_map.values():
            clean_interval = interval
        else:
            console.print(f"[red]'{interval}' is an invalid interval[/red]\n")
            return pd.DataFrame()

        if source == "AlphaVantage":
            if "min" in interval:
                resolution = "i"
            df = av_model.get_historical(
                to_symbol=to_symbol,
                from_symbol=from_symbol,
                resolution=resolution,
                interval=clean_interval,
                start_date=start_date,
                end_date=end_date,
            )
            df.index.name = "date"
            return df

        if source == "YahooFinance":
            df = yf.download(
                f"{from_symbol}{to_symbol}=X",
                start=datetime.strptime(start_date, "%Y-%m-%d"),
                end=datetime.strptime(end_date, "%Y-%m-%d"),
                interval=clean_interval,
                progress=verbose,
            )
            df.index.name = "date"
            return df

    if source == "Polygon":
        # Interval for polygon gets broken into multiplier and timeframe
        temp = re.split(r"(\d+)", interval)
        multiplier = int(temp[1])
        timeframe = temp[2]
        if timeframe == "min":
            timeframe = "minute"
        df = polygon_model.get_historical(
            f"{from_symbol}{to_symbol}",
            multiplier=multiplier,
            timespan=timeframe,
            start_date=start_date,
            end_date=end_date,
        )
        df.index.name = "date"
        return df

    console.print(f"Source {source} not supported")
    return pd.DataFrame()


@log_start_end(log=logger)
def get_yf_currency_list() -> List:
    """Load YF list of forex pair a local file."""
    path = os.path.join(os.path.dirname(__file__), "data/yahoofinance_forex.json")

    return sorted(list(set(pd.read_json(path)["from_symbol"])))


YF_CURRENCY_LIST = get_yf_currency_list()


@log_start_end(log=logger)
def check_valid_yf_forex_currency(fx_symbol: str) -> str:
    """Check if given symbol is supported on Yahoo Finance.

    Parameters
    ----------
    fx_symbol : str
        Symbol to check

    Returns
    -------
    str
        Currency symbol

    Raises
    ------
    argparse.ArgumentTypeError
        Symbol not valid on YahooFinance
    """
    if fx_symbol.upper() in get_yf_currency_list():
        return fx_symbol.upper()

    raise argparse.ArgumentTypeError(
        f"{fx_symbol.upper()} not found in YahooFinance supported currency codes. "
    )


@log_start_end(log=logger)
def display_candle(
    data: pd.DataFrame,
    to_symbol: str = "",
    from_symbol: str = "",
    ma: Optional[Iterable[int]] = None,
    external_axes: bool = False,
    add_trend: bool = False,
    yscale: str = "linear",
):
    """Show candle plot for fx data.

    Parameters
    ----------
    data : pd.DataFrame
        Loaded fx historical data
    to_symbol : str
        To forex symbol
    from_symbol : str
        From forex symbol
    ma : Optional[Iterable[int]]
        Moving averages
    external_axes : bool, optional
        Whether to return the figure object or not, by default False
    """
    # We check if there's Volume data to avoid errors and empty subplots
    if not (has_volume := False) and "Volume" in data.columns:
        has_volume = bool(data["Volume"].sum() > 0)

    if add_trend and (data.index[1] - data.index[0]).total_seconds() >= 86400:
        data = stocks_helper.find_trendline(data, "OC_High", "high")
        data = stocks_helper.find_trendline(data, "OC_Low", "low")
<<<<<<< HEAD

    if use_matplotlib:
        ap0 = []
        if add_trend:
            if "OC_High_trend" in data.columns:
                ap0.append(
                    mpf.make_addplot(
                        data["OC_High_trend"],
                        color=cfg.theme.up_color,
                        secondary_y=False,
                    ),
                )

            if "OC_Low_trend" in data.columns:
                ap0.append(
                    mpf.make_addplot(
                        data["OC_Low_trend"],
                        color=cfg.theme.down_color,
                        secondary_y=False,
                    ),
                )

        candle_chart_kwargs = {
            "type": "candle",
            "style": cfg.theme.mpf_style,
            "volume": has_volume,
            "addplot": ap0,
            "xrotation": cfg.theme.xticks_rotation,
            "scale_padding": {"left": 0.3, "right": 1, "top": 0.8, "bottom": 0.8},
            "update_width_config": {
                "candle_linewidth": 0.6,
                "candle_width": 0.8,
                "volume_linewidth": 0.8,
                "volume_width": 0.8,
            },
            "warn_too_much_data": 10000,
            "yscale": yscale,
        }

        if ma:
            candle_chart_kwargs["mav"] = ma

        if external_axes is None:
            candle_chart_kwargs["returnfig"] = True
            candle_chart_kwargs["figratio"] = (10, 7)
            candle_chart_kwargs["figscale"] = 1.10
            candle_chart_kwargs["figsize"] = plot_autoscale()
            candle_chart_kwargs["warn_too_much_data"] = 100_000

            fig, ax = mpf.plot(data, **candle_chart_kwargs)

            if has_volume:
                lambda_long_number_format_y_axis(data, "Volume", ax)

            fig.suptitle(
                f"{from_symbol}/{to_symbol}",
                x=0.055,
                y=0.965,
                horizontalalignment="left",
            )

            if ma:
                # Manually construct the chart legend
                colors = [cfg.theme.get_colors()[i] for i, _ in enumerate(ma)]
                lines = [Line2D([0], [0], color=c) for c in colors]
                labels = ["MA " + str(label) for label in ma]
                ax[0].legend(lines, labels)

            if yscale == "log":
                ax[0].yaxis.set_major_formatter(ScalarFormatter())
                ax[0].yaxis.set_major_locator(
                    LogLocator(base=100, subs=[1.0, 2.0, 5.0, 10.0])
                )
                ax[0].ticklabel_format(style="plain", axis="y")

            cfg.theme.visualize_output(force_tight_layout=False)
        elif (has_volume and is_valid_axes_count(external_axes, 2)) or (
            not has_volume and is_valid_axes_count(external_axes, 1)
        ):
            candle_chart_kwargs["ax"] = external_axes[0]
            if has_volume:
                candle_chart_kwargs["volume"] = external_axes[1]
            mpf.plot(data, **candle_chart_kwargs)

    if not use_matplotlib:
        fig = make_subplots(
            rows=2 if has_volume else 1,
            cols=1,
            shared_xaxes=True,
            vertical_spacing=0.06,
            subplot_titles=(
                f"{from_symbol}/{to_symbol}",
                "Volume" if has_volume else None,
            ),
            row_width=[0.2, 0.7] if has_volume else [1],
        )
        fig.add_trace(
            go.Candlestick(
                x=data.index,
                open=data.Open,
                high=data.High,
                low=data.Low,
                close=data.Close,
                name="OHLC",
            ),
            row=1,
            col=1,
        )
        if ma:
            plotly_colors = [
                "black",
                "teal",
                "blue",
                "purple",
                "orange",
                "gray",
                "deepskyblue",
            ]
            for idx, ma_val in enumerate(ma):
                temp = data["Adj Close"].copy()
                temp[f"ma{ma_val}"] = data["Adj Close"].rolling(ma_val).mean()
                temp = temp.dropna()
                fig.add_trace(
                    go.Scatter(
                        x=temp.index,
                        y=temp[f"ma{ma_val}"],
                        name=f"MA{ma_val}",
                        mode="lines",
                        line=go.scatter.Line(
                            color=plotly_colors[np.mod(idx, len(plotly_colors))]
                        ),
                    ),
                    row=1,
                    col=1,
                )

        if add_trend:
            if "OC_High_trend" in data.columns:
                fig.add_trace(
                    go.Scatter(
                        x=data.index,
                        y=data["OC_High_trend"],
                        name="High Trend",
                        mode="lines",
                        line=go.scatter.Line(color="green"),
                    ),
                    row=1,
                    col=1,
                )
            if "OC_Low_trend" in data.columns:
                fig.add_trace(
                    go.Scatter(
                        x=data.index,
                        y=data["OC_Low_trend"],
                        name="Low Trend",
                        mode="lines",
                        line=go.scatter.Line(color="red"),
                    ),
                    row=1,
                    col=1,
                )

        if has_volume:
            colors = [
                "red" if row.Open < row["Adj Close"] else "green"
                for _, row in data.iterrows()
            ]
            fig.add_trace(
                go.Bar(
                    x=data.index,
                    y=data.Volume,
                    name="Volume",
                    marker_color=colors,
                ),
                row=2,
                col=1,
            )
        fig.update_layout(
            yaxis_title="Stock Price ($)",
            xaxis=dict(
                rangeselector=dict(
                    buttons=list(
                        [
                            dict(
                                count=1,
                                label="1m",
                                step="month",
                                stepmode="backward",
                            ),
                            dict(
                                count=3,
                                label="3m",
                                step="month",
                                stepmode="backward",
                            ),
                            dict(count=1, label="YTD", step="year", stepmode="todate"),
                            dict(
                                count=1,
                                label="1y",
                                step="year",
                                stepmode="backward",
                            ),
                            dict(step="all"),
                        ]
                    )
                ),
                rangeslider=dict(visible=False),
                type="date",
            ),
        )
=======
>>>>>>> 26ffa0d7

    data.name = f"{from_symbol}/{to_symbol}"
    fig = PlotlyTA.plot(data, dict(rma=dict(length=ma)), volume=has_volume)
    if add_trend:
        fig.add_trend(data)

    fig.add_logscale_menus()
    fig.update_yaxes(type=yscale, row=1, col=1, nticks=20)

    return fig.show(external=external_axes)


@log_start_end(log=logger)
def parse_forex_symbol(input_symbol):
    """Parse potential forex symbols."""
    for potential_split in ["-", "/"]:
        if potential_split in input_symbol:
            symbol = input_symbol.replace(potential_split, "")
            return symbol
    if len(input_symbol) != 6:
        raise argparse.ArgumentTypeError("Input symbol should be 6 characters.\n ")
    return input_symbol.upper()<|MERGE_RESOLUTION|>--- conflicted
+++ resolved
@@ -264,219 +264,6 @@
     if add_trend and (data.index[1] - data.index[0]).total_seconds() >= 86400:
         data = stocks_helper.find_trendline(data, "OC_High", "high")
         data = stocks_helper.find_trendline(data, "OC_Low", "low")
-<<<<<<< HEAD
-
-    if use_matplotlib:
-        ap0 = []
-        if add_trend:
-            if "OC_High_trend" in data.columns:
-                ap0.append(
-                    mpf.make_addplot(
-                        data["OC_High_trend"],
-                        color=cfg.theme.up_color,
-                        secondary_y=False,
-                    ),
-                )
-
-            if "OC_Low_trend" in data.columns:
-                ap0.append(
-                    mpf.make_addplot(
-                        data["OC_Low_trend"],
-                        color=cfg.theme.down_color,
-                        secondary_y=False,
-                    ),
-                )
-
-        candle_chart_kwargs = {
-            "type": "candle",
-            "style": cfg.theme.mpf_style,
-            "volume": has_volume,
-            "addplot": ap0,
-            "xrotation": cfg.theme.xticks_rotation,
-            "scale_padding": {"left": 0.3, "right": 1, "top": 0.8, "bottom": 0.8},
-            "update_width_config": {
-                "candle_linewidth": 0.6,
-                "candle_width": 0.8,
-                "volume_linewidth": 0.8,
-                "volume_width": 0.8,
-            },
-            "warn_too_much_data": 10000,
-            "yscale": yscale,
-        }
-
-        if ma:
-            candle_chart_kwargs["mav"] = ma
-
-        if external_axes is None:
-            candle_chart_kwargs["returnfig"] = True
-            candle_chart_kwargs["figratio"] = (10, 7)
-            candle_chart_kwargs["figscale"] = 1.10
-            candle_chart_kwargs["figsize"] = plot_autoscale()
-            candle_chart_kwargs["warn_too_much_data"] = 100_000
-
-            fig, ax = mpf.plot(data, **candle_chart_kwargs)
-
-            if has_volume:
-                lambda_long_number_format_y_axis(data, "Volume", ax)
-
-            fig.suptitle(
-                f"{from_symbol}/{to_symbol}",
-                x=0.055,
-                y=0.965,
-                horizontalalignment="left",
-            )
-
-            if ma:
-                # Manually construct the chart legend
-                colors = [cfg.theme.get_colors()[i] for i, _ in enumerate(ma)]
-                lines = [Line2D([0], [0], color=c) for c in colors]
-                labels = ["MA " + str(label) for label in ma]
-                ax[0].legend(lines, labels)
-
-            if yscale == "log":
-                ax[0].yaxis.set_major_formatter(ScalarFormatter())
-                ax[0].yaxis.set_major_locator(
-                    LogLocator(base=100, subs=[1.0, 2.0, 5.0, 10.0])
-                )
-                ax[0].ticklabel_format(style="plain", axis="y")
-
-            cfg.theme.visualize_output(force_tight_layout=False)
-        elif (has_volume and is_valid_axes_count(external_axes, 2)) or (
-            not has_volume and is_valid_axes_count(external_axes, 1)
-        ):
-            candle_chart_kwargs["ax"] = external_axes[0]
-            if has_volume:
-                candle_chart_kwargs["volume"] = external_axes[1]
-            mpf.plot(data, **candle_chart_kwargs)
-
-    if not use_matplotlib:
-        fig = make_subplots(
-            rows=2 if has_volume else 1,
-            cols=1,
-            shared_xaxes=True,
-            vertical_spacing=0.06,
-            subplot_titles=(
-                f"{from_symbol}/{to_symbol}",
-                "Volume" if has_volume else None,
-            ),
-            row_width=[0.2, 0.7] if has_volume else [1],
-        )
-        fig.add_trace(
-            go.Candlestick(
-                x=data.index,
-                open=data.Open,
-                high=data.High,
-                low=data.Low,
-                close=data.Close,
-                name="OHLC",
-            ),
-            row=1,
-            col=1,
-        )
-        if ma:
-            plotly_colors = [
-                "black",
-                "teal",
-                "blue",
-                "purple",
-                "orange",
-                "gray",
-                "deepskyblue",
-            ]
-            for idx, ma_val in enumerate(ma):
-                temp = data["Adj Close"].copy()
-                temp[f"ma{ma_val}"] = data["Adj Close"].rolling(ma_val).mean()
-                temp = temp.dropna()
-                fig.add_trace(
-                    go.Scatter(
-                        x=temp.index,
-                        y=temp[f"ma{ma_val}"],
-                        name=f"MA{ma_val}",
-                        mode="lines",
-                        line=go.scatter.Line(
-                            color=plotly_colors[np.mod(idx, len(plotly_colors))]
-                        ),
-                    ),
-                    row=1,
-                    col=1,
-                )
-
-        if add_trend:
-            if "OC_High_trend" in data.columns:
-                fig.add_trace(
-                    go.Scatter(
-                        x=data.index,
-                        y=data["OC_High_trend"],
-                        name="High Trend",
-                        mode="lines",
-                        line=go.scatter.Line(color="green"),
-                    ),
-                    row=1,
-                    col=1,
-                )
-            if "OC_Low_trend" in data.columns:
-                fig.add_trace(
-                    go.Scatter(
-                        x=data.index,
-                        y=data["OC_Low_trend"],
-                        name="Low Trend",
-                        mode="lines",
-                        line=go.scatter.Line(color="red"),
-                    ),
-                    row=1,
-                    col=1,
-                )
-
-        if has_volume:
-            colors = [
-                "red" if row.Open < row["Adj Close"] else "green"
-                for _, row in data.iterrows()
-            ]
-            fig.add_trace(
-                go.Bar(
-                    x=data.index,
-                    y=data.Volume,
-                    name="Volume",
-                    marker_color=colors,
-                ),
-                row=2,
-                col=1,
-            )
-        fig.update_layout(
-            yaxis_title="Stock Price ($)",
-            xaxis=dict(
-                rangeselector=dict(
-                    buttons=list(
-                        [
-                            dict(
-                                count=1,
-                                label="1m",
-                                step="month",
-                                stepmode="backward",
-                            ),
-                            dict(
-                                count=3,
-                                label="3m",
-                                step="month",
-                                stepmode="backward",
-                            ),
-                            dict(count=1, label="YTD", step="year", stepmode="todate"),
-                            dict(
-                                count=1,
-                                label="1y",
-                                step="year",
-                                stepmode="backward",
-                            ),
-                            dict(step="all"),
-                        ]
-                    )
-                ),
-                rangeslider=dict(visible=False),
-                type="date",
-            ),
-        )
-=======
->>>>>>> 26ffa0d7
 
     data.name = f"{from_symbol}/{to_symbol}"
     fig = PlotlyTA.plot(data, dict(rma=dict(length=ma)), volume=has_volume)
