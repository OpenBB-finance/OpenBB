--- conflicted
+++ resolved
@@ -280,13 +280,8 @@
 
 
 def check_valid_versions(
-<<<<<<< HEAD
-    latest_version: Union[version.LegacyVersion, version.Version],
-    current_version: Union[version.LegacyVersion, version.Version],
-=======
     latest_version: version.Version,
     current_version: version.Version,
->>>>>>> 3ddb092f
 ) -> bool:
     if (
         not latest_version
