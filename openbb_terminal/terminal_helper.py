--- conflicted
+++ resolved
@@ -134,11 +134,7 @@
         path = "/how-to"
         command = ""
     elif "keys" in path:
-<<<<<<< HEAD
         path = "/guides?full=1&path=/quickstart/api-keys"
-=======
-        path = "/quickstart/api-keys"
->>>>>>> 0a15ec94
         command = ""
     elif "settings" in path:
         path = "/guides?path=/advanced/customizing-the-terminal"
@@ -174,11 +170,7 @@
 
     if command:
         if command == "keys":
-<<<<<<< HEAD
             path = "/guides?full=1&path=/quickstart/api-keys"
-=======
-            path = "/quickstart/api-keys"
->>>>>>> 0a15ec94
             command = ""
         elif "settings" in path or "featflags" in path:
             path = "/guides?path=/advanced/customizing-the-terminal"
