"""Portfolio Engine"""
__docformat__ = "numpy"

<<<<<<< HEAD
=======
from os import environ
>>>>>>> a6042b85
import warnings
import logging
from typing import Dict, Any
import datetime

import numpy as np
import pandas as pd
import yfinance as yf
from tqdm import tqdm
from openbb_terminal.decorators import log_start_end
from openbb_terminal.rich_config import console
from openbb_terminal.portfolio.portfolio_helper import (
    make_equal_length,
    get_info_from_ticker,
)
from openbb_terminal.portfolio.allocation_model import get_allocation
from openbb_terminal.terminal_helper import suppress_stdout

# pylint: disable=E1136,W0201,R0902,C0302
# pylint: disable=unsupported-assignment-operation,redefined-outer-name,too-many-public-methods, consider-using-f-string

logger = logging.getLogger(__name__)

pd.options.mode.chained_assignment = None


class PortfolioEngine:
    """Class for portfolio analysis in OpenBB

    Implements a Portfolio and related methods.

    Attributes
    ----------
    # General
    empty: bool
        True if no transactions have been loaded
    risk_free_rate: float
        Risk free rate
    inception_date: datetime.date
        Inception date of the portfolio
    tickers_list: list
        List of tickers in the portfolio
    tickers: Dict[Any, Any]
        Dictionary of ticker type (e.g. ETF, STOCK, CRYPTO) as keys and ticker
        list as values
    benchmark_ticker: str
        Benchmark ticker
    benchmark_info: Any
        Benchmark info
    historical_trade_data: pd.DataFrame
        DataFrame with state of the portfolio at each day since inception, including
        trade quantity, invested amount, return, etc.

    # Portfolio
    portfolio_historical_prices: pd.DataFrame
        DataFrame with historical prices of the ticker in the portfolio
    portfolio_returns: pd.DataFrame
        DataFrame with portfolio returns, i.e. the total daily return of the portfolio
    portfolio_trades: pd.DataFrame
        DataFrame with portfolio trades and respective performance
    portfolio_assets_allocation: pd.DataFrame
        DataFrame with portfolio assets allocation
    portfolio_sectors_allocation: pd.DataFrame
        DataFrame with portfolio sectors allocation
    portfolio_regions_allocation: pd.DataFrame
        DataFrame with portfolio regions allocation
    portfolio_countries_allocation: pd.DataFrame
        DataFrame with portfolio countries allocation

    # Benchmark
    benchmark_historical_prices: pd.DataFrame
        DataFrame with historical prices of the benchmark ticker
    benchmark_returns: pd.DataFrame
        DataFrame with benchmark returns, i.e. the total daily return of the benchmark
    benchmark_trades: pd.DataFrame
        DataFrame with benchmark trades and respective performance
    benchmark_assets_allocation: pd.DataFrame
        DataFrame with benchmark assets allocation
    benchmark_sectors_allocation: pd.DataFrame
        DataFrame with benchmark sectors allocation
    benchmark_regions_allocation: pd.DataFrame
        DataFrame with benchmark regions allocation
    benchmark_countries_allocation: pd.DataFrame
        DataFrame with benchmark countries allocation

    Methods
    -------
    read_transactions: Static method to read transactions from file
    __set_transactions:
        __preprocess_transactions: Method to preprocess, format and compute auxiliary fields
            __load_company_data: Load company data for stocks such as sector, industry and country
    get_transactions: Outputs the formatted transactions DataFrame
    set_benchmark: Adds benchmark ticker, info, prices and returns
        __mimic_trades_for_benchmark: Mimic trades from the transactions based on chosen benchmark assuming partial shares
    generate_portfolio_data: Generates portfolio data from transactions
        __load_portfolio_historical_prices: Loads historical adj close prices for tickers in list of trades
        __populate_historical_trade_data: Create a new dataframe to store historical prices by ticker
        __calculate_portfolio_returns: Calculate portfolio daily returns
        __calculate_portfolio_performance: Calculate portfolio trades performance
    set_risk_free_rate: Sets risk free rate
    calculate_reserves: Takes dividends into account for returns calculation
    calculate_allocation: Determine allocation based on assets, sectors, countries and regions.
    """

    def __init__(self, transactions: pd.DataFrame = pd.DataFrame()):
        """Initialize PortfolioEngine class"""

        # General
        self.empty = True
        self.risk_free_rate = float(0)
        self.inception_date = datetime.date(1970, 1, 1)
        self.tickers_list = None
        self.tickers: Dict[Any, Any] = {}
        self.benchmark_ticker: str = ""
        self.benchmark_info = None
        self.historical_trade_data = pd.DataFrame()

        # Portfolio
        self.portfolio_historical_prices = pd.DataFrame()
        self.portfolio_returns = pd.DataFrame()
        self.portfolio_trades = pd.DataFrame()
        self.portfolio_assets_allocation = pd.DataFrame()
        self.portfolio_sectors_allocation = pd.DataFrame()
        self.portfolio_regions_allocation = pd.DataFrame()
        self.portfolio_countries_allocation = pd.DataFrame()

        # Benchmark
        self.benchmark_historical_prices = pd.DataFrame()
        self.benchmark_returns = pd.DataFrame()
        self.benchmark_trades = pd.DataFrame()
        self.benchmark_assets_allocation = pd.DataFrame()
        self.benchmark_sectors_allocation = pd.DataFrame()
        self.benchmark_regions_allocation = pd.DataFrame()
        self.benchmark_countries_allocation = pd.DataFrame()

        # Set and preprocess transactions
        if not transactions.empty:
            self.__set_transactions(transactions)

    def __set_transactions(self, transactions):
        self.__transactions = transactions
        self.__preprocess_transactions()
        self.empty = False

    def get_transactions(self):
        """Get formatted transactions

        Returns
        -------
        pd.DataFrame
            Formatted transactions
        """

        df = self.__transactions[
            [
                "Date",
                "Type",
                "Ticker",
                "Side",
                "Price",
                "Quantity",
                "Fees",
                "Investment",
                "Currency",
                "Sector",
                "Industry",
                "Country",
                "Region",
            ]
        ]
        df = df.replace(np.nan, "-")
        df["Date"] = df["Date"].dt.strftime("%Y-%m-%d")
        df.sort_values(by="Date", ascending=False, inplace=True)
        return df

    @staticmethod
    def read_transactions(path: str) -> pd.DataFrame:
        """Read static method to read transactions from file.

        Parameters
        ----------
        path: str
            path to transactions file

        Returns
        -------
        pd.DataFrame
            DataFrame with transactions
        """

        # Load transactions from file
        if path.endswith(".xlsx"):
<<<<<<< HEAD
            warnings.filterwarnings(
                "ignore", category=UserWarning, module="openpyxl", lineno=312
            )
=======
            if environ.get("DEBUG_MODE", "false") != "true":
                warnings.filterwarnings(
                    "ignore", category=UserWarning, module="openpyxl"
                )
>>>>>>> a6042b85
            transactions = pd.read_excel(path)
        elif path.endswith(".csv"):
            transactions = pd.read_csv(path)

        return transactions

    @log_start_end(log=logger)
    def __preprocess_transactions(self):
        """Preprocess, format and compute auxiliary fields.

        Preprocessing steps:
            0. If optional fields not in the transactions add missing
            1. Convert Date to datetime
            2. Sort transactions by date
            3. Capitalize Ticker and Type [of instrument...]
            4. Translate side: ["deposit", "buy"] -> 1 and ["withdrawal", "sell"] -> -1
            5. Convert quantity to signed integer
            6. Determining the investment/divestment value
            7. Reformat crypto tickers to yfinance format (e.g. BTC -> BTC-USD)
            8. Reformat STOCK/ETF tickers to yfinance format if ISIN provided
            9. Remove unsupported ISINs that came out empty
            10. Create tickers dictionary with structure {'Type': [Ticker]}
            11. Create list with tickers except cash
            12. Save transactions inception date
            13. Populate fields Sector, Industry and Country
        """

        p_bar = tqdm(range(14), desc="Preprocessing transactions")

        try:

            # 0. If optional fields not in the transactions add missing
            optional_fields = [
                "Sector",
                "Industry",
                "Country",
                "Region",
                "Fees",
                "Premium",
                "ISIN",
            ]
            if not set(optional_fields).issubset(set(self.__transactions.columns)):
                for field in optional_fields:
                    if field not in self.__transactions.columns:
                        self.__transactions[field] = np.nan

            p_bar.n += 1
            p_bar.refresh()

            # 1. Convert Date to datetime
            self.__transactions["Date"] = pd.to_datetime(self.__transactions["Date"])

            p_bar.n += 1
            p_bar.refresh()

            # 2. Sort transactions by date
            self.__transactions = self.__transactions.sort_values(by="Date")

            p_bar.n += 1
            p_bar.refresh()

            # 3. Capitalize Ticker and Type [of instrument...]
            self.__transactions["Ticker"] = self.__transactions["Ticker"].map(
                lambda x: x.upper() if isinstance(x, str) else x
            )
            self.__transactions["Type"] = self.__transactions["Type"].map(
                lambda x: x.upper() if isinstance(x, str) else x
            )

            p_bar.n += 1
            p_bar.refresh()

            # 4. Translate side: ["deposit", "buy"] -> 1 and ["withdrawal", "sell"] -> -1
            self.__transactions["Signal"] = self.__transactions["Side"].map(
                lambda x: 1
                if x.lower() in ["deposit", "buy"]
                else (-1 if x.lower() in ["withdrawal", "sell"] else 0)
            )

            p_bar.n += 1
            p_bar.refresh()

            # 5. Convert quantity to signed integer
            self.__transactions["Quantity"] = (
                abs(self.__transactions["Quantity"]) * self.__transactions["Signal"]
            )

            p_bar.n += 1
            p_bar.refresh()

            # 6. Determining the investment/divestment value
            self.__transactions["Investment"] = (
                self.__transactions["Quantity"] * self.__transactions["Price"]
                + self.__transactions["Fees"]
            )

            p_bar.n += 1
            p_bar.refresh()

            # 7. Reformat crypto tickers to yfinance format (e.g. BTC -> BTC-USD)
            crypto_trades = self.__transactions[self.__transactions.Type == "CRYPTO"]
            self.__transactions.loc[
                (self.__transactions.Type == "CRYPTO"), "Ticker"
            ] = [
                f"{crypto}-{currency}"
                for crypto, currency in zip(
                    crypto_trades.Ticker, crypto_trades.Currency
                )
            ]

            p_bar.n += 1
            p_bar.refresh()

            # 8. Reformat STOCK/ETF tickers to yfinance format if ISIN provided.

            # If isin not valid ticker is empty
            self.__transactions["yf_Ticker"] = self.__transactions["ISIN"].apply(
                lambda x: yf.utils.get_ticker_by_isin(x) if not pd.isna(x) else np.nan
            )

            empty_tickers = list(
                self.__transactions[
                    (self.__transactions["yf_Ticker"] == "")
                    | (self.__transactions["yf_Ticker"].isna())
                ]["Ticker"].unique()
            )

            # If ticker from isin is empty it is not valid in yfinance, so check if user provided ticker is supported
            removed_tickers = []
            for item in empty_tickers:
                with suppress_stdout():
                    # Suppress yfinance failed download message if occurs
                    valid_ticker = not (
                        yf.download(
                            item,
                            start=datetime.datetime.now() + datetime.timedelta(days=-5),
                            progress=False,
                        ).empty
                    )
                    if valid_ticker:
                        # Invalid ISIN but valid ticker
                        self.__transactions.loc[
                            self.__transactions["Ticker"] == item, "yf_Ticker"
                        ] = np.nan
                    else:
                        self.__transactions.loc[
                            self.__transactions["Ticker"] == item, "yf_Ticker"
                        ] = ""
                        removed_tickers.append(item)

            # Merge reformated tickers into Ticker
            self.__transactions["Ticker"] = self.__transactions["yf_Ticker"].fillna(
                self.__transactions["Ticker"]
            )

            p_bar.n += 1
            p_bar.refresh()

            # 9. Remove unsupported ISINs that came out empty
            self.__transactions.drop(
                self.__transactions[self.__transactions["Ticker"] == ""].index,
                inplace=True,
            )

            p_bar.n += 1
            p_bar.refresh()

            # 10. Create tickers dictionary with structure {'Type': [Ticker]}
            unsupported_type = self.__transactions[
                (~self.__transactions["Type"].isin(["STOCK", "ETF", "CRYPTO"]))
            ].index
            if unsupported_type.any():
                self.__transactions.drop(unsupported_type, inplace=True)
                console.print(
                    "[red]Unsupported transaction type detected and removed. Supported types: stock, etf or crypto.[/red]"
                )

            for ticker_type in set(self.__transactions["Type"]):
                self.tickers[ticker_type] = list(
                    set(
                        self.__transactions[
                            self.__transactions["Type"].isin([ticker_type])
                        ]["Ticker"]
                    )
                )

            p_bar.n += 1
            p_bar.refresh()

            # 11. Create list with tickers except cash
            self.tickers_list = list(set(self.__transactions["Ticker"]))

            p_bar.n += 1
            p_bar.refresh()

            # 12. Save transactions inception date
            self.inception_date = self.__transactions["Date"].iloc[0]

            p_bar.n += 1
            p_bar.refresh()

            # 13. Populate fields Sector, Industry and Country
            if (
                self.__transactions.loc[
                    self.__transactions["Type"] == "STOCK",
                    optional_fields,
                ]
                .isnull()
                .values.any()
            ):
                # If any fields is empty for stocks (overwrites any info there)
                self.__load_company_data()

            p_bar.n += 1
            p_bar.refresh()

            # Warn user of removed ISINs
            if removed_tickers:
                p_bar.disable = True
                console.print(
                    f"\n[red]The following tickers are not supported and were removed: {removed_tickers}."
                    f"\nManually edit the 'Ticker' field with the proper Yahoo Finance suffix or provide a valid ISIN."
                    f"\nSuffix info on 'Yahoo Finance market coverage':"
                    " https://help.yahoo.com/kb/exchanges-data-providers-yahoo-finance-sln2310.html"
                    f"\nE.g. IWDA -> IWDA.AS[/red]\n"
                )
        except Exception:
            console.print("\nCould not preprocess transactions.")
            raise

    @log_start_end(log=logger)
    def __load_company_data(self):
        """Load company data for stocks such as sector, industry and country"""

        for ticker_type, ticker_list in self.tickers.items():
            # yfinance only has sector, industry and country for stocks
            if ticker_type == "STOCK":
                for ticker in ticker_list:
                    # Only gets fields for tickers with missing data
                    # TODO: Should only get field missing for tickers with missing data
                    # now it's taking the 4 of them
                    if (
                        self.__transactions.loc[
                            self.__transactions["Ticker"] == ticker,
                            ["Sector", "Industry", "Country", "Region"],
                        ]
                        .isnull()
                        .values.any()
                    ):
                        # Get ticker info in list ["Sector", "Industry", "Country", "Region"] from isin/ticker
                        info_list = get_info_from_ticker(ticker)

                        # Replace fields in transactions
                        self.__transactions.loc[
                            self.__transactions.Ticker == ticker,
                            ["Sector", "Industry", "Country", "Region"],
                        ] = info_list

            elif ticker_type == "CRYPTO":
                for ticker in ticker_list:
                    if (
                        self.__transactions.loc[
                            self.__transactions["Ticker"] == ticker,
                            ["Sector", "Industry", "Country", "Region"],
                        ]
                        .isnull()
                        .values.any()
                    ):
                        # Get ticker info in list ["Sector", "Industry", "Country", "Region"]
                        info_list = ["Crypto", "Crypto", "Crypto", "Crypto"]

                        # Replace fields in transactions
                        self.__transactions.loc[
                            self.__transactions.Ticker == ticker,
                            ["Sector", "Industry", "Country", "Region"],
                        ] = info_list

            else:
                for ticker in ticker_list:
                    if (
                        self.__transactions.loc[
                            self.__transactions["Ticker"] == ticker,
                            ["Sector", "Industry", "Country", "Region"],
                        ]
                        .isnull()
                        .values.any()
                    ):
                        # Get ticker info in list ["Sector", "Industry", "Country", "Region"]
                        info_list = ["-", "-", "-", "-"]

                        # Replace fields in transactions
                        self.__transactions.loc[
                            self.__transactions.Ticker == ticker,
                            ["Sector", "Industry", "Country", "Region"],
                        ] = info_list

    @log_start_end(log=logger)
    def set_benchmark(self, symbol: str = "SPY", full_shares: bool = False):
        """Load benchmark into portfolio.

        Parameters
        ----------
        symbol: str
            Benchmark symbol to download data
        full_shares: bool
            Whether to mimic the portfolio trades exactly (partial shares) or round down the
            quantity to the nearest number
        """

        p_bar = tqdm(range(4), desc="         Loading benchmark")

        self.benchmark_ticker = symbol

        self.benchmark_historical_prices = yf.download(
            symbol,
            start=self.inception_date - datetime.timedelta(days=1),
            threads=False,
            progress=False,
            ignore_tz=True,
        )["Adj Close"]

        p_bar.n += 1
        p_bar.refresh()

        self.__mimic_trades_for_benchmark(full_shares)

        # Merge benchmark and portfolio dates to ensure same length
        self.benchmark_historical_prices = pd.merge(
            self.portfolio_historical_prices["Close"],
            self.benchmark_historical_prices,
            how="outer",
            left_index=True,
            right_index=True,
        )["Adj Close"]
        self.benchmark_historical_prices.fillna(method="ffill", inplace=True)

        p_bar.n += 1
        p_bar.refresh()

        self.benchmark_returns = self.benchmark_historical_prices.pct_change().dropna()
        self.benchmark_info = yf.Ticker(symbol).info

        p_bar.n += 1
        p_bar.refresh()

        (
            self.portfolio_returns,
            self.benchmark_returns,
        ) = make_equal_length(self.portfolio_returns, self.benchmark_returns)

        p_bar.n += 1
        p_bar.refresh()

    @log_start_end(log=logger)
    def __mimic_trades_for_benchmark(self, full_shares: bool = False):
        """Mimic trades from the transactions based on chosen benchmark assuming partial shares

        Parameters
        ----------
        full_shares: bool
            whether to mimic the portfolio trades exactly (partial shares) or round down the
            quantity to the nearest number.
        """

        # Create dataframe to store benchmark trades
        self.benchmark_trades = self.__transactions[
            ["Date", "Type", "Investment"]
        ].copy()

        # Set current price of benchmark
        self.benchmark_trades["Last price"] = self.benchmark_historical_prices[-1]

        # Map historical prices into trades
        self.benchmark_trades[["Benchmark Quantity"]] = float(0)
        benchmark_historical_prices = pd.DataFrame(self.benchmark_historical_prices)
        benchmark_historical_prices.columns.values[0] = "Trade price"
        self.benchmark_trades = self.benchmark_trades.set_index("Date")
        self.benchmark_trades.index = pd.to_datetime(self.benchmark_trades.index)
        self.benchmark_trades = self.benchmark_trades.merge(
            benchmark_historical_prices, how="left", left_index=True, right_index=True
        )
        self.benchmark_trades = self.benchmark_trades.reset_index()
        self.benchmark_trades["Trade price"] = self.benchmark_trades[
            "Trade price"
        ].fillna(method="ffill")

        # Calculate benchmark investment quantity
        if full_shares:
            self.benchmark_trades["Benchmark Quantity"] = np.floor(
                self.benchmark_trades["Investment"]
                / self.benchmark_trades["Trade price"]
            )
        else:
            self.benchmark_trades["Benchmark Quantity"] = (
                self.benchmark_trades["Investment"]
                / self.benchmark_trades["Trade price"]
            )

        self.benchmark_trades["Benchmark Investment"] = (
            self.benchmark_trades["Trade price"]
            * self.benchmark_trades["Benchmark Quantity"]
        )
        self.benchmark_trades["Benchmark Value"] = (
            self.benchmark_trades["Last price"]
            * self.benchmark_trades["Benchmark Quantity"]
        )
        self.benchmark_trades["Benchmark % Return"] = (
            self.benchmark_trades["Benchmark Value"]
            / self.benchmark_trades["Benchmark Investment"]
            - 1
        )
        self.benchmark_trades["Benchmark Abs Return"] = (
            self.benchmark_trades["Benchmark Value"]
            - self.benchmark_trades["Benchmark Investment"]
        )
        # TODO: To add alpha here, we must pull prices from original trades and get last price
        # for each of those trades. Then just calculate returns and compare to benchmark
        self.benchmark_trades.fillna(0, inplace=True)

        if full_shares:
            console.print(
                "Note that with full shares (-s) enabled, there will be a mismatch between how much you invested in the"
                f" portfolio ({round(sum(self.portfolio_trades['Portfolio Investment']), 2)}) and how much you invested"
                f" in the benchmark ({round(sum(self.benchmark_trades['Benchmark Investment']), 2)})."
            )

    @log_start_end(log=logger)
    def generate_portfolio_data(self):
        """Generate portfolio data from transactions

        Workflow:
            1. Load historical adj close/close prices for tickers in list of trades
            2. Record the state of the portfolio at each day since inception.
            3. Calculate portfolio daily returns from historical trade data
            4. Calculate portfolio trades performance

        """
        self.__load_portfolio_historical_prices()
        self.__populate_historical_trade_data()
        self.__calculate_portfolio_returns()
        self.__calculate_portfolio_performance()

    @log_start_end(log=logger)
    def __load_portfolio_historical_prices(self, use_close: bool = False):
        """Load historical adj close/close prices for tickers in list of trades

        Parameters
        ----------
        use_close: bool
            whether to use close or adjusted close prices
        """

        p_bar = tqdm(range(len(self.tickers)), desc="        Loading price data")

        for ticker_type, data in self.tickers.items():
            price_data = yf.download(
                data, start=self.inception_date, progress=False, ignore_tz=True
            )["Close" if use_close or ticker_type == "CRYPTO" else "Adj Close"]

            # Set up column name if only 1 ticker (pd.DataFrame only does this if >1 ticker)
            if len(data) == 1:
                price_data = pd.DataFrame(price_data)
                price_data.columns = data

            self.portfolio_historical_prices = pd.concat(
                [self.portfolio_historical_prices, price_data], axis=1
            )

            self.portfolio_historical_prices.fillna(method="ffill", inplace=True)

            p_bar.n += 1
            p_bar.refresh()

    @log_start_end(log=logger)
    def __populate_historical_trade_data(self):
        """Record the state of the portfolio at each day since inception

        The state includes the following information for each ticker and total:
        - Quantity: Number of shares held
        - Investment: Total investment in shares
        - Investment delta: Change in investment since last day
        - Close: Close price of shares
        - End value: Total value of shares at close price
        """

        trade_data = self.__transactions.pivot_table(
            index="Date",
            columns=["Ticker"],
            values=[
                "Quantity",
                "Investment",
            ],
            aggfunc={"Quantity": np.sum, "Investment": np.sum},
        )

        # Make historical prices columns a multi-index. This helps the merging.
        self.portfolio_historical_prices.columns = pd.MultiIndex.from_product(
            [["Close"], self.tickers_list]
        )

        trade_data = pd.merge(
            trade_data,
            self.portfolio_historical_prices,
            how="outer",
            left_index=True,
            right_index=True,
        )

        trade_data["Close"] = trade_data["Close"].fillna(method="ffill")
        trade_data.fillna(0, inplace=True)

        trade_data["Quantity"] = trade_data["Quantity"].cumsum()
        trade_data["Investment"] = trade_data["Investment"].cumsum()
        trade_data["Investment", "Total"] = trade_data["Investment"].sum(axis=1)
        trade_data[
            pd.MultiIndex.from_product(
                [["Investment delta"], self.tickers_list + ["Total"]]
            )
        ] = (trade_data["Investment"].diff(periods=1).fillna(trade_data["Investment"]))

        # End Value = Quantity * Close
        trade_data[pd.MultiIndex.from_product([["End Value"], self.tickers_list])] = (
            trade_data["Quantity"][self.tickers_list]
            * trade_data["Close"][self.tickers_list]
        )

        trade_data.loc[:, ("End Value", "Total")] = trade_data["End Value"][
            self.tickers_list
        ].sum(axis=1)

        # Initial Value = Previous End Value + Investment changes
        trade_data[
            pd.MultiIndex.from_product(
                [["Initial Value"], self.tickers_list + ["Total"]]
            )
        ] = 0

        trade_data["Initial Value"] = trade_data["End Value"].shift(1) + trade_data[
            "Investment"
        ].diff(periods=1)

        # Set first day Initial Value as the Investment (NaNs break first period)
        for t in self.tickers_list + ["Total"]:
            trade_data.at[trade_data.index[0], ("Initial Value", t)] = trade_data.iloc[
                0
            ]["Investment"][t]

        trade_data = trade_data.reindex(
            columns=[
                "Quantity",
                "Investment",
                "Investment delta",
                "Close",
                "Initial Value",
                "End Value",
            ],
            level=0,
        )
        self.historical_trade_data = trade_data

    @log_start_end(log=logger)
    def __calculate_portfolio_returns(self):
        """Calculate portfolio daily returns from historical trade data

        - End value: Total value of shares at close price
        - Investment delta: Change in investment since last day
        - Period cash inflow: min(0, Investment delta)
            Any negative change in investment, should occur after a sale
        - Period cash outflow: max(0, Investment delta)
            Any positive change in investment, should occur after a purchase
        - Period return: Value at end / Value at start - 1
            Value at start: [End Value(t - 1) + Cash Outflow(t)]
                We assume that at period 't' start, the portfolio value is equal to
                the sum of the value of assets held [End Value(t - 1)] plus the value
                of any purchases made during the period [Cash Outflow(t)]. Here, we
                are implicitly assuming that you deposit the cash to buy the shares at
                the start.
            Value at end: [End Value(t) + Cash Inflow(t)]
                We assume that at period 't' end, the portfolio value is equal to
                the sum of the value of assets held [End Value(t)] plus the proceeds
                from any sales during the period [Cash Inflow(t)].
        """

        p_bar = tqdm(range(1), desc="       Calculating returns")

        trade_data = self.historical_trade_data

        # Helper functions to calculate cash inflow and outflow
        def f_min(x):
            return x.apply(lambda x: min(x, 0))

        def f_max(x):
            return x.apply(lambda x: max(x, 0))

        # Calculate cash inflow and outflow
        trade_data[
            pd.MultiIndex.from_product(
                [["Period cash inflow"], self.tickers_list + ["Total"]]
            )
        ] = -1 * trade_data["Investment delta"][:].apply(lambda x: f_min(x), axis=0)

        trade_data[
            pd.MultiIndex.from_product(
                [["Period cash outflow"], self.tickers_list + ["Total"]]
            )
        ] = trade_data["Investment delta"][:].apply(lambda x: f_max(x), axis=1)

        # Calculate period return

        trade_data[
            pd.MultiIndex.from_product(
                [["Period absolute return"], self.tickers_list + ["Total"]]
            )
        ] = (trade_data["End Value"] + trade_data["Period cash inflow"]) - (
            trade_data["End Value"].shift(1).fillna(0)
            + trade_data["Period cash outflow"]
        )

        trade_data[
            pd.MultiIndex.from_product(
                [["Period percentage return"], self.tickers_list + ["Total"]]
            )
        ] = (trade_data["End Value"] + trade_data["Period cash inflow"]) / (
            trade_data["End Value"].shift(1).fillna(0)
            + trade_data["Period cash outflow"]
        ) - 1

        trade_data["Period percentage return"].fillna(0, inplace=True)

        self.historical_trade_data = trade_data

        self.portfolio_returns = self.historical_trade_data["Period percentage return"][
            "Total"
        ]

        p_bar.n += 1
        p_bar.refresh()

    @log_start_end(log=logger)
    def __calculate_portfolio_performance(self):
        """Calculate portfolio performance"""

        # TODO: saving the trade performance in portfolio_trades is wrong as it is.
        # If we have sales we end up summing negative investments and positive investments.
        # That leads to wrong % return calculation. This implementation does not allow
        # performance between trade dates.
        # We need to fix this.

        # Determine invested amount, relative and absolute return based on last close
        last_price = self.historical_trade_data["Close"].iloc[-1]

        # Save portfolio trades to compute allocations later
        self.portfolio_trades = self.__transactions.copy()
        self.portfolio_trades[
            [
                "Portfolio Investment",
                "Close",
                "Portfolio Value",
                "Portfolio % Return",
                "Abs Portfolio Return",
            ]
        ] = float(0)

        for index, trade in self.__transactions.iterrows():
            self.portfolio_trades["Close"][index] = last_price[trade["Ticker"]]
            self.portfolio_trades["Portfolio Investment"][index] = trade["Investment"]
            self.portfolio_trades["Portfolio Value"][index] = (
                self.portfolio_trades["Close"][index] * trade["Quantity"]
            )
            self.portfolio_trades["Portfolio % Return"][index] = (
                self.portfolio_trades["Portfolio Value"][index]
                / self.portfolio_trades["Portfolio Investment"][index]
            ) - 1
            self.portfolio_trades["Abs Portfolio Return"].loc[index] = (
                self.portfolio_trades["Portfolio Value"][index]
                - self.portfolio_trades["Portfolio Investment"][index]
            )

    @log_start_end(log=logger)
    def set_risk_free_rate(self, risk_free_rate: float):
        """Set risk free rate

        Parameters
        ----------
        risk_free_rate : float
            Risk free rate in float format
        """

        self.risk_free_rate = risk_free_rate

    @log_start_end(log=logger)
    def calculate_reserves(self):
        """Take dividends into account for returns calculation"""
        # TODO: Add back cash dividends and deduct exchange costs
        console.print("Still has to be build.")

    @log_start_end(log=logger)
    def calculate_allocation(self, category: str, recalculate: bool = False):
        """Determine allocation based on Asset, Sector, Country or Region

        Parameters
        ----------
        category: str
            Chosen allocation category from Asset, Sector, Country or Region
        recalculate: bool
            Flag to force recalculate allocation if already exists
        """

        if category == "Asset":
            if (
                self.benchmark_assets_allocation.empty
                or self.portfolio_assets_allocation.empty
                or recalculate
            ):
                (
                    self.benchmark_assets_allocation,
                    self.portfolio_assets_allocation,
                ) = get_allocation(category, self.benchmark_info, self.portfolio_trades)
        elif category == "Sector":
            if (
                self.benchmark_sectors_allocation.empty
                or self.portfolio_sectors_allocation.empty
                or recalculate
            ):
                (
                    self.benchmark_sectors_allocation,
                    self.portfolio_sectors_allocation,
                ) = get_allocation(category, self.benchmark_info, self.portfolio_trades)
        elif category == "Country":
            if (
                self.benchmark_countries_allocation.empty
                or self.portfolio_countries_allocation.empty
                or recalculate
            ):
                (
                    self.benchmark_countries_allocation,
                    self.portfolio_countries_allocation,
                ) = get_allocation(category, self.benchmark_info, self.portfolio_trades)
        elif category == "Region":
            if (
                self.benchmark_regions_allocation.empty
                or self.portfolio_regions_allocation.empty
                or recalculate
            ):
                (
                    self.benchmark_regions_allocation,
                    self.portfolio_regions_allocation,
                ) = get_allocation(category, self.benchmark_info, self.portfolio_trades)
        else:
            console.print(
                "Category not available. Choose from: Asset, Sector, Country or Region"
            )<|MERGE_RESOLUTION|>--- conflicted
+++ resolved
@@ -1,10 +1,7 @@
 """Portfolio Engine"""
 __docformat__ = "numpy"
 
-<<<<<<< HEAD
-=======
 from os import environ
->>>>>>> a6042b85
 import warnings
 import logging
 from typing import Dict, Any
@@ -197,16 +194,10 @@
 
         # Load transactions from file
         if path.endswith(".xlsx"):
-<<<<<<< HEAD
-            warnings.filterwarnings(
-                "ignore", category=UserWarning, module="openpyxl", lineno=312
-            )
-=======
             if environ.get("DEBUG_MODE", "false") != "true":
                 warnings.filterwarnings(
                     "ignore", category=UserWarning, module="openpyxl"
                 )
->>>>>>> a6042b85
             transactions = pd.read_excel(path)
         elif path.endswith(".csv"):
             transactions = pd.read_csv(path)
