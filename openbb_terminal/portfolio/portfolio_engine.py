--- conflicted
+++ resolved
@@ -1,10 +1,7 @@
 """Portfolio Engine"""
 __docformat__ = "numpy"
 
-<<<<<<< HEAD
-=======
 from os import environ
->>>>>>> 719ad757
 import warnings
 import logging
 from typing import Dict, Any
@@ -197,16 +194,10 @@
 
         # Load transactions from file
         if path.endswith(".xlsx"):
-<<<<<<< HEAD
-            warnings.filterwarnings(
-                "ignore", category=UserWarning, module="openpyxl", lineno=312
-            )
-=======
             if environ.get("DEBUG_MODE", "false") != "true":
                 warnings.filterwarnings(
                     "ignore", category=UserWarning, module="openpyxl"
                 )
->>>>>>> 719ad757
             transactions = pd.read_excel(path)
         elif path.endswith(".csv"):
             transactions = pd.read_csv(path)
