"""Optimization View"""
__docformat__ = "numpy"

# pylint: disable=R0913, R0914, C0302, too-many-branches, too-many-statements, line-too-long
# flake8: noqa: E501

import logging
import math
import warnings
from typing import List

import matplotlib
import matplotlib.pyplot as plt
import numpy as np
import pandas as pd
import riskfolio as rp
from matplotlib.gridspec import GridSpec
from matplotlib.lines import Line2D

from openbb_terminal.config_plot import PLOT_DPI
from openbb_terminal.config_terminal import theme
from openbb_terminal.decorators import log_start_end
from openbb_terminal.helper_funcs import plot_autoscale
from openbb_terminal.portfolio.portfolio_optimization.po_model import (
    validate_inputs,
    get_ef,
)
from openbb_terminal.portfolio.portfolio_optimization.statics import (
    RISK_CHOICES,
    TIME_FACTOR,
)
from openbb_terminal.portfolio.portfolio_optimization.po_engine import PoEngine
from openbb_terminal.rich_config import console

warnings.filterwarnings("ignore")

logger = logging.getLogger(__name__)


@log_start_end(log=logger)
def display_ef(portfolio_engine: PoEngine = None, symbols: List[str] = None, **kwargs):
    """Display efficient frontier

    Parameters
    ----------
    portfolio_engine : PoEngine, optional
        Portfolio optimization engine, by default None
        Use `portfolio.po.load` to load a portfolio engine
    symbols : List[str], optional
        List of symbols, by default None
    interval : str, optional
        Interval to get data, by default '3y'
    start_date : str, optional
        If not using interval, start date string (YYYY-MM-DD), by default ""
    end_date : str, optional
        If not using interval, end date string (YYYY-MM-DD). If empty use last weekday, by default ""
    log_returns : bool, optional
        If True use log returns, else arithmetic returns, by default False
    freq : str, optional
        Frequency of returns, by default 'D'. Options: 'D' for daily, 'W' for weekly, 'M' for monthly
    maxnan: float, optional
        Maximum percentage of NaNs allowed in the data, by default 0.05
    threshold: float, optional
        Value used to replace outliers that are higher than threshold, by default 0.0
    method: str, optional
        Method used to fill nan values, by default 'time'
        For more information see `interpolate <https://pandas.pydata.org/docs/reference/api/pandas.DataFrame.interpolate.html>`__.
    value : float, optional
        Amount to allocate to portfolio in long positions, by default 1.0
    value_short : float, optional
        Amount to allocate to portfolio in short positions, by default 0.0
    risk_measure: str, optional
        The risk measure used to optimize the portfolio, by default 'MV'
        Possible values are:

        - 'MV': Standard Deviation.
        - 'MAD': Mean Absolute Deviation.
        - 'MSV': Semi Standard Deviation.
        - 'FLPM': First Lower Partial Moment (Omega Ratio).
        - 'SLPM': Second Lower Partial Moment (Sortino Ratio).
        - 'CVaR': Conditional Value at Risk.
        - 'EVaR': Entropic Value at Risk.
        - 'WR': Worst Realization.
        - 'ADD': Average Drawdown of uncompounded cumulative returns.
        - 'UCI': Ulcer Index of uncompounded cumulative returns.
        - 'CDaR': Conditional Drawdown at Risk of uncompounded cumulative returns.
        - 'EDaR': Entropic Drawdown at Risk of uncompounded cumulative returns.
        - 'MDD': Maximum Drawdown of uncompounded cumulative returns.

    risk_free_rate: float, optional
        Risk free rate, annualized. Used for 'FLPM' and 'SLPM' and Sharpe objective function, by default 0.0
    alpha: float, optional
        Significance level of VaR, CVaR, EDaR, DaR, CDaR, EDaR, Tail Gini of losses, by default 0.05
    n_portfolios: int, optional
        Number of portfolios to simulate, by default 100
    seed: int, optional
        Seed used to generate random portfolios, by default 123

    Examples
    --------
    >>> from openbb_terminal.sdk import openbb
    >>> frontier = openbb.portfolio.po.ef_chart(symbols=["AAPL", "MSFT", "AMZN"])

    >>> from openbb_terminal.sdk import openbb
    >>> p = openbb.portfolio.po.load(symbols_file_path="openbb_terminal/miscellaneous/portfolio_examples/allocation/60_40_Portfolio.xlsx")
    >>> frontier = openbb.portfolio.po.ef_chart(portfolio_engine=p)
    """

    valid_symbols, valid_portfolio_engine, valid_kwargs = validate_inputs(
        symbols, portfolio_engine, kwargs
    )

    n_portfolios = valid_kwargs.get("n_portfolios", 100)
    freq = valid_kwargs.get("freq", "D")
    risk_measure = valid_kwargs.get("risk_measure", "MV")
    risk_free_rate = valid_kwargs.get("risk_free_rate", 0.0)
    alpha = valid_kwargs.get("alpha", 0.05)

    # Pop chart args
    tangency = valid_kwargs.pop("tangency", False)
    plot_tickers = valid_kwargs.pop("plot_tickers", False)
    external_axes = valid_kwargs.pop("external_axes", None)

    frontier, mu, cov, stock_returns, weights, X1, Y1, port = get_ef(
        valid_portfolio_engine,
        valid_symbols,
        **valid_kwargs,
    )

    risk_free_rate = risk_free_rate / TIME_FACTOR[freq.upper()]

    if external_axes is None:
        _, ax = plt.subplots(figsize=plot_autoscale(), dpi=PLOT_DPI)
    else:
        ax = external_axes[0]

    ax = rp.plot_frontier(
        w_frontier=frontier,
        mu=mu,
        cov=cov,
        returns=stock_returns,
        rm=RISK_CHOICES[risk_measure.lower()],
        rf=risk_free_rate,
        alpha=alpha,
        cmap="RdYlBu",
        w=weights,
        label="",
        marker="*",
        s=16,
        c="r",
        t_factor=TIME_FACTOR[freq.upper()],
        ax=ax,
    )

    # Add risk free line
    if tangency:
        ret_sharpe = (mu @ weights).to_numpy().item() * TIME_FACTOR[freq.upper()]
        risk_sharpe = rp.Sharpe_Risk(
            weights,
            cov=cov,
            returns=stock_returns,
            rm=RISK_CHOICES[risk_measure.lower()],
            rf=risk_free_rate,
            alpha=alpha,
            # a_sim=a_sim,
            # beta=beta,
            # b_sim=b_sim,
        )
        if RISK_CHOICES[risk_measure.lower()] not in [
            "ADD",
            "MDD",
            "CDaR",
            "EDaR",
            "UCI",
        ]:
            risk_sharpe = risk_sharpe * TIME_FACTOR[freq.upper()] ** 0.5

        y = ret_sharpe * 1.5
        b = risk_free_rate * TIME_FACTOR[freq.upper()]
        m = (ret_sharpe - b) / risk_sharpe
        x2 = (y - b) / m
        x = [0, x2]
        y = [b, y]
        line = Line2D(x, y, label="Capital Allocation Line")
        ax.set_xlim(xmin=min(X1) * 0.8)
        ax.add_line(line)

    ax.plot(X1, Y1, color="b")

    plot_tickers = True
    if plot_tickers:
        ticker_plot = pd.DataFrame(columns=["ticker", "var"])
        for ticker in port.cov.columns:
            weight_df = pd.DataFrame({"weights": 1}, index=[ticker])
            risk = rp.Sharpe_Risk(
                weight_df,
                cov=port.cov[ticker][ticker],
                returns=stock_returns.loc[:, [ticker]],
                rm=RISK_CHOICES[risk_measure.lower()],
                rf=risk_free_rate,
                alpha=alpha,
            )

            if RISK_CHOICES[risk_measure.lower()] not in [
                "MDD",
                "ADD",
                "CDaR",
                "EDaR",
                "UCI",
            ]:
                risk = risk * TIME_FACTOR[freq.upper()] ** 0.5

            ticker_plot = ticker_plot.append(
                {"ticker": ticker, "var": risk}, ignore_index=True
            )
        ticker_plot = ticker_plot.set_index("ticker")
        ticker_plot = ticker_plot.merge(
            port.mu.T * TIME_FACTOR[freq.upper()], right_index=True, left_index=True
        )
        ticker_plot = ticker_plot.rename(columns={0: "ret"})
        ax.scatter(ticker_plot["var"], ticker_plot["ret"])
        for row in ticker_plot.iterrows():
            ax.annotate(row[0], (row[1]["var"], row[1]["ret"]))
    ax.set_title(f"Efficient Frontier simulating {n_portfolios} portfolios")
    ax.legend(loc="best", scatterpoints=1)
    theme.style_primary_axis(ax)
    l, b, w, h = ax.get_position().bounds
    ax.set_position([l, b, w * 0.9, h])
    ax1 = ax.get_figure().axes
    ll, bb, ww, hh = ax1[-1].get_position().bounds
    ax1[-1].set_position([ll * 1.02, bb, ww, hh])
    if external_axes is None:
        theme.visualize_output(force_tight_layout=False)


@log_start_end(log=logger)
def display_plot(portfolio_engine: PoEngine = None, chart_type: str = "pie", **kwargs):
    """
    Display efficient frontier

    Parameters
    ----------
    portfolio_engine : PoEngine, optional
        Portfolio optimization engine, by default None
        Use `portfolio.po.load` to load a portfolio engine
    chart_type : str, optional
        Chart type, by default "pie"
        Options are "pie", "hist", "dd" or "rc"

    Examples
    --------
    >>> from openbb_terminal.sdk import openbb
    >>> p = openbb.portfolio.po.load(symbols=["AAPL", "MSFT", "AMZN"])
    >>> d = {
            "SECTOR": {
                "AAPL": "INFORMATION TECHNOLOGY",
                "MSFT": "INFORMATION TECHNOLOGY",
                "AMZN": "CONSUMER DISCRETIONARY",
            },
            "CURRENT_INVESTED_AMOUNT": {
                "AAPL": "100000.0",
                "MSFT": "200000.0",
                "AMZN": "300000.0",
            },
            "CURRENCY": {
                "AAPL": "USD",
                "MSFT": "USD",
                "AMZN": "USD",
            },
        }
    >>> p.set_categories_dict(categories=d)
    >>> weights, performance = openbb.portfolio.po.equal(portfolio_engine=p)
    >>> p.get_available_categories()
    ['SECTOR']
    >>> openbb.portfolio.po.plot(portfolio_engine=p, category="SECTOR", chart_type="pie")
    >>> openbb.portfolio.po.plot(portfolio_engine=p, category="SECTOR", chart_type="hist")
    >>> openbb.portfolio.po.plot(portfolio_engine=p, category="SECTOR", chart_type="dd")
    >>> openbb.portfolio.po.plot(portfolio_engine=p, category="SECTOR", chart_type="rc")
    >>> openbb.portfolio.po.plot(portfolio_engine=p, category="SECTOR", chart_type="heat")

    >>> from openbb_terminal.sdk import openbb
    >>> p = openbb.portfolio.po.load(symbols_file_path="openbb_terminal/miscellaneous/portfolio_examples/allocation/60_40_Portfolio.xlsx")
    >>> weights, performance = openbb.portfolio.po.equal(portfolio_engine=p)
    >>> p.get_available_categories()
    ['ASSET_CLASS',
     'SECTOR',
     'INDUSTRY',
     'COUNTRY',
     'CURRENT_INVESTED_AMOUNT',
     'CURRENCY']
    >>> openbb.portfolio.po.plot(portfolio_engine=p, category="ASSET_CLASS", chart_type="pie")
    >>> openbb.portfolio.po.plot(portfolio_engine=p, category="SECTOR", chart_type="hist")
    >>> openbb.portfolio.po.plot(portfolio_engine=p, category="INDUSTRY", chart_type="dd")
    >>> openbb.portfolio.po.plot(portfolio_engine=p, category="COUNTRY", chart_type="rc")
    >>> openbb.portfolio.po.plot(portfolio_engine=p, category="ASSET_CLASS", chart_type="heat")
    """

    if portfolio_engine is None:
        console.print("No portfolio engine found.")
        return

    available_categories = portfolio_engine.get_available_categories()

    if not available_categories:
        console.print("No categories found.")
        return
    msg = ", ".join(available_categories)
    if "category" not in kwargs:
        console.print(f"Please specify a category from the following: {msg}")
        return
<<<<<<< HEAD
=======

>>>>>>> e46c15e7
    if kwargs["category"] not in available_categories:
        console.print(f"Please specify a category from the following: {msg}")
        return

    category = kwargs["category"]

    _, valid_portfolio_engine, valid_kwargs = validate_inputs(
        portfolio_engine=portfolio_engine, kwargs=kwargs
    )

    weights: pd.DataFrame = valid_portfolio_engine.get_weights_df()
    if weights.empty:
        return

    data: pd.DataFrame = valid_portfolio_engine.get_returns()
    if data.empty:
        return

    if category:
        category_dict = valid_portfolio_engine.get_category(category)
        category_df = pd.DataFrame.from_dict(
            data=category_dict, orient="index", columns=["category"]
        )
        weights = weights.join(category_df, how="inner")
        weights.sort_index(inplace=True)

        # Calculating classes returns
        classes = list(set(weights["category"]))
        weights_classes = weights.groupby(["category"]).sum()
        matrix_classes = np.zeros((len(weights), len(classes)))
        labels = weights["category"].tolist()

        j_value = 0
        for i in classes:
            matrix_classes[:, j_value] = np.array(
                [1 if x == i else 0 for x in labels], dtype=float
            )
            matrix_classes[:, j_value] = (
                matrix_classes[:, j_value]
                * weights["value"]
                / weights_classes.loc[i, "value"]
            )
            j_value += 1

        matrix_classes = pd.DataFrame(
            matrix_classes, columns=classes, index=weights.index
        )
        data = data @ matrix_classes
        weights = weights_classes["value"].copy()
        weights.replace(0, np.nan, inplace=True)
        weights.dropna(inplace=True)
        weights.sort_values(ascending=True, inplace=True)
        data = data[weights.index.tolist()]
        data.columns = [i.title() for i in data.columns]
        weights.index = [i.title() for i in weights.index]
        weights = weights.to_dict()

        valid_kwargs["weights"] = weights
        valid_kwargs["data"] = data
        valid_kwargs["colors"] = theme.get_colors()

        if chart_type == "pie":
<<<<<<< HEAD
            display_pie(**parameters)
        elif chart_type == "hist":
            display_hist(**parameters)
        elif chart_type == "dd":
            display_dd(**parameters)
        elif chart_type == "rc_chart":
            display_rc_chart(**parameters)
        elif chart_type == "heat":
            display_heat(**parameters)
        return
=======
            display_pie(**valid_kwargs)
            return

        if chart_type == "hist":
            display_hist(**valid_kwargs)
            return

        if chart_type == "dd":
            display_dd(**valid_kwargs)
            return

        if chart_type == "rc":
            display_rc(**valid_kwargs)
            return

        if chart_type == "heat":
            display_heat(**valid_kwargs)
            return
>>>>>>> e46c15e7

        console.print(
            "Invalid chart type, please choose from the following: pie, hist, dd, rc, heat"
        )


@log_start_end(log=logger)
def display_heat(**kwargs):

    weights = kwargs.get("weights", None)
    data = kwargs.get("data", None)
    category = kwargs.get("category", None)
    title = kwargs.get("title", "")
    external_axes = kwargs.get("external_axes", None)

    if external_axes is None:
        _, ax = plt.subplots(figsize=plot_autoscale(), dpi=PLOT_DPI)
    else:
        ax = external_axes[0]

    if len(weights) <= 3:
        number_of_clusters = len(weights)
    else:
        number_of_clusters = None

    ax = rp.plot_clusters(
        returns=data,
        codependence="pearson",
        linkage="ward",
        k=number_of_clusters,
        max_k=10,
        leaf_order=True,
        dendrogram=True,
        cmap="RdYlBu",
        # linecolor='tab:purple',
        ax=ax,
    )

    ax = ax.get_figure().axes
    ax[0].grid(False)
    ax[0].axis("off")

    if category is None:
        # Vertical dendrogram
        l, b, w, h = ax[4].get_position().bounds
        l1 = l * 0.5
        w1 = w * 0.2
        b1 = h * 0.05
        ax[4].set_position([l - l1, b + b1, w * 0.8, h * 0.95])
        # Heatmap
        l, b, w, h = ax[1].get_position().bounds
        ax[1].set_position([l - l1 - w1, b + b1, w * 0.8, h * 0.95])
        w2 = w * 0.2
        # colorbar
        l, b, w, h = ax[2].get_position().bounds
        ax[2].set_position([l - l1 - w1 - w2, b, w, h])
        # Horizontal dendrogram
        l, b, w, h = ax[3].get_position().bounds
        ax[3].set_position([l - l1 - w1, b, w * 0.8, h])
    else:
        # Vertical dendrogram
        l, b, w, h = ax[4].get_position().bounds
        l1 = l * 0.5
        w1 = w * 0.4
        b1 = h * 0.2
        ax[4].set_position([l - l1, b + b1, w * 0.6, h * 0.8])
        # Heatmap
        l, b, w, h = ax[1].get_position().bounds
        ax[1].set_position([l - l1 - w1, b + b1, w * 0.6, h * 0.8])
        w2 = w * 0.05
        # colorbar
        l, b, w, h = ax[2].get_position().bounds
        ax[2].set_position([l - l1 - w1 - w2, b, w, h])
        # Horizontal dendrogram
        l, b, w, h = ax[3].get_position().bounds
        ax[3].set_position([l - l1 - w1, b, w * 0.6, h])

    title = "Portfolio - " + title + "\n"
    title += ax[3].get_title(loc="left")
    ax[3].set_title(title)

    if external_axes is None:
        theme.visualize_output(force_tight_layout=True)


@log_start_end(log=logger)
def display_rc(**kwargs):

    weights = kwargs.get("weights", None)
    data = kwargs.get("data", None)
    colors = kwargs.get("colors", None)
    risk_measure = kwargs.get("risk_measure", "MV")
    risk_free_rate = kwargs.get("risk_free_rate", 0.0)
    title = kwargs.get("title", "")
    alpha = kwargs.get("alpha", 0.05)
    a_sim = kwargs.get("a_sim", 100.0)
    beta = kwargs.get("beta", 0.0)
    b_sim = kwargs.get("b_sim", 0.0)
    freq = kwargs.get("freq", "D")
    external_axes = kwargs.get("external_axes", None)

    if external_axes is None:
        _, ax = plt.subplots(figsize=plot_autoscale(), dpi=PLOT_DPI)
    else:
        ax = external_axes[0]

    ax = rp.plot_risk_con(
        w=pd.Series(weights).to_frame(),
        cov=data.cov(),
        returns=data,
        rm=RISK_CHOICES[risk_measure.lower()],
        rf=risk_free_rate,
        alpha=alpha,
        a_sim=a_sim,
        beta=beta,
        b_sim=b_sim,
        color=colors[1],
        t_factor=TIME_FACTOR[freq.upper()],
        ax=ax,
    )

    # Changing colors
    for i in ax.get_children()[:-1]:
        if isinstance(i, matplotlib.patches.Rectangle):
            i.set_width(i.get_width())
            i.set_color(colors[0])

    title = "Portfolio - " + title + "\n"
    title += ax.get_title(loc="left")
    ax.set_title(title)

    if external_axes is None:
        theme.visualize_output()


@log_start_end(log=logger)
def display_hist(**kwargs):

    weights = kwargs.get("weights", None)
    data = kwargs.get("data", None)
    colors = kwargs.get("colors", None)
    title = kwargs.get("title", "")
    alpha = kwargs.get("alpha", 0.05)
    external_axes = kwargs.get("external_axes", None)

    if external_axes is None:
        _, ax = plt.subplots(figsize=plot_autoscale(), dpi=PLOT_DPI)
    else:
        ax = external_axes[0]

    ax = rp.plot_hist(data, w=pd.Series(weights).to_frame(), alpha=alpha, ax=ax)
    ax.legend(fontsize="x-small", loc="best")

    # Changing colors
    for i in ax.get_children()[:-1]:
        if isinstance(i, matplotlib.patches.Rectangle):
            i.set_color(colors[0])
            i.set_alpha(0.7)

    k = 1
    for i, j in zip(ax.get_legend().get_lines()[::-1], ax.get_lines()[::-1]):
        i.set_color(colors[k])
        j.set_color(colors[k])
        k += 1

    title = "Portfolio - " + title + "\n"
    title += ax.get_title(loc="left")
    ax.set_title(title)

    if external_axes is None:
        theme.visualize_output()


@log_start_end(log=logger)
def display_dd(**kwargs):

    weights = kwargs.get("weights", None)
    data = kwargs.get("data", None)
    colors = kwargs.get("colors", None)
    title = kwargs.get("title", "")
    alpha = kwargs.get("alpha", 0.05)
    external_axes = kwargs.get("external_axes", None)

    if external_axes is None:
        _, ax = plt.subplots(figsize=plot_autoscale(), dpi=PLOT_DPI)
    else:
        ax = external_axes[0]

    nav = data.cumsum()
    ax = rp.plot_drawdown(nav=nav, w=pd.Series(weights).to_frame(), alpha=alpha, ax=ax)

    ax[0].remove()
    ax = ax[1]
    fig = ax.get_figure()
    gs = GridSpec(1, 1, figure=fig)
    ax.set_position(gs[0].get_position(fig))
    ax.set_subplotspec(gs[0])

    # Changing colors
    ax.get_lines()[0].set_color(colors[0])
    k = 1
    for i, j in zip(ax.get_legend().get_lines()[::-1], ax.get_lines()[1:][::-1]):
        i.set_color(colors[k])
        j.set_color(colors[k])
        k += 1

    ax.get_children()[1].set_facecolor(colors[0])
    ax.get_children()[1].set_alpha(0.7)

    title = "Portfolio - " + title + "\n"
    title += ax.get_title(loc="left")
    ax.set_title(title)

    if external_axes is None:
        theme.visualize_output()


@log_start_end(log=logger)
def display_pie(**kwargs):
    """Show a pie chart of holdings

    Parameters
    ----------
    weights: dict
        Weights to display, where keys are tickers, and values are either weights or values if -v specified
    title: str
        Title to be used on the plot title
    external_axes:Optiona[List[plt.Axes]]
        Optional external axes to plot data on
    """

    weights = kwargs.get("weights", None)
    colors = kwargs.get("colors", None)
    title = kwargs.get("title", "")
    external_axes = kwargs.get("external_axes", None)

    if not weights:
        return

    init_stocks = list(weights.keys())
    init_sizes = list(weights.values())
    symbols = []
    sizes = []
    for stock, size in zip(init_stocks, init_sizes):
        if size > 0:
            symbols.append(stock)
            sizes.append(size)

    total_size = np.sum(sizes)
    colors = theme.get_colors()

    if external_axes is None:
        _, ax = plt.subplots(figsize=plot_autoscale(), dpi=PLOT_DPI)
    else:
        ax = external_axes[0]

    if math.isclose(sum(sizes), 1, rel_tol=0.1):
        _, _, autotexts = ax.pie(
            sizes,
            labels=symbols,
            autopct=my_autopct,
            colors=colors,
            textprops=dict(color="white"),
            wedgeprops={"linewidth": 0.5, "edgecolor": "white"},
            labeldistance=1.05,
            startangle=45,
            normalize=True,
        )
        plt.setp(autotexts, color="white", fontweight="bold")
    else:
        _, _, autotexts = ax.pie(
            sizes,
            labels=symbols,
            autopct="",
            colors=colors,
            textprops=dict(color="white"),
            wedgeprops={"linewidth": 0.5, "edgecolor": "white"},
            labeldistance=1.05,
            startangle=45,
            normalize=True,
        )
        plt.setp(autotexts, color="white", fontweight="bold")
        for i, a in enumerate(autotexts):
            if sizes[i] / total_size > 0.05:
                a.set_text(f"{sizes[i]:.2f}")
            else:
                a.set_text("")

    ax.axis("equal")

    # leg1 = ax.legend(
    #     wedges,
    #     [str(s) for s in stocks],
    #     title="  Ticker",
    #     loc="upper left",
    #     bbox_to_anchor=(0.80, 0, 0.5, 1),
    #     frameon=False,
    # )
    # leg2 = ax.legend(
    #     wedges,
    #     [
    #         f"{' ' if ((100*s/total_size) < 10) else ''}{100*s/total_size:.2f}%"
    #         for s in sizes
    #     ],
    #     title=" ",
    #     loc="upper left",
    #     handlelength=0,
    #     bbox_to_anchor=(0.91, 0, 0.5, 1),
    #     frameon=False,
    # )
    # ax.add_artist(leg1)
    # ax.add_artist(leg2)

    plt.setp(autotexts, size=8, weight="bold")

    title = "Portfolio - " + title + "\n"
    title += "Portfolio Composition"
    ax.set_title(title)

    if external_axes is None:
        theme.visualize_output()


@log_start_end(log=logger)
def my_autopct(x):
    """Function for autopct of plt.pie.  This results in values not being printed in the pie if they are 'too small'"""
    if x > 4:
        return f"{x:.2f} %"

    return ""<|MERGE_RESOLUTION|>--- conflicted
+++ resolved
@@ -308,10 +308,6 @@
     if "category" not in kwargs:
         console.print(f"Please specify a category from the following: {msg}")
         return
-<<<<<<< HEAD
-=======
-
->>>>>>> e46c15e7
     if kwargs["category"] not in available_categories:
         console.print(f"Please specify a category from the following: {msg}")
         return
@@ -374,7 +370,6 @@
         valid_kwargs["colors"] = theme.get_colors()
 
         if chart_type == "pie":
-<<<<<<< HEAD
             display_pie(**parameters)
         elif chart_type == "hist":
             display_hist(**parameters)
@@ -385,26 +380,6 @@
         elif chart_type == "heat":
             display_heat(**parameters)
         return
-=======
-            display_pie(**valid_kwargs)
-            return
-
-        if chart_type == "hist":
-            display_hist(**valid_kwargs)
-            return
-
-        if chart_type == "dd":
-            display_dd(**valid_kwargs)
-            return
-
-        if chart_type == "rc":
-            display_rc(**valid_kwargs)
-            return
-
-        if chart_type == "heat":
-            display_heat(**valid_kwargs)
-            return
->>>>>>> e46c15e7
 
         console.print(
             "Invalid chart type, please choose from the following: pie, hist, dd, rc, heat"
