--- conflicted
+++ resolved
@@ -1085,32 +1085,6 @@
 
     return gtp_period_df
 
-<<<<<<< HEAD
-
-@log_start_end(log=logger)
-def get_rolling_beta(portfolio: PortfolioModel, window: int = 252):
-    """Get rolling beta
-
-    Parameters
-    ----------
-    portfolio: Portfolio
-        Portfolio object with trades loaded
-    window: int
-        Interval used for rolling values
-
-    Returns
-    -------
-    pd.DataFrame
-        DataFrame of the portfolio's rolling beta
-    """
-    rolling_beta = portfolio_helper.rolling_beta(
-        portfolio.returns, portfolio.benchmark_returns, window
-    )
-
-    return rolling_beta
-
-=======
->>>>>>> 5e08ad6e
 
 @log_start_end(log=logger)
 def get_tracking_error(portfolio: PortfolioModel, window: int = 252):
