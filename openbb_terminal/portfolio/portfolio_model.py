--- conflicted
+++ resolved
@@ -1818,13 +1818,7 @@
         portfolio.benchmark_returns, window
     )
 
-<<<<<<< HEAD
-    creturns_year_idx = list()
     creturns_year_val = list()
-    breturns_year_idx = list()
-=======
-    creturns_year_val = list()
->>>>>>> eb7c2f07
     breturns_year_val = list()
 
     for year in sorted(set(portfolio_returns.index.year)):
