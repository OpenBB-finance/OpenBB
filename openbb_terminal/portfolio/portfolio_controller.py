"""Portfolio Controller"""
__docformat__ = "numpy"

import argparse
import logging
import os
from pathlib import Path
from typing import List

import pandas as pd
from prompt_toolkit.completion import NestedCompleter

from openbb_terminal import feature_flags as obbff
from openbb_terminal.decorators import log_start_end
from openbb_terminal.helper_funcs import (
    EXPORT_BOTH_RAW_DATA_AND_FIGURES,
    EXPORT_ONLY_FIGURES_ALLOWED,
    EXPORT_ONLY_RAW_DATA_ALLOWED,
    check_positive_float,
<<<<<<< HEAD
    print_rich_table,
    check_file_existence,
=======
>>>>>>> 0f6852cf
)

from openbb_terminal.menu import session
from openbb_terminal.parent_classes import BaseController
from openbb_terminal.portfolio import portfolio_model
from openbb_terminal.portfolio import portfolio_view
from openbb_terminal.portfolio import portfolio_helper
from openbb_terminal.portfolio.portfolio_optimization import po_controller
from openbb_terminal.rich_config import console, MenuText
from openbb_terminal.common.quantitative_analysis import qa_view

# pylint: disable=R1710,E1101,C0415,W0212,too-many-function-args,C0302,too-many-instance-attributes

logger = logging.getLogger(__name__)

portfolios_path = os.path.join(os.path.abspath(os.path.dirname(__file__)), "portfolios")


class PortfolioController(BaseController):
    """Portfolio Controller class"""

    CHOICES_COMMANDS = [
        "load",
        "show",
        "bench",
        "alloc",
        "perf",
        "cret",
        "yret",
        "mret",
        "dret",
        "distr",
        "holdv",
        "holdp",
        "maxdd",
        "var",
        "es",
        "sh",
        "so",
        "om",
        "rvol",
        "rsharpe",
        "rsort",
        "rbeta",
        "metric",
        "summary",
    ]
    CHOICES_MENUS = [
        "bro",
        "po",
        "pa",
    ]
    VALID_DISTRIBUTIONS = ["laplace", "student_t", "logistic", "normal"]
    AGGREGATION_METRICS = ["assets", "sectors", "countries", "regions"]
    VALID_METRICS = [
        "volatility",
        "sharpe",
        "sortino",
        "maxdrawdown",
        "rsquare",
        "skew",
        "kurtosis",
        "gaintopain",
        "trackerr",
        "information",
        "tail",
        "commonsense",
        "jensens",
        "calmar",
        "kelly",
        "payoff",
        "profitfactor",
    ]
    PATH = "/portfolio/"

    def __init__(self, queue: List[str] = None):
        """Constructor"""
        super().__init__(queue)
        self.file_types = ["xlsx", "csv"]

        self.DEFAULT_HOLDINGS_PATH = os.path.abspath(
            os.path.join(os.path.dirname(__file__), "..", "..", "portfolio", "holdings")
        )

        self.DATA_HOLDINGS_FILES = {
            filepath.name: filepath
            for file_type in self.file_types
            for filepath in Path(self.DEFAULT_HOLDINGS_PATH).rglob(f"*.{file_type}")
            if filepath.is_file()
        }

        self.portfolio_df = pd.DataFrame(
            columns=[
                "Date",
                "Name",
                "Type",
                "Sector",
                "Industry",
                "Country",
                "Price",
                "Quantity",
                "Fees",
                "Premium",
                "Investment",
                "Side",
                "Currency",
            ]
        )

        self.portfolio_name: str = ""
        self.benchmark_name: str = ""
        self.original_benchmark_name = ""
        self.risk_free_rate = 0
        self.portlist: List[str] = os.listdir(self.DEFAULT_HOLDINGS_PATH)
        self.portfolio: portfolio_model.PortfolioModel = (
            portfolio_model.PortfolioModel()
        )

        if session and obbff.USE_PROMPT_TOOLKIT:
            choices: dict = {c: {} for c in self.controller_choices}
            choices["load"] = {c: None for c in self.DATA_HOLDINGS_FILES}
            choices["bench"] = {c: None for c in portfolio_helper.BENCHMARK_LIST}
            choices["alloc"] = {c: None for c in self.AGGREGATION_METRICS}
            choices["metric"] = {c: None for c in self.VALID_METRICS}
            self.choices = choices

            choices["support"] = self.SUPPORT_CHOICES
            choices["about"] = self.ABOUT_CHOICES

            self.completer = NestedCompleter.from_nested_dict(choices)

    def print_help(self):
        """Print help"""
        mt = MenuText("portfolio/")
        mt.add_menu("bro")
        mt.add_menu("po")
        mt.add_raw("\n")

        mt.add_cmd("load")
        mt.add_raw("\n")
        mt.add_param("_loaded", self.portfolio_name)
        mt.add_param("_riskfreerate", self.portfolio_name)
        mt.add_raw("\n")
        mt.add_cmd("show")
        mt.add_raw("\n")
        mt.add_cmd("bench")
        mt.add_raw("\n")
        mt.add_param("_benchmark", self.benchmark_name)
        mt.add_raw("\n")

        mt.add_info("_graphs_")
        mt.add_cmd("holdv", self.portfolio_name and self.benchmark_name)
        mt.add_cmd("holdp", self.portfolio_name and self.benchmark_name)
        mt.add_cmd("cret", self.portfolio_name and self.benchmark_name)
        mt.add_cmd("yret", self.portfolio_name and self.benchmark_name)
        mt.add_cmd("mret", self.portfolio_name and self.benchmark_name)
        mt.add_cmd("dret", self.portfolio_name and self.benchmark_name)
        mt.add_cmd("distr", self.portfolio_name and self.benchmark_name)
        mt.add_cmd("maxdd", self.portfolio_name and self.benchmark_name)
        mt.add_cmd("rvol", self.portfolio_name and self.benchmark_name)
        mt.add_cmd("rsharpe", self.portfolio_name and self.benchmark_name)
        mt.add_cmd("rsort", self.portfolio_name and self.benchmark_name)
        mt.add_cmd("rbeta", self.portfolio_name and self.benchmark_name)

        mt.add_info("_metrics_")
        mt.add_cmd("alloc", self.portfolio_name and self.benchmark_name)
        mt.add_cmd("summary", self.portfolio_name and self.benchmark_name)
        mt.add_cmd("metric", self.portfolio_name and self.benchmark_name)
        mt.add_cmd("perf", self.portfolio_name and self.benchmark_name)

        mt.add_info("_risk_")
        mt.add_cmd("var", self.portfolio_name and self.benchmark_name)
        mt.add_cmd("es", self.portfolio_name and self.benchmark_name)
        mt.add_cmd("os", self.portfolio_name and self.benchmark_name)

        port = bool(self.portfolio_name)
        port_bench = bool(self.portfolio_name) and bool(self.benchmark_name)

        help_text = f"""[menu]
>   bro              brokers holdings, \t\t supports: robinhood, ally, degiro, coinbase
>   po               portfolio optimization, \t optimize your portfolio weights efficiently[/menu]
[cmds]
    load             load data into the portfolio[/cmds]

[param]Loaded orderbook:[/param] {self.portfolio_name or ""}
[param]Risk Free Rate:  [/param] {self.risk_free_rate:.2%}
{("[unvl]", "[cmds]")[port]}
    show             show existing transactions{("[/unvl]", "[/cmds]")[port]}
{("[unvl]", "[cmds]")[port]}
    bench            define the benchmark{("[/unvl]", "[/cmds]")[port]}

[param]Benchmark:[/param] {self.benchmark_name or ""}

[info]Graphs:[/info]{("[unvl]", "[cmds]")[port_bench]}
    holdv            holdings of assets (absolute value)
    holdp            portfolio holdings of assets (in percentage)
    cret             cumulative returns
    yret             yearly returns
    mret             monthly returns
    dret             daily returns
    distr            distribution of daily returns
    maxdd            maximum drawdown
    rvol             rolling volatility
    rsharpe          rolling sharpe
    rsort            rolling sortino
    rbeta            rolling beta
{("[/unvl]", "[/cmds]")[port_bench]}
[info]Metrics:[/info]{("[unvl]", "[cmds]")[port_bench]}
    alloc            allocation on an asset, sector, countries or regions basis
    summary          all portfolio vs benchmark metrics for a certain period of choice
    metric           portfolio vs benchmark metric for all different periods
    perf             performance of the portfolio versus benchmark{("[/unvl]", "[/cmds]")[port_bench]}

[info]Risk Metrics:[/info]{("[unvl]", "[cmds]")[port]}
    var              display value at risk
    es               display expected shortfall
    om               display omega ratio{("[/unvl]", "[/cmds]")[port]}
        """
        # TODO: Clean up the reports inputs
        # TODO: Edit the allocation to allow the different asset classes
        # [info]Reports:[/info]
        #    ar          annual report for performance of a given portfolio
        console.print(text=help_text, menu="Portfolio")

    def custom_reset(self):
        """Class specific component of reset command"""
        objects_to_reload = ["portfolio"]
        if self.portfolio_name:
            objects_to_reload.append(f"load {self.portfolio_name}")
        if self.original_benchmark_name:
            objects_to_reload.append(f'bench "{self.original_benchmark_name}"')
        return objects_to_reload

    @log_start_end(log=logger)
    def call_bro(self, _):
        """Process bro command"""
        from openbb_terminal.portfolio.brokers.bro_controller import (
            BrokersController,
        )

        self.queue = self.load_class(BrokersController, self.queue)

    @log_start_end(log=logger)
    def call_po(self, _):
        """Process po command"""
        if self.portfolio is None:
            tickers = []
        else:
            tickers = self.portfolio.tickers_list
        self.queue = self.load_class(
            po_controller.PortfolioOptimizationController,
            tickers,
            None,
            None,
            self.queue,
        )

    @log_start_end(log=logger)
    def call_load(self, other_args: List[str]):
        """Process load command"""
        parser = argparse.ArgumentParser(
            add_help=False,
            formatter_class=argparse.ArgumentDefaultsHelpFormatter,
            prog="load",
            description="Load your portfolio",
        )
        parser.add_argument(
            "-f",
            "--file",
            type=check_file_existence(self.DEFAULT_HOLDINGS_PATH),
            dest="file",
            required="-h" not in other_args,
            help="The file to be loaded. Looks in "
            + self.DEFAULT_HOLDINGS_PATH
            + " by default",
        )
        parser.add_argument(
            "-n",
            "--name",
            type=str,
            dest="name",
            help="The name that you wish to give to your portfolio",
        )
        parser.add_argument(
            "-r",
            "--rfr",
            type=float,
            default=0,
            dest="risk_free_rate",
            help="Set the risk free rate.",
        )
        if other_args and "-" not in other_args[0][0]:
            other_args.insert(0, "-f")

        ns_parser = self.parse_known_args_and_warn(parser, other_args)

        if ns_parser and ns_parser.file:
            file_location = ns_parser.file

            orderbook = portfolio_model.PortfolioModel.read_orderbook(
                str(file_location)
            )
            self.portfolio = portfolio_model.PortfolioModel(orderbook)

            if ns_parser.name:
                self.portfolio_name = ns_parser.name
            else:
                self.portfolio_name = ns_parser.file

            # Generate holdings from trades
            self.portfolio.generate_portfolio_data()

            # Add in the Risk-free rate
            self.portfolio.set_risk_free_rate(ns_parser.risk_free_rate)

            console.print(f"\n[bold]Portfolio:[/bold] {self.portfolio_name}")
            console.print(
                f"[bold]Risk Free Rate:[/bold] {self.portfolio.risk_free_rate}"
            )

            console.print()

    @log_start_end(log=logger)
    def call_show(self, _):
        """Process show command"""
        portfolio_view.display_orderbook(self.portfolio, show_index=False)

    @log_start_end(log=logger)
    def call_bench(self, other_args: List[str]):
        """Process bench command"""
        parser = argparse.ArgumentParser(
            add_help=False,
            formatter_class=argparse.ArgumentDefaultsHelpFormatter,
            prog="bench",
            description="Load in a benchmark from a selected list or set your own based on the ticker.",
        )
        parser.add_argument(
            "-b",
            "--benchmark",
            type=str,
            default="SPY",
            nargs="+",
            dest="benchmark",
            required="-h" not in other_args,
            help="Set the benchmark for the portfolio. By default, this is SPDR S&P 500 ETF Trust (SPY).",
        )
        parser.add_argument(
            "-s",
            "--full_shares",
            action="store_true",
            default=False,
            dest="full_shares",
            help="Whether to only make a trade with the benchmark when a full share can be bought (no partial shares).",
        )
        if other_args and "-" not in other_args[0][0]:
            other_args.insert(0, "-b")

        ns_parser = self.parse_known_args_and_warn(parser, other_args)

        if ns_parser and self.portfolio is not None:
            # Needs to be checked since we want to use the start date of the portfolio when comparing with benchmark
            if self.portfolio_name:
                chosen_benchmark = " ".join(ns_parser.benchmark)

                if chosen_benchmark in portfolio_helper.BENCHMARK_LIST:
                    benchmark_ticker = portfolio_helper.BENCHMARK_LIST[chosen_benchmark]
                    self.original_benchmark_name = chosen_benchmark
                else:
                    benchmark_ticker = chosen_benchmark

                self.portfolio.load_benchmark(benchmark_ticker, ns_parser.full_shares)

                self.benchmark_name = chosen_benchmark

                # Make it so that there is no chance of there being a difference in length between
                # the portfolio and benchmark return DataFrames
                (
                    self.portfolio.returns,
                    self.portfolio.benchmark_returns,
                ) = portfolio_helper.make_equal_length(
                    self.portfolio.returns, self.portfolio.benchmark_returns
                )

                console.print(
                    f"[bold]\nBenchmark:[/bold] {self.benchmark_name} ({benchmark_ticker})"
                )
            else:
                console.print("[red]Please first load orderbook using 'load'[/red]\n")
            console.print()

    @log_start_end(log=logger)
    def call_alloc(self, other_args: List[str]):
        """Process alloc command"""
        parser = argparse.ArgumentParser(
            add_help=False,
            formatter_class=argparse.ArgumentDefaultsHelpFormatter,
            prog="alloc",
            description="""
                Show your allocation to each asset or sector compared to the benchmark.
            """,
        )
        parser.add_argument(
            "-a",
            "--agg",
            default="assets",
            choices=self.AGGREGATION_METRICS,
            dest="agg",
            help="The type of allocation aggregation you wish to do",
        )
        parser.add_argument(
            "-t",
            "--tables",
            action="store_true",
            default=False,
            dest="tables",
            help="Whether to also include the assets/sectors tables of both the benchmark and the portfolio.",
        )
        if other_args:
            if other_args and "-" not in other_args[0][0]:
                other_args.insert(0, "-a")

        ns_parser = self.parse_known_args_and_warn(parser, other_args, limit=10)

        if ns_parser and self.portfolio is not None:
            console.print()
            if check_portfolio_benchmark_defined(
                self.portfolio_name, self.benchmark_name
            ):
                if self.portfolio.portfolio_assets_allocation.empty:
                    self.portfolio.calculate_allocations()

                if ns_parser.agg == "assets":
                    portfolio_view.display_assets_allocation(
                        self.portfolio.portfolio_assets_allocation,
                        self.portfolio.benchmark_assets_allocation,
                        ns_parser.limit,
                        ns_parser.tables,
                    )
                elif ns_parser.agg == "sectors":
                    portfolio_view.display_category_allocation(
                        ns_parser.agg,
                        self.portfolio.portfolio_sectors_allocation,
                        self.portfolio.benchmark_sectors_allocation,
                        ns_parser.limit,
                        ns_parser.tables,
                    )
                elif ns_parser.agg == "countries":
                    portfolio_view.display_category_allocation(
                        ns_parser.agg,
                        self.portfolio.portfolio_country_allocation,
                        self.portfolio.benchmark_country_allocation,
                        ns_parser.limit,
                        ns_parser.tables,
                    )
                elif ns_parser.agg == "regions":
                    portfolio_view.display_category_allocation(
                        ns_parser.agg,
                        self.portfolio.portfolio_regional_allocation,
                        self.portfolio.benchmark_regional_allocation,
                        ns_parser.limit,
                        ns_parser.tables,
                    )
                else:
                    console.print(
                        f"{ns_parser.agg} is not an available option. The options "
                        f"are: {', '.join(self.AGGREGATION_METRICS)}"
                    )

    @log_start_end(log=logger)
    def call_perf(self, other_args: List[str]):
        """Process performance command"""
        parser = argparse.ArgumentParser(
            add_help=False,
            formatter_class=argparse.ArgumentDefaultsHelpFormatter,
            prog="performance",
            description="""
                Shows performance of each trade and total performance of the portfolio versus the benchmark.
            """,
        )
        parser.add_argument(
            "-t",
            "--show_trades",
            action="store_true",
            default=False,
            dest="show_trades",
            help="Whether to show performance on all trades in comparison to the benchmark.",
        )
        parser.add_argument(
            "-p",
            "--period",
            type=str,
            choices=portfolio_helper.PERIODS,
            dest="period",
            default="all",
            help="The file to be loaded",
        )
        if other_args and "-" not in other_args[0][0]:
            other_args.insert(0, "-p")

        ns_parser = self.parse_known_args_and_warn(parser, other_args)

        if ns_parser and self.portfolio is not None:
            if check_portfolio_benchmark_defined(
                self.portfolio_name, self.benchmark_name
            ):

                portfolio_view.display_performance_vs_benchmark(
                    self.portfolio.portfolio_trades,
                    self.portfolio.benchmark_trades,
                    ns_parser.period,
                    ns_parser.show_trades,
                )

    @log_start_end(log=logger)
    def call_holdv(self, other_args: List[str]):
        """Process holdv command"""
        parser = argparse.ArgumentParser(
            add_help=False,
            formatter_class=argparse.ArgumentDefaultsHelpFormatter,
            prog="holdv",
            description="Display holdings of assets (absolute value)",
        )
        parser.add_argument(
            "-s",
            "--sum",
            action="store_true",
            default=False,
            dest="sum_assets",
            help="Sum all assets value over time",
        )
        ns_parser = self.parse_known_args_and_warn(
            parser,
            other_args,
            export_allowed=EXPORT_BOTH_RAW_DATA_AND_FIGURES,
            raw=True,
            limit=10,
        )
        if ns_parser:
            if check_portfolio_benchmark_defined(
                self.portfolio_name, self.benchmark_name
            ):
                portfolio_view.display_holdings_value(
                    self.portfolio,
                    ns_parser.sum_assets,
                    ns_parser.raw,
                    ns_parser.limit,
                    ns_parser.export,
                )

    @log_start_end(log=logger)
    def call_holdp(self, other_args: List[str]):
        """Process holdp command"""
        parser = argparse.ArgumentParser(
            add_help=False,
            formatter_class=argparse.ArgumentDefaultsHelpFormatter,
            prog="holdp",
            description="Display holdings of assets (in percentage)",
        )
        parser.add_argument(
            "-s",
            "--sum",
            action="store_true",
            default=False,
            dest="sum_assets",
            help="Sum all assets percentage over time",
        )
        ns_parser = self.parse_known_args_and_warn(
            parser,
            other_args,
            export_allowed=EXPORT_BOTH_RAW_DATA_AND_FIGURES,
            raw=True,
            limit=10,
        )
        if ns_parser:
            if check_portfolio_benchmark_defined(
                self.portfolio_name, self.benchmark_name
            ):
                portfolio_view.display_holdings_percentage(
                    self.portfolio,
                    ns_parser.sum_assets,
                    ns_parser.raw,
                    ns_parser.limit,
                    ns_parser.export,
                )

    @log_start_end(log=logger)
    def call_var(self, other_args: List[str]):
        """Process var command"""
        parser = argparse.ArgumentParser(
            add_help=False,
            formatter_class=argparse.ArgumentDefaultsHelpFormatter,
            prog="var",
            description="""
                Provides value at risk (short: VaR) of the selected portfolio.
            """,
        )
        parser.add_argument(
            "-m",
            "--mean",
            action="store_true",
            default=False,
            dest="use_mean",
            help="If one should use the mean of the portfolio return",
        )
        parser.add_argument(
            "-a",
            "--adjusted",
            action="store_true",
            default=False,
            dest="adjusted",
            help="""
                If the VaR should be adjusted for skew and kurtosis (Cornish-Fisher-Expansion)
            """,
        )
        parser.add_argument(
            "-s",
            "--student",
            action="store_true",
            default=False,
            dest="student_t",
            help="""
                If one should use the student-t distribution
            """,
        )
        parser.add_argument(
            "-p",
            "--percentile",
            action="store",
            dest="percentile",
            type=float,
            default=99.9,
            help="""
                Percentile used for VaR calculations, for example input 99.9 equals a 99.9 Percent VaR
            """,
        )

        ns_parser = self.parse_known_args_and_warn(parser, other_args)

        if ns_parser and self.portfolio is not None:
            if self.portfolio_name:
                if ns_parser.adjusted and ns_parser.student_t:
                    console.print(
                        "Select either the adjusted or the student_t parameter.\n"
                    )
                else:
                    qa_view.display_var(
                        self.portfolio.returns,
                        "Portfolio",
                        ns_parser.use_mean,
                        ns_parser.adjusted,
                        ns_parser.student_t,
                        ns_parser.percentile / 100,
                        True,
                    )
            else:
                console.print(
                    "[red]Please first define the portfolio using 'load'[/red]\n"
                )

    @log_start_end(log=logger)
    def call_es(self, other_args: List[str]):
        """Process es command"""
        parser = argparse.ArgumentParser(
            add_help=False,
            formatter_class=argparse.ArgumentDefaultsHelpFormatter,
            prog="es",
            description="""
                Provides Expected Shortfall (short: ES) of the selected portfolio.
            """,
        )
        parser.add_argument(
            "-m",
            "--mean",
            action="store_true",
            default=False,
            dest="use_mean",
            help="If one should use the mean of the portfolios return",
        )
        parser.add_argument(
            "-d",
            "--dist",
            "--distributions",
            dest="distributions",
            type=str,
            choices=self.VALID_DISTRIBUTIONS,
            default="normal",
            help="Distribution used for the calculations",
        )
        parser.add_argument(
            "-p",
            "--percentile",
            action="store",
            dest="percentile",
            type=float,
            default=99.9,
            help="""
                Percentile used for ES calculations, for example input 99.9 equals a 99.9 Percent Expected Shortfall
            """,
        )

        ns_parser = self.parse_known_args_and_warn(parser, other_args)

        if ns_parser and self.portfolio is not None:
            if self.portfolio_name:
                qa_view.display_es(
                    self.portfolio.returns,
                    "Portfolio",
                    ns_parser.use_mean,
                    ns_parser.distributions,
                    ns_parser.percentile / 100,
                    True,
                )
            else:
                console.print(
                    "[red]Please first define the portfolio using 'load'[/red]\n"
                )

    @log_start_end(log=logger)
    def call_om(self, other_args: List[str]):
        """Process om command"""
        parser = argparse.ArgumentParser(
            add_help=False,
            formatter_class=argparse.ArgumentDefaultsHelpFormatter,
            prog="om",
            description="""
                   Provides omega ratio of the selected portfolio.
               """,
        )
        parser.add_argument(
            "-s",
            "--start",
            action="store",
            dest="start",
            type=float,
            default=0,
            help="""
                   Start of the omega ratio threshold
               """,
        )
        parser.add_argument(
            "-e",
            "--end",
            action="store",
            dest="end",
            type=float,
            default=1.5,
            help="""
                   End of the omega ratio threshold
               """,
        )
        ns_parser = self.parse_known_args_and_warn(parser, other_args)
        if ns_parser and self.portfolio is not None:
            if self.portfolio_name:
                data = self.portfolio.returns[1:]
                qa_view.display_omega(
                    data,
                    ns_parser.start,
                    ns_parser.end,
                )
            else:
                console.print(
                    "[red]Please first define the portfolio (via 'load')[/red]\n"
                )

    @log_start_end(log=logger)
    def call_cret(self, other_args: List[str]):
        """Process cret command"""
        parser = argparse.ArgumentParser(
            add_help=False,
            formatter_class=argparse.ArgumentDefaultsHelpFormatter,
            prog="cret",
            description="Graph of cumulative returns against benchmark",
        )
        parser.add_argument(
            "-p",
            "--period",
            type=str,
            dest="period",
            default="all",
            choices=list(portfolio_helper.PERIODS_DAYS.keys()),
            help="Period to select start of cumulative returns",
        )
        if other_args and "-" not in other_args[0][0]:
            other_args.insert(0, "-p")
        ns_parser = self.parse_known_args_and_warn(
            parser,
            other_args,
            raw=True,
            limit=10,
            export_allowed=EXPORT_BOTH_RAW_DATA_AND_FIGURES,
        )

        if ns_parser and self.portfolio is not None:
            if check_portfolio_benchmark_defined(
                self.portfolio_name, self.benchmark_name
            ):
                portfolio_view.display_cumulative_returns(
                    self.portfolio.returns,
                    self.portfolio.benchmark_returns,
                    ns_parser.period,
                    ns_parser.raw,
                    ns_parser.limit,
                    ns_parser.export,
                )

    @log_start_end(log=logger)
    def call_yret(self, other_args: List[str]):
        """Process yret command"""
        parser = argparse.ArgumentParser(
            add_help=False,
            formatter_class=argparse.ArgumentDefaultsHelpFormatter,
            prog="yret",
            description="End of the year returns",
        )
        parser.add_argument(
            "-p",
            "--period",
            type=str,
            dest="period",
            default="all",
            choices=["3y", "5y", "10y", "all"],
            help="Period to select start end of the year returns",
        )
        if other_args and "-" not in other_args[0][0]:
            other_args.insert(0, "-p")
        ns_parser = self.parse_known_args_and_warn(
            parser,
            other_args,
            raw=True,
            export_allowed=EXPORT_BOTH_RAW_DATA_AND_FIGURES,
        )

        if ns_parser and self.portfolio is not None:
            if check_portfolio_benchmark_defined(
                self.portfolio_name, self.benchmark_name
            ):
                portfolio_view.display_yearly_returns(
                    self.portfolio.returns,
                    self.portfolio.benchmark_returns,
                    ns_parser.period,
                    ns_parser.raw,
                    ns_parser.export,
                )

    @log_start_end(log=logger)
    def call_mret(self, other_args: List[str]):
        """Process mret command"""
        parser = argparse.ArgumentParser(
            add_help=False,
            formatter_class=argparse.ArgumentDefaultsHelpFormatter,
            prog="mret",
            description="Monthly returns",
        )
        parser.add_argument(
            "-p",
            "--period",
            type=str,
            dest="period",
            default="all",
            choices=["3y", "5y", "10y", "all"],
            help="Period to select start end of the year returns",
        )
        parser.add_argument(
            "-s",
            "--show",
            action="store_true",
            default=False,
            dest="show_vals",
            help="Show monthly returns on heatmap",
        )
        if other_args and "-" not in other_args[0][0]:
            other_args.insert(0, "-p")
        ns_parser = self.parse_known_args_and_warn(
            parser,
            other_args,
            raw=True,
            export_allowed=EXPORT_ONLY_FIGURES_ALLOWED,
        )

        if ns_parser and self.portfolio is not None:
            if check_portfolio_benchmark_defined(
                self.portfolio_name, self.benchmark_name
            ):
                portfolio_view.display_monthly_returns(
                    self.portfolio.returns,
                    self.portfolio.benchmark_returns,
                    ns_parser.period,
                    ns_parser.raw,
                    ns_parser.show_vals,
                    ns_parser.export,
                )

    @log_start_end(log=logger)
    def call_dret(self, other_args: List[str]):
        """Process dret command"""
        parser = argparse.ArgumentParser(
            add_help=False,
            formatter_class=argparse.ArgumentDefaultsHelpFormatter,
            prog="dret",
            description="Daily returns",
        )
        parser.add_argument(
            "-p",
            "--period",
            type=str,
            dest="period",
            default="all",
            choices=["3y", "5y", "10y", "all"],
            help="Period to select start end of the year returns",
        )
        if other_args and "-" not in other_args[0][0]:
            other_args.insert(0, "-p")
        ns_parser = self.parse_known_args_and_warn(
            parser,
            other_args,
            raw=True,
            limit=10,
            export_allowed=EXPORT_BOTH_RAW_DATA_AND_FIGURES,
        )

        if ns_parser and self.portfolio is not None:
            if check_portfolio_benchmark_defined(
                self.portfolio_name, self.benchmark_name
            ):
                portfolio_view.display_daily_returns(
                    self.portfolio.returns,
                    self.portfolio.benchmark_returns,
                    ns_parser.period,
                    ns_parser.raw,
                    ns_parser.limit,
                    ns_parser.export,
                )

    @log_start_end(log=logger)
    def call_maxdd(self, other_args: List[str]):
        """Process maxdd command"""
        parser = argparse.ArgumentParser(
            add_help=False,
            formatter_class=argparse.ArgumentDefaultsHelpFormatter,
            prog="maxdd",
            description="Show portfolio maximum drawdown",
        )
        ns_parser = self.parse_known_args_and_warn(
            parser, other_args, export_allowed=EXPORT_ONLY_FIGURES_ALLOWED
        )
        if ns_parser and self.portfolio is not None:
            if check_portfolio_benchmark_defined(
                self.portfolio_name, self.benchmark_name
            ):
                portfolio_view.display_maximum_drawdown(self.portfolio.portfolio_value)

    @log_start_end(log=logger)
    def call_rvol(self, other_args: List[str]):
        """Process rolling volatility command"""
        parser = argparse.ArgumentParser(
            add_help=False,
            formatter_class=argparse.ArgumentDefaultsHelpFormatter,
            prog="rvol",
            description="Show rolling volatility portfolio vs benchmark",
        )
        parser.add_argument(
            "-p",
            "--period",
            type=str,
            dest="period",
            default="1y",
            choices=list(portfolio_helper.PERIODS_DAYS.keys()),
            help="Period to apply rolling window",
        )
        if other_args and "-" not in other_args[0][0]:
            other_args.insert(0, "-p")
        ns_parser = self.parse_known_args_and_warn(
            parser, other_args, export_allowed=EXPORT_BOTH_RAW_DATA_AND_FIGURES
        )
        if ns_parser and self.portfolio is not None:
            if check_portfolio_benchmark_defined(
                self.portfolio_name, self.benchmark_name
            ):
                portfolio_view.display_rolling_volatility(
                    self.portfolio.benchmark_returns,
                    self.portfolio.returns,
                    period=ns_parser.period,
                    export=ns_parser.export,
                )

    @log_start_end(log=logger)
    def call_rsharpe(self, other_args: List[str]):
        """Process rolling sharpe command"""
        parser = argparse.ArgumentParser(
            add_help=False,
            formatter_class=argparse.ArgumentDefaultsHelpFormatter,
            prog="rsharpe",
            description="Show rolling sharpe portfolio vs benchmark",
        )
        parser.add_argument(
            "-p",
            "--period",
            type=str,
            dest="period",
            default="1y",
            choices=list(portfolio_helper.PERIODS_DAYS.keys()),
            help="Period to apply rolling window",
        )
        parser.add_argument(
            "-r",
            "--rfr",
            type=check_positive_float,
            dest="risk_free_rate",
            default=self.risk_free_rate,
            help="Set risk free rate for calculations.",
        )
        if other_args and "-" not in other_args[0][0]:
            other_args.insert(0, "-p")
        ns_parser = self.parse_known_args_and_warn(
            parser, other_args, export_allowed=EXPORT_BOTH_RAW_DATA_AND_FIGURES
        )
        if ns_parser and self.portfolio is not None:
            if check_portfolio_benchmark_defined(
                self.portfolio_name, self.benchmark_name
            ):
                portfolio_view.display_rolling_sharpe(
                    self.portfolio.benchmark_returns,
                    self.portfolio.returns,
                    period=ns_parser.period,
                    risk_free_rate=ns_parser.risk_free_rate,
                    export=ns_parser.export,
                )

    @log_start_end(log=logger)
    def call_rsort(self, other_args: List[str]):
        """Process rolling sortino command"""
        parser = argparse.ArgumentParser(
            add_help=False,
            formatter_class=argparse.ArgumentDefaultsHelpFormatter,
            prog="rsort",
            description="Show rolling sortino portfolio vs benchmark",
        )
        parser.add_argument(
            "-p",
            "--period",
            type=str,
            dest="period",
            default="1y",
            choices=list(portfolio_helper.PERIODS_DAYS.keys()),
            help="Period to apply rolling window",
        )
        parser.add_argument(
            "-r",
            "--rfr",
            type=check_positive_float,
            dest="risk_free_rate",
            default=self.risk_free_rate,
            help="Set risk free rate for calculations.",
        )
        if other_args and "-" not in other_args[0][0]:
            other_args.insert(0, "-p")
        ns_parser = self.parse_known_args_and_warn(
            parser, other_args, export_allowed=EXPORT_BOTH_RAW_DATA_AND_FIGURES
        )
        if ns_parser and self.portfolio is not None:
            if check_portfolio_benchmark_defined(
                self.portfolio_name, self.benchmark_name
            ):
                portfolio_view.display_rolling_sortino(
                    self.portfolio.benchmark_returns,
                    self.portfolio.returns,
                    period=ns_parser.period,
                    risk_free_rate=ns_parser.risk_free_rate,
                    export=ns_parser.export,
                )

    @log_start_end(log=logger)
    def call_rbeta(self, other_args: List[str]):
        """Process rolling beta command"""
        parser = argparse.ArgumentParser(
            add_help=False,
            formatter_class=argparse.ArgumentDefaultsHelpFormatter,
            prog="rbeta",
            description="Show rolling beta portfolio vs benchmark",
        )
        parser.add_argument(
            "-p",
            "--period",
            type=str,
            dest="period",
            default="1y",
            choices=list(portfolio_helper.PERIODS_DAYS.keys()),
            help="Period to apply rolling window",
        )
        if other_args and "-" not in other_args[0][0]:
            other_args.insert(0, "-p")
        ns_parser = self.parse_known_args_and_warn(
            parser, other_args, export_allowed=EXPORT_BOTH_RAW_DATA_AND_FIGURES
        )
        if ns_parser and self.portfolio is not None:
            if check_portfolio_benchmark_defined(
                self.portfolio_name, self.benchmark_name
            ):
                portfolio_view.display_rolling_beta(
                    self.portfolio.benchmark_returns,
                    self.portfolio.returns,
                    period=ns_parser.period,
                    export=ns_parser.export,
                )

    @log_start_end(log=logger)
    def call_metric(self, other_args: List[str]):
        """Process metric command"""
        parser = argparse.ArgumentParser(
            add_help=False,
            formatter_class=argparse.ArgumentDefaultsHelpFormatter,
            prog="metric",
            description="Display metric of choice for different periods",
        )
        parser.add_argument(
            "-m",
            "--metric",
            type=str,
            dest="metric",
            default="-h" not in other_args,
            choices=self.VALID_METRICS,
            help="Set metric of choice",
        )
        parser.add_argument(
            "-r",
            "--rfr",
            type=check_positive_float,
            dest="risk_free_rate",
            default=self.risk_free_rate,
            help="Set risk free rate for calculations.",
        )
        if other_args and "-" not in other_args[0][0]:
            other_args.insert(0, "-m")
        ns_parser = self.parse_known_args_and_warn(
            parser, other_args, export_allowed=EXPORT_ONLY_RAW_DATA_ALLOWED
        )
        if ns_parser:
            if check_portfolio_benchmark_defined(
                self.portfolio_name, self.benchmark_name
            ):
                if ns_parser.metric == "skew":
                    portfolio_view.display_skewness(self.portfolio, ns_parser.export)
                elif ns_parser.metric == "kurtosis":
                    portfolio_view.display_kurtosis(self.portfolio, ns_parser.export)
                elif ns_parser.metric == "volatility":
                    portfolio_view.display_volatility(self.portfolio, ns_parser.export)
                elif ns_parser.metric == "sharpe":
                    portfolio_view.display_sharpe_ratio(
                        self.portfolio, ns_parser.risk_free_rate, ns_parser.export
                    )
                elif ns_parser.metric == "sortino":
                    portfolio_view.display_sortino_ratio(
                        self.portfolio, ns_parser.risk_free_rate, ns_parser.export
                    )
                elif ns_parser.metric == "maxdrawdown":
                    portfolio_view.display_maximum_drawdown_ratio(
                        self.portfolio, ns_parser.export
                    )
                elif ns_parser.metric == "rsquare":
                    portfolio_view.display_rsquare(self.portfolio, ns_parser.export)
                elif ns_parser.metric == "gaintopain":
                    portfolio_view.display_gaintopain_ratio(
                        self.portfolio, ns_parser.export
                    )
                elif ns_parser.metric == "trackerr":
                    portfolio_view.display_tracking_error(
                        self.portfolio, ns_parser.export
                    )
                elif ns_parser.metric == "information":
                    portfolio_view.display_information_ratio(
                        self.portfolio, ns_parser.export
                    )
                elif ns_parser.metric == "tail":
                    portfolio_view.display_tail_ratio(self.portfolio, ns_parser.export)
                elif ns_parser.metric == "commonsense":
                    portfolio_view.display_common_sense_ratio(
                        self.portfolio, ns_parser.export
                    )
                elif ns_parser.metric == "jensens":
                    portfolio_view.display_jensens_alpha(
                        self.portfolio, ns_parser.risk_free_rate, ns_parser.export
                    )
                elif ns_parser.metric == "calmar":
                    portfolio_view.display_calmar_ratio(
                        self.portfolio, ns_parser.export
                    )
                elif ns_parser.metric == "kelly":
                    portfolio_view.display_kelly_criterion(
                        self.portfolio, ns_parser.export
                    )
                elif ns_parser.metric == "payoff" and self.portfolio is not None:
                    portfolio_view.display_payoff_ratio(
                        self.portfolio, ns_parser.export
                    )
                elif ns_parser.metric == "profitfactor" and self.portfolio is not None:
                    portfolio_view.display_profit_factor(
                        self.portfolio, ns_parser.export
                    )

    @log_start_end(log=logger)
    def call_distr(self, other_args: List[str]):
        """Process distr command"""
        parser = argparse.ArgumentParser(
            add_help=False,
            formatter_class=argparse.ArgumentDefaultsHelpFormatter,
            prog="distr",
            description="Compute distribution of daily returns",
        )
        parser.add_argument(
            "-p",
            "--period",
            type=str,
            choices=portfolio_helper.PERIODS,
            dest="period",
            default="all",
            help="The file to be loaded",
        )
        if other_args and "-" not in other_args[0][0]:
            other_args.insert(0, "-p")

        ns_parser = self.parse_known_args_and_warn(
            parser,
            other_args,
            raw=True,
            export_allowed=EXPORT_BOTH_RAW_DATA_AND_FIGURES,
        )
        if ns_parser and self.portfolio is not None:
            if check_portfolio_benchmark_defined(
                self.portfolio_name, self.benchmark_name
            ):
                portfolio_view.display_distribution_returns(
                    self.portfolio.returns,
                    self.portfolio.benchmark_returns,
                    ns_parser.period,
                    ns_parser.raw,
                    ns_parser.export,
                )

    @log_start_end(log=logger)
    def call_summary(self, other_args: List[str]):
        """Process summary command"""
        parser = argparse.ArgumentParser(
            add_help=False,
            formatter_class=argparse.ArgumentDefaultsHelpFormatter,
            prog="summary",
            description="Display summary of portfolio vs benchmark",
        )
        parser.add_argument(
            "-p",
            "--period",
            type=str,
            choices=portfolio_helper.PERIODS,
            dest="period",
            default="all",
            help="The file to be loaded",
        )
        parser.add_argument(
            "-r",
            "--rfr",
            type=check_positive_float,
            dest="risk_free_rate",
            default=self.risk_free_rate,
            help="Set risk free rate for calculations.",
        )
        if other_args and "-" not in other_args[0][0]:
            other_args.insert(0, "-p")

        ns_parser = self.parse_known_args_and_warn(
            parser,
            other_args,
            export_allowed=EXPORT_ONLY_RAW_DATA_ALLOWED,
        )
        if ns_parser and self.portfolio is not None:
            if check_portfolio_benchmark_defined(
                self.portfolio_name, self.benchmark_name
            ):
                portfolio_view.display_summary_portfolio_benchmark(
                    self.portfolio.returns,
                    self.portfolio.benchmark_returns,
                    ns_parser.period,
                    ns_parser.risk_free_rate,
                    ns_parser.export,
                )


def check_portfolio_benchmark_defined(portfolio_name: str, benchmark_name: str) -> bool:
    """Check that portfolio and benchmark have been defined

    Parameters
    ----------
    portfolio_name: str
        Portfolio name, will be empty if not defined
    benchmark_name: str
        Benchmark name, will be empty if not defined

    Returns
    -------
    bool
        If both portfolio and benchmark have been defined
    """
    if portfolio_name and benchmark_name:
        return True
    if not portfolio_name:
        if not benchmark_name:
            console.print(
                "[red]Please first define the portfolio (via 'load') "
                "and the benchmark (via 'bench').[/red]\n"
            )
        else:
            console.print("[red]Please first define the portfolio (via 'load')[/red]\n")
    else:
        console.print("[red]Please first define the benchmark (via 'bench')[/red]\n")
    return False<|MERGE_RESOLUTION|>--- conflicted
+++ resolved
@@ -17,11 +17,8 @@
     EXPORT_ONLY_FIGURES_ALLOWED,
     EXPORT_ONLY_RAW_DATA_ALLOWED,
     check_positive_float,
-<<<<<<< HEAD
     print_rich_table,
     check_file_existence,
-=======
->>>>>>> 0f6852cf
 )
 
 from openbb_terminal.menu import session
