--- conflicted
+++ resolved
@@ -239,935 +239,6 @@
     return ticker_info_list
 
 
-<<<<<<< HEAD
-=======
-def rolling_volatility(
-    portfolio_returns: pd.Series, window: str = "1y"
-) -> pd.DataFrame:
-    """Get rolling volatility
-
-    Parameters
-    ----------
-    portfolio_returns : pd.Series
-        Series of portfolio returns
-    window : str
-        Rolling window size to use
-
-    Returns
-    -------
-    pd.DataFrame
-        Rolling volatility DataFrame
-    """
-
-    length = PERIODS_DAYS[window]
-    sample_length = len(portfolio_returns)
-
-    if length > sample_length:
-        console.print(
-            f"[red]Window length ({window}->{length}) is larger than returns length ({sample_length}).\
-            \nTry a smaller window.[/red]"
-        )
-        return pd.DataFrame()
-
-    # max(2, length) -> std needs at least 2 observations
-    return portfolio_returns.rolling(max(2, length)).std()
-
-
-def sharpe_ratio(portfolio_returns: pd.Series, risk_free_rate: float) -> float:
-    """Get sharpe ratio
-
-    Parameters
-    ----------
-    return_series : pd.Series
-        Series of portfolio returns
-    risk_free_rate: float
-        Value to use for risk free rate
-
-    Returns
-    -------
-    float
-        Sharpe ratio
-    """
-    mean = portfolio_returns.mean() - risk_free_rate
-    sigma = portfolio_returns.std()
-
-    return mean / sigma
-
-
-def rolling_sharpe(
-    portfolio_returns: pd.DataFrame, risk_free_rate: float, window: str = "1y"
-) -> pd.DataFrame:
-    """Get rolling sharpe ratio
-
-    Parameters
-    ----------
-    portfolio_returns : pd.Series
-        Series of portfolio returns
-    risk_free_rate : float
-        Risk free rate
-    window : str
-        Rolling window to use
-        Possible options: mtd, qtd, ytd, 1d, 5d, 10d, 1m, 3m, 6m, 1y, 3y, 5y, 10y
-
-    Returns
-    -------
-    pd.DataFrame
-        Rolling sharpe ratio DataFrame
-    """
-
-    length = PERIODS_DAYS[window]
-    sample_length = len(portfolio_returns)
-
-    if length > sample_length:
-        console.print(
-            f"[red]Window length ({window}->{length}) is larger than returns length ({sample_length}).\
-            \nTry a smaller window.[/red]"
-        )
-        return pd.DataFrame()
-
-    # max(2, length) -> std needs at least 2 observations
-    rolling_sharpe_df = portfolio_returns.rolling(max(2, length)).apply(
-        lambda x: (x.mean() - risk_free_rate) / x.std()
-    )
-    return rolling_sharpe_df
-
-
-def sortino_ratio(portfolio_returns: pd.Series, risk_free_rate: float) -> float:
-    """Get sortino ratio
-
-    Parameters
-    ----------
-    portfolio_returns : pd.Series
-        Series of portfolio returns
-    risk_free_rate: float
-        Value to use for risk free rate
-
-    Returns
-    -------
-    float
-        Sortino ratio
-    """
-    mean = portfolio_returns.mean() - risk_free_rate
-    std_neg = portfolio_returns[portfolio_returns < 0].std()
-
-    return mean / std_neg
-
-
-def rolling_sortino(
-    portfolio_returns: pd.Series, risk_free_rate: float, window: str = "1y"
-) -> pd.DataFrame:
-    """Get rolling sortino ratio
-
-    Parameters
-    ----------
-    portfolio_returns : pd.Series
-        Series of portfolio returns
-    risk_free_rate : float
-        Risk free rate
-    window : str
-        Rolling window to use
-
-    Returns
-    -------
-    pd.DataFrame
-        Rolling sortino ratio DataFrame
-    """
-    length = PERIODS_DAYS[window]
-
-    sample_length = len(portfolio_returns)
-
-    if length > sample_length:
-        console.print(
-            f"[red]Window length ({window}->{length}) is larger than returns length ({sample_length}).\
-            \nTry a smaller window.[/red]"
-        )
-        return pd.DataFrame()
-
-    # max(2, length) -> std needs at least 2 observations
-    rolling_sortino_df = portfolio_returns.rolling(max(2, length)).apply(
-        lambda x: (x.mean() - risk_free_rate) / x[x < 0].std()
-    )
-
-    return rolling_sortino_df
-
-
-def rolling_beta(
-    portfolio_returns: pd.Series,
-    benchmark_returns: pd.Series,
-    window: str = "1y",
-) -> pd.DataFrame:
-    """Get rolling beta using portfolio and benchmark returns
-
-    Parameters
-    ----------
-    returns: pd.Series
-        Series of portfolio returns
-    benchmark_returns: pd.Series
-        Series of benchmark returns
-    window: string
-        Interval used for rolling values.
-        Possible options: mtd, qtd, ytd, 1d, 5d, 10d, 1m, 3m, 6m, 1y, 3y, 5y, 10y.
-
-    Returns
-    -------
-    pd.DataFrame
-        DataFrame of the portfolio's rolling beta
-    """
-
-    length = PERIODS_DAYS[window]
-
-    sample_length = len(portfolio_returns)
-
-    if length > sample_length:
-        console.print(
-            f"[red]Window length ({window}->{length}) is larger than returns length ({sample_length}).\
-            \nTry a smaller window.[/red]"
-        )
-        return pd.DataFrame()
-
-    covs = (
-        pd.DataFrame({"Portfolio": portfolio_returns, "Benchmark": benchmark_returns})
-        .dropna(axis=0)
-        .rolling(max(2, length))  # needs at least 2 observations.
-        .cov()
-        .unstack()
-        .dropna()
-    )
-
-    rolling_beta_num = covs["Portfolio"]["Benchmark"] / covs["Benchmark"]["Benchmark"]
-
-    return rolling_beta_num
-
-
-def maximum_drawdown(portfolio_returns: pd.Series) -> float:
-    """Get maximum drawdown
-
-    Parameters
-    ----------
-    portfolio_returns : pd.Series
-        Series of portfolio returns
-
-    Returns
-    -------
-    float
-        Maximum drawdown
-    """
-    comp_ret = (portfolio_returns + 1).cumprod()
-    peak = comp_ret.expanding(min_periods=1).max()
-    dd = (comp_ret / peak) - 1
-
-    return dd.min()
-
-
-def cumulative_returns(data: pd.Series) -> pd.Series:
-    """Calculate cumulative returns filtered by period
-
-    Parameters
-    ----------
-    data : pd.Series
-        Series of portfolio returns
-
-    Returns
-    -------
-    pd.Series
-        Cumulative investment returns series
-    ----------
-    """
-    return (1 + data.shift(periods=1, fill_value=0)).cumprod() - 1
-
-
-@log_start_end(log=logger)
-def get_gaintopain_ratio(
-    historical_trade_data: pd.DataFrame,
-    benchmark_trades: pd.DataFrame,
-    benchmark_returns: pd.DataFrame,
-) -> pd.DataFrame:
-    """Gets Pain-to-Gain ratio
-
-    Parameters
-    ----------
-    historical_trade_data: pd.DataFrame
-        Dataframe of historical data for the portfolios trade
-    benchmark_trades: pd.DataFrame
-        Dataframe of the benchmark's trades
-    benchmark_returns: pd.DataFrame
-        Dataframe of benchmark returns
-
-    Returns
-    -------
-    pd.DataFrame
-            DataFrame of the portfolio's gain-to-pain ratio
-    """
-    benchmark_trades = benchmark_trades.set_index("Date")
-    vals = list()
-    for period in PERIODS:
-        period_historical_trade_data = filter_df_by_period(
-            historical_trade_data, period
-        )
-        period_bench_trades = filter_df_by_period(benchmark_trades, period)
-        period_bench_return = filter_df_by_period(benchmark_returns, period)
-        if not period_historical_trade_data.empty:
-            if not period_bench_trades.empty:
-                benchmark_values = (
-                    period_bench_trades["Benchmark Value"].sum()
-                    / period_bench_trades["Benchmark Investment"].sum()
-                    - 1
-                ) / maximum_drawdown(period_bench_return)
-            else:
-                benchmark_values = ((1 + period_bench_return).cumprod() - 1).iloc[
-                    -1
-                ] / maximum_drawdown(period_bench_return)
-            vals.append(
-                [
-                    round(
-                        (
-                            period_historical_trade_data["End Value"]["Total"].iloc[-1]
-                            / (
-                                period_historical_trade_data["Initial Value"][
-                                    "Total"
-                                ].iloc[0]
-                                + period_historical_trade_data["Investment"][
-                                    "Total"
-                                ].iloc[-1]
-                                - period_historical_trade_data["Investment"][
-                                    "Total"
-                                ].iloc[0]
-                            )
-                            - 1
-                        )
-                        / maximum_drawdown(
-                            period_historical_trade_data["Returns"]["Total"]
-                        ),
-                        3,
-                    ),
-                    round(
-                        benchmark_values,
-                        3,
-                    ),
-                ]
-            )
-        else:
-            vals.append(["-", "-"])
-    gtr_period_df = pd.DataFrame(
-        vals, index=PERIODS, columns=["Portfolio", "Benchmark"]
-    )
-
-    return gtr_period_df
-
-
-@log_start_end(log=logger)
-def calculate_beta(portfolio_returns: pd.Series, benchmark_returns: pd.Series) -> float:
-    """Calculates the beta using portfolio and benchmark return values
-
-    Parameters
-    ----------
-    portfolio_returns: pd.Series
-        Series of portfolio returns
-    benchmark_returns: pd.Series
-        Series of benchmark returns
-
-    Returns
-    -------
-    float
-        The calculated beta value
-    """
-    axis_diff = len(portfolio_returns) - len(benchmark_returns)
-    axis_diff_bench = 0
-    if axis_diff < 0:
-        axis_diff_bench = -axis_diff
-        axis_diff = 0
-
-    covariance = np.cov(
-        portfolio_returns[axis_diff:], benchmark_returns[axis_diff_bench:]
-    )[0][1]
-    variance = portfolio_returns.var()
-
-    return covariance / variance
-
-
-@log_start_end(log=logger)
-def get_tracking_error(
-    portfolio_returns: pd.Series, benchmark_returns: pd.Series, window: str = "252d"
-) -> Tuple[pd.DataFrame, pd.Series]:
-    """Get tracking error, or active risk, using portfolio and benchmark returns
-
-    Parameters
-    ----------
-    portfolio_returns: pd.Series
-        Series of portfolio returns
-    benchmark_returns: pd.Series
-        Series of benchmark returns
-    window: string
-        Interval used for rolling values in days.
-        Examples: 1d, 5d, 10d
-
-    Returns
-    -------
-    pd.DataFrame
-        DataFrame of tracking errors during different time periods
-    pd.Series
-        Series of rolling tracking error
-    """
-    diff_returns = portfolio_returns - benchmark_returns
-
-    tracker_rolling = diff_returns.rolling(window).std()
-
-    vals = list()
-    for periods in PERIODS:
-        period_return = filter_df_by_period(diff_returns, periods)
-        if not period_return.empty:
-            vals.append([round(period_return.std(), 3)])
-        else:
-            vals.append(["-"])
-    tracker_period_df = pd.DataFrame(vals, index=PERIODS, columns=["Tracking Error"])
-
-    return tracker_period_df, tracker_rolling
-
-
-@log_start_end(log=logger)
-def get_information_ratio(
-    portfolio_returns: pd.Series,
-    historical_trade_data: pd.DataFrame,
-    benchmark_trades: pd.DataFrame,
-    benchmark_returns: pd.Series,
-) -> pd.DataFrame:
-    """Calculates information ratio, which measures the active return of an investment
-    compared to the benchmark relative to the volatility of the active return
-
-    Parameters
-    ----------
-    portfolio_returns: pd.Series
-        Series of portfolio returns
-    historical_trade_data: pd.DataFrame
-        Dataframe of historical data for the portfolio's trade
-    benchmark_trades: pd.DataFrame
-        Dataframe of the benchmark's trades
-    benchmark_returns: pd.Series
-        Series of benchmark returns
-
-    Returns
-    -------
-    pd.DataFrame
-        DataFrame of the information ratio during different time periods
-    """
-    tracking_err_df, _ = get_tracking_error(portfolio_returns, benchmark_returns)
-    benchmark_trades = benchmark_trades.set_index("Date")
-    vals = list()
-    for periods in PERIODS:
-        period_historical_trade_data = filter_df_by_period(
-            historical_trade_data, periods
-        )
-        period_bench_trades = filter_df_by_period(benchmark_trades, periods)
-        period_bench_return = filter_df_by_period(benchmark_returns, periods)
-        if not period_historical_trade_data.empty:
-            if not period_bench_trades.empty:
-                period_bench_total_return = (
-                    period_bench_trades["Benchmark Value"].sum()
-                    / period_bench_trades["Benchmark Investment"].sum()
-                    - 1
-                )
-            else:
-                period_bench_total_return = (
-                    (1 + period_bench_return).cumprod() - 1
-                ).iloc[-1]
-            vals.append(
-                [
-                    round(
-                        (
-                            (
-                                period_historical_trade_data["End Value"]["Total"].iloc[
-                                    -1
-                                ]
-                                / (
-                                    period_historical_trade_data["Initial Value"][
-                                        "Total"
-                                    ].iloc[0]
-                                    + period_historical_trade_data["Investment"][
-                                        "Total"
-                                    ].iloc[-1]
-                                    - period_historical_trade_data["Investment"][
-                                        "Total"
-                                    ].iloc[0]
-                                )
-                                - 1
-                            )
-                            - period_bench_total_return
-                        )
-                        / tracking_err_df.loc[periods, "Tracking Error"],
-                        3,
-                    )
-                ]
-            )
-        else:
-            vals.append(["-"])
-
-    ir_period_df = pd.DataFrame(vals, index=PERIODS, columns=["Information Ratio"])
-
-    return ir_period_df
-
-
-@log_start_end(log=logger)
-def get_tail_ratio(
-    portfolio_returns: pd.Series, benchmark_returns: pd.Series, window: str = "252d"
-) -> Tuple[pd.DataFrame, pd.Series, pd.Series]:
-    """Returns the portfolios tail ratio
-
-    Parameters
-    ----------
-    portfolio_returns: pd.Series
-        Series of portfolio returns
-    benchmark_returns: pd.Series
-        Series of benchmark returns
-    window: string
-        Interval used for rolling values in days.
-        Examples: 1d, 5d, 10d
-
-    Returns
-    -------
-    pd.DataFrame
-        DataFrame of the portfolios and the benchmarks tail ratio during different time periods
-    pd.Series
-        Series of the portfolios rolling tail ratio
-    pd.Series
-        Series of the benchmarks rolling tail ratio
-    """
-    returns_r = portfolio_returns.rolling(window)
-    benchmark_returns_r = benchmark_returns.rolling(window)
-
-    portfolio_tr = returns_r.quantile(0.95) / abs(returns_r.quantile(0.05))
-    benchmark_tr = benchmark_returns_r.quantile(0.95) / abs(
-        benchmark_returns_r.quantile(0.05)
-    )
-
-    vals = list()
-    for periods in PERIODS:
-        period_return = filter_df_by_period(portfolio_returns, periods)
-        period_bench_return = filter_df_by_period(benchmark_returns, periods)
-        if not period_return.empty:
-            vals.append(
-                [
-                    round(
-                        period_return.quantile(0.95)
-                        / abs(period_return.quantile(0.05)),
-                        3,
-                    ),
-                    round(
-                        period_bench_return.quantile(0.95)
-                        / abs(period_bench_return.quantile(0.05)),
-                        3,
-                    ),
-                ]
-            )
-        else:
-            vals.append(["-", "-"])
-
-    tailr_period_df = pd.DataFrame(
-        vals, index=PERIODS, columns=["Portfolio", "Benchmark"]
-    )
-
-    return tailr_period_df, portfolio_tr, benchmark_tr
-
-
-@log_start_end(log=logger)
-def get_common_sense_ratio(
-    portfolio_returns: pd.Series,
-    historical_trade_data: pd.DataFrame,
-    benchmark_trades: pd.DataFrame,
-    benchmark_returns: pd.Series,
-) -> pd.DataFrame:
-    """Get common sense ratio
-
-    Parameters
-    ----------
-    portfolio_returns: pd.Series
-        Series of portfolio returns
-    historical_trade_data: pd.DataFrame
-        Dataframe of historical data for the portfolios trade
-    benchmark_trades: pd.DataFrame
-        Dataframe of the benchmarks trades
-    benchmark_returns: pd.Series
-        Series of benchmark returns
-
-    Returns
-    -------
-    pd.DataFrame
-        DataFrame of the portfolios and the benchmarks common sense ratio during different time periods
-    """
-    tail_ratio_df, _, _ = get_tail_ratio(portfolio_returns, benchmark_returns)
-    gaintopain_ratio_df = get_gaintopain_ratio(
-        historical_trade_data, benchmark_trades, benchmark_returns
-    )
-
-    vals = list()
-    for period in PERIODS:
-        vals.append(
-            [
-                round(
-                    tail_ratio_df.loc[period, "Portfolio"]
-                    * gaintopain_ratio_df.loc[period, "Portfolio"],
-                    3,
-                ),
-                round(
-                    tail_ratio_df.loc[period, "Benchmark"]
-                    * gaintopain_ratio_df.loc[period, "Benchmark"],
-                    3,
-                ),
-            ]
-        )
-
-    csr_period_df = pd.DataFrame(
-        vals, index=PERIODS, columns=["Portfolio", "Benchmark"]
-    )
-
-    return csr_period_df
-
-
-@log_start_end(log=logger)
-def jensens_alpha(
-    portfolio_returns: pd.Series,
-    historical_trade_data: pd.DataFrame,
-    benchmark_trades: pd.DataFrame,
-    benchmark_returns: pd.Series,
-    risk_free_rate: float = 0,
-    window: str = "1y",
-) -> Tuple[pd.DataFrame, pd.Series]:
-    """Get jensen's alpha
-
-    Parameters
-    ----------
-    portfolio_returns: pd.Series
-        Series of portfolio returns
-    historical_trade_data: pd.DataFrame
-        Dataframe of historical data for the portfolios trade
-    benchmark_trades: pd.DataFrame
-        Dataframe of the benchmarks trades
-    benchmark_returns: pd.Series
-        Series of benchmark returns
-    risk_free_rate: float
-        Risk free rate
-    window: str
-        Interval used for rolling values.
-        Possible options: mtd, qtd, ytd, 1d, 5d, 10d, 1m, 3m, 6m, 1y, 3y, 5y, 10y.
-
-    Returns
-    -------
-    pd.DataFrame
-        DataFrame of jensens's alpha during different time periods
-    pd.Series
-        Series of jensens's alpha data
-    """
-    length = PERIODS_DAYS[window]
-    periods_d = PERIODS_DAYS
-
-    period_cum_returns = (1.0 + portfolio_returns).rolling(window=length).agg(
-        lambda x: x.prod()
-    ) - 1
-    period_cum_bench_returns = (1.0 + benchmark_returns).rolling(window=length).agg(
-        lambda x: x.prod()
-    ) - 1
-    rfr_cum_returns = risk_free_rate * length / 252
-    beta = rolling_beta(portfolio_returns, benchmark_returns, window)
-    ja_rolling = period_cum_returns - (
-        rfr_cum_returns + beta * (period_cum_bench_returns - rfr_cum_returns)
-    )
-
-    benchmark_trades = benchmark_trades.set_index("Date")
-    vals = list()
-    for periods in PERIODS:
-        period_return = filter_df_by_period(portfolio_returns, periods)
-        period_bench_return = filter_df_by_period(benchmark_returns, periods)
-        period_historical_trade_data = filter_df_by_period(
-            historical_trade_data, periods
-        )
-        period_bench_trades = filter_df_by_period(benchmark_trades, periods)
-        if not period_return.empty:
-            beta = calculate_beta(period_return, period_bench_return)
-            period_cum_returns = (
-                period_historical_trade_data["End Value"]["Total"].iloc[-1]
-                / (
-                    period_historical_trade_data["Initial Value"]["Total"].iloc[0]
-                    + period_historical_trade_data["Investment"]["Total"].iloc[-1]
-                    - period_historical_trade_data["Investment"]["Total"].iloc[0]
-                )
-                - 1
-            )
-            if not period_bench_trades.empty:
-                period_bench_total_return = (
-                    period_bench_trades["Benchmark Value"].sum()
-                    / period_bench_trades["Benchmark Investment"].sum()
-                    - 1
-                )
-            else:
-                period_bench_total_return = (
-                    (1 + period_bench_return).cumprod() - 1
-                ).iloc[-1]
-            rfr_cum_returns = risk_free_rate * periods_d[periods] / 252
-            vals.append(
-                [
-                    round(
-                        period_cum_returns
-                        - (
-                            rfr_cum_returns
-                            + beta * (period_bench_total_return - rfr_cum_returns)
-                        ),
-                        3,
-                    )
-                ]
-            )
-        else:
-            vals.append(["-"])
-
-    ja_period_df = pd.DataFrame(vals, index=PERIODS, columns=["Portfolio"])
-
-    return ja_period_df, ja_rolling
-
-
-@log_start_end(log=logger)
-def get_calmar_ratio(
-    portfolio_returns: pd.Series,
-    historical_trade_data: pd.DataFrame,
-    benchmark_trades: pd.DataFrame,
-    benchmark_returns: pd.Series,
-    window: str = "3y",
-) -> Tuple[pd.DataFrame, pd.Series]:
-    """Get calmar ratio
-
-    Parameters
-    ----------
-    portfolio_returns: pd.Serires
-        Series of portfolio returns
-    historical_trade_data: pd.DataFrame
-        Dataframe of historical data for the portfolios trade
-    benchmark_trades: pd.DataFrame
-        Dataframe of the benchmarks trades
-    benchmark_returns: pd.DataFrame
-        Series of benchmark returns
-    window: str
-        Interval used for rolling values.
-        Possible options: mtd, qtd, ytd, 1d, 5d, 10d, 1m, 3m, 6m, 1y, 3y, 5y, 10y.
-
-    Returns
-    -------
-    pd.DataFrame
-        DataFrame of calmar ratio of the benchmark and portfolio during different time periods
-    pd.Series
-        Series of calmar ratio data
-    """
-    periods_d = PERIODS_DAYS
-    period_cum_returns = (1.0 + portfolio_returns).rolling(window=window).agg(
-        lambda x: x.prod()
-    ) - 1
-
-    # Calculate annual return
-    annual_return = period_cum_returns ** (1 / (int(window) / 252)) - 1
-
-    cr_rolling = annual_return / maximum_drawdown(portfolio_returns)
-
-    benchmark_trades = benchmark_trades.set_index("Date")
-    vals = list()
-    for periods in PERIODS:
-        period_return = filter_df_by_period(portfolio_returns, periods)
-        period_historical_trade_data = filter_df_by_period(
-            historical_trade_data, periods
-        )
-        period_bench_trades = filter_df_by_period(benchmark_trades, periods)
-        period_bench_return = filter_df_by_period(benchmark_returns, periods)
-        if (not period_return.empty) and (periods_d[periods] != 0):
-            period_cum_returns = (
-                period_historical_trade_data["End Value"]["Total"].iloc[-1]
-                / (
-                    period_historical_trade_data["Initial Value"]["Total"].iloc[0]
-                    + period_historical_trade_data["Investment"]["Total"].iloc[-1]
-                    - period_historical_trade_data["Investment"]["Total"].iloc[0]
-                )
-                - 1
-            )
-            if not period_bench_trades.empty:
-                period_bench_total_return = (
-                    period_bench_trades["Benchmark Value"].sum()
-                    / period_bench_trades["Benchmark Investment"].sum()
-                    - 1
-                )
-            else:
-                period_bench_total_return = (
-                    (1 + period_bench_return).cumprod() - 1
-                ).iloc[-1]
-            annual_return = (1 + period_cum_returns) ** (
-                1 / (len(period_return) / 252)
-            ) - 1
-            annual_bench_return = (1 + period_bench_total_return) ** (
-                1 / (len(period_bench_return) / 252)
-            ) - 1
-            drawdown = maximum_drawdown(period_return)
-            bench_drawdown = maximum_drawdown(period_bench_return)
-            if (drawdown != 0) and (bench_drawdown != 0):
-                vals.append(
-                    [
-                        round(annual_return / drawdown, 3),
-                        round(annual_bench_return / bench_drawdown, 3),
-                    ]
-                )
-            else:
-                vals.append(["-", "-"])
-        else:
-            vals.append(["-", "-"])
-
-    cr_period_df = pd.DataFrame(vals, index=PERIODS, columns=["Portfolio", "Benchmark"])
-
-    return cr_period_df, cr_rolling
-
-
-@log_start_end(log=logger)
-def get_kelly_criterion(
-    portfolio_returns: pd.Series, portfolio_trades: pd.DataFrame
-) -> pd.DataFrame:
-    """Gets kelly criterion
-
-    Parameters
-    ----------
-    portfolio_returns: pd.Series
-        DataFrame of portfolio returns
-    portfolio_trades: pd.DataFrame
-        DataFrame of the portfolio trades with trade return in %
-
-    Returns
-    -------
-    pd.DataFrame
-        DataFrame of kelly criterion of the portfolio during different time periods
-    """
-    portfolio_trades["Date"] = pd.to_datetime(portfolio_trades["Date"])
-    portfolio_trades = portfolio_trades.set_index("Date")
-
-    vals: list = list()
-    for period in PERIODS:
-        period_return = filter_df_by_period(portfolio_returns, period)
-        period_portfolio_tr = filter_df_by_period(portfolio_trades, period)
-        if (not period_return.empty) and (not period_portfolio_tr.empty):
-            w = len(period_return[period_return > 0]) / len(period_return)
-            r = len(
-                period_portfolio_tr[period_portfolio_tr["Portfolio % Return"] > 0]
-            ) / len(
-                period_portfolio_tr[period_portfolio_tr["Type"].str.upper() != "CASH"]
-            )
-            if r != 0:
-                vals.append([round(w - (1 - w) / r, 3)])
-            else:
-                vals.append(["-"])
-        else:
-            vals.append(["-"])
-
-    kc_period_df = pd.DataFrame(vals, index=PERIODS, columns=["Kelly %"])
-
-    return kc_period_df
-
-
-@log_start_end(log=logger)
-def get_payoff_ratio(portfolio_trades: pd.DataFrame) -> pd.DataFrame:
-    """Gets payoff ratio
-
-    Parameters
-    ----------
-    portfolio_trades: pd.DataFrame
-        DataFrame of the portfolio trades with trade return in % and abs values
-
-    Returns
-    -------
-    pd.DataFrame
-        DataFrame of payoff ratio of the portfolio during different time periods
-    """
-    portfolio_trades["Date"] = pd.to_datetime(portfolio_trades["Date"])
-    portfolio_trades = portfolio_trades.set_index("Date")
-
-    no_losses = False
-
-    vals = list()
-    for period in PERIODS:
-        period_portfolio_tr = filter_df_by_period(portfolio_trades, period)
-        if not portfolio_trades.empty:
-            portfolio_wins = period_portfolio_tr[
-                period_portfolio_tr["Portfolio % Return"] > 0
-            ]
-            portfolio_loses = period_portfolio_tr[
-                period_portfolio_tr["Portfolio % Return"] < 0
-            ]
-            if portfolio_loses.empty:
-                vals.append(["-"])
-                no_losses = True
-                continue
-            avg_w = portfolio_wins["Abs Portfolio Return"].mean()
-            avg_l = portfolio_loses["Abs Portfolio Return"].mean()
-            vals.append(
-                [round(avg_w / abs(avg_l), 3)] if avg_w is not np.nan else ["0"]
-            )
-        else:
-            vals.append(["-"])
-
-    if no_losses:
-        console.print(
-            "During some time periods there were no losing trades. ",
-            "Thus some values could not be calculated.",
-        )
-
-    pr_period_ratio = pd.DataFrame(
-        vals, index=PERIODS, columns=["Payoff Ratio"]
-    ).fillna("-")
-
-    return pr_period_ratio
-
-
-@log_start_end(log=logger)
-def get_profit_factor(portfolio_trades: pd.DataFrame) -> pd.DataFrame:
-    """Gets profit factor
-
-    Parameters
-    ----------
-    portfolio_trades: pd.DataFrame
-        DataFrame of the portfolio trades with trade return in % and abs values
-
-    Returns
-    -------
-    pd.DataFrame
-        DataFrame of profit factor of the portfolio during different time periods
-    """
-    portfolio_trades["Date"] = pd.to_datetime(portfolio_trades["Date"])
-    portfolio_trades = portfolio_trades.set_index("Date")
-
-    no_losses = False
-
-    vals = list()
-    for period in PERIODS:
-        period_portfolio_tr = filter_df_by_period(portfolio_trades, period)
-        if not portfolio_trades.empty:
-            portfolio_wins = period_portfolio_tr[
-                period_portfolio_tr["Portfolio % Return"] > 0
-            ]
-            portfolio_loses = period_portfolio_tr[
-                period_portfolio_tr["Portfolio % Return"] < 0
-            ]
-            if portfolio_loses.empty:
-                vals.append(["-"])
-                no_losses = True
-                continue
-            gross_profit = portfolio_wins["Abs Portfolio Return"].sum()
-            gross_loss = portfolio_loses["Abs Portfolio Return"].sum()
-            vals.append([round(gross_profit / abs(gross_loss), 3)])
-        else:
-            vals.append(["-"])
-
-    if no_losses:
-        console.print(
-            "During some time periods there were no losing trades.",
-            "Thus some values could not be calculated.",
-        )
-
-    pf_period_df = pd.DataFrame(vals, index=PERIODS, columns=["Profit Factor"]).fillna(
-        "-"
-    )
-
-    return pf_period_df
-
-
->>>>>>> 59d8b36b
 def get_start_date_from_period(period) -> date:
     """
     Returns start date of a time period based on the period string (e.g. 10y, 3m, etc.)
