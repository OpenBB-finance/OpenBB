"""Decorators"""
__docformat__ = "numpy"
import functools
import logging
import os
import json
<<<<<<< HEAD
import inspect
from typing import Callable
=======
>>>>>>> 2e0012e4
import pandas as pd

from openbb_terminal import feature_flags as obbff
from openbb_terminal.rich_config import console  # pragma: allowlist secret
from openbb_terminal.core.log.generation.settings_logger import log_keys

logger = logging.getLogger(__name__)


def log_start_end(func=None, log=None):
    """Wrap function to add a log entry at execution start and end.

    Parameters
    ----------
    func : optional
        Function, by default None
    log : optional
        Logger, by default None

    Returns
    -------
        Wrapped function
    """
    assert callable(func) or func is None  # nosec

    def decorator(func):
        @functools.wraps(func)
        def wrapper(*args, **kwargs):

            logging_name = ""

            args_passed_in_function = [
                repr(a) for a in args if isinstance(a, (pd.DataFrame, pd.Series)) or a
            ]

            if (
                len(args) == 2
                and args_passed_in_function
                and (
                    "__main__.TerminalController" in args_passed_in_function[0]
                    or (
                        "openbb_terminal." in args_passed_in_function[0]
                        and "_controller" in args_passed_in_function[0]
                    )
                )
            ):
                logging_name = args_passed_in_function[0].split()[0][1:]
                args_passed_in_function = args_passed_in_function[1:]

            logger_used = logging.getLogger(logging_name) if logging_name else log

            logger_used.info(
                "START",
                extra={"func_name_override": func.__name__},
            )

            if os.environ.get("DEBUG_MODE") == "true":
                value = func(*args, **kwargs)
                log.info("END", extra={"func_name_override": func.__name__})
                return value
            try:
                value = func(*args, **kwargs)
                logger_used.info("END", extra={"func_name_override": func.__name__})
                return value
            except Exception as e:
                console.print(f"[red]Error: {e}\n[/red]")
                logger_used.exception(
                    "Exception: %s",
                    str(e),
                    extra={"func_name_override": func.__name__},
                )
                return []

        return wrapper

    return decorator(func) if callable(func) else decorator


# pylint: disable=import-outside-toplevel
def check_api_key(api_keys):
    """
    Wrapper around the view or controller function and
    print message statement to the console if API keys are not yet defined.
    """

    def decorator(func):
        @functools.wraps(func)
        def wrapper_decorator(*args, **kwargs):
            if obbff.ENABLE_CHECK_API:
                import openbb_terminal.config_terminal as cfg

                undefined_apis = []
                for key in api_keys:
                    # Get value of the API Keys
                    if getattr(cfg, key) == "REPLACE_ME" and key not in [
                        "API_KEY_ALPHAVANTAGE"
                    ]:
                        undefined_apis.append(key)

                if undefined_apis:
                    undefined_apis_name = ", ".join(undefined_apis)
                    console.print(
                        f"[red]{undefined_apis_name} not defined. "
                        "Set API Keys in ~/.openbb_terminal/.env or under keys menu.[/red]\n"
                    )  # pragma: allowlist secret
                    return None
            return func(*args, **kwargs)

        return wrapper_decorator

    return decorator


def disable_check_api():
    obbff.ENABLE_CHECK_API = False


<<<<<<< HEAD
def sdk_arg_logger(func=None, log=None, virtual_path: str = "", chart: bool = False):
=======
def sdk_arg_logger(func=None, log=None, virtual_path: str = ""):
>>>>>>> 2e0012e4
    """
    Wrap function to add the function args to the log entry when using the SDK.
    """

    @functools.wraps(func)
    def wrapper_decorator(*args, **kwargs):
        try:
            value = func(*args, **kwargs)
<<<<<<< HEAD
            merged_args = merge_function_args(func, args, kwargs)
            merged_args = sdk_remove_key_and_log_state(func.__module__, merged_args)

            logging_info = {}
            logging_info["INPUT"] = merged_args
            logging_info["VIRTUAL_PATH"] = virtual_path
            logging_info["CHART"] = chart
=======

            logging_info = {"INPUT": {"args": args, "kwargs": kwargs}}

            if virtual_path:
                logging_info["VIRTUAL_PATH"] = virtual_path
>>>>>>> 2e0012e4

            log.info(
                f"{json.dumps(logging_info)}",
                extra={"func_name_override": func.__name__},
            )
            return value

        except Exception as e:
            console.print(f"[red]Error: {str(e)}[/red]")
            raise

<<<<<<< HEAD
    return wrapper_decorator


def merge_function_args(func: Callable, args: tuple, kwargs: dict) -> dict:
    """
    Merge user input args and kwargs with signature defaults into a dictionary.

    Parameters
    ----------

    func : Callable
        Function to get the args from
    args : tuple
        Positional args
    kwargs : dict
        Keyword args

    Returns
    -------
    dict
        Merged user args and signature defaults
    """

    sig = inspect.signature(func)
    sig_args = {
        param.name: param.default
        for param in sig.parameters.values()
        if param.default is not inspect.Parameter.empty
    }
    # merge args with sig_args
    sig_args.update(dict(zip(sig.parameters, args)))
    # add kwargs elements to sig_args
    sig_args.update(kwargs)
    return sig_args


def sdk_remove_key_and_log_state(func_module: str, function_args: dict) -> dict:
    """
    Remove API key from the function args and log state of keys.

    Parameters
    ----------
    func_module : str
        Module of the function
    function_args : dict
        Function args

    Returns
    -------
    dict
        Function args with API key removed
    """

    if func_module == "openbb_terminal.keys_model":
        # remove key if defined
        function_args.pop("key", None)
        log_keys()
    return function_args
=======
    return wrapper_decorator
>>>>>>> 2e0012e4
<|MERGE_RESOLUTION|>--- conflicted
+++ resolved
@@ -4,11 +4,8 @@
 import logging
 import os
 import json
-<<<<<<< HEAD
 import inspect
 from typing import Callable
-=======
->>>>>>> 2e0012e4
 import pandas as pd
 
 from openbb_terminal import feature_flags as obbff
@@ -126,11 +123,8 @@
     obbff.ENABLE_CHECK_API = False
 
 
-<<<<<<< HEAD
+
 def sdk_arg_logger(func=None, log=None, virtual_path: str = "", chart: bool = False):
-=======
-def sdk_arg_logger(func=None, log=None, virtual_path: str = ""):
->>>>>>> 2e0012e4
     """
     Wrap function to add the function args to the log entry when using the SDK.
     """
@@ -139,7 +133,7 @@
     def wrapper_decorator(*args, **kwargs):
         try:
             value = func(*args, **kwargs)
-<<<<<<< HEAD
+
             merged_args = merge_function_args(func, args, kwargs)
             merged_args = sdk_remove_key_and_log_state(func.__module__, merged_args)
 
@@ -147,13 +141,6 @@
             logging_info["INPUT"] = merged_args
             logging_info["VIRTUAL_PATH"] = virtual_path
             logging_info["CHART"] = chart
-=======
-
-            logging_info = {"INPUT": {"args": args, "kwargs": kwargs}}
-
-            if virtual_path:
-                logging_info["VIRTUAL_PATH"] = virtual_path
->>>>>>> 2e0012e4
 
             log.info(
                 f"{json.dumps(logging_info)}",
@@ -165,7 +152,6 @@
             console.print(f"[red]Error: {str(e)}[/red]")
             raise
 
-<<<<<<< HEAD
     return wrapper_decorator
 
 
@@ -223,7 +209,4 @@
         # remove key if defined
         function_args.pop("key", None)
         log_keys()
-    return function_args
-=======
-    return wrapper_decorator
->>>>>>> 2e0012e4
+    return function_args