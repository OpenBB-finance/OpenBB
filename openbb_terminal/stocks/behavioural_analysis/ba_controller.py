--- conflicted
+++ resolved
@@ -901,15 +901,9 @@
         if ns_parser:
             if self.ticker:
                 sentimentinvestor_view.display_historical(
-<<<<<<< HEAD
                     symbol=self.ticker,
-                    start_end=ns_parser.start,
-                    end_end=ns_parser.end,
-=======
-                    ticker=self.ticker,
                     start_date=ns_parser.start,
                     end_date=ns_parser.end,
->>>>>>> 7c82c276
                     number=ns_parser.number,
                     export=ns_parser.export,
                     raw=ns_parser.raw,
