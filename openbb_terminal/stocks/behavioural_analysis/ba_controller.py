"""Behavioural Analysis Controller Module"""
__docformat__ = "numpy"

import argparse
import logging
from datetime import datetime, timedelta
from typing import List

import yfinance as yf
from prompt_toolkit.completion import NestedCompleter

from openbb_terminal import feature_flags as obbff
from openbb_terminal.common.behavioural_analysis import (
    finbrain_view,
    google_view,
    reddit_view,
    sentimentinvestor_view,
    stocktwits_view,
    twitter_view,
)
from openbb_terminal.stocks.behavioural_analysis import finnhub_view, cramer_view
from openbb_terminal.decorators import log_start_end
from openbb_terminal.helper_funcs import (
    EXPORT_BOTH_RAW_DATA_AND_FIGURES,
    EXPORT_ONLY_RAW_DATA_ALLOWED,
    check_int_range,
    check_positive,
    parse_known_args_and_warn,
    valid_date,
    valid_hour,
)
from openbb_terminal.menu import session
from openbb_terminal.parent_classes import StockBaseController
from openbb_terminal.rich_config import console, MenuText

# pylint:disable=R0904,C0302


logger = logging.getLogger(__name__)


class BehaviouralAnalysisController(StockBaseController):
    """Behavioural Analysis Controller class"""

    CHOICES_COMMANDS = [
        "load",
        "watchlist",
        "spac",
        "spac_c",
        "wsb",
        "popular",
        "bullbear",
        "messages",
        "trending",
        "stalker",
        "infer",
        "sentiment",
        "reddit_sent",
        "mentions",
        "regions",
        "queries",
        "rise",
        "headlines",
        "popular",
        "getdd",
        "hist",
        "trend",
        "snews",
        "jcdr",
        "jctr",
        "interest",
    ]

    historical_sort = ["date", "value"]
    historical_direction = ["asc", "desc"]
    historical_metric = ["sentiment", "AHI", "RHI", "SGP"]
    PATH = "/stocks/ba/"

    def __init__(self, ticker: str, start: datetime, queue: List[str] = None):
        """Constructor"""
        super().__init__(queue)

        self.ticker = ticker
        self.start = start

        if session and obbff.USE_PROMPT_TOOLKIT:
            choices: dict = {c: {} for c in self.controller_choices}
            self.completer = NestedCompleter.from_nested_dict(choices)

    def print_help(self):
<<<<<<< HEAD
        has_ticker_start = "" if self.ticker else "[unvl]"
        has_ticker_end = "" if self.ticker else "[/unvl]"
        help_text = f"""[cmds]
    load             load a specific stock ticker for analysis

[param]Ticker: [/param]{self.ticker.upper() or ""}
{has_ticker_start}
[src][Finbrain][/src]
    headlines        sentiment from 15+ major news headlines
[src][Finnhub][/src]
    snews            stock price displayed over sentiment of news headlines{has_ticker_end}
[src][Reddit][/src]
    wsb              show what WSB gang is up to in subreddit wallstreetbets
    watchlist        show other users watchlist
    popular          show popular tickers
    spac_c           show other users spacs announcements from subreddit SPACs community
    spac             show other users spacs announcements from other subs{has_ticker_start}
    getdd            gets due diligence from another user's post
    reddit_sent      searches reddit for ticker and finds reddit sentiment{has_ticker_end}
[src][Stocktwits][/src]
    trending         trending stocks
    stalker          stalk stocktwits user's last messages{has_ticker_start}
    bullbear         estimate quick sentiment from last 30 messages on board
    messages         output up to the 30 last messages on the board
[src][Twitter][/src]
    infer            infer about stock's sentiment from latest tweets
    sentiment        in-depth sentiment prediction from tweets over time
[src][Google][/src]
    mentions         interest over time based on stock's mentions
    regions          regions that show highest interest in stock
    interest         interest over time of sentences versus stock price
    queries          top related queries with this stock
    rise             top rising related queries with stock{has_ticker_end}
[src][SentimentInvestor][/src]
    trend            most talked about tickers within the last hour{has_ticker_start}
    hist             plot historical RHI and AHI data by hour{has_ticker_end}
[src][Jim Cramer][/src]
    jcdr             Jim Cramer's daily recommendations{has_ticker_start}
    jctr             Jim Cramer's recommendations by ticker{has_ticker_end}[/cmds]
        """
        console.print(text=help_text, menu="Stocks - Behavioural Analysis")
=======
        """Print help"""
        mt = MenuText("stocks/ba/")
        mt.add_cmd("load")
        mt.add_raw("\n")
        mt.add_param("_ticker", self.ticker.upper())
        mt.add_raw("\n")
        mt.add_cmd("headlines", "FinBrain", self.ticker)
        mt.add_cmd("snews", "Finnhub", self.ticker)
        mt.add_cmd("wsb", "Reddit")
        mt.add_cmd("watchlist", "Reddit")
        mt.add_cmd("popular", "Reddit")
        mt.add_cmd("spac_c", "Reddit")
        mt.add_cmd("spac", "Reddit")
        mt.add_cmd("getdd", "Reddit", self.ticker)
        mt.add_cmd("reddit_sent", "Reddit", self.ticker)
        mt.add_cmd("trending", "Stocktwits")
        mt.add_cmd("stalker", "Stocktwits")
        mt.add_cmd("bullbear", "Stocktwits", self.ticker)
        mt.add_cmd("messages", "Stocktwits", self.ticker)
        mt.add_cmd("infer", "Twitter", self.ticker)
        mt.add_cmd("sentiment", "Twitter", self.ticker)
        mt.add_cmd("mentions", "Google", self.ticker)
        mt.add_cmd("regions", "Google", self.ticker)
        mt.add_cmd("interest", "Google", self.ticker)
        mt.add_cmd("queries", "Google", self.ticker)
        mt.add_cmd("rise", "Google", self.ticker)
        mt.add_cmd("trend", "SentimentInvestor")
        mt.add_cmd("hist", "SentimentInvestor", self.ticker)
        mt.add_cmd("jdcr", "Jim Cramer")
        mt.add_cmd("jctr", "Jim Cramer", self.ticker)
        console.print(text=mt.menu_text, menu="Stocks - Behavioural Analysis")
>>>>>>> 335b89c8

    def custom_reset(self):
        """Class specific component of reset command"""
        if self.ticker:
            return ["stocks", "ba", f"load {self.ticker}"]
        return []

    @log_start_end(log=logger)
    def call_watchlist(self, other_args: List[str]):
        """Process watchlist command"""
        parser = argparse.ArgumentParser(
            add_help=False,
            formatter_class=argparse.ArgumentDefaultsHelpFormatter,
            prog="watchlist",
            description="""Print other users watchlist. [Source: Reddit]""",
        )
        parser.add_argument(
            "-l",
            "--limit",
            action="store",
            dest="limit",
            type=check_positive,
            default=5,
            help="limit of posts with watchlists retrieved.",
        )
        if other_args and "-" not in other_args[0][0]:
            other_args.insert(0, "-l")
        ns_parser = parse_known_args_and_warn(parser, other_args)
        if ns_parser:
            reddit_view.display_watchlist(num=ns_parser.limit)

    @log_start_end(log=logger)
    def call_snews(self, other_args: List[str]):
        """Process snews command"""
        parser = argparse.ArgumentParser(
            add_help=False,
            formatter_class=argparse.ArgumentDefaultsHelpFormatter,
            prog="snews",
            description="Display stock price and headlines sentiment using VADER model over time. [Source: Finnhub]",
        )
        ns_parser = parse_known_args_and_warn(
            parser, other_args, EXPORT_BOTH_RAW_DATA_AND_FIGURES
        )
        if ns_parser:
            finnhub_view.display_stock_price_headlines_sentiment(
                ticker=self.ticker, export=ns_parser.export
            )

    @log_start_end(log=logger)
    def call_spac(self, other_args: List[str]):
        """Process spac command"""
        parser = argparse.ArgumentParser(
            add_help=False,
            formatter_class=argparse.ArgumentDefaultsHelpFormatter,
            prog="spac",
            description="""Show other users SPACs announcement. [Source: Reddit]""",
        )
        parser.add_argument(
            "-l",
            "--limit",
            action="store",
            dest="n_limit",
            type=check_positive,
            default=5,
            help="limit of posts with SPACs retrieved.",
        )
        if other_args and "-" not in other_args[0][0]:
            other_args.insert(0, "-l")
        ns_parser = parse_known_args_and_warn(parser, other_args)
        if ns_parser:
            reddit_view.display_spac(limit=ns_parser.n_limit)

    @log_start_end(log=logger)
    def call_spac_c(self, other_args: List[str]):
        """Process spac_c command"""
        parser = argparse.ArgumentParser(
            add_help=False,
            formatter_class=argparse.ArgumentDefaultsHelpFormatter,
            prog="spac_c",
            description="""Print other users SPACs announcement under subreddit 'SPACs'. [Source: Reddit]""",
        )
        parser.add_argument(
            "-l",
            "--limit",
            action="store",
            dest="n_limit",
            type=check_positive,
            default=10,
            help="limit of posts with SPACs retrieved",
        )
        parser.add_argument(
            "-p",
            "--popular",
            action="store_true",
            default=False,
            dest="b_popular",
            help="popular flag, if true the posts retrieved are based on score rather than time",
        )
        if other_args and "-" not in other_args[0][0]:
            other_args.insert(0, "-l")
        ns_parser = parse_known_args_and_warn(parser, other_args)
        if ns_parser:
            reddit_view.display_spac_community(
                limit=ns_parser.n_limit, popular=ns_parser.b_popular
            )

    @log_start_end(log=logger)
    def call_wsb(self, other_args: List[str]):
        """Process wsb command"""
        parser = argparse.ArgumentParser(
            add_help=False,
            formatter_class=argparse.ArgumentDefaultsHelpFormatter,
            prog="wsb",
            description="""Print what WSB gang are up to in subreddit wallstreetbets. [Source: Reddit]""",
        )
        parser.add_argument(
            "-l",
            "--limit",
            action="store",
            dest="n_limit",
            type=check_positive,
            default=10,
            help="limit of posts to print.",
        )
        parser.add_argument(
            "--new",
            action="store_true",
            default=False,
            dest="b_new",
            help="new flag, if true the posts retrieved are based on being more recent rather than their score.",
        )
        if other_args and "-" not in other_args[0][0]:
            other_args.insert(0, "-l")
        ns_parser = parse_known_args_and_warn(parser, other_args)
        if ns_parser:
            reddit_view.display_wsb_community(
                limit=ns_parser.n_limit, new=ns_parser.b_new
            )

    @log_start_end(log=logger)
    def call_popular(self, other_args: List[str]):
        """Process popular command"""
        parser = argparse.ArgumentParser(
            add_help=False,
            formatter_class=argparse.ArgumentDefaultsHelpFormatter,
            prog="popular",
            description="""Print latest popular tickers. [Source: Reddit]""",
        )
        parser.add_argument(
            "-l",
            "--limit",
            action="store",
            dest="limit",
            type=check_positive,
            default=10,
            help="limit of top tickers to retrieve",
        )
        parser.add_argument(
            "-n",
            "--num",
            action="store",
            dest="num",
            type=check_positive,
            default=50,
            help="number of posts retrieved per sub reddit.",
        )
        parser.add_argument(
            "-s",
            "--sub",
            action="store",
            dest="s_subreddit",
            type=str,
            help="""
                subreddits to look for tickers, e.g. pennystocks,stocks.
                Default: pennystocks, RobinHoodPennyStocks, Daytrading, StockMarket, stocks, investing,
                wallstreetbets
            """,
        )
        if other_args and "-" not in other_args[0][0]:
            other_args.insert(0, "-l")
        ns_parser = parse_known_args_and_warn(parser, other_args)
        if ns_parser:
            reddit_view.display_popular_tickers(
                n_top=ns_parser.limit,
                posts_to_look_at=ns_parser.num,
                subreddits=ns_parser.s_subreddit,
            )

    @log_start_end(log=logger)
    def call_getdd(self, other_args: List[str]):
        """Process getdd command"""
        parser = argparse.ArgumentParser(
            add_help=False,
            prog="getdd",
            description="""
                Print top stock's due diligence from other users. [Source: Reddit]
            """,
        )
        parser.add_argument(
            "-l",
            "--limit",
            action="store",
            dest="limit",
            type=check_positive,
            default=5,
            help="limit of posts to retrieve.",
        )
        parser.add_argument(
            "-d",
            "--days",
            action="store",
            dest="days",
            type=check_positive,
            default=3,
            help="number of prior days to look for.",
        )
        parser.add_argument(
            "-a",
            "--all",
            action="store_true",
            dest="all",
            default=False,
            help="""
                search through all flairs (apart from Yolo and Meme), otherwise we focus on
                specific flairs: DD, technical analysis, Catalyst, News, Advice, Chart""",
        )
        if other_args and "-" not in other_args[0][0]:
            other_args.insert(0, "-l")
        ns_parser = parse_known_args_and_warn(parser, other_args)
        if ns_parser:
            if self.ticker:
                reddit_view.display_due_diligence(
                    ticker=self.ticker,
                    limit=ns_parser.limit,
                    n_days=ns_parser.days,
                    show_all_flairs=ns_parser.all,
                )
            else:
                console.print("No ticker loaded. Please load using 'load <ticker>'\n")

    @log_start_end(log=logger)
    def call_reddit_sent(self, other_args: List[str]):
        """Process reddit_sent command"""
        parser = argparse.ArgumentParser(
            add_help=False,
            prog="reddit_sent",
            description="""
                Determine general Reddit sentiment about a ticker. [Source: Reddit]
            """,
        )
        parser.add_argument(
            "-s",
            "--sort",
            action="store",
            dest="sort",
            choices=["relevance", "hot", "top", "new", "comments"],
            default="relevance",
            help="search sorting type",
        )
        parser.add_argument(
            "-c",
            "--company",
            action="store",
            dest="company",
            default=None,
            help="explicit name of company to search for, will override ticker symbol",
        )
        parser.add_argument(
            "--subreddits",
            action="store",
            dest="subreddits",
            default="all",
            help="comma-separated list of subreddits to search",
        )
        parser.add_argument(
            "-l",
            "--limit",
            action="store",
            dest="limit",
            default=10,
            type=check_positive,
            help="how many posts to gather from each subreddit",
        )
        parser.add_argument(
            "-t",
            "--time",
            action="store",
            dest="time",
            default="week",
            choices=["hour", "day", "week", "month", "year", "all"],
            help="time period to get posts from -- all, year, month, week, or day; defaults to week",
        )
        parser.add_argument(
            "-f",
            "--full_search",
            action="store_true",
            dest="full_search",
            default=False,
            help="enable comprehensive search",
        )
        parser.add_argument(
            "-g",
            "--graphic",
            action="store_true",
            dest="graphic",
            default=True,
            help="display graphic",
        )
        parser.add_argument(
            "-d",
            "--display",
            action="store_true",
            dest="display",
            default=False,
            help="Print table of sentiment values",
        )
        if other_args and "-" not in other_args[0][0]:
            other_args.insert(0, "-l")
        ns_parser = parse_known_args_and_warn(
            parser, other_args, EXPORT_BOTH_RAW_DATA_AND_FIGURES
        )
        if ns_parser:
            ticker = ns_parser.company if ns_parser.company else self.ticker
            if self.ticker:
                reddit_view.display_reddit_sent(
                    ticker=ticker,
                    sort=ns_parser.sort,
                    limit=ns_parser.limit,
                    graphic=ns_parser.graphic,
                    time_frame=ns_parser.time,
                    full_search=ns_parser.full_search,
                    subreddits=ns_parser.subreddits,
                    export=ns_parser.export,
                    display=ns_parser.display,
                )
            else:
                console.print("No ticker loaded. Please load using 'load <ticker>'\n")

    @log_start_end(log=logger)
    def call_bullbear(self, other_args: List[str]):
        """Process bullbear command"""
        parser = argparse.ArgumentParser(
            add_help=False,
            formatter_class=argparse.ArgumentDefaultsHelpFormatter,
            prog="bullbear",
            description="""
                Print bullbear sentiment based on last 30 messages on the board.
                Also prints the watchlist_count. [Source: Stocktwits]
            """,
        )
        ns_parser = parse_known_args_and_warn(parser, other_args)
        if ns_parser:
            if self.ticker:
                stocktwits_view.display_bullbear(ticker=self.ticker)
            else:
                console.print("No ticker loaded. Please load using 'load <ticker>'\n")

    @log_start_end(log=logger)
    def call_messages(self, other_args: List[str]):
        """Process messages command"""
        parser = argparse.ArgumentParser(
            add_help=False,
            formatter_class=argparse.ArgumentDefaultsHelpFormatter,
            prog="messages",
            description="""Print up to 30 of the last messages on the board. [Source: Stocktwits]""",
        )
        parser.add_argument(
            "-l",
            "--limit",
            action="store",
            dest="limit",
            type=check_positive,
            default=30,
            help="limit messages shown.",
        )
        if other_args and "-" not in other_args[0][0]:
            other_args.insert(0, "-l")
        ns_parser = parse_known_args_and_warn(parser, other_args)
        if ns_parser:
            if self.ticker:
                stocktwits_view.display_messages(
                    ticker=self.ticker, limit=ns_parser.limit
                )
            else:
                console.print("No ticker loaded. Please load using 'load <ticker>'\n")

    @log_start_end(log=logger)
    def call_trending(self, other_args: List[str]):
        """Process trending command"""
        parser = argparse.ArgumentParser(
            add_help=False,
            formatter_class=argparse.ArgumentDefaultsHelpFormatter,
            prog="trending",
            description="""Stocks trending. [Source: Stocktwits]""",
        )
        ns_parser = parse_known_args_and_warn(parser, other_args)
        if ns_parser:
            stocktwits_view.display_trending()

    @log_start_end(log=logger)
    def call_stalker(self, other_args: List[str]):
        """Process stalker command"""
        parser = argparse.ArgumentParser(
            add_help=False,
            formatter_class=argparse.ArgumentDefaultsHelpFormatter,
            prog="stalker",
            description="""Print up to the last 30 messages of a user. [Source: Stocktwits]""",
        )
        parser.add_argument(
            "-u",
            "--user",
            action="store",
            dest="s_user",
            type=str,
            default="Newsfilter",
            help="username.",
        )
        parser.add_argument(
            "-l",
            "--limit",
            action="store",
            dest="limit",
            type=check_positive,
            default=30,
            help="limit messages shown.",
        )
        if other_args and "-" not in other_args[0][0]:
            other_args.insert(0, "-l")
        ns_parser = parse_known_args_and_warn(
            parser, other_args, EXPORT_ONLY_RAW_DATA_ALLOWED
        )
        if ns_parser:
            stocktwits_view.display_stalker(
                user=ns_parser.s_user, limit=ns_parser.limit
            )

    @log_start_end(log=logger)
    def call_mentions(self, other_args: List[str]):
        """Process mentions command"""
        parser = argparse.ArgumentParser(
            add_help=False,
            formatter_class=argparse.ArgumentDefaultsHelpFormatter,
            prog="mentions",
            description="""
                Plot weekly bars of stock's interest over time. other users watchlist. [Source: Google]
            """,
        )
        parser.add_argument(
            "-s",
            "--start",
            type=valid_date,
            dest="start",
            default=self.start,
            help="starting date (format YYYY-MM-DD) from when we are interested in stock's mentions.",
        )
        if other_args and "-" not in other_args[0][0]:
            other_args.insert(0, "-s")
        ns_parser = parse_known_args_and_warn(
            parser, other_args, EXPORT_BOTH_RAW_DATA_AND_FIGURES
        )
        if ns_parser:
            if self.ticker:
                google_view.display_mentions(
                    ticker=self.ticker, start=ns_parser.start, export=ns_parser.export
                )
            else:
                console.print("No ticker loaded. Please load using 'load <ticker>'\n")

    @log_start_end(log=logger)
    def call_regions(self, other_args: List[str]):
        """Process regions command"""
        parser = argparse.ArgumentParser(
            add_help=False,
            formatter_class=argparse.ArgumentDefaultsHelpFormatter,
            prog="regions",
            description="""Plot bars of regions based on stock's interest. [Source: Google]""",
        )
        parser.add_argument(
            "-l",
            "--limit",
            action="store",
            dest="limit",
            type=check_positive,
            default=10,
            help="limit of regions to plot that show highest interest.",
        )
        if other_args and "-" not in other_args[0][0]:
            other_args.insert(0, "-l")
        ns_parser = parse_known_args_and_warn(
            parser, other_args, EXPORT_BOTH_RAW_DATA_AND_FIGURES
        )
        if ns_parser:
            if self.ticker:
                google_view.display_regions(
                    ticker=self.ticker, num=ns_parser.limit, export=ns_parser.export
                )
            else:
                console.print("No ticker loaded. Please load using 'load <ticker>'\n")

    @log_start_end(log=logger)
    def call_interest(self, other_args: List[str]):
        """Process interest command"""
        parser = argparse.ArgumentParser(
            add_help=False,
            formatter_class=argparse.ArgumentDefaultsHelpFormatter,
            prog="interest",
            description="""
                Plot interest over time of words/sentences versus stock price. [Source: Google]
            """,
        )
        parser.add_argument(
            "-s",
            "--start",
            type=valid_date,
            dest="start",
            default=(datetime.now() - timedelta(days=2 * 366)).strftime("%Y-%m-%d"),
            help="starting date (format YYYY-MM-DD) of interest",
        )
        parser.add_argument(
            "-w",
            "--words",
            help="Select multiple sentences/words separated by commas. E.g. COVID,WW3,NFT",
            dest="words",
            type=lambda s: [str(item) for item in s.split(",")],
            default=None,
        )
        if other_args and "-" not in other_args[0][0]:
            other_args.insert(0, "-w")
        ns_parser = parse_known_args_and_warn(
            parser, other_args, EXPORT_BOTH_RAW_DATA_AND_FIGURES
        )
        if ns_parser:
            if self.ticker:
                if ns_parser.words:
                    df_stock = yf.download(
                        self.ticker,
                        start=ns_parser.start.strftime("%Y-%m-%d"),
                        progress=False,
                    )

                    if not df_stock.empty:
                        google_view.display_correlation_interest(
                            ticker=self.ticker,
                            df_data=df_stock,
                            words=ns_parser.words,
                            export=ns_parser.export,
                        )
                    else:
                        console.print(
                            "[red]Ticker provided doesn't exist, load another one.\n[/red]"
                        )
                else:
                    console.print(
                        "[red]Words or sentences to be correlated against with, need to be provided.\n[/red]"
                    )
            else:
                console.print(
                    "[red]No ticker loaded. Please load using 'load <ticker>'.\n[/red]"
                )

    @log_start_end(log=logger)
    def call_queries(self, other_args: List[str]):
        """Process queries command"""
        parser = argparse.ArgumentParser(
            add_help=False,
            formatter_class=argparse.ArgumentDefaultsHelpFormatter,
            prog="queries",
            description="""Print top related queries with this stock's query. [Source: Google]""",
        )
        parser.add_argument(
            "-l",
            "--limit",
            action="store",
            dest="limit",
            type=check_positive,
            default=10,
            help="limit of top related queries to print.",
        )
        if other_args and "-" not in other_args[0][0]:
            other_args.insert(0, "-l")
        ns_parser = parse_known_args_and_warn(
            parser, other_args, EXPORT_BOTH_RAW_DATA_AND_FIGURES
        )
        if ns_parser:
            if self.ticker:
                google_view.display_queries(
                    ticker=self.ticker, num=ns_parser.limit, export=ns_parser.export
                )
            else:
                console.print("No ticker loaded. Please load using 'load <ticker>'\n")

    @log_start_end(log=logger)
    def call_rise(self, other_args: List[str]):
        """Process rise command"""
        parser = argparse.ArgumentParser(
            add_help=False,
            formatter_class=argparse.ArgumentDefaultsHelpFormatter,
            prog="rise",
            description="""Print top rising related queries with this stock's query. [Source: Google]""",
        )
        parser.add_argument(
            "-l",
            "--limit",
            action="store",
            dest="limit",
            type=check_positive,
            default=10,
            help="limit of top rising related queries to print.",
        )
        if other_args and "-" not in other_args[0][0]:
            other_args.insert(0, "-l")
        ns_parser = parse_known_args_and_warn(
            parser, other_args, EXPORT_BOTH_RAW_DATA_AND_FIGURES
        )
        if ns_parser:
            if self.ticker:
                google_view.display_rise(
                    ticker=self.ticker, num=ns_parser.limit, export=ns_parser.export
                )
            else:
                console.print("No ticker loaded. Please load using 'load <ticker>'\n")

    @log_start_end(log=logger)
    def call_infer(self, other_args: List[str]):
        """Process infer command"""
        parser = argparse.ArgumentParser(
            add_help=False,
            formatter_class=argparse.ArgumentDefaultsHelpFormatter,
            prog="infer",
            description="""
                Print quick sentiment inference from last tweets that contain the ticker.
                This model splits the text into character-level tokens and uses vader sentiment analysis.
                [Source: Twitter]
            """,
        )
        parser.add_argument(
            "-l",
            "--limit",
            action="store",
            dest="limit",
            type=check_int_range(10, 100),
            default=100,
            help="limit of latest tweets to infer from.",
        )
        if other_args and "-" not in other_args[0][0]:
            other_args.insert(0, "-l")
        ns_parser = parse_known_args_and_warn(
            parser, other_args, EXPORT_ONLY_RAW_DATA_ALLOWED
        )
        if ns_parser:
            if self.ticker:
                twitter_view.display_inference(ticker=self.ticker, num=ns_parser.limit)
            else:
                console.print("No ticker loaded. Please load using 'load <ticker>'\n")

    @log_start_end(log=logger)
    def call_sentiment(self, other_args: List[str]):
        """Process sentiment command"""
        parser = argparse.ArgumentParser(
            add_help=False,
            formatter_class=argparse.ArgumentDefaultsHelpFormatter,
            prog="sentiment",
            description="""
                Plot in-depth sentiment predicted from tweets from last days
                that contain pre-defined ticker. [Source: Twitter]
            """,
        )
        # in reality this argument could be 100, but after testing it takes too long
        # to compute which may not be acceptable
        # TODO: use https://github.com/twintproject/twint instead of twitter API
        parser.add_argument(
            "-l",
            "--limit",
            action="store",
            dest="limit",
            type=check_int_range(10, 62),
            default=15,
            help="limit of tweets to extract per hour.",
        )
        parser.add_argument(
            "-d",
            "--days",
            action="store",
            dest="n_days_past",
            type=check_int_range(1, 6),
            default=6,
            help="number of days in the past to extract tweets.",
        )
        parser.add_argument(
            "-c",
            "--compare",
            action="store_true",
            dest="compare",
            help="show corresponding change in stock price",
        )
        if other_args and "-" not in other_args[0][0]:
            other_args.insert(0, "-l")
        ns_parser = parse_known_args_and_warn(
            parser, other_args, EXPORT_BOTH_RAW_DATA_AND_FIGURES
        )
        if ns_parser:
            if self.ticker:
                twitter_view.display_sentiment(
                    ticker=self.ticker,
                    n_tweets=ns_parser.limit,
                    n_days_past=ns_parser.n_days_past,
                    compare=ns_parser.compare,
                    export=ns_parser.export,
                )
            else:
                console.print("No ticker loaded. Please load using 'load <ticker>'\n")

    @log_start_end(log=logger)
    def call_headlines(self, other_args: List[str]):
        """Process finbrain command"""
        parser = argparse.ArgumentParser(
            add_help=False,
            formatter_class=argparse.ArgumentDefaultsHelpFormatter,
            prog="headlines",
            description="""FinBrain collects the news headlines from 15+ major financial news
                        sources on a daily basis and analyzes them to generate sentiment scores
                        for more than 4500 US stocks.FinBrain Technologies develops deep learning
                        algorithms for financial analysis and prediction, which currently serves
                        traders from more than 150 countries all around the world.
                        [Source:  https://finbrain.tech]""",
        )
        ns_parser = parse_known_args_and_warn(
            parser, other_args, EXPORT_BOTH_RAW_DATA_AND_FIGURES, raw=True
        )
        if ns_parser:
            if self.ticker:
                finbrain_view.display_sentiment_analysis(
                    ticker=self.ticker, raw=ns_parser.raw, export=ns_parser.export
                )
            else:
                console.print("No ticker loaded. Please load using 'load <ticker>'\n")

    @log_start_end(log=logger)
    def call_hist(self, other_args: List[str]):
        """Process hist command"""
        parser = argparse.ArgumentParser(
            add_help=False,
            formatter_class=argparse.ArgumentDefaultsHelpFormatter,
            prog="hist",
            description="Plot historical sentiment data of RHI and AHI by hour",
        )
        parser.add_argument(
            "-s",
            "--start",
            type=valid_date,
            default=(datetime.utcnow() - timedelta(days=7)).strftime("%Y-%m-%d"),
            dest="start",
            required="--end" in other_args,
            help="The starting date (format YYYY-MM-DD) of the stock. Default: 7 days ago",
        )

        parser.add_argument(
            "-e",
            "--end",
            type=valid_date,
            default=datetime.utcnow().strftime("%Y-%m-%d"),
            dest="end",
            required="--start" in other_args,
            help="The ending date (format YYYY-MM-DD) of the stock. Default: today",
        )
        parser.add_argument(
            "-n",
            "--number",
            default=100,
            type=check_positive,
            dest="number",
            help="Number of results returned from Sentiment Investor. Default: 100",
        )
        ns_parser = parse_known_args_and_warn(
            parser, other_args, EXPORT_BOTH_RAW_DATA_AND_FIGURES, raw=True, limit=10
        )

        if ns_parser:
            if self.ticker:
                sentimentinvestor_view.display_historical(
                    ticker=self.ticker,
                    start=ns_parser.start,
                    end=ns_parser.end,
                    number=ns_parser.number,
                    export=ns_parser.export,
                    raw=ns_parser.raw,
                    limit=ns_parser.limit,
                )
            else:
                console.print("No ticker loaded. Please load using 'load <ticker>'\n")

    @log_start_end(log=logger)
    def call_trend(self, other_args: List[str]):
        """Process trend command"""
        parser = argparse.ArgumentParser(
            add_help=False,
            formatter_class=argparse.ArgumentDefaultsHelpFormatter,
            prog="trend",
            description="Show most talked about tickers within the last one hour",
        )
        parser.add_argument(
            "-s",
            "--start",
            type=valid_date,
            default=datetime.utcnow().strftime("%Y-%m-%d"),
            dest="start",
            help="The starting date (format YYYY-MM-DD). Default: Today",
        )

        parser.add_argument(
            "-hr",
            "--hour",
            type=valid_hour,
            default=0,
            dest="hour",
            help="Hour of the day in the 24-hour notation. Example: 14",
        )

        parser.add_argument(
            "-n",
            "--number",
            default=10,
            type=check_positive,
            dest="number",
            help="Number of results returned from Sentiment Investor. Default: 10",
        )

        ns_parser = parse_known_args_and_warn(
            parser, other_args, EXPORT_ONLY_RAW_DATA_ALLOWED, limit=10
        )

        if ns_parser:
            sentimentinvestor_view.display_trending(
                start=ns_parser.start,
                hour=ns_parser.hour,
                export=ns_parser.export,
                number=ns_parser.number,
            )

    @log_start_end(log=logger)
    def call_jcdr(self, other_args: List[str]):
        """Process jcdr command"""
        parser = argparse.ArgumentParser(
            add_help=False,
            formatter_class=argparse.ArgumentDefaultsHelpFormatter,
            prog="jcdr",
            description="""
                Show daily cramer recommendation
            """,
        )
        parser.add_argument(
            "-i",
            "--inverse",
            default=False,
            action="store_true",
            help="Show inverse recommendation",
            dest="inverse",
        )

        ns_parser = parse_known_args_and_warn(
            parser, other_args, export_allowed=EXPORT_ONLY_RAW_DATA_ALLOWED
        )

        if ns_parser:
            cramer_view.display_cramer_daily(inverse=ns_parser.inverse)

    @log_start_end(log=logger)
    def call_jctr(self, other_args: List[str]):
        """Process jctr command"""
        parser = argparse.ArgumentParser(
            add_help=False,
            formatter_class=argparse.ArgumentDefaultsHelpFormatter,
            prog="jctr",
            description="""
                Show cramer recommendation for loaded ticker
            """,
        )
        ns_parser = parse_known_args_and_warn(
            parser,
            other_args,
            export_allowed=EXPORT_BOTH_RAW_DATA_AND_FIGURES,
            raw=True,
        )

        if ns_parser:
            if not self.ticker:
                console.print(
                    "[red]No ticker loaded.  Please use load <ticker> first.\n[/red]"
                )
                return
            cramer_view.display_cramer_ticker(
                ticker=self.ticker, raw=ns_parser.raw, export=ns_parser.export
            )<|MERGE_RESOLUTION|>--- conflicted
+++ resolved
@@ -88,49 +88,6 @@
             self.completer = NestedCompleter.from_nested_dict(choices)
 
     def print_help(self):
-<<<<<<< HEAD
-        has_ticker_start = "" if self.ticker else "[unvl]"
-        has_ticker_end = "" if self.ticker else "[/unvl]"
-        help_text = f"""[cmds]
-    load             load a specific stock ticker for analysis
-
-[param]Ticker: [/param]{self.ticker.upper() or ""}
-{has_ticker_start}
-[src][Finbrain][/src]
-    headlines        sentiment from 15+ major news headlines
-[src][Finnhub][/src]
-    snews            stock price displayed over sentiment of news headlines{has_ticker_end}
-[src][Reddit][/src]
-    wsb              show what WSB gang is up to in subreddit wallstreetbets
-    watchlist        show other users watchlist
-    popular          show popular tickers
-    spac_c           show other users spacs announcements from subreddit SPACs community
-    spac             show other users spacs announcements from other subs{has_ticker_start}
-    getdd            gets due diligence from another user's post
-    reddit_sent      searches reddit for ticker and finds reddit sentiment{has_ticker_end}
-[src][Stocktwits][/src]
-    trending         trending stocks
-    stalker          stalk stocktwits user's last messages{has_ticker_start}
-    bullbear         estimate quick sentiment from last 30 messages on board
-    messages         output up to the 30 last messages on the board
-[src][Twitter][/src]
-    infer            infer about stock's sentiment from latest tweets
-    sentiment        in-depth sentiment prediction from tweets over time
-[src][Google][/src]
-    mentions         interest over time based on stock's mentions
-    regions          regions that show highest interest in stock
-    interest         interest over time of sentences versus stock price
-    queries          top related queries with this stock
-    rise             top rising related queries with stock{has_ticker_end}
-[src][SentimentInvestor][/src]
-    trend            most talked about tickers within the last hour{has_ticker_start}
-    hist             plot historical RHI and AHI data by hour{has_ticker_end}
-[src][Jim Cramer][/src]
-    jcdr             Jim Cramer's daily recommendations{has_ticker_start}
-    jctr             Jim Cramer's recommendations by ticker{has_ticker_end}[/cmds]
-        """
-        console.print(text=help_text, menu="Stocks - Behavioural Analysis")
-=======
         """Print help"""
         mt = MenuText("stocks/ba/")
         mt.add_cmd("load")
@@ -162,7 +119,6 @@
         mt.add_cmd("jdcr", "Jim Cramer")
         mt.add_cmd("jctr", "Jim Cramer", self.ticker)
         console.print(text=mt.menu_text, menu="Stocks - Behavioural Analysis")
->>>>>>> 335b89c8
 
     def custom_reset(self):
         """Class specific component of reset command"""
