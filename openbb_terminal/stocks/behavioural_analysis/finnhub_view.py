--- conflicted
+++ resolved
@@ -8,8 +8,8 @@
 import pandas as pd
 import yfinance as yf
 
+from openbb_terminal import OpenBBFigure
 from openbb_terminal.config_terminal import theme
-from openbb_terminal import OpenBBFigure
 from openbb_terminal.decorators import check_api_key, log_start_end
 from openbb_terminal.helper_funcs import export_data
 from openbb_terminal.stocks.behavioural_analysis import finnhub_model
@@ -23,13 +23,8 @@
     symbol: str,
     export: str = "",
     sheet_name: Optional[str] = None,
-<<<<<<< HEAD
     external_axes: bool = False,
 ) -> Union[None, OpenBBFigure]:
-=======
-    external_axes: Optional[List[plt.Axes]] = None,
-):
->>>>>>> b1ced18f
     """Display stock price and headlines sentiment using VADER model over time. [Source: Finnhub]
 
     Parameters
