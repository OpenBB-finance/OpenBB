"""Cramer View"""
__docformat__ = "numpy"

import logging
import os
from datetime import datetime
from typing import Optional, Union

import yfinance

<<<<<<< HEAD
from openbb_terminal.config_terminal import theme
from openbb_terminal.core.session.current_user import get_current_user
=======
from openbb_terminal import OpenBBFigure, theme
>>>>>>> 2a880524
from openbb_terminal.decorators import log_start_end
from openbb_terminal.helper_funcs import export_data, print_rich_table
from openbb_terminal.rich_config import console
from openbb_terminal.stocks.behavioural_analysis import cramer_model

logger = logging.getLogger(__name__)


@log_start_end(log=logger)
def display_cramer_daily(
    inverse: bool = True, export: str = "", sheet_name: Optional[str] = None
):
    """Display Jim Cramer daily recommendations

    Parameters
    ----------
    inverse: bool
        Include inverse recommendation
    sheet_name: str
        Optionally specify the name of the sheet the data is exported to.
    export: str
        Format to export data
    """

    recs = cramer_model.get_cramer_daily(inverse)
    if recs.empty:
        console.print("[red]Error getting request.\n[/red]")
        return
    date = recs.Date[0]
    recs = recs.drop(columns=["Date"])

    if datetime.today().strftime("%m-%d") != datetime.strptime(
        date.replace("/", "-"), "%m-%d"
    ):
        console.print(
            """
        \n[yellow]Warning[/yellow]: We noticed Jim Crammer recommendation data has not been updated for a while, \
and we're investigating on finding a replacement.
        """,
        )

    print_rich_table(
        recs, title=f"Jim Cramer Recommendations for {date}", export=bool(export)
    )

    export_data(
        export,
        os.path.dirname(os.path.abspath(__file__)),
        "cramer",
        recs,
        sheet_name,
    )


@log_start_end(log=logger)
def display_cramer_ticker(
    symbol: str,
    raw: bool = False,
    export: str = "",
    sheet_name: Optional[str] = None,
    external_axes: bool = False,
) -> Union[None, OpenBBFigure]:
    """Display ticker close with Cramer recommendations

    Parameters
    ----------
    symbol: str
        Stock ticker
    raw: bool
        Display raw data
    sheet_name: str
        Optionally specify the name of the sheet the data is exported to.
    export: str
        Format to export data
    external_axes : bool, optional
        Whether to return the figure object or not, by default False
    """

    df = cramer_model.get_cramer_ticker(symbol)
    if df.empty:
        return console.print(f"No recommendations found for {symbol}.\n")

<<<<<<< HEAD
    if external_axes is None:
        _, ax = plt.subplots(
            figsize=plot_autoscale(), dpi=get_current_user().preferences.PLOT_DPI
        )
    elif is_valid_axes_count(external_axes, 1):
        (ax,) = external_axes
    else:
        return
=======
    fig = OpenBBFigure(xaxis_title="Date", yaxis_title="Price")
    fig.set_title(f"{symbol.upper()} Close With Cramer Recommendations")
>>>>>>> 2a880524

    close_prices = yfinance.download(symbol, start="2022-01-01", progress=False)[
        "Adj Close"
    ]

    fig.add_scatter(
        x=close_prices.index,
        y=close_prices,
        mode="lines",
        name="Close",
        showlegend=False,
        line=dict(color=theme.line_color),
    )
    color_map = {"Buy": theme.up_color, "Sell": theme.down_color}
    for name, group in df.groupby("Recommendation"):
        fig.add_scatter(
            x=group.Date,
            y=group.Price,
            mode="markers",
            name=name,
            marker=dict(color=color_map[name], size=10),
        )

    if raw:
        df["Date"] = df["Date"].apply(lambda x: x.strftime("%Y-%m-%d"))
        print_rich_table(
            df, title=f"Jim Cramer Recommendations for {symbol}", export=bool(export)
        )

    export_data(
        export,
        os.path.dirname(os.path.abspath(__file__)),
        "jctr",
        df,
        sheet_name,
        fig,
    )

    fig.update_layout(legend=dict(yanchor="top", y=1, xanchor="right", x=1))

    return fig.show(external=external_axes)<|MERGE_RESOLUTION|>--- conflicted
+++ resolved
@@ -8,12 +8,7 @@
 
 import yfinance
 
-<<<<<<< HEAD
-from openbb_terminal.config_terminal import theme
-from openbb_terminal.core.session.current_user import get_current_user
-=======
 from openbb_terminal import OpenBBFigure, theme
->>>>>>> 2a880524
 from openbb_terminal.decorators import log_start_end
 from openbb_terminal.helper_funcs import export_data, print_rich_table
 from openbb_terminal.rich_config import console
@@ -96,19 +91,8 @@
     if df.empty:
         return console.print(f"No recommendations found for {symbol}.\n")
 
-<<<<<<< HEAD
-    if external_axes is None:
-        _, ax = plt.subplots(
-            figsize=plot_autoscale(), dpi=get_current_user().preferences.PLOT_DPI
-        )
-    elif is_valid_axes_count(external_axes, 1):
-        (ax,) = external_axes
-    else:
-        return
-=======
     fig = OpenBBFigure(xaxis_title="Date", yaxis_title="Price")
     fig.set_title(f"{symbol.upper()} Close With Cramer Recommendations")
->>>>>>> 2a880524
 
     close_prices = yfinance.download(symbol, start="2022-01-01", progress=False)[
         "Adj Close"
