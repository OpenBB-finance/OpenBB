--- conflicted
+++ resolved
@@ -1,13 +1,8 @@
 """Main helper."""
 __docformat__ = "numpy"
-<<<<<<< HEAD
-# pylint: disable=too-many-lines, unsupported-assignment-operation
-# pylint: disable=no-member, too-many-branches, too-many-arguments
-=======
 
 # pylint: disable=unsupported-assignment-operation,C0302
 # pylint: disable=no-member,too-many-branches,too-many-arguments
->>>>>>> 5b4ad7c7
 # pylint: disable=inconsistent-return-statements
 # pylint: disable=consider-using-dict-items
 
@@ -33,18 +28,16 @@
 from openbb_terminal.rich_config import console
 
 # pylint: disable=unused-import
-from openbb_terminal.stocks.stock_statics import (
-    BALANCE_PLOT,  # noqa: F401
-    BALANCE_PLOT_CHOICES,  # noqa: F401
-    CANDLE_SORT,  # noqa: F401
-    CASH_PLOT,  # noqa: F401
-    CASH_PLOT_CHOICES,  # noqa: F401
-    INCOME_PLOT,  # noqa: F401
-    INCOME_PLOT_CHOICES,  # noqa: F401
-    INTERVALS,  # noqa: F401
-    SOURCES,  # noqa: F401
-    market_coverage_suffix,
-)
+from openbb_terminal.stocks.stock_statics import BALANCE_PLOT  # noqa: F401
+from openbb_terminal.stocks.stock_statics import BALANCE_PLOT_CHOICES  # noqa: F401
+from openbb_terminal.stocks.stock_statics import CANDLE_SORT  # noqa: F401
+from openbb_terminal.stocks.stock_statics import CASH_PLOT  # noqa: F401
+from openbb_terminal.stocks.stock_statics import CASH_PLOT_CHOICES  # noqa: F401
+from openbb_terminal.stocks.stock_statics import INCOME_PLOT  # noqa: F401
+from openbb_terminal.stocks.stock_statics import INCOME_PLOT_CHOICES  # noqa: F401
+from openbb_terminal.stocks.stock_statics import INTERVALS  # noqa: F401
+from openbb_terminal.stocks.stock_statics import SOURCES  # noqa: F401
+from openbb_terminal.stocks.stock_statics import market_coverage_suffix
 from openbb_terminal.stocks.stocks_model import (
     load_stock_av,
     load_stock_eodhd,
