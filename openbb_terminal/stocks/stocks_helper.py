"""Main helper."""
__docformat__ = "numpy"

# pylint: disable=unsupported-assignment-operation,too-many-lines
# pylint: disable=no-member,too-many-branches,too-many-arguments
# pylint: disable=inconsistent-return-statements

import logging
import os
from datetime import datetime, timedelta
from typing import Any, Dict, Iterable, List, Optional, Union

import financedatabase as fd
import matplotlib.pyplot as plt
import mplfinance as mpf
import numpy as np
import pandas as pd
import plotly.graph_objects as go
import pytz
import yfinance as yf
from matplotlib.lines import Line2D
from matplotlib.ticker import LogLocator, ScalarFormatter
from plotly.subplots import make_subplots
from requests.exceptions import ReadTimeout
from scipy import stats

from openbb_terminal import config_terminal as cfg
from openbb_terminal.helper_funcs import (
    export_data,
    lambda_long_number_format_y_axis,
    plot_autoscale,
    print_rich_table,
    request,
)
from openbb_terminal.rich_config import console

# pylint: disable=unused-import
from openbb_terminal.stocks.stock_statics import BALANCE_PLOT  # noqa: F401
from openbb_terminal.stocks.stock_statics import CANDLE_SORT  # noqa: F401
from openbb_terminal.stocks.stock_statics import CASH_PLOT  # noqa: F401
from openbb_terminal.stocks.stock_statics import INCOME_PLOT  # noqa: F401
from openbb_terminal.stocks.stock_statics import INTERVALS  # noqa: F401
from openbb_terminal.stocks.stock_statics import SOURCES  # noqa: F401
from openbb_terminal.stocks.stock_statics import market_coverage_suffix
from openbb_terminal.stocks.stocks_model import (
    load_stock_av,
    load_stock_eodhd,
    load_stock_iex_cloud,
    load_stock_polygon,
<<<<<<< HEAD
    load_stock_intrinio,
=======
    load_stock_yf,
>>>>>>> b3a1f670
)

logger = logging.getLogger(__name__)


exch_file_path = os.path.join(
    os.path.dirname(os.path.abspath(__file__)), "mappings", "Mic_Codes.csv"
)
exchange_df = pd.read_csv(exch_file_path, index_col=0, header=None)
exchange_mappings = exchange_df.squeeze("columns").to_dict()


def check_datetime(
    ck_date: Optional[Union[datetime, str]] = None, start: bool = True
) -> datetime:
    """Checks if given argument is string and attempts to convert to datetime.

    Parameters
    ----------
    ck_date : Optional[Union[datetime, str]], optional
        Date to check, by default None
    start : bool, optional
        If True and string is invalid, will return 1100 days ago
        If False and string is invalid, will return today, by default True

    Returns
    -------
    datetime
        Datetime object
    """
    error_catch = (datetime.now() - timedelta(days=1100)) if start else datetime.now()
    try:
        if ck_date is None:
            return error_catch
        if isinstance(ck_date, datetime):
            return ck_date
        if isinstance(ck_date, str):
            return datetime.strptime(ck_date, "%Y-%m-%d")
    except Exception:
        console.print(
            f"Invalid date format (YYYY-MM-DD), "
            f"Using {error_catch.strftime('%Y-%m-%d')} for {ck_date}"
        )
    return error_catch


def search(
    query: str = "",
    country: str = "",
    sector: str = "",
    industry: str = "",
    exchange_country: str = "",
    all_exchanges: bool = False,
    limit: int = 0,
    export: str = "",
    sheet_name: Optional[str] = "",
) -> None:
    """Search selected query for tickers.

    Parameters
    ----------
    query : str
        The search term used to find company tickers
    country: str
        Search by country to find stocks matching the criteria
    sector : str
        Search by sector to find stocks matching the criteria
    industry : str
        Search by industry to find stocks matching the criteria
    exchange_country: str
        Search by exchange country to find stock matching
    all_exchanges: bool
       Whether to search all exchanges, without this option only the United States market is searched
    limit : int
        The limit of companies shown.
    export : str
        Export data

    Examples
    --------
    >>> from openbb_terminal.sdk import openbb
    >>> openbb.stocks.search(country="united states", exchange_country="Germany")
    """
    kwargs: Dict[str, Any] = {"exclude_exchanges": False}
    if country:
        kwargs["country"] = country.replace("_", " ").title()
    if sector:
        kwargs["sector"] = sector
    if industry:
        kwargs["industry"] = industry
    kwargs["exclude_exchanges"] = False if exchange_country else not all_exchanges

    try:
        data = fd.select_equities(**kwargs)
    except ReadTimeout:
        console.print(
            "[red]Unable to retrieve company data from GitHub which limits the search"
            " capabilities. This tends to be due to access restrictions for GitHub.com,"
            " please check if you can access this website without a VPN.[/red]\n"
        )
        data = {}
    except ValueError:
        console.print(
            "[red]No companies were found that match the given criteria.[/red]\n"
        )
        return
    if not data:
        console.print("No companies found.\n")
        return

    if query:
        d = fd.search_products(
            data, query, search="long_name", case_sensitive=False, new_database=None
        )
        d.update(
            fd.search_products(
                data,
                query,
                search="short_name",
                case_sensitive=False,
                new_database=None,
            )
        )
    else:
        d = data

    if not d:
        console.print("No companies found.\n")
        return

    df = pd.DataFrame.from_dict(d).T[
        ["long_name", "short_name", "country", "sector", "industry", "exchange"]
    ]
    if exchange_country:
        if exchange_country in market_coverage_suffix:
            suffix_tickers = [
                ticker.split(".")[1] if "." in ticker else ""
                for ticker in list(df.index)
            ]
            df = df[
                [
                    val in market_coverage_suffix[exchange_country]
                    for val in suffix_tickers
                ]
            ]

    exchange_suffix = {}
    for k, v in market_coverage_suffix.items():
        for x in v:
            exchange_suffix[x] = k

    df["name"] = df["long_name"].combine_first(df["short_name"])
    df = df[["name", "country", "sector", "industry", "exchange"]]

    title = "Companies found"
    if query:
        title += f" on term {query}"
    if exchange_country:
        title += f" on an exchange in {exchange_country.replace('_', ' ').title()}"
    if country:
        title += f" in {country.replace('_', ' ').title()}"
    if sector:
        title += f" within {sector}"
        if industry:
            title += f" and {industry}"
    if not sector and industry:
        title += f" within {industry}"

    df = df.fillna(value=np.nan)
    df = df.iloc[df.isnull().sum(axis=1).mul(1).argsort()]

    print_rich_table(
        df.iloc[:limit] if limit else df,
        show_index=True,
        headers=["Name", "Country", "Sector", "Industry", "Exchange"],
        title=title,
    )

    export_data(
        export,
        os.path.dirname(os.path.abspath(__file__)),
        "search",
        df,
        sheet_name,
    )


def load(
    symbol: str,
    start_date: Optional[Union[datetime, str]] = None,
    interval: int = 1440,
    end_date: Optional[Union[datetime, str]] = None,
    prepost: bool = False,
    source: str = "YahooFinance",
    iexrange: str = "ytd",
    weekly: bool = False,
    monthly: bool = False,
    verbose: bool = True,
):
    """Load a symbol to perform analysis using the string above as a template.

    Optional arguments and their descriptions are listed above.

    The default source is, yFinance (https://pypi.org/project/yfinance/).
    Other sources:
            -   AlphaVantage (https://www.alphavantage.co/documentation/)
            -   IEX Cloud (https://iexcloud.io/docs/api/)
            -   Eod Historical Data (https://eodhistoricaldata.com/financial-apis/)

    Please note that certain analytical features are exclusive to the specific source.

    To load a symbol from an exchange outside of the NYSE/NASDAQ default, use yFinance as the source and
    add the corresponding exchange to the end of the symbol. i.e. `BNS.TO`.  Note this may be possible with
    other paid sources check their docs.

    BNS is a dual-listed stock, there are separate options chains and order books for each listing.
    Opportunities for arbitrage may arise from momentary pricing discrepancies between listings
    with a dynamic exchange rate as a second order opportunity in ForEx spreads.

    Find the full list of supported exchanges here:
    https://help.yahoo.com/kb/exchanges-data-providers-yahoo-finance-sln2310.html

    Certain analytical features, such as VWAP, require the ticker to be loaded as intraday
    using the `-i x` argument.  When encountering this error, simply reload the symbol using
    the interval argument. i.e. `load -t BNS -s YYYY-MM-DD -i 1 -p` loads one-minute intervals,
    including Pre/After Market data, using the default source, yFinance.

    Certain features, such as the Prediction menu, require the symbol to be loaded as daily and not intraday.

    Parameters
    ----------
    symbol: str
        Ticker to get data
    start_date: str or datetime, optional
        Start date to get data from with. - datetime or string format (YYYY-MM-DD)
    interval: int
        Interval (in minutes) to get data 1, 5, 15, 30, 60 or 1440
    end_date: str or datetime, optional
        End date to get data from with. - datetime or string format (YYYY-MM-DD)
    prepost: bool
        Pre and After hours data
    source: str
        Source of data extracted
    iexrange: str
        Timeframe to get IEX data.
    weekly: bool
        Flag to get weekly data
    monthly: bool
        Flag to get monthly data
    verbose: bool
        Display verbose information on what was the symbol that was loaded

    Returns
    -------
    df_stock_candidate: pd.DataFrame
        Dataframe of data
    """

    if start_date is None:
        start_date = (datetime.now() - timedelta(days=1100)).strftime("%Y-%m-%d")

    if end_date is None:
        end_date = datetime.now().strftime("%Y-%m-%d")

    start_date = check_datetime(start_date)
    end_date = check_datetime(end_date, start=False)
    int_string = "Daily"
    if weekly:
        int_string = "Weekly"
    if monthly:
        int_string = "Monthly"

    # Daily
    if int(interval) == 1440:
        if source == "AlphaVantage":
            df_stock_candidate = load_stock_av(symbol, int_string, start_date, end_date)

        elif source == "YahooFinance":
            df_stock_candidate = load_stock_yf(
                symbol, start_date, end_date, weekly, monthly
            )

        elif source == "EODHD":
            df_stock_candidate = load_stock_eodhd(
                symbol, start_date, end_date, weekly, monthly
            )

        elif source == "IEXCloud":
            df_stock_candidate = load_stock_iex_cloud(symbol, iexrange)

        elif source == "Polygon":
            df_stock_candidate = load_stock_polygon(
                symbol, start_date, end_date, weekly, monthly
            )

        elif source == "Intrinio":
            df_stock_candidate = load_stock_intrinio(symbol, start_date, end_date)
        else:
            console.print("[red]Invalid source for stock[/red]\n")
            return
        is_df = isinstance(df_stock_candidate, pd.DataFrame)
        if (is_df and df_stock_candidate.empty) or (
            not is_df and not df_stock_candidate
        ):
            return pd.DataFrame()

        df_stock_candidate.index.name = "date"
        s_start = df_stock_candidate.index[0]
        s_interval = f"{interval}min"

    else:
        if source == "AlphaVantage":
            s_start = start_date
            int_string = "Minute"
            s_interval = f"{interval}min"
            df_stock_candidate = load_stock_av(
                symbol, int_string, start_date, end_date, s_interval
            )

        elif source == "YahooFinance":
            s_int = str(interval) + "m"
            s_interval = s_int + "in"
            d_granularity = {"1m": 6, "5m": 59, "15m": 59, "30m": 59, "60m": 729}

            s_start_dt = datetime.utcnow() - timedelta(days=d_granularity[s_int])
            s_date_start = s_start_dt.strftime("%Y-%m-%d")

            df_stock_candidate = yf.download(
                symbol,
                start=s_date_start
                if s_start_dt > start_date
                else start_date.strftime("%Y-%m-%d"),
                progress=False,
                interval=s_int,
                prepost=prepost,
            )

            # Check that loading a stock was not successful
            if df_stock_candidate.empty:
                return pd.DataFrame()

            df_stock_candidate.index = df_stock_candidate.index.tz_localize(None)

            if s_start_dt > start_date:
                s_start = pytz.utc.localize(s_start_dt)
            else:
                s_start = start_date

            df_stock_candidate.index.name = "date"

        elif source == "Intrinio":
            console.print(
                "[red]We currently do not support intraday data with Intrinio.[/red]\n"
            )

        elif source == "Polygon":
            request_url = (
                f"https://api.polygon.io/v2/aggs/ticker/"
                f"{symbol.upper()}/range/{interval}/minute/{start_date.strftime('%Y-%m-%d')}"
                f"/{end_date.strftime('%Y-%m-%d')}"
                f"?adjusted=true&sort=desc&limit=49999&apiKey={cfg.API_POLYGON_KEY}"
            )
            r = request(request_url)
            if r.status_code != 200:
                console.print("[red]Error in polygon request[/red]")
                return pd.DataFrame()

            r_json = r.json()
            if "results" not in r_json.keys():
                console.print("[red]No results found in polygon reply.[/red]")
                return pd.DataFrame()

            df_stock_candidate = pd.DataFrame(r_json["results"])

            df_stock_candidate = df_stock_candidate.rename(
                columns={
                    "o": "Open",
                    "c": "Close",
                    "h": "High",
                    "l": "Low",
                    "t": "date",
                    "v": "Volume",
                    "n": "Transactions",
                }
            )
            # pylint: disable=unsupported-assignment-operation
            df_stock_candidate["date"] = pd.to_datetime(
                df_stock_candidate.date, unit="ms"
            )
            df_stock_candidate["Adj Close"] = df_stock_candidate.Close
            df_stock_candidate = df_stock_candidate.sort_values(by="date")

            df_stock_candidate = df_stock_candidate.set_index("date")
            # Check that loading a stock was not successful
            if df_stock_candidate.empty:
                return pd.DataFrame()

            df_stock_candidate.index = (
                df_stock_candidate.index.tz_localize(tz="UTC")
                .tz_convert("US/Eastern")
                .tz_localize(None)
            )
            s_start_dt = df_stock_candidate.index[0]

            if s_start_dt > start_date:
                s_start = pytz.utc.localize(s_start_dt)
            else:
                s_start = start_date
            s_interval = f"{interval}min"
        int_string = "Intraday"

    s_intraday = (f"Intraday {interval}min", int_string)[interval == 1440]

    if verbose:
        console.print(
            f"Loading {s_intraday} data for {symbol.upper()} "
            f"with starting period {s_start.strftime('%Y-%m-%d')}.",
        )

    return df_stock_candidate


def display_candle(
    symbol: str,
    data: pd.DataFrame = None,
    use_matplotlib: bool = True,
    intraday: bool = False,
    add_trend: bool = False,
    ma: Optional[Iterable[int]] = None,
    asset_type: str = "",
    start_date: Optional[Union[datetime, str]] = None,
    interval: int = 1440,
    end_date: Optional[Union[datetime, str]] = None,
    prepost: bool = False,
    source: str = "YahooFinance",
    iexrange: str = "ytd",
    weekly: bool = False,
    monthly: bool = False,
    external_axes: Optional[List[plt.Axes]] = None,
    raw: bool = False,
    yscale: str = "linear",
):
    """Show candle plot of loaded ticker.

    [Source: Yahoo Finance, IEX Cloud or Alpha Vantage]

    Parameters
    ----------
    symbol: str
        Ticker name
    data: pd.DataFrame
        Stock dataframe
    use_matplotlib: bool
        Flag to use matplotlib instead of interactive plotly chart
    intraday: bool
        Flag for intraday data for plotly range breaks
    add_trend: bool
        Flag to add high and low trends to chart
    ma: Tuple[int]
        Moving averages to add to the candle
    asset_type_: str
        String to include in title
    external_axes : Optional[List[plt.Axes]], optional
        External axes (2 axes are expected in the list), by default None
    asset_type_: str
        String to include in title
    start_date: str or datetime, optional
        Start date to get data from with. - datetime or string format (YYYY-MM-DD)
    interval: int
        Interval (in minutes) to get data 1, 5, 15, 30, 60 or 1440
    end_date: str or datetime, optional
        End date to get data from with. - datetime or string format (YYYY-MM-DD)
    prepost: bool
        Pre and After hours data
    source: str
        Source of data extracted
    iexrange: str
        Timeframe to get IEX data.
    weekly: bool
        Flag to get weekly data
    monthly: bool
        Flag to get monthly data
    raw : bool, optional
        Flag to display raw data, by default False
    yscale: str
        Linear or log for yscale

    Examples
    --------
    >>> from openbb_terminal.sdk import openbb
    >>> openbb.stocks.candle("AAPL")
    """

    if start_date is None:
        start_date = (datetime.now() - timedelta(days=1100)).strftime("%Y-%m-%d")

    if end_date is None:
        end_date = datetime.now().strftime("%Y-%m-%d")

    start_date = check_datetime(start_date)
    end_date = check_datetime(end_date, start=False)

    if data is None:
        data = load(
            symbol,
            start_date,
            interval,
            end_date,
            prepost,
            source,
            iexrange,
            weekly,
            monthly,
        )
        data = process_candle(data)

    if add_trend:
        if (data.index[1] - data.index[0]).total_seconds() >= 86400:
            data = find_trendline(data, "OC_High", "high")
            data = find_trendline(data, "OC_Low", "low")

    if not raw:
        if use_matplotlib:
            ap0 = []
            if add_trend:
                if "OC_High_trend" in data.columns:
                    ap0.append(
                        mpf.make_addplot(
                            data["OC_High_trend"],
                            color=cfg.theme.up_color,
                            secondary_y=False,
                        ),
                    )

                if "OC_Low_trend" in data.columns:
                    ap0.append(
                        mpf.make_addplot(
                            data["OC_Low_trend"],
                            color=cfg.theme.down_color,
                            secondary_y=False,
                        ),
                    )

            candle_chart_kwargs = {
                "type": "candle",
                "style": cfg.theme.mpf_style,
                "volume": True,
                "addplot": ap0,
                "xrotation": cfg.theme.xticks_rotation,
                "scale_padding": {"left": 0.3, "right": 1, "top": 0.8, "bottom": 0.8},
                "update_width_config": {
                    "candle_linewidth": 0.6,
                    "candle_width": 0.8,
                    "volume_linewidth": 0.8,
                    "volume_width": 0.8,
                },
                "warn_too_much_data": 10000,
                "yscale": yscale,
            }

            kwargs = {"mav": ma} if ma else {}

            if external_axes is None:
                candle_chart_kwargs["returnfig"] = True
                candle_chart_kwargs["figratio"] = (10, 7)
                candle_chart_kwargs["figscale"] = 1.10
                candle_chart_kwargs["figsize"] = plot_autoscale()
                candle_chart_kwargs["warn_too_much_data"] = 100_000

                fig, ax = mpf.plot(data, **candle_chart_kwargs, **kwargs)
                lambda_long_number_format_y_axis(data, "Volume", ax)

                fig.suptitle(
                    f"{asset_type} {symbol}",
                    x=0.055,
                    y=0.965,
                    horizontalalignment="left",
                )

                if ma:
                    # Manually construct the chart legend
                    colors = [cfg.theme.get_colors()[i] for i, _ in enumerate(ma)]
                    lines = [Line2D([0], [0], color=c) for c in colors]
                    labels = ["MA " + str(label) for label in ma]
                    ax[0].legend(lines, labels)

                if yscale == "log":
                    ax[0].yaxis.set_major_formatter(ScalarFormatter())
                    ax[0].yaxis.set_major_locator(
                        LogLocator(base=100, subs=[1.0, 2.0, 5.0, 10.0])
                    )
                    ax[0].ticklabel_format(style="plain", axis="y")

                cfg.theme.visualize_output(force_tight_layout=False)
            else:
                if len(external_axes) != 2:
                    logger.error("Expected list of one axis item.")
                    console.print("[red]Expected list of 2 axis items.\n[/red]")
                    return pd.DataFrame()
                ax1, ax2 = external_axes
                candle_chart_kwargs["ax"] = ax1
                candle_chart_kwargs["volume"] = ax2
                mpf.plot(data, **candle_chart_kwargs)

        else:
            fig = make_subplots(
                rows=2,
                cols=1,
                shared_xaxes=True,
                vertical_spacing=0.06,
                subplot_titles=(f"{symbol}", "Volume"),
                row_width=[0.2, 0.7],
            )
            fig.add_trace(
                go.Candlestick(
                    x=data.index,
                    open=data.Open,
                    high=data.High,
                    low=data.Low,
                    close=data.Close,
                    name="OHLC",
                ),
                row=1,
                col=1,
            )
            if ma:
                plotly_colors = [
                    "black",
                    "teal",
                    "blue",
                    "purple",
                    "orange",
                    "gray",
                    "deepskyblue",
                ]
                for idx, ma_val in enumerate(ma):
                    temp = data["Adj Close"].copy()
                    temp[f"ma{ma_val}"] = data["Adj Close"].rolling(ma_val).mean()
                    temp = temp.dropna()
                    fig.add_trace(
                        go.Scatter(
                            x=temp.index,
                            y=temp[f"ma{ma_val}"],
                            name=f"MA{ma_val}",
                            mode="lines",
                            line=go.scatter.Line(
                                color=plotly_colors[np.mod(idx, len(plotly_colors))]
                            ),
                        ),
                        row=1,
                        col=1,
                    )

            if add_trend:
                if "OC_High_trend" in data.columns:
                    fig.add_trace(
                        go.Scatter(
                            x=data.index,
                            y=data["OC_High_trend"],
                            name="High Trend",
                            mode="lines",
                            line=go.scatter.Line(color="green"),
                        ),
                        row=1,
                        col=1,
                    )
                if "OC_Low_trend" in data.columns:
                    fig.add_trace(
                        go.Scatter(
                            x=data.index,
                            y=data["OC_Low_trend"],
                            name="Low Trend",
                            mode="lines",
                            line=go.scatter.Line(color="red"),
                        ),
                        row=1,
                        col=1,
                    )

            colors = [
                "red" if row.Open < row["Adj Close"] else "green"
                for _, row in data.iterrows()
            ]
            fig.add_trace(
                go.Bar(
                    x=data.index,
                    y=data.Volume,
                    name="Volume",
                    marker_color=colors,
                ),
                row=2,
                col=1,
            )
            fig.update_layout(
                yaxis_title="Stock Price ($)",
                xaxis=dict(
                    rangeselector=dict(
                        buttons=list(
                            [
                                dict(
                                    count=1,
                                    label="1m",
                                    step="month",
                                    stepmode="backward",
                                ),
                                dict(
                                    count=3,
                                    label="3m",
                                    step="month",
                                    stepmode="backward",
                                ),
                                dict(
                                    count=1, label="YTD", step="year", stepmode="todate"
                                ),
                                dict(
                                    count=1,
                                    label="1y",
                                    step="year",
                                    stepmode="backward",
                                ),
                                dict(step="all"),
                            ]
                        )
                    ),
                    rangeslider=dict(visible=False),
                    type="date",
                ),
            )

            fig.update_layout(
                updatemenus=[
                    dict(
                        buttons=[
                            dict(
                                label="linear",
                                method="relayout",
                                args=[{"yaxis.type": "linear"}],
                            ),
                            dict(
                                label="log",
                                method="relayout",
                                args=[{"yaxis.type": "log"}],
                            ),
                        ]
                    )
                ]
            )

            if intraday:
                fig.update_xaxes(
                    rangebreaks=[
                        dict(bounds=["sat", "mon"]),
                        dict(bounds=[20, 9], pattern="hour"),
                    ]
                )

            fig.show(config=dict({"scrollZoom": True}))
    else:
        return data


def load_ticker(
    ticker: str,
    start_date: Union[str, datetime],
    end_date: Optional[Union[str, datetime]] = None,
) -> pd.DataFrame:
    """Load a ticker data from Yahoo Finance.

    Adds a data index column data_id and Open-Close High/Low columns after loading.

    Parameters
    ----------
    ticker : str
        The stock ticker.
    start_date : Union[str,datetime]
        Start date to load stock ticker data formatted YYYY-MM-DD.
    end_date : Union[str,datetime]
        End date to load stock ticker data formatted YYYY-MM-DD.

    Returns
    -------
    DataFrame
        A Panda's data frame with columns Open, High, Low, Close, Adj Close, Volume,
        date_id, OC-High, OC-Low.

    Examples
    --------
    >>> from openbb_terminal.sdk import openbb
    >>> msft_df = openbb.stocks.load("MSFT")
    """
    df_data = yf.download(
        ticker, start=start_date, end=end_date, progress=False, ignore_tz=True
    )

    df_data.index = pd.to_datetime(df_data.index)

    df_data["date_id"] = (df_data.index.date - df_data.index.date.min()).astype(
        "timedelta64[D]"
    )
    df_data["date_id"] = df_data["date_id"].dt.days + 1

    df_data["OC_High"] = df_data[["Open", "Close"]].max(axis=1)
    df_data["OC_Low"] = df_data[["Open", "Close"]].min(axis=1)

    return df_data


def process_candle(data: pd.DataFrame) -> pd.DataFrame:
    """Process DataFrame into candle style plot.

    Parameters
    ----------
    data : DataFrame
        Stock dataframe.

    Returns
    -------
    DataFrame
        A Panda's data frame with columns Open, High, Low, Close, Adj Close, Volume,
        date_id, OC-High, OC-Low.
    """
    df_data = data.copy()
    df_data["date_id"] = (df_data.index.date - df_data.index.date.min()).astype(
        "timedelta64[D]"
    )
    df_data["date_id"] = df_data["date_id"].dt.days + 1

    df_data["OC_High"] = df_data[["Open", "Close"]].max(axis=1)
    df_data["OC_Low"] = df_data[["Open", "Close"]].min(axis=1)

    df_data["ma20"] = df_data["Close"].rolling(20).mean().fillna(method="bfill")
    df_data["ma50"] = df_data["Close"].rolling(50).mean().fillna(method="bfill")

    return df_data


def find_trendline(
    df_data: pd.DataFrame, y_key: str, high_low: str = "high"
) -> pd.DataFrame:
    """Attempt to find a trend line based on y_key column from a given stock ticker data frame.

    Parameters
    ----------
    df_data : DataFrame
        The stock ticker data frame with at least date_id, y_key columns.
    y_key : str
        Column name to base the trend line on.
    high_low: str, optional
        Either "high" or "low". High is the default.

    Returns
    -------
    DataFrame
        If a trend is successfully found,
            An updated Panda's data frame with a trend data {y_key}_trend column.
        If no trend was found,
            An original Panda's data frame
    """
    for iteration in [3, 4, 5, 6, 7]:
        df_temp = df_data.copy()
        while len(df_temp) > iteration:
            reg = stats.linregress(
                x=df_temp["date_id"],
                y=df_temp[y_key],
            )

            if high_low == "high":
                df_temp = df_temp.loc[
                    df_temp[y_key] > reg[0] * df_temp["date_id"] + reg[1]
                ]
            else:
                df_temp = df_temp.loc[
                    df_temp[y_key] < reg[0] * df_temp["date_id"] + reg[1]
                ]

        if len(df_temp) > 1:
            break

    if len(df_temp) == 1:
        return df_data

    reg = stats.linregress(
        x=df_temp["date_id"],
        y=df_temp[y_key],
    )

    df_data[f"{y_key}_trend"] = reg[0] * df_data["date_id"] + reg[1]

    return df_data


def additional_info_about_ticker(ticker: str) -> str:
    """Get information about trading the ticker.

    Includes exchange, currency, timezone and market status.

    Parameters
    ----------
    ticker : str
        The stock ticker to extract if stock market is open or not
    Returns
    -------
    str
        Additional information about trading the ticker
    """
    extra_info = ""

    if ticker:
        if ".US" in ticker.upper():
            ticker = ticker.rstrip(".US")
            ticker = ticker.rstrip(".us")
        ticker_stats = yf.Ticker(ticker).stats()
        extra_info += "\n[param]Company:  [/param]"
        extra_info += ticker_stats.get("quoteType", {}).get("shortName")
        extra_info += "\n[param]Exchange: [/param]"
        exchange_name = ticker_stats.get("quoteType", {}).get("exchange")
        extra_info += (
            exchange_mappings["X" + exchange_name]
            if "X" + exchange_name in exchange_mappings
            else exchange_name
        )

        extra_info += "\n[param]Currency: [/param]"
        extra_info += ticker_stats.get("summaryDetail", {}).get("currency")

    else:
        extra_info += "\n[param]Company: [/param]"
        extra_info += "\n[param]Exchange: [/param]"
        extra_info += "\n[param]Currency: [/param]"

    return extra_info + "\n"


def clean_fraction(num, denom):
    """Return the decimal value or NA if the operation cannot be performed.

    Parameters
    ----------
    num : Any
        The numerator for the fraction
    denom : Any
        The denominator for the fraction

    Returns
    -------
    val : Any
        The value of the fraction
    """
    try:
        return num / denom
    except TypeError:
        return "N/A"


def load_custom(file_path: str) -> pd.DataFrame:
    """Load in a custom csv file.

    Parameters
    ----------
    file_path: str
        Path to file

    Returns
    -------
    pd.DataFrame
        Dataframe of stock data
    """
    # Double check that the file exists
    if not os.path.exists(file_path):
        console.print("[red]File path does not exist.[/red]\n")
        return pd.DataFrame()

    df = pd.read_csv(file_path)
    console.print(f"Loaded data has columns: {', '.join(df.columns.to_list())}\n")

    # Nasdaq specific
    if "Close/Last" in df.columns:
        df = df.rename(columns={"Close/Last": "Close"})
    if "Last" in df.columns:
        df = df.rename(columns={"Last": "Close"})

    df.columns = [col.lower().rstrip().lstrip() for col in df.columns]

    for col in df.columns:
        if col in ["date", "time", "timestamp", "datetime"]:
            df[col] = pd.to_datetime(df[col])
            df = df.set_index(col)
            console.print(f"Column [blue]{col.title()}[/blue] set as index.")

    df.columns = [col.title() for col in df.columns]
    df.index.name = df.index.name.title()

    df = df.applymap(
        lambda x: clean_function(x) if not isinstance(x, (int, float)) else x
    )
    if "Adj Close" not in df.columns:
        df["Adj Close"] = df.Close.copy()

    return df


def clean_function(entry: str) -> Union[str, float]:
    """Clean stock data from csv.

    This can be customized for csvs.
    """
    # If there is a digit, get rid of common characters and return float
    if any(char.isdigit() for char in entry):
        return float(entry.replace("$", "").replace(",", ""))
    return entry


def show_quick_performance(stock_df: pd.DataFrame, ticker: str):
    """Show quick performance stats of stock prices.

    Daily prices expected.
    """
    closes = stock_df["Adj Close"]
    volumes = stock_df["Volume"]

    perfs = {
        "1 Day": 100 * closes.pct_change(2)[-1],
        "1 Week": 100 * closes.pct_change(5)[-1],
        "1 Month": 100 * closes.pct_change(21)[-1],
        "1 Year": 100 * closes.pct_change(252)[-1],
    }

    closes_ytd = closes[closes.index.year == pd.to_datetime("today").year]
    if not closes_ytd.empty:
        perfs["YTD"] = 100 * (closes_ytd[-1] - closes_ytd[0]) / closes_ytd[0]
    else:
        perfs["Period"] = 100 * (closes[-1] - closes[0]) / closes[0]

    perf_df = pd.DataFrame.from_dict(perfs, orient="index").dropna().T
    perf_df = perf_df.applymap(lambda x: str(round(x, 2)) + " %")
    perf_df = perf_df.applymap(
        lambda x: f"[red]{x}[/red]" if "-" in x else f"[green]{x}[/green]"
    )
    if len(closes) > 252:
        perf_df["Volatility (1Y)"] = (
            str(round(100 * np.sqrt(252) * closes[-252:].pct_change().std(), 2)) + " %"
        )
    else:
        perf_df["Volatility (Ann)"] = (
            str(round(100 * np.sqrt(252) * closes.pct_change().std(), 2)) + " %"
        )
    if len(volumes) > 10:
        perf_df["Volume (10D avg)"] = (
            str(round(np.mean(volumes[-12:-2]) / 1_000_000, 2)) + " M"
        )

    perf_df["Previous Close"] = str(round(closes[-1], 2))
    print_rich_table(
        perf_df,
        show_index=False,
        headers=perf_df.columns,
        title=f"{ticker.upper()} Performance",
    )


def show_codes_polygon(ticker: str):
    """Show FIGI, SIC and SIK codes for ticker.

    Parameters
    ----------
    ticker: str
        Stock ticker
    """
    link = f"https://api.polygon.io/v3/reference/tickers/{ticker.upper()}?apiKey={cfg.API_POLYGON_KEY}"
    if cfg.API_POLYGON_KEY == "REPLACE_ME":
        console.print("[red]Polygon API key missing[/red]\n")
        return
    r = request(link)
    if r.status_code != 200:
        console.print("[red]Error in polygon request[/red]\n")
        return
    r_json = r.json()
    if "results" not in r_json.keys():
        console.print("[red]Results not found in polygon request[/red]")
        return
    r_json = r_json["results"]
    cols = ["cik", "composite_figi", "share_class_figi", "sic_code"]
    vals = [r_json[col] for col in cols]
    polygon_df = pd.DataFrame({"codes": [c.upper() for c in cols], "vals": vals})
    polygon_df.codes = polygon_df.codes.apply(lambda x: x.replace("_", " "))
    print_rich_table(
        polygon_df, show_index=False, headers=["", ""], title=f"{ticker.upper()} Codes"
    )


def format_parse_choices(choices: List[str]) -> List[str]:
    """Formats a list of strings to be lowercase and replace spaces with underscores.

    Parameters
    ----------
    choices: List[str]
        The options to be formatted

    Returns
    -------
    clean_choices: List[str]
        The cleaned options

    """
    return [x.lower().replace(" ", "_") for x in choices]


def map_parse_choices(choices: List[str]) -> Dict[str, str]:
    """Creates a mapping of clean arguments (keys) to original arguments (values)

    Parameters
    ----------
    choices: List[str]
        The options to be formatted

    Returns
    -------
    clean_choices: Dict[str, str]
        The mappung

    """
    the_dict = {x.lower().replace(" ", "_"): x for x in choices}
    the_dict[""] = ""
    return the_dict<|MERGE_RESOLUTION|>--- conflicted
+++ resolved
@@ -47,11 +47,8 @@
     load_stock_eodhd,
     load_stock_iex_cloud,
     load_stock_polygon,
-<<<<<<< HEAD
     load_stock_intrinio,
-=======
     load_stock_yf,
->>>>>>> b3a1f670
 )
 
 logger = logging.getLogger(__name__)
