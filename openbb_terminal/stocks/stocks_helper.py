"""Main helper."""
__docformat__ = "numpy"

# pylint: disable=unsupported-assignment-operation,too-many-lines
# pylint: disable=no-member,too-many-branches,too-many-arguments
# pylint: disable=inconsistent-return-statements
# pylint: disable=consider-using-dict-items

import logging
import os
from copy import deepcopy
from datetime import datetime, timedelta
from typing import Any, Dict, Iterable, List, Optional, Union

import financedatabase as fd
import numpy as np
import pandas as pd
import pytz
import yfinance as yf
from pandas.tseries.holiday import USFederalHolidayCalendar
from requests.exceptions import ReadTimeout
from scipy import stats

from openbb_terminal import config_terminal as cfg
<<<<<<< HEAD
from openbb_terminal.core.session.current_user import get_current_user
from openbb_terminal.helper_funcs import (
    lambda_long_number_format_y_axis,
    plot_autoscale,
    print_rich_table,
    request,
)
=======
from openbb_terminal.core.plots.plotly_helper import OpenBBFigure
from openbb_terminal.core.plots.plotly_ta.ta_class import PlotlyTA
from openbb_terminal.helper_funcs import print_rich_table, request
>>>>>>> 2a880524
from openbb_terminal.rich_config import console

# pylint: disable=unused-import
from openbb_terminal.stocks.stock_statics import (
    BALANCE_PLOT,  # noqa: F401
    BALANCE_PLOT_CHOICES,  # noqa: F401
    CANDLE_SORT,  # noqa: F401
    CASH_PLOT,  # noqa: F401
    CASH_PLOT_CHOICES,  # noqa: F401
    INCOME_PLOT,  # noqa: F401
    INCOME_PLOT_CHOICES,  # noqa: F401
    INTERVALS,  # noqa: F401
    SOURCES,  # noqa: F401
    market_coverage_suffix,
)
from openbb_terminal.stocks.stocks_model import (
    load_stock_av,
    load_stock_eodhd,
    load_stock_intrinio,
    load_stock_polygon,
    load_stock_yf,
)

from . import databento_model

logger = logging.getLogger(__name__)

exch_file_path = os.path.join(
    os.path.dirname(os.path.abspath(__file__)), "mappings", "Mic_Codes.csv"
)
exchange_df = pd.read_csv(exch_file_path, index_col=0, header=None)
exchange_mappings = exchange_df.squeeze("columns").to_dict()


def check_datetime(
    ck_date: Optional[Union[datetime, str]] = None, start: bool = True
) -> datetime:
    """Check if given argument is string and attempts to convert to datetime.

    Parameters
    ----------
    ck_date : Optional[Union[datetime, str]], optional
        Date to check, by default None
    start : bool, optional
        If True and string is invalid, will return 1100 days ago
        If False and string is invalid, will return today, by default True

    Returns
    -------
    datetime
        Datetime object
    """
    error_catch = (datetime.now() - timedelta(days=1100)) if start else datetime.now()
    try:
        if ck_date is None:
            return error_catch
        if isinstance(ck_date, datetime):
            return ck_date
        if isinstance(ck_date, str):
            return datetime.strptime(ck_date, "%Y-%m-%d")
    except Exception:
        console.print(
            f"Invalid date format (YYYY-MM-DD), "
            f"Using {error_catch.strftime('%Y-%m-%d')} for {ck_date}"
        )
    return error_catch


def get_holidays(
    start: Optional[Union[datetime, str]] = None,
    end: Optional[Union[datetime, str]] = None,
) -> List[datetime]:
    """Get holidays between start and end dates.

    Parameters
    ----------
    start : Optional[Union[datetime, str]], optional
        Start date, by default None
    end : Optional[Union[datetime, str]], optional
        End date, by default None
    """
    start = check_datetime(start)
    end = check_datetime(end, start=False)
    return USFederalHolidayCalendar().holidays(start=start, end=end)


def search(
    query: str = "",
    country: str = "",
    sector: str = "",
    industry_group: str = "",
    industry: str = "",
    exchange_country: str = "",
    all_exchanges: bool = False,
    limit: int = 0,
) -> pd.DataFrame:
    """Search selected query for tickers.

    Parameters
    ----------
    query : str
        The search term used to find company tickers
    country: str
        Search by country to find stocks matching the criteria
    sector : str
        Search by sector to find stocks matching the criteria
    industry : str
        Search by industry to find stocks matching the criteria
    exchange_country: str
        Search by exchange country to find stock matching
    all_exchanges: bool
        Whether to search all exchanges, without this option only the United States market is searched
    limit : int
        The limit of companies shown.

    Returns
    -------
    df: pd.DataFrame
        Dataframe of search results.
        Empty Dataframe if none are found.

    Examples
    --------
    >>> from openbb_terminal.sdk import openbb
    >>> openbb.stocks.search(country="united states", exchange_country="Germany")
    """
    kwargs: Dict[str, Any] = {"exclude_exchanges": False}
    if country:
        kwargs["country"] = country.replace("_", " ").title()
    if sector:
        kwargs["sector"] = sector
    if industry:
        kwargs["industry"] = industry
    if industry_group:
        kwargs["industry_group"] = industry_group
    kwargs["exclude_exchanges"] = False if exchange_country else not all_exchanges

    try:
        equities_database = fd.Equities()

        if query:
            data = equities_database.search(**kwargs, name=query)
            data = pd.concat([data, equities_database.search(**kwargs, name=query)])
            data = pd.concat(
                [data, equities_database.search(**kwargs, index=query.upper())]
            )

            data = data.drop_duplicates()
        else:
            data = equities_database.search(**kwargs)
    except ReadTimeout:
        console.print(
            "[red]Unable to retrieve company data from GitHub which limits the search"
            " capabilities. This tends to be due to access restrictions for GitHub.com,"
            " please check if you can access this website without a VPN.[/red]\n"
        )
        data = {}
    except ValueError:
        console.print(
            "[red]No companies were found that match the given criteria.[/red]\n"
        )
        return pd.DataFrame()

    if data.empty:
        console.print("No companies found.\n")
        return pd.DataFrame()

    df = data[
        [
            "name",
            "country",
            "sector",
            "industry_group",
            "industry",
            "exchange",
        ]
    ]

    if exchange_country and exchange_country in market_coverage_suffix:
        suffix_tickers = [
            ticker.split(".")[1] if "." in ticker else "" for ticker in list(df.index)
        ]
        df = df[
            [val in market_coverage_suffix[exchange_country] for val in suffix_tickers]
        ]

    exchange_suffix = {}
    for k, v in market_coverage_suffix.items():
        for x in v:
            exchange_suffix[x] = k

    df = df[["name", "country", "sector", "industry_group", "industry", "exchange"]]

    title = "Companies found"
    if query:
        title += f" on term {query}"
    if exchange_country:
        title += f" on an exchange in {exchange_country.replace('_', ' ').title()}"
    if country:
        title += f" in {country.replace('_', ' ').title()}"
    if sector:
        title += f" within {sector}"
        if industry_group:
            title += f" and {industry_group}"
        if industry:
            title += f" and {industry}"
    if not sector and industry_group:
        title += f" within {industry_group}"
    if not sector and industry:
        title += f" within {industry}"

    df = df.fillna(value=np.nan)
    df = df.iloc[df.isnull().sum(axis=1).mul(1).argsort()]

    print_rich_table(
        df.iloc[:limit] if limit else df,
        show_index=True,
        headers=["Name", "Country", "Sector", "Industry Group", "Industry", "Exchange"],
        title=title,
    )

    return df


def load(
    symbol: str,
    start_date: Optional[Union[datetime, str]] = None,
    interval: int = 1440,
    end_date: Optional[Union[datetime, str]] = None,
    prepost: bool = False,
    source: str = "YahooFinance",
    weekly: bool = False,
    monthly: bool = False,
    verbose: bool = True,
):
    """Load a symbol to perform analysis using the string above as a template.

    Optional arguments and their descriptions are listed above.

    The default source is, yFinance (https://pypi.org/project/yfinance/).
    Other sources:
            -   AlphaVantage (https://www.alphavantage.co/documentation/)
            -   Eod Historical Data (https://eodhistoricaldata.com/financial-apis/)

    Please note that certain analytical features are exclusive to the specific source.

    To load a symbol from an exchange outside of the NYSE/NASDAQ default, use yFinance as the source and
    add the corresponding exchange to the end of the symbol. i.e. `BNS.TO`.  Note this may be possible with
    other paid sources check their docs.

    BNS is a dual-listed stock, there are separate options chains and order books for each listing.
    Opportunities for arbitrage may arise from momentary pricing discrepancies between listings
    with a dynamic exchange rate as a second order opportunity in ForEx spreads.

    Find the full list of supported exchanges here:
    https://help.yahoo.com/kb/exchanges-data-providers-yahoo-finance-sln2310.html

    Certain analytical features, such as VWAP, require the ticker to be loaded as intraday
    using the `-i x` argument.  When encountering this error, simply reload the symbol using
    the interval argument. i.e. `load -t BNS -s YYYY-MM-DD -i 1 -p` loads one-minute intervals,
    including Pre/After Market data, using the default source, yFinance.

    Certain features, such as the Prediction menu, require the symbol to be loaded as daily and not intraday.

    Parameters
    ----------
    symbol: str
        Ticker to get data
    start_date: str or datetime, optional
        Start date to get data from with. - datetime or string format (YYYY-MM-DD)
    interval: int
        Interval (in minutes) to get data 1, 5, 15, 30, 60 or 1440
    end_date: str or datetime, optional
        End date to get data from with. - datetime or string format (YYYY-MM-DD)
    prepost: bool
        Pre and After hours data
    source: str
        Source of data extracted
    weekly: bool
        Flag to get weekly data
    monthly: bool
        Flag to get monthly data
    verbose: bool
        Display verbose information on what was the symbol that was loaded

    Returns
    -------
    df_stock_candidate: pd.DataFrame
        Dataframe of data
    """
    if start_date is None:
        start_date = (datetime.now() - timedelta(days=1100)).strftime("%Y-%m-%d")

    if end_date is None:
        end_date = datetime.now().strftime("%Y-%m-%d")

    start_date = check_datetime(start_date)
    end_date = check_datetime(end_date, start=False)
    int_string = "Daily"
    if weekly:
        int_string = "Weekly"
    if monthly:
        int_string = "Monthly"

    # Daily
    if int(interval) == 1440:
        if source == "AlphaVantage":
            df_stock_candidate = load_stock_av(symbol, int_string, start_date, end_date)

        elif source == "YahooFinance":
            df_stock_candidate = load_stock_yf(
                symbol, start_date, end_date, weekly, monthly
            )

        elif source == "EODHD":
            df_stock_candidate = load_stock_eodhd(
                symbol, start_date, end_date, weekly, monthly
            )

        elif source == "Polygon":
            df_stock_candidate = load_stock_polygon(
                symbol, start_date, end_date, weekly, monthly
            )

        elif source == "Intrinio":
            df_stock_candidate = load_stock_intrinio(symbol, start_date, end_date)

        elif source == "DataBento":
            df_stock_candidate = databento_model.get_historical_stock(
                symbol, start_date.strftime("%Y-%m-%d"), end_date.strftime("%Y-%m-%d")
            )

        else:
            console.print("[red]Invalid source for stock[/red]\n")
            return
        is_df = isinstance(df_stock_candidate, pd.DataFrame)
        if (is_df and df_stock_candidate.empty) or (
            not is_df and not df_stock_candidate
        ):
            return pd.DataFrame()

        df_stock_candidate.index.name = "date"
        s_start = df_stock_candidate.index[0]
        s_interval = f"{interval}min"

    else:
        if source == "AlphaVantage":
            s_start = start_date
            int_string = "Minute"
            s_interval = f"{interval}min"
            df_stock_candidate = load_stock_av(
                symbol, int_string, start_date, end_date, s_interval
            )

        elif source == "YahooFinance":
            s_int = str(interval) + "m"
            s_interval = s_int + "in"
            d_granularity = {"1m": 6, "5m": 59, "15m": 59, "30m": 59, "60m": 729}

            s_start_dt = datetime.utcnow() - timedelta(days=d_granularity[s_int])
            s_date_start = s_start_dt.strftime("%Y-%m-%d")

            df_stock_candidate = yf.download(
                symbol,
                start=s_date_start
                if s_start_dt > start_date
                else start_date.strftime("%Y-%m-%d"),
                progress=False,
                interval=s_int,
                prepost=prepost,
            )

            # Check that loading a stock was not successful
            if df_stock_candidate.empty:
                return pd.DataFrame()

            df_stock_candidate.index = (
                pd.to_datetime(df_stock_candidate.index, utc=True)
                .tz_convert(pytz.timezone("America/New_York"))
                .tz_localize(None)
            )

            s_start = (
                pytz.utc.localize(s_start_dt) if s_start_dt > start_date else start_date
            )

            df_stock_candidate.index.name = "date"

        elif source == "Intrinio":
            console.print(
                "[red]We currently do not support intraday data with Intrinio.[/red]\n"
            )

        elif source == "Polygon":
            request_url = (
                f"https://api.polygon.io/v2/aggs/ticker/"
                f"{symbol.upper()}/range/{interval}/minute/{start_date.strftime('%Y-%m-%d')}"
                f"/{end_date.strftime('%Y-%m-%d')}"
                f"?adjusted=true&sort=desc&limit=49999&apiKey={get_current_user().credentials.API_POLYGON_KEY}"
            )
            r = request(request_url)
            if r.status_code != 200:
                console.print("[red]Error in polygon request[/red]")
                return pd.DataFrame()

            r_json = r.json()
            if "results" not in r_json.keys():
                console.print("[red]No results found in polygon reply.[/red]")
                return pd.DataFrame()

            df_stock_candidate = pd.DataFrame(r_json["results"])

            df_stock_candidate = df_stock_candidate.rename(
                columns={
                    "o": "Open",
                    "c": "Close",
                    "h": "High",
                    "l": "Low",
                    "t": "date",
                    "v": "Volume",
                    "n": "Transactions",
                }
            )
            # pylint: disable=unsupported-assignment-operation
            df_stock_candidate["date"] = pd.to_datetime(
                df_stock_candidate.date, unit="ms"
            )
            df_stock_candidate["Adj Close"] = df_stock_candidate.Close
            df_stock_candidate = df_stock_candidate.sort_values(by="date")

            df_stock_candidate = df_stock_candidate.set_index("date")
            # Check that loading a stock was not successful
            if df_stock_candidate.empty:
                return pd.DataFrame()

            df_stock_candidate.index = (
                df_stock_candidate.index.tz_localize(tz="UTC")
                .tz_convert("US/Eastern")
                .tz_localize(None)
            )
            s_start_dt = df_stock_candidate.index[0]

            s_start = (
                pytz.utc.localize(s_start_dt) if s_start_dt > start_date else start_date
            )
            s_interval = f"{interval}min"
        int_string = "Intraday"

    s_intraday = (f"Intraday {interval}min", int_string)[interval == 1440]

    if verbose:
        console.print(
            f"Loading {s_intraday} data for {symbol.upper()} "
            f"with starting period {s_start.strftime('%Y-%m-%d')}."
        )

    df_stock_candidate.name = symbol.upper()

    return df_stock_candidate


def display_candle(
    symbol: str,
    data: Optional[pd.DataFrame] = None,
    add_trend: bool = False,
    ma: Optional[Iterable[int]] = None,
    asset_type: str = "",
    start_date: Optional[Union[datetime, str]] = None,
    interval: int = 1440,
    end_date: Optional[Union[datetime, str]] = None,
    prepost: bool = False,
    source: str = "YahooFinance",
    weekly: bool = False,
    monthly: bool = False,
    external_axes: bool = False,
    raw: bool = False,
    yscale: str = "linear",
) -> Union[None, OpenBBFigure]:
    """Show candle plot of loaded ticker.

    [Source: Yahoo Finance, IEX Cloud or Alpha Vantage]

    Parameters
    ----------
    symbol: str
        Ticker name
    data: pd.DataFrame
        Stock dataframe
    add_trend: bool
        Flag to add high and low trends to chart
    ma: Tuple[int]
        Moving averages to add to the candle
    asset_type_: str
        String to include in title
    external_axes : bool, optional
        Whether to return the figure object or not, by default False
    asset_type_: str
        String to include in title
    start_date: str or datetime, optional
        Start date to get data from with. - datetime or string format (YYYY-MM-DD)
    interval: int
        Interval (in minutes) to get data 1, 5, 15, 30, 60 or 1440
    end_date: str or datetime, optional
        End date to get data from with. - datetime or string format (YYYY-MM-DD)
    prepost: bool
        Pre and After hours data
    source: str
        Source of data extracted
    weekly: bool
        Flag to get weekly data
    monthly: bool
        Flag to get monthly data
    raw : bool, optional
        Flag to display raw data, by default False
    yscale: str
        Linear or log for yscale

    Examples
    --------
    >>> from openbb_terminal.sdk import openbb
    >>> openbb.stocks.candle("AAPL")
    """
    # We are not actually showing adj close in candle.  This hasn't been an issue so far, but adding
    # in intrinio returns all adjusted columns,so some care here is needed or else we end up with
    # mixing up close and adj close
    if data is None:
        # For mypy
        data = pd.DataFrame()
    data = deepcopy(data)

    if "Adj Close" in data.columns:
        data["Close"] = data["Adj Close"].copy()

    if start_date is None:
        start_date = (datetime.now() - timedelta(days=1100)).strftime("%Y-%m-%d")

    if end_date is None:
        end_date = datetime.now().strftime("%Y-%m-%d")

    start_date = check_datetime(start_date)
    end_date = check_datetime(end_date, start=False)

    if data is None or data.empty:
        data = load(
            symbol,
            start_date,
            interval,
            end_date,
            prepost,
            source,
            weekly,
            monthly,
        )
        data = process_candle(data)

    if add_trend and (data.index[1] - data.index[0]).total_seconds() >= 86400:
        data = find_trendline(data, "OC_High", "high")
        data = find_trendline(data, "OC_Low", "low")

    if raw:
        return data

    kwargs = {}
    if ma:
        kwargs["rma"] = dict(length=ma)

    data.name = f"{asset_type} {symbol}"
    fig = PlotlyTA.plot(data, dict(**kwargs), prepost=prepost)

    if add_trend:
        fig.add_trend(data)

    fig.update_layout(yaxis=dict(title="Stock Price ($)", type=yscale))
    fig.add_logscale_menus()

    return fig.show(external=external_axes)


def process_candle(data: pd.DataFrame) -> pd.DataFrame:
    """Process DataFrame into candle style plot.

    Parameters
    ----------
    data : DataFrame
        Stock dataframe.

    Returns
    -------
    DataFrame
        A Panda's data frame with columns Open, High, Low, Close, Adj Close, Volume,
        date_id, OC-High, OC-Low.
    """
    df_data = data.copy()
    df_data["date_id"] = (df_data.index.date - df_data.index.date.min()).astype(
        "timedelta64[D]"
    )
    df_data["date_id"] = df_data["date_id"].dt.days + 1

    df_data["OC_High"] = df_data[["Open", "Close"]].max(axis=1)
    df_data["OC_Low"] = df_data[["Open", "Close"]].min(axis=1)

    df_data["ma20"] = df_data["Close"].rolling(20).mean().fillna(method="bfill")
    df_data["ma50"] = df_data["Close"].rolling(50).mean().fillna(method="bfill")

    return df_data


def find_trendline(
    df_data: pd.DataFrame, y_key: str, high_low: str = "high"
) -> pd.DataFrame:
    """Attempt to find a trend line based on y_key column from a given stock ticker data frame.

    Parameters
    ----------
    df_data : DataFrame
        The stock ticker data frame with at least date_id, y_key columns.
    y_key : str
        Column name to base the trend line on.
    high_low: str, optional
        Either "high" or "low". High is the default.

    Returns
    -------
    DataFrame
        If a trend is successfully found,
            An updated Panda's data frame with a trend data {y_key}_trend column.
        If no trend was found,
            An original Panda's data frame
    """
    for iteration in [3, 4, 5, 6, 7]:
        df_temp = df_data.copy()
        while len(df_temp) > iteration:
            reg = stats.linregress(x=df_temp["date_id"], y=df_temp[y_key])

            if high_low == "high":
                df_temp = df_temp.loc[
                    df_temp[y_key] > reg[0] * df_temp["date_id"] + reg[1]
                ]
            else:
                df_temp = df_temp.loc[
                    df_temp[y_key] < reg[0] * df_temp["date_id"] + reg[1]
                ]

        if len(df_temp) > 1:
            break

    if len(df_temp) == 1:
        return df_data

    reg = stats.linregress(x=df_temp["date_id"], y=df_temp[y_key])

    df_data[f"{y_key}_trend"] = reg[0] * df_data["date_id"] + reg[1]

    return df_data


def additional_info_about_ticker(ticker: str) -> str:
    """Get information about trading the ticker.

    Includes exchange, currency, timezone and market status.

    Parameters
    ----------
    ticker : str
        The stock ticker to extract if stock market is open or not
    Returns
    -------
    str
        Additional information about trading the ticker
    """
    extra_info = ""

    if ticker:
        if ".US" in ticker.upper():
            ticker = ticker.rstrip(".US")
            ticker = ticker.rstrip(".us")
        ticker_stats = yf.Ticker(ticker).stats()
        extra_info += "\n[param]Company:  [/param]"
        extra_info += ticker_stats.get("quoteType", {}).get("shortName")
        extra_info += "\n[param]Exchange: [/param]"
        exchange_name = ticker_stats.get("quoteType", {}).get("exchange")
        extra_info += (
            exchange_mappings["X" + exchange_name]
            if "X" + exchange_name in exchange_mappings
            else exchange_name
        )

        extra_info += "\n[param]Currency: [/param]"
        extra_info += ticker_stats.get("summaryDetail", {}).get("currency")

    else:
        extra_info += "\n[param]Company: [/param]"
        extra_info += "\n[param]Exchange: [/param]"
        extra_info += "\n[param]Currency: [/param]"

    return extra_info + "\n"


def clean_fraction(num, denom):
    """Return the decimal value or NA if the operation cannot be performed.

    Parameters
    ----------
    num : Any
        The numerator for the fraction
    denom : Any
        The denominator for the fraction

    Returns
    -------
    val : Any
        The value of the fraction
    """
    try:
        return num / denom
    except TypeError:
        return "N/A"


def load_custom(file_path: str) -> pd.DataFrame:
    """Load in a custom csv file.

    Parameters
    ----------
    file_path: str
        Path to file

    Returns
    -------
    pd.DataFrame
        Dataframe of stock data
    """
    # Double check that the file exists
    if not os.path.exists(file_path):
        console.print("[red]File path does not exist.[/red]\n")
        return pd.DataFrame()

    df = pd.read_csv(file_path)
    console.print(f"Loaded data has columns: {', '.join(df.columns.to_list())}\n")

    # Nasdaq specific
    if "Close/Last" in df.columns:
        df = df.rename(columns={"Close/Last": "Close"})
    if "Last" in df.columns:
        df = df.rename(columns={"Last": "Close"})

    df.columns = [col.lower().rstrip().lstrip() for col in df.columns]

    for col in df.columns:
        if col in ["date", "time", "timestamp", "datetime"]:
            df[col] = pd.to_datetime(df[col])
            df = df.set_index(col)
            console.print(f"Column [blue]{col.title()}[/blue] set as index.")

    df.columns = [col.title() for col in df.columns]
    df.index.name = df.index.name.title()

    df = df.applymap(
        lambda x: clean_function(x) if not isinstance(x, (int, float)) else x
    )
    if "Adj Close" not in df.columns:
        df["Adj Close"] = df.Close.copy()

    return df


def clean_function(entry: str) -> Union[str, float]:
    """Clean stock data from csv.

    This can be customized for csvs.
    """
    # If there is a digit, get rid of common characters and return float
    if any(char.isdigit() for char in entry):
        return float(entry.replace("$", "").replace(",", ""))
    return entry


def show_quick_performance(stock_df: pd.DataFrame, ticker: str):
    """Show quick performance stats of stock prices.

    Daily prices expected.
    """
    closes = stock_df["Adj Close"]
    volumes = stock_df["Volume"]

    perfs = {
        "1 Day": 100 * closes.pct_change(2)[-1],
        "1 Week": 100 * closes.pct_change(5)[-1],
        "1 Month": 100 * closes.pct_change(21)[-1],
        "1 Year": 100 * closes.pct_change(252)[-1],
    }

    closes_ytd = closes[closes.index.year == pd.to_datetime("today").year]
    if not closes_ytd.empty:
        perfs["YTD"] = 100 * (closes_ytd[-1] - closes_ytd[0]) / closes_ytd[0]
    else:
        perfs["Period"] = 100 * (closes[-1] - closes[0]) / closes[0]

    perf_df = pd.DataFrame.from_dict(perfs, orient="index").dropna().T
    perf_df = perf_df.applymap(lambda x: str(round(x, 2)) + " %")
    perf_df = perf_df.applymap(
        lambda x: f"[red]{x}[/red]" if "-" in x else f"[green]{x}[/green]"
    )
    if len(closes) > 252:
        perf_df["Volatility (1Y)"] = (
            str(round(100 * np.sqrt(252) * closes[-252:].pct_change().std(), 2)) + " %"
        )
    else:
        perf_df["Volatility (Ann)"] = (
            str(round(100 * np.sqrt(252) * closes.pct_change().std(), 2)) + " %"
        )
    if len(volumes) > 10:
        perf_df["Volume (10D avg)"] = (
            str(round(np.mean(volumes[-12:-2]) / 1_000_000, 2)) + " M"
        )

    perf_df["Previous Close"] = str(round(closes[-1], 2))
    print_rich_table(
        perf_df,
        show_index=False,
        headers=perf_df.columns,
        title=f"{ticker.upper()} Performance",
    )


def show_codes_polygon(ticker: str):
    """Show FIGI, SIC and SIK codes for ticker.

    Parameters
    ----------
    ticker: str
        Stock ticker
    """

    current_user = get_current_user()

    link = (
        f"https://api.polygon.io/v3/reference/tickers/{ticker.upper()}?apiKey="
        f"{current_user.credentials.API_POLYGON_KEY}"
    )
    if current_user.credentials.API_POLYGON_KEY == "REPLACE_ME":
        console.print("[red]Polygon API key missing[/red]\n")
        return
    r = request(link)
    if r.status_code != 200:
        console.print("[red]Error in polygon request[/red]\n")
        return
    r_json = r.json()
    if "results" not in r_json.keys():
        console.print("[red]Results not found in polygon request[/red]")
        return
    r_json = r_json["results"]
    cols = ["cik", "composite_figi", "share_class_figi", "sic_code"]
    vals = [r_json[col] for col in cols]
    polygon_df = pd.DataFrame({"codes": [c.upper() for c in cols], "vals": vals})
    polygon_df.codes = polygon_df.codes.apply(lambda x: x.replace("_", " "))
    print_rich_table(
        polygon_df, show_index=False, headers=["", ""], title=f"{ticker.upper()} Codes"
    )


def format_parse_choices(choices: List[str]) -> List[str]:
    """Format a list of strings to be lowercase and replace spaces with underscores.

    Parameters
    ----------
    choices: List[str]
        The options to be formatted

    Returns
    -------
    clean_choices: List[str]
        The cleaned options

    """
    return [x.lower().replace(" ", "_") for x in choices]


def map_parse_choices(choices: List[str]) -> Dict[str, str]:
    """Create a mapping of clean arguments (keys) to original arguments (values).

    Parameters
    ----------
    choices: List[str]
        The options to be formatted

    Returns
    -------
    clean_choices: Dict[str, str]
        The mapping

    """
    the_dict = {x.lower().replace(" ", "_"): x for x in choices}
    the_dict[""] = ""
    return the_dict


def verify_plot_options(command: str, source: str, plot: list) -> bool:
    """Verify that the plot options are valid for the chosen source."""
    if command == "cash":
        command_options = CASH_PLOT
    elif command == "balance":
        command_options = BALANCE_PLOT
    else:
        command_options = INCOME_PLOT
    options = list(command_options[source].values())

    incorrect_columns = []
    for column in plot:
        if column not in options:
            incorrect_columns.append(column)
    if incorrect_columns:
        console.print(
            f"[red]The chosen columns to plot is not available for {source}.[/red]\n"
        )
        for column in incorrect_columns:
            possible_sources = []
            for i in command_options:
                if column in list(command_options[i].values()):
                    possible_sources.append(i)
            if possible_sources:
                console.print(
                    f"[red]{column} can be plotted with the following sources: {', '.join(possible_sources)}[/red]"
                )
            else:
                console.print(
                    f"[red]{column} does not exist in a existing data source.[/red]"
                )
        return True
    return False<|MERGE_RESOLUTION|>--- conflicted
+++ resolved
@@ -22,19 +22,9 @@
 from scipy import stats
 
 from openbb_terminal import config_terminal as cfg
-<<<<<<< HEAD
-from openbb_terminal.core.session.current_user import get_current_user
-from openbb_terminal.helper_funcs import (
-    lambda_long_number_format_y_axis,
-    plot_autoscale,
-    print_rich_table,
-    request,
-)
-=======
 from openbb_terminal.core.plots.plotly_helper import OpenBBFigure
 from openbb_terminal.core.plots.plotly_ta.ta_class import PlotlyTA
 from openbb_terminal.helper_funcs import print_rich_table, request
->>>>>>> 2a880524
 from openbb_terminal.rich_config import console
 
 # pylint: disable=unused-import
