""" Alpha Vantage View """
__docformat__ = "numpy"

import logging
import os
from typing import Optional, Union

from openbb_terminal import OpenBBFigure
from openbb_terminal.decorators import check_api_key, log_start_end
<<<<<<< HEAD
from openbb_terminal.helper_funcs import camel_case_split, export_data, print_rich_table
from openbb_terminal.helpers_denomination import transform as transform_by_denomination
=======
from openbb_terminal.helper_funcs import (
    export_data,
    is_valid_axes_count,
    plot_autoscale,
    print_rich_table,
)
>>>>>>> 1c84da9f
from openbb_terminal.rich_config import console
from openbb_terminal.stocks import stocks_helper
from openbb_terminal.stocks.fundamental_analysis import av_model

logger = logging.getLogger(__name__)


@log_start_end(log=logger)
@check_api_key(["API_KEY_ALPHAVANTAGE"])
def display_overview(symbol: str, export: str = "", sheet_name: Optional[str] = None):
    """Alpha Vantage stock ticker overview

    Parameters
    ----------
    symbol : str
        Fundamental analysis ticker symbol
    """
    df_fa = av_model.get_overview(symbol)
    if df_fa.empty:
        console.print("No API calls left. Try me later", "\n")
        return

    print_rich_table(
        df_fa.drop(index=["Description"]),
        headers=[""],
        title=f"{symbol} Overview",
        show_index=True,
    )

    export_data(
        export,
        os.path.dirname(os.path.abspath(__file__)),
        "overview",
        df_fa,
        sheet_name,
    )

    console.print(f"Company Description:\n\n{df_fa.loc['Description'][0]}")


@log_start_end(log=logger)
@check_api_key(["API_KEY_ALPHAVANTAGE"])
def display_key(symbol: str, export: str = "", sheet_name: Optional[str] = None):
    """Alpha Vantage key metrics

    Parameters
    ----------
    symbol : str
        Fundamental analysis ticker symbol
    """
    df_key = av_model.get_key_metrics(symbol)

    if df_key.empty:
        return

    print_rich_table(
        df_key, headers=[""], title=f"{symbol} Key Metrics", show_index=True
    )

    export_data(
        export,
        os.path.dirname(os.path.abspath(__file__)),
        "key",
        df_key,
        sheet_name,
    )


@log_start_end(log=logger)
@check_api_key(["API_KEY_ALPHAVANTAGE"])
def display_income_statement(
    symbol: str,
    limit: int = 5,
    quarterly: bool = False,
    ratios: bool = False,
    plot: Optional[list] = None,
    export: str = "",
    sheet_name: Optional[str] = None,
):
    """Alpha Vantage income statement

    Parameters
    ----------
    symbol : str
        Fundamental analysis ticker symbol
    limit: int
        Number of past statements, by default 5
    quarterly: bool
        Flag to get quarterly instead of annual, by default False
    ratios: bool
        Shows percentage change, by default False
    plot: list
        List of row labels to plot
    sheet_name: str
        Optionally specify the name of the sheet the data is exported to.
    export: str
        Format to export data
    """
    df_income = av_model.get_income_statements(
        symbol, limit, quarterly, ratios, bool(plot)
    )

    if df_income.empty:
        return

    df_income.index = [
        stocks_helper.INCOME_PLOT["AlphaVantage"][i]
        for i in [i.replace(" ", "_") for i in df_income.index.str.lower()]
    ]

    if plot:
        rows_plot = len(plot)
        income_plot_data = df_income.transpose()
<<<<<<< HEAD
        income_plot_data.columns = income_plot_data.columns.str.lower()
        income_plot_data = income_plot_data.drop("reportedCurrency")

        if not ratios:
            (df_rounded, denomination) = transform_by_denomination(income_plot_data)
            if denomination == "Units":
                denomination = ""
        else:
            df_rounded = income_plot_data
            denomination = ""

        if rows_plot == 1:
            fig = OpenBBFigure()
            fig.add_scatter(
                x=df_rounded.index,
                y=df_rounded[plot[0].replace("_", "")],
                name=plot[0].replace("_", ""),
            )
            fig.set_title(
=======

        if rows_plot == 1:
            fig, ax = plt.subplots(figsize=plot_autoscale(), dpi=PLOT_DPI)
            income_plot_data[plot[0]].plot()
            title = (
>>>>>>> 1c84da9f
                f"{plot[0].replace('_', ' ').lower()} {'QoQ' if quarterly else 'YoY'} Growth of {symbol.upper()}"
                if ratios
                else f"{plot[0].replace('_', ' ')} of {symbol.upper()}"
            )
        else:
            fig = OpenBBFigure.create_subplots(rows=rows_plot, cols=1)
            for i in range(rows_plot):
<<<<<<< HEAD
                fig.add_scatter(
                    x=df_rounded.index,
                    y=df_rounded[plot[i].replace("_", "")],
                    name=plot[i].replace("_", ""),
                    row=i + 1,
                    col=1,
                )
                fig.set_title(
                    f"{plot[i].replace('_', ' ')} {denomination}", row=i + 1, col=1
                )

        fig.show()

=======
                axes[i].plot(income_plot_data[plot[i]])
                axes[i].set_title(f"{plot[i].replace('_', ' ')}")
            theme.style_primary_axis(axes[0])
            fig.autofmt_xdate()
>>>>>>> 1c84da9f
    else:
        # Snake case to english
        df_income.index = [x.replace("_", " ").title() for x in df_income.index]

        print_rich_table(
            df_income,
            headers=list(df_income.columns),
            title=f"{symbol} Income Statement"
            if not ratios
            else f"{'QoQ' if quarterly else 'YoY'} Change of {symbol} Income Statement",
            show_index=True,
        )

    export_data(
        export,
        os.path.dirname(os.path.abspath(__file__)),
        "income",
        df_income,
        sheet_name,
    )


@log_start_end(log=logger)
@check_api_key(["API_KEY_ALPHAVANTAGE"])
def display_balance_sheet(
    symbol: str,
    limit: int = 5,
    quarterly: bool = False,
    ratios: bool = False,
    plot: Optional[list] = None,
    export: str = "",
    sheet_name: Optional[str] = None,
):
    """Alpha Vantage balance sheet statement

    Parameters
    ----------
    symbol : str
        Fundamental analysis ticker symbol
    limit: int
        Number of past statements, by default 5
    quarterly: bool
        Flag to get quarterly instead of annual, by default False
    ratios: bool
        Shows percentage change, by default False
    plot: list
        List of row labels to plot
    sheet_name: str
        Optionally specify the name of the sheet the data is exported to.
    export: str
        Format to export data
    """
    df_balance = av_model.get_balance_sheet(
        symbol, limit, quarterly, ratios, bool(plot)
    )

    if df_balance.empty:
        return

    df_balance.index = [
        stocks_helper.BALANCE_PLOT["AlphaVantage"][i]
        for i in [i.replace(" ", "_") for i in df_balance.index.str.lower()]
    ]

    if plot:
        rows_plot = len(plot)
        balance_plot_data = df_balance.transpose()

        if rows_plot == 1:
<<<<<<< HEAD
            fig = OpenBBFigure()
            fig.set_title(
=======
            fig, ax = plt.subplots(figsize=plot_autoscale(), dpi=PLOT_DPI)
            balance_plot_data[plot[0]].plot()
            title = (
>>>>>>> 1c84da9f
                f"{plot[0].replace('_', ' ').lower()} {'QoQ' if quarterly else 'YoY'} Growth of {symbol.upper()}"
                if ratios
                else f"{plot[0].replace('_', ' ')} of {symbol.upper()}"
            )
            fig.add_scatter(
                x=df_rounded.index,
                y=df_rounded[plot[0].replace("_", "")],
                name=plot[0].replace("_", ""),
            )
            fig.show()
        else:
            fig = OpenBBFigure.create_subplots(rows=rows_plot, cols=1)
            for i in range(rows_plot):
<<<<<<< HEAD
                fig.add_scatter(
                    x=df_rounded.index,
                    y=df_rounded[plot[i].replace("_", "")],
                    name=plot[i].replace("_", ""),
                    row=i + 1,
                    col=1,
                )
                fig.set_title(
                    f"{plot[i].replace('_', ' ')} {denomination}", row=i + 1, col=1
                )
            fig.show()
=======
                axes[i].plot(balance_plot_data[plot[i]])
                axes[i].set_title(f"{plot[i].replace('_', ' ')}")
            theme.style_primary_axis(axes[0])
            fig.autofmt_xdate()
>>>>>>> 1c84da9f

    else:
        # Snake case to english
        df_balance.index = [x.replace("_", " ").title() for x in df_balance.index]

        print_rich_table(
            df_balance,
            headers=list(df_balance.columns),
            title=f"{symbol} Balance Sheet"
            if not ratios
            else f"{'QoQ' if quarterly else 'YoY'} Change of {symbol} Balance Sheet",
            show_index=True,
        )

    export_data(
        export,
        os.path.dirname(os.path.abspath(__file__)),
        "balance",
        df_balance,
        sheet_name,
    )


@log_start_end(log=logger)
@check_api_key(["API_KEY_ALPHAVANTAGE"])
def display_cash_flow(
    symbol: str,
    limit: int = 5,
    quarterly: bool = False,
    ratios: bool = False,
    plot: Optional[list] = None,
    export: str = "",
    sheet_name: Optional[str] = None,
):
    """Alpha Vantage income statement

    Parameters
    ----------
    symbol : str
        Fundamental analysis ticker symbol
    limit: int
        Number of past statements, by default 5
    quarterly: bool
        Flag to get quarterly instead of annual, by default False
    ratios: bool
        Shows percentage change, by default False
    plot: list
        List of row labels to plot
    sheet_name: str
        Optionally specify the name of the sheet the data is exported to.
    export: str
        Format to export data
    """
    df_cash = av_model.get_cash_flow(symbol, limit, quarterly, ratios, bool(plot))

    if df_cash.empty:
        return

    df_cash.index = [
        stocks_helper.CASH_PLOT["AlphaVantage"][i]
        for i in [i.replace(" ", "_") for i in df_cash.index.str.lower()]
    ]

    if plot:
        rows_plot = len(plot)
        cash_plot_data = df_cash.transpose()

        if rows_plot == 1:
<<<<<<< HEAD
            fig = OpenBBFigure()
            fig.set_title(
=======
            fig, ax = plt.subplots(figsize=plot_autoscale(), dpi=PLOT_DPI)
            cash_plot_data[plot[0]].plot()
            title = (
>>>>>>> 1c84da9f
                f"{plot[0].replace('_', ' ').lower()} {'QoQ' if quarterly else 'YoY'} Growth of {symbol.upper()}"
                if ratios
                else f"{plot[0].replace('_', ' ')} of {symbol.upper()}"
            )
            fig.add_scatter(
                x=df_rounded.index,
                y=df_rounded[plot[0].replace("_", "")],
                name=plot[0].replace("_", ""),
            )
            fig.show()
        else:
            fig = OpenBBFigure.create_subplots(rows=rows_plot, cols=1)
            for i in range(rows_plot):
<<<<<<< HEAD
                fig.add_scatter(
                    x=df_rounded.index,
                    y=df_rounded[plot[i].replace("_", "")],
                    name=plot[i].replace("_", ""),
                    row=i + 1,
                    col=1,
                )
                fig.set_title(
                    f"{plot[i].replace('_', ' ')} {denomination}", row=i + 1, col=1
                )
            fig.show()
=======
                axes[i].plot(cash_plot_data[plot[i]])
                axes[i].set_title(f"{plot[i].replace('_', ' ')}")
            theme.style_primary_axis(axes[0])
            fig.autofmt_xdate()
>>>>>>> 1c84da9f

    else:
        # Snake case to english
        df_cash.index = [x.replace("_", " ").title() for x in df_cash.index]

        print_rich_table(
            df_cash,
            headers=list(df_cash.columns),
            title=f"{symbol} Cash flow"
            if not ratios
            else f"{'QoQ' if quarterly else 'YoY'} Change of {symbol} Cash flow",
            show_index=True,
        )

    export_data(
        export,
        os.path.dirname(os.path.abspath(__file__)),
        "cash",
        df_cash,
        sheet_name,
    )


@log_start_end(log=logger)
@check_api_key(["API_KEY_ALPHAVANTAGE"])
def display_earnings(
    symbol: str,
    limit: int = 5,
    quarterly: bool = False,
    export: str = "",
    sheet_name: Optional[str] = None,
):
    """Alpha Vantage earnings

    Parameters
    ----------
    symbol : str
        Fundamental analysis ticker symbol
    limit:int
        Number of events to show
    quarterly: bool
        Flag to show quarterly instead of annual
    sheet_name: str
        Optionally specify the name of the sheet the data is exported to.
    export: str
        Format to export data
    """
    df_fa = av_model.get_earnings(symbol, quarterly)

    if df_fa.empty:
        return

    print_rich_table(
        df_fa.head(limit),
        headers=list(df_fa.columns),
        show_index=False,
        title=f"{symbol} Earnings",
    )

    export_data(
        export,
        os.path.dirname(os.path.abspath(__file__)),
        "earnings",
        df_fa,
        sheet_name,
    )


@log_start_end(log=logger)
@check_api_key(["API_KEY_ALPHAVANTAGE"])
def display_fraud(
    symbol: str,
    export: str = "",
    sheet_name: Optional[str] = None,
    help_text: bool = False,
    color: bool = True,
    detail: bool = False,
):
    """Fraud indicators for given ticker
    Parameters
    ----------
    symbol : str
        Fundamental analysis ticker symbol
    export : str
        Whether to export the dupont breakdown
    help_text : bool
        Whether to show help text
    color : bool
        Whether to show color in the dataframe
    detail : bool
        Whether to show the details for the mscore
    """
    df = av_model.get_fraud_ratios(symbol, detail=detail)

    if df.empty:
        return

    df_color = df.copy()
    if color:
        for column in df_color:
            df_color[column] = df_color[column].astype(str)
        df_color = df_color.apply(lambda x: av_model.replace_df(x.name, x), axis=1)

    print_rich_table(
        df_color,
        headers=list(df_color.columns),
        show_index=True,
        title="Fraud Risk Statistics",
    )

    help_message = """
MSCORE:
An mscore above -1.78 indicates a high risk of fraud, and one above  -2.22 indicates a medium risk of fraud.

ZSCORE:
A zscore less than 0.5 indicates a high risk of fraud.

Mckee:
A mckee less than 0.5 indicates a high risk of fraud.
    """

    if help_text:
        console.print(help_message)
    export_data(
        export,
        os.path.dirname(os.path.abspath(__file__)),
        "fraud",
        df,
        sheet_name,
    )
    return


@log_start_end(log=logger)
@check_api_key(["API_KEY_ALPHAVANTAGE"])
def display_dupont(
    symbol: str,
    raw: bool = False,
    export: str = "",
    sheet_name: Optional[str] = None,
    external_axes: bool = False,
) -> Union[None, OpenBBFigure]:
    """Shows the extended dupont ratio

    Parameters
    ----------
    symbol : str
        Fundamental analysis ticker symbol
    raw : str
        Show raw data instead of a graph
    export : bool
        Whether to export the dupont breakdown
    external_axes : bool, optional
        Whether to return the figure object or not, by default False
    """
    df = av_model.get_dupont(symbol)
    if df.empty:
        return None
    if raw:
        return print_rich_table(
            df, headers=list(df.columns), show_index=True, title="Extended Dupont"
        )

    fig = OpenBBFigure().set_title("Extended Dupont by Year")

    df = df.transpose()
    for column in df:
        fig.add_scatter(
            x=df.index,
            y=df[column],
            name=column,
            mode="lines",
        )

    fig.show()

    export_data(
        export,
        os.path.dirname(os.path.abspath(__file__)),
        "dupont",
        df,
        sheet_name,
    )

    return fig.show(external=external_axes)<|MERGE_RESOLUTION|>--- conflicted
+++ resolved
@@ -7,17 +7,7 @@
 
 from openbb_terminal import OpenBBFigure
 from openbb_terminal.decorators import check_api_key, log_start_end
-<<<<<<< HEAD
-from openbb_terminal.helper_funcs import camel_case_split, export_data, print_rich_table
-from openbb_terminal.helpers_denomination import transform as transform_by_denomination
-=======
-from openbb_terminal.helper_funcs import (
-    export_data,
-    is_valid_axes_count,
-    plot_autoscale,
-    print_rich_table,
-)
->>>>>>> 1c84da9f
+from openbb_terminal.helper_funcs import export_data, print_rich_table
 from openbb_terminal.rich_config import console
 from openbb_terminal.stocks import stocks_helper
 from openbb_terminal.stocks.fundamental_analysis import av_model
@@ -131,33 +121,15 @@
     if plot:
         rows_plot = len(plot)
         income_plot_data = df_income.transpose()
-<<<<<<< HEAD
-        income_plot_data.columns = income_plot_data.columns.str.lower()
-        income_plot_data = income_plot_data.drop("reportedCurrency")
-
-        if not ratios:
-            (df_rounded, denomination) = transform_by_denomination(income_plot_data)
-            if denomination == "Units":
-                denomination = ""
-        else:
-            df_rounded = income_plot_data
-            denomination = ""
 
         if rows_plot == 1:
             fig = OpenBBFigure()
             fig.add_scatter(
-                x=df_rounded.index,
-                y=df_rounded[plot[0].replace("_", "")],
+                x=income_plot_data.index,
+                y=income_plot_data[plot[0]],
                 name=plot[0].replace("_", ""),
             )
             fig.set_title(
-=======
-
-        if rows_plot == 1:
-            fig, ax = plt.subplots(figsize=plot_autoscale(), dpi=PLOT_DPI)
-            income_plot_data[plot[0]].plot()
-            title = (
->>>>>>> 1c84da9f
                 f"{plot[0].replace('_', ' ').lower()} {'QoQ' if quarterly else 'YoY'} Growth of {symbol.upper()}"
                 if ratios
                 else f"{plot[0].replace('_', ' ')} of {symbol.upper()}"
@@ -165,26 +137,17 @@
         else:
             fig = OpenBBFigure.create_subplots(rows=rows_plot, cols=1)
             for i in range(rows_plot):
-<<<<<<< HEAD
                 fig.add_scatter(
-                    x=df_rounded.index,
-                    y=df_rounded[plot[i].replace("_", "")],
+                    x=income_plot_data.index,
+                    y=income_plot_data[plot[i].replace("_", "")],
                     name=plot[i].replace("_", ""),
                     row=i + 1,
                     col=1,
                 )
-                fig.set_title(
-                    f"{plot[i].replace('_', ' ')} {denomination}", row=i + 1, col=1
-                )
+                fig.set_title(f"{plot[i].replace('_', ' ')}", row=i + 1, col=1)
 
         fig.show()
 
-=======
-                axes[i].plot(income_plot_data[plot[i]])
-                axes[i].set_title(f"{plot[i].replace('_', ' ')}")
-            theme.style_primary_axis(axes[0])
-            fig.autofmt_xdate()
->>>>>>> 1c84da9f
     else:
         # Snake case to english
         df_income.index = [x.replace("_", " ").title() for x in df_income.index]
@@ -254,45 +217,30 @@
         balance_plot_data = df_balance.transpose()
 
         if rows_plot == 1:
-<<<<<<< HEAD
             fig = OpenBBFigure()
             fig.set_title(
-=======
-            fig, ax = plt.subplots(figsize=plot_autoscale(), dpi=PLOT_DPI)
-            balance_plot_data[plot[0]].plot()
-            title = (
->>>>>>> 1c84da9f
                 f"{plot[0].replace('_', ' ').lower()} {'QoQ' if quarterly else 'YoY'} Growth of {symbol.upper()}"
                 if ratios
                 else f"{plot[0].replace('_', ' ')} of {symbol.upper()}"
             )
             fig.add_scatter(
-                x=df_rounded.index,
-                y=df_rounded[plot[0].replace("_", "")],
+                x=balance_plot_data.index,
+                y=balance_plot_data[plot[0].replace("_", "")],
                 name=plot[0].replace("_", ""),
             )
             fig.show()
         else:
             fig = OpenBBFigure.create_subplots(rows=rows_plot, cols=1)
             for i in range(rows_plot):
-<<<<<<< HEAD
                 fig.add_scatter(
-                    x=df_rounded.index,
-                    y=df_rounded[plot[i].replace("_", "")],
+                    x=balance_plot_data.index,
+                    y=balance_plot_data[plot[i].replace("_", "")],
                     name=plot[i].replace("_", ""),
                     row=i + 1,
                     col=1,
                 )
-                fig.set_title(
-                    f"{plot[i].replace('_', ' ')} {denomination}", row=i + 1, col=1
-                )
+                fig.set_title(f"{plot[i].replace('_', ' ')}", row=i + 1, col=1)
             fig.show()
-=======
-                axes[i].plot(balance_plot_data[plot[i]])
-                axes[i].set_title(f"{plot[i].replace('_', ' ')}")
-            theme.style_primary_axis(axes[0])
-            fig.autofmt_xdate()
->>>>>>> 1c84da9f
 
     else:
         # Snake case to english
@@ -361,45 +309,30 @@
         cash_plot_data = df_cash.transpose()
 
         if rows_plot == 1:
-<<<<<<< HEAD
             fig = OpenBBFigure()
             fig.set_title(
-=======
-            fig, ax = plt.subplots(figsize=plot_autoscale(), dpi=PLOT_DPI)
-            cash_plot_data[plot[0]].plot()
-            title = (
->>>>>>> 1c84da9f
                 f"{plot[0].replace('_', ' ').lower()} {'QoQ' if quarterly else 'YoY'} Growth of {symbol.upper()}"
                 if ratios
                 else f"{plot[0].replace('_', ' ')} of {symbol.upper()}"
             )
             fig.add_scatter(
-                x=df_rounded.index,
-                y=df_rounded[plot[0].replace("_", "")],
+                x=cash_plot_data.index,
+                y=cash_plot_data[plot[0].replace("_", "")],
                 name=plot[0].replace("_", ""),
             )
             fig.show()
         else:
             fig = OpenBBFigure.create_subplots(rows=rows_plot, cols=1)
             for i in range(rows_plot):
-<<<<<<< HEAD
                 fig.add_scatter(
-                    x=df_rounded.index,
-                    y=df_rounded[plot[i].replace("_", "")],
+                    x=cash_plot_data.index,
+                    y=cash_plot_data[plot[i].replace("_", "")],
                     name=plot[i].replace("_", ""),
                     row=i + 1,
                     col=1,
                 )
-                fig.set_title(
-                    f"{plot[i].replace('_', ' ')} {denomination}", row=i + 1, col=1
-                )
+                fig.set_title(f"{plot[i].replace('_', ' ')}", row=i + 1, col=1)
             fig.show()
-=======
-                axes[i].plot(cash_plot_data[plot[i]])
-                axes[i].set_title(f"{plot[i].replace('_', ' ')}")
-            theme.style_primary_axis(axes[0])
-            fig.autofmt_xdate()
->>>>>>> 1c84da9f
 
     else:
         # Snake case to english
