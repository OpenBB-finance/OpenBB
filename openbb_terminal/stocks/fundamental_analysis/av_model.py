"""Alpha Vantage Model"""
__docformat__ = "numpy"

import logging
from typing import Dict, List

import numpy as np
import pandas as pd
import requests
from alpha_vantage.fundamentaldata import FundamentalData
from openbb_terminal import config_terminal as cfg
from openbb_terminal.decorators import log_start_end
from openbb_terminal.helper_funcs import lambda_long_number_format
from openbb_terminal.rich_config import console
from openbb_terminal.stocks.fundamental_analysis import yahoo_finance_model
from openbb_terminal.stocks.stocks_helper import clean_fraction
from openbb_terminal.stocks.fundamental_analysis.fa_helper import clean_df_index

logger = logging.getLogger(__name__)


@log_start_end(log=logger)
def get_overview(ticker: str) -> pd.DataFrame:
    """Get alpha vantage company overview

    Parameters
    ----------
    ticker : str
        Stock ticker

    Returns
    -------
    pd.DataFrame
        Dataframe of fundamentals
    """
    # Request OVERVIEW data from Alpha Vantage API
    s_req = f"https://www.alphavantage.co/query?function=OVERVIEW&symbol={ticker}&apikey={cfg.API_KEY_ALPHAVANTAGE}"
    result = requests.get(s_req, stream=True)
    result_json = result.json()

    df_fa = pd.DataFrame()

    # If the returned data was unsuccessful
    if "Error Message" in result_json:
        console.print(result_json["Error Message"])
    else:
        # check if json is empty
        if not result_json:
            console.print("No data found from Alpha Vantage")
        # Parse json data to dataframe
        elif "Note" in result_json:
            console.print(result_json["Note"], "\n")
        else:
            df_fa = pd.json_normalize(result_json)

            # Keep json data sorting in dataframe
            df_fa = df_fa[list(result_json.keys())].T
            df_fa.iloc[5:] = df_fa.iloc[5:].applymap(
                lambda x: lambda_long_number_format(x)
            )
            clean_df_index(df_fa)
            df_fa = df_fa.rename(
                index={
                    "E b i t d a": "EBITDA",
                    "P e ratio": "PE ratio",
                    "P e g ratio": "PEG ratio",
                    "E p s": "EPS",
                    "Revenue per share t t m": "Revenue per share TTM",
                    "Operating margin t t m": "Operating margin TTM",
                    "Return on assets t t m": "Return on assets TTM",
                    "Return on equity t t m": "Return on equity TTM",
                    "Revenue t t m": "Revenue TTM",
                    "Gross profit t t m": "Gross profit TTM",
                    "Diluted e p s t t m": "Diluted EPS TTM",
                    "Quarterly earnings growth y o y": "Quarterly earnings growth YOY",
                    "Quarterly revenue growth y o y": "Quarterly revenue growth YOY",
                    "Trailing p e": "Trailing PE",
                    "Forward p e": "Forward PE",
                    "Price to sales ratio t t m": "Price to sales ratio TTM",
                    "E v to revenue": "EV to revenue",
                    "E v to e b i t d a": "EV to EBITDA",
                }
            )
    return df_fa


@log_start_end(log=logger)
def get_key_metrics(ticker: str) -> pd.DataFrame:
    """Get key metrics from overview

    Parameters
    ----------
    ticker : str
        Stock ticker

    Returns
    -------
    pd.DataFrame
        Dataframe of key metrics
    """
    # Request OVERVIEW data
    s_req = f"https://www.alphavantage.co/query?function=OVERVIEW&symbol={ticker}&apikey={cfg.API_KEY_ALPHAVANTAGE}"
    result = requests.get(s_req, stream=True)
    result_json = result.json()

    # If the returned data was unsuccessful
    if "Error Message" in result_json:
        console.print(result_json["Error Message"])
    else:
        # check if json is empty
        if not result_json or len(result_json) < 2:
            console.print("No data found from Alpha Vantage")
            return pd.DataFrame()

        df_fa = pd.json_normalize(result_json)
        df_fa = df_fa[list(result_json.keys())].T
        df_fa = df_fa.applymap(lambda x: lambda_long_number_format(x))
        clean_df_index(df_fa)
        df_fa = df_fa.rename(
            index={
                "E b i t d a": "EBITDA",
                "P e ratio": "PE ratio",
                "P e g ratio": "PEG ratio",
                "E p s": "EPS",
                "Return on equity t t m": "Return on equity TTM",
                "Price to sales ratio t t m": "Price to sales ratio TTM",
            }
        )
        as_key_metrics = [
            "Market capitalization",
            "EBITDA",
            "EPS",
            "PE ratio",
            "PEG ratio",
            "Price to book ratio",
            "Return on equity TTM",
            "Price to sales ratio TTM",
            "Dividend yield",
            "50 day moving average",
            "Analyst target price",
            "Beta",
        ]
        return df_fa.loc[as_key_metrics]

    return pd.DataFrame()


@log_start_end(log=logger)
def get_income_statements(
    ticker: str, number: int, quarterly: bool = False
) -> pd.DataFrame:
    """Get income statements for company

    Parameters
    ----------
    ticker : str
        Stock ticker
    number : int
        Number of past to get
    quarterly : bool, optional
        Flag to get quarterly instead of annual, by default False

    Returns
    -------
    pd.DataFrame
        Dataframe of income statements
    """
    url = (
        f"https://www.alphavantage.co/query?function=INCOME_STATEMENT&symbol={ticker}"
        f"&apikey={cfg.API_KEY_ALPHAVANTAGE}"
    )
    r = requests.get(url)
    response_json = r.json()

    # If the returned data was unsuccessful
    if "Error Message" in response_json:
        console.print(response_json["Error Message"])
<<<<<<< HEAD
        return pd.DataFrame()
    if not response_json:
        console.print("No data found from Alpha Vantage, looking in Yahoo Finance")
        return yahoo_finance_model.get_financials(ticker, financial="financials")
    statements = response_json
    df_fa = pd.DataFrame()

    if quarterly:
        if "quarterlyReports" in statements:
            df_fa = pd.DataFrame(statements["quarterlyReports"])
    else:
        if "annualReports" in statements:
            df_fa = pd.DataFrame(statements["annualReports"])

    if df_fa.empty:
        console.print("No data found from Alpha Vantage")
        return pd.DataFrame()

    df_fa = df_fa.set_index("fiscalDateEnding")
    df_fa = df_fa.head(number)
    df_fa = df_fa.applymap(lambda x: lambda_long_number_format(x))
    return df_fa[::-1].T
=======
    else:
        # check if json is empty
        if not response_json:
            console.print("No data found from Alpha Vantage, looking in Yahoo Finance")
            return yahoo_finance_model.get_financials(ticker, financial="financials")

        statements = response_json
        df_fa = pd.DataFrame()

        if quarterly:
            if "quarterlyReports" in statements:
                df_fa = pd.DataFrame(statements["quarterlyReports"])
        else:
            if "annualReports" in statements:
                df_fa = pd.DataFrame(statements["annualReports"])

        if df_fa.empty:
            console.print("No data found from Alpha Vantage")
            return pd.DataFrame()

        df_fa = df_fa.set_index("fiscalDateEnding")
        df_fa = df_fa.head(number)
        df_fa = df_fa.applymap(lambda x: lambda_long_number_format(x))
        return df_fa[::-1].T
    return pd.DataFrame()
>>>>>>> 1b095ec1


@log_start_end(log=logger)
def get_balance_sheet(
    ticker: str, number: int, quarterly: bool = False
) -> pd.DataFrame:
    """Get balance sheets for company

    Parameters
    ----------
    ticker : str
        Stock ticker
    number : int
        Number of past to get
    quarterly : bool, optional
        Flag to get quarterly instead of annual, by default False

    Returns
    -------
    pd.DataFrame
        Dataframe of balance sheet statements
    """
    url = f"https://www.alphavantage.co/query?function=BALANCE_SHEET&symbol={ticker}&apikey={cfg.API_KEY_ALPHAVANTAGE}"
    r = requests.get(url)
    response_json = r.json()

    # If the returned data was unsuccessful
    if "Error Message" in response_json:
        console.print(response_json["Error Message"])
    else:
        # check if json is empty
        if not response_json:
            console.print("No data found from Alpha Vantage, looking in Yahoo Finance")
            return yahoo_finance_model.get_financials(ticker, financial="balance-sheet")

        statements = response_json
        df_fa = pd.DataFrame()

        if quarterly:
            if "quarterlyReports" in statements:
                df_fa = pd.DataFrame(statements["quarterlyReports"])
        else:
            if "annualReports" in statements:
                df_fa = pd.DataFrame(statements["annualReports"])

        if df_fa.empty:
            console.print("No data found from Alpha Vantage")
            return pd.DataFrame()

        df_fa = df_fa.set_index("fiscalDateEnding")
        df_fa = df_fa.head(number)
        df_fa = df_fa.applymap(lambda x: lambda_long_number_format(x))
        return df_fa[::-1].T
    return pd.DataFrame()


@log_start_end(log=logger)
def get_cash_flow(ticker: str, number: int, quarterly: bool = False) -> pd.DataFrame:
    """Get cash flows for company

    Parameters
    ----------
    ticker : str
        Stock ticker
    number : int
        Number of past to get
    quarterly : bool, optional
        Flag to get quarterly instead of annual, by default False

    Returns
    -------
    pd.DataFrame
        Dataframe of cash flow statements
    """
    url = f"https://www.alphavantage.co/query?function=CASH_FLOW&symbol={ticker}&apikey={cfg.API_KEY_ALPHAVANTAGE}"
    r = requests.get(url)
    response_json = r.json()

    # If the returned data was unsuccessful
    if "Error Message" in response_json:
        console.print(response_json["Error Message"])
    else:
        # check if json is empty
        if not response_json:
            console.print("No data found from Alpha Vantage, looking in Yahoo Finance")
            return yahoo_finance_model.get_financials(ticker, financial="cash-flow")

        statements = response_json
        df_fa = pd.DataFrame()

        if quarterly:
            if "quarterlyReports" in statements:
                df_fa = pd.DataFrame(statements["quarterlyReports"])
        else:
            if "annualReports" in statements:
                df_fa = pd.DataFrame(statements["annualReports"])

        if df_fa.empty:
            console.print("No data found from Alpha Vantage")
            return pd.DataFrame()

        df_fa = df_fa.set_index("fiscalDateEnding")
        df_fa = df_fa.head(number)
        df_fa = df_fa.applymap(lambda x: lambda_long_number_format(x))
        return df_fa[::-1].T
    return pd.DataFrame()


@log_start_end(log=logger)
def get_earnings(ticker: str, quarterly: bool = False) -> pd.DataFrame:
    """Get earnings calendar for ticker

    Parameters
    ----------
    ticker : str
        Stock ticker
    quarterly : bool, optional
        Flag to get quarterly and not annual, by default False

    Returns
    -------
    pd.DataFrame
        Dataframe of earnings
    """
    # Request EARNINGS data from Alpha Vantage API
    s_req = (
        "https://www.alphavantage.co/query?function=EARNINGS&"
        f"symbol={ticker}&apikey={cfg.API_KEY_ALPHAVANTAGE}"
    )
    result = requests.get(s_req, stream=True)
    result_json = result.json()
    df_fa = pd.DataFrame()

    # If the returned data was unsuccessful
    if "Error Message" in result_json:
        console.print(result_json["Error Message"])
    else:
        # check if json is empty
        if not result_json or len(result_json) < 2:
            console.print("No data found from Alpha Vantage")
        else:

            df_fa = pd.json_normalize(result_json)

            if quarterly:
                df_fa = pd.DataFrame(df_fa["quarterlyEarnings"][0])
                df_fa = df_fa[
                    [
                        "fiscalDateEnding",
                        "reportedDate",
                        "reportedEPS",
                        "estimatedEPS",
                        "surprise",
                        "surprisePercentage",
                    ]
                ]
                df_fa = df_fa.rename(
                    columns={
                        "fiscalDateEnding": "Fiscal Date Ending",
                        "reportedEPS": "Reported EPS",
                        "estimatedEPS": "Estimated EPS",
                        "reportedDate": "Reported Date",
                        "surprise": "Surprise",
                        "surprisePercentage": "Surprise Percentage",
                    }
                )
            else:
                df_fa = pd.DataFrame(df_fa["annualEarnings"][0])
                df_fa = df_fa.rename(
                    columns={
                        "fiscalDateEnding": "Fiscal Date Ending",
                        "reportedEPS": "Reported EPS",
                    }
                )

    return df_fa


@log_start_end(log=logger)
def df_values(
    df: pd.DataFrame, item: str, index: int = 0, length: int = 2
) -> List[int]:
    """Clean the values from the df

    Parameters
    ----------
    df : pd.DataFrame
        The Dataframe to use
    item : str
        The item to select
    index : int
        The number of row to display
    length : int
        The number of rows to return

    Returns
    -------
    values : List[int]
        The values for the dataframe
    """
    if index:
        df = df.iloc[index : index + length]
    selection = df[item]
    values = selection.apply(lambda x: 0 if (not x or x == "None") else int(x)).values
    return values.tolist()


def replace_df(name: str, row: pd.Series) -> pd.Series:
    """Replaces text in pandas row based on color functions

    Return
    ----------
    name : str
        The name of the row
    row : pd.Series
        The original row

    Parameters
    ----------
    new_row : pd.Series
        The new formatted row
    """
    for i, item in enumerate(row):
        if name == "Mscore":
            row[i] = color_mscore(item)
        elif name in ["Zscore", "McKee"]:
            row[i] = color_zscore_mckee(item)
        else:
            row[i] = str(round(float(item), 2))

    return row


def color_mscore(value: str) -> str:
    """Adds color to mscore dataframe values

    Parameters
    ----------
    value : str
        The string value

    Returns
    ----------
    new_value : str
        The string formatted with rich color
    """
    value_float = float(value)
    if value_float <= -2.22:
        return f"[green]{value_float:.2f}[/green]"
    if value_float <= -1.78:
        return f"[yellow]{value_float:.2f}[/yellow]"
    return f"[red]{value_float:.2f}[/red]"


def color_zscore_mckee(value: str) -> str:
    """Adds color to mckee or zscore dataframe values
    Parameters
    ----------
    value : str
        The string value

    Returns
    ----------
    new_value : str
        The string formatted with rich color
    """
    value_float = float(value)
    if value_float < 0.5:
        return f"[red]{value_float:.2f}[/red]"
    return f"[green]{value_float:.2f}[/green]"


@log_start_end(log=logger)
def get_fraud_ratios(ticker: str, detail: bool = False) -> pd.DataFrame:
    """Get fraud ratios based on fundamentals

    Parameters
    ----------
    ticker : str
        Stock ticker
    detail : bool
        Whether to provide extra m-score details

    Returns
    -------
    metrics : pd.DataFrame
        The fraud ratios
    """

    try:
        fd = FundamentalData(key=cfg.API_KEY_ALPHAVANTAGE, output_format="pandas")
        # pylint: disable=unbalanced-tuple-unpacking
        df_cf, _ = fd.get_cash_flow_annual(symbol=ticker)
        df_bs, _ = fd.get_balance_sheet_annual(symbol=ticker)
        df_is, _ = fd.get_income_statement_annual(symbol=ticker)

    except Exception as e:
        console.print(e)
        return pd.DataFrame()

    # pylint: disable=no-member
    df_cf = df_cf.set_index("fiscalDateEnding")
    df_bs = df_bs.set_index("fiscalDateEnding")
    df_is = df_is.set_index("fiscalDateEnding")
    fraud_years = pd.DataFrame()
    for i in range(len(df_cf) - 1):
        ar = df_values(df_bs, "currentNetReceivables", i)
        sales = df_values(df_is, "totalRevenue", i)
        cogs = df_values(df_is, "costofGoodsAndServicesSold", i)
        ni = df_values(df_is, "netIncome", i)
        ca = df_values(df_bs, "totalCurrentAssets", i)
        cl = df_values(df_bs, "totalCurrentLiabilities", i)
        ppe = df_values(df_bs, "propertyPlantEquipment", i)
        cash = df_values(df_bs, "cashAndCashEquivalentsAtCarryingValue", i)
        cash_and_sec = df_values(df_bs, "cashAndShortTermInvestments", i)
        sec = [y - x for (x, y) in zip(cash, cash_and_sec)]
        ta = df_values(df_bs, "totalAssets", i)
        dep = df_values(df_bs, "accumulatedDepreciationAmortizationPPE", i)
        sga = df_values(df_is, "sellingGeneralAndAdministrative", i)
        tl = df_values(df_bs, "totalLiabilities", i)
        icfo = df_values(df_is, "netIncomeFromContinuingOperations", i)
        cfo = df_values(df_cf, "operatingCashflow", i)

        ratios: Dict = {}
        try:
            ratios["DSRI"] = (ar[0] / sales[0]) / (ar[1] / sales[1])
            ratios["GMI"] = ((sales[1] - cogs[1]) / sales[1]) / (
                (sales[0] - cogs[0]) / sales[0]
            )
            ratios["AQI"] = (1 - ((ca[0] + ppe[0] + sec[0]) / ta[0])) / (
                1 - ((ca[1] + ppe[1] + sec[1]) / ta[1])
            )
            ratios["SGI"] = sales[0] / sales[1]
            ratios["DEPI"] = (dep[1] / (ppe[1] + dep[1])) / (dep[0] / (ppe[0] + dep[0]))
            ratios["SGAI"] = (sga[0] / sales[0]) / (sga[1] / sales[1])
            ratios["LVGI"] = (tl[0] / ta[0]) / (tl[1] / ta[1])
            ratios["TATA"] = (icfo[0] - cfo[0]) / ta[0]
            ratios["Mscore"] = (
                -4.84
                + (0.92 * ratios["DSRI"])
                + (0.58 * ratios["GMI"])
                + (0.404 * ratios["AQI"])
                + (0.892 * ratios["SGI"])
                + (0.115 * ratios["DEPI"] - (0.172 * ratios["SGAI"]))
                + (4.679 * ratios["TATA"])
                - (0.327 * ratios["LVGI"])
            )

            zscore = (
                -4.336
                - (4.513 * (ni[0] / ta[0]))
                + (5.679 * (tl[0] / ta[0]))
                + (0.004 * (ca[0] / cl[0]))
            )
            v1 = np.log(ta[0] / 1000)
            v2 = ni[0] / ta[0]
            v3 = cash[0] / cl[0]

            x = ((v1 + 0.85) * v2) - 0.85
            y = 1 + v3

            mckee = x**2 / (x**2 + y**2)
            ratios["Zscore"] = zscore
            ratios["McKee"] = mckee
        except ZeroDivisionError:
            for item in [
                "DSRI",
                "GMI",
                "AQI",
                "SGI",
                "DEPI",
                "SGAI",
                "LVGI",
                "TATA",
                "Mscore",
                "Zscore",
                "Mckee",
            ]:
                ratios[item] = "N/A"
        if fraud_years.empty:
            fraud_years.index = ratios.keys()
        fraud_years[df_cf.index[i]] = ratios.values()
    fraud_years = fraud_years[sorted(fraud_years)]
    if not detail:
        details = ["DSRI", "GMI", "AQI", "SGI", "DEPI", "SGAI", "LVGI", "TATA"]
        fraud_years = fraud_years.drop(details)

    return fraud_years


@log_start_end(log=logger)
def get_dupont(ticker: str) -> pd.DataFrame:
    """Get dupont ratios

    Parameters
    ----------
    ticker : str
        Stock ticker

    Returns
    -------
    dupont : pd.DataFrame
        The dupont ratio breakdown
    """

    try:
        fd = FundamentalData(key=cfg.API_KEY_ALPHAVANTAGE, output_format="pandas")
        # pylint: disable=unbalanced-tuple-unpacking
        df_bs, _ = fd.get_balance_sheet_annual(symbol=ticker)
        df_is, _ = fd.get_income_statement_annual(symbol=ticker)

    except Exception as e:
        console.print(e)
        return pd.DataFrame()

    # pylint: disable=no-member
    df_bs = df_bs.set_index("fiscalDateEnding")
    df_is = df_is.set_index("fiscalDateEnding")
    dupont_years = pd.DataFrame()

    for i in range(len(df_bs)):
        ni = df_values(df_is, "netIncome", i, 1)
        pretax = df_values(df_is, "incomeBeforeTax", i, 1)
        ebit = df_values(df_is, "ebit", i, 1)
        sales = df_values(df_is, "totalRevenue", i, 1)
        assets = df_values(df_bs, "totalAssets", i, 1)
        equity = df_values(df_bs, "totalShareholderEquity", i, 1)

        ratios: Dict = {}
        try:
            ratios["Tax Burden"] = clean_fraction(ni[0], pretax[0])
            ratios["Interest Burden"] = clean_fraction(pretax[0], ebit[0])
            ratios["EBIT Margin"] = clean_fraction(ebit[0], sales[0])
            ratios["Asset Turnover"] = clean_fraction(sales[0], assets[0])
            ratios["Finance Leverage"] = clean_fraction(assets[0], equity[0])
            ratios["ROI"] = clean_fraction(ni[0], equity[0])
        except IndexError:
            pass

        if dupont_years.empty:
            dupont_years.index = ratios.keys()
        dupont_years[df_bs.index[i]] = ratios.values()
    dupont_years = dupont_years[sorted(dupont_years)]
    return dupont_years<|MERGE_RESOLUTION|>--- conflicted
+++ resolved
@@ -175,7 +175,6 @@
     # If the returned data was unsuccessful
     if "Error Message" in response_json:
         console.print(response_json["Error Message"])
-<<<<<<< HEAD
         return pd.DataFrame()
     if not response_json:
         console.print("No data found from Alpha Vantage, looking in Yahoo Finance")
@@ -198,33 +197,6 @@
     df_fa = df_fa.head(number)
     df_fa = df_fa.applymap(lambda x: lambda_long_number_format(x))
     return df_fa[::-1].T
-=======
-    else:
-        # check if json is empty
-        if not response_json:
-            console.print("No data found from Alpha Vantage, looking in Yahoo Finance")
-            return yahoo_finance_model.get_financials(ticker, financial="financials")
-
-        statements = response_json
-        df_fa = pd.DataFrame()
-
-        if quarterly:
-            if "quarterlyReports" in statements:
-                df_fa = pd.DataFrame(statements["quarterlyReports"])
-        else:
-            if "annualReports" in statements:
-                df_fa = pd.DataFrame(statements["annualReports"])
-
-        if df_fa.empty:
-            console.print("No data found from Alpha Vantage")
-            return pd.DataFrame()
-
-        df_fa = df_fa.set_index("fiscalDateEnding")
-        df_fa = df_fa.head(number)
-        df_fa = df_fa.applymap(lambda x: lambda_long_number_format(x))
-        return df_fa[::-1].T
-    return pd.DataFrame()
->>>>>>> 1b095ec1
 
 
 @log_start_end(log=logger)
