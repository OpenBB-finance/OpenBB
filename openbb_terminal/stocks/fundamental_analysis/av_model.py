"""Alpha Vantage Model"""
__docformat__ = "numpy"

import logging
from typing import Dict, List

import numpy as np
import pandas as pd
import requests
from alpha_vantage.fundamentaldata import FundamentalData
from openbb_terminal import config_terminal as cfg
from openbb_terminal.decorators import log_start_end
from openbb_terminal.helper_funcs import lambda_long_number_format
from openbb_terminal.rich_config import console
from openbb_terminal.stocks.fundamental_analysis import yahoo_finance_model
from openbb_terminal.stocks.stocks_helper import clean_fraction
from openbb_terminal.stocks.fundamental_analysis.fa_helper import clean_df_index

logger = logging.getLogger(__name__)


@log_start_end(log=logger)
def get_overview(ticker: str) -> pd.DataFrame:
    """Get alpha vantage company overview

    Parameters
    ----------
    ticker : str
        Stock ticker

    Returns
    -------
    pd.DataFrame
        Dataframe of fundamentals
    """
    # Request OVERVIEW data from Alpha Vantage API
    s_req = f"https://www.alphavantage.co/query?function=OVERVIEW&symbol={ticker}&apikey={cfg.API_KEY_ALPHAVANTAGE}"
    result = requests.get(s_req, stream=True)
    result_json = result.json()

    df_fa = pd.DataFrame()

    # If the returned data was unsuccessful
    if "Error Message" in result_json:
        console.print(result_json["Error Message"])
    else:
        # check if json is empty
        if not result_json:
            console.print("No data found from Alpha Vantage\n")
        # Parse json data to dataframe
        elif "Note" in result_json:
            console.print(result_json["Note"], "\n")
        else:
            df_fa = pd.json_normalize(result_json)

            # Keep json data sorting in dataframe
            df_fa = df_fa[list(result_json.keys())].T
            df_fa.iloc[5:] = df_fa.iloc[5:].applymap(
                lambda x: lambda_long_number_format(x)
            )
            clean_df_index(df_fa)
            df_fa = df_fa.rename(
                index={
                    "E b i t d a": "EBITDA",
                    "P e ratio": "PE ratio",
                    "P e g ratio": "PEG ratio",
                    "E p s": "EPS",
                    "Revenue per share t t m": "Revenue per share TTM",
                    "Operating margin t t m": "Operating margin TTM",
                    "Return on assets t t m": "Return on assets TTM",
                    "Return on equity t t m": "Return on equity TTM",
                    "Revenue t t m": "Revenue TTM",
                    "Gross profit t t m": "Gross profit TTM",
                    "Diluted e p s t t m": "Diluted EPS TTM",
                    "Quarterly earnings growth y o y": "Quarterly earnings growth YOY",
                    "Quarterly revenue growth y o y": "Quarterly revenue growth YOY",
                    "Trailing p e": "Trailing PE",
                    "Forward p e": "Forward PE",
                    "Price to sales ratio t t m": "Price to sales ratio TTM",
                    "E v to revenue": "EV to revenue",
                    "E v to e b i t d a": "EV to EBITDA",
                }
            )
    return df_fa


@log_start_end(log=logger)
def get_key_metrics(ticker: str) -> pd.DataFrame:
    """Get key metrics from overview

    Parameters
    ----------
    ticker : str
        Stock ticker

    Returns
    -------
    pd.DataFrame
        Dataframe of key metrics
    """
    # Request OVERVIEW data
    s_req = f"https://www.alphavantage.co/query?function=OVERVIEW&symbol={ticker}&apikey={cfg.API_KEY_ALPHAVANTAGE}"
    result = requests.get(s_req, stream=True)
    result_json = result.json()

    # If the returned data was unsuccessful
    if "Error Message" in result_json:
        console.print(result_json["Error Message"])
    else:
        # check if json is empty
        if not result_json or len(result_json) < 2:
            console.print("No data found from Alpha Vantage\n")
            return pd.DataFrame()

        df_fa = pd.json_normalize(result_json)
        df_fa = df_fa[list(result_json.keys())].T
        df_fa = df_fa.applymap(lambda x: lambda_long_number_format(x))
        clean_df_index(df_fa)
        df_fa = df_fa.rename(
            index={
                "E b i t d a": "EBITDA",
                "P e ratio": "PE ratio",
                "P e g ratio": "PEG ratio",
                "E p s": "EPS",
                "Return on equity t t m": "Return on equity TTM",
                "Price to sales ratio t t m": "Price to sales ratio TTM",
            }
        )
        as_key_metrics = [
            "Market capitalization",
            "EBITDA",
            "EPS",
            "PE ratio",
            "PEG ratio",
            "Price to book ratio",
            "Return on equity TTM",
            "Price to sales ratio TTM",
            "Dividend yield",
            "50 day moving average",
            "Analyst target price",
            "Beta",
        ]
        return df_fa.loc[as_key_metrics]

    return pd.DataFrame()


@log_start_end(log=logger)
def get_income_statements(
    ticker: str, number: int, quarterly: bool = False, ratios: bool = False
) -> List[pd.DataFrame]:
    """Get income statements for company

    Parameters
    ----------
    ticker : str
        Stock ticker
    number : int
        Number of past to get
    quarterly : bool, optional
        Flag to get quarterly instead of annual, by default False
    ratios: bool
        Shows percentage change, by default False

    Returns
    -------
    list
        List of two Dataframes first, is income statement table formatted and the second is for plotting
    """
    url = (
        f"https://www.alphavantage.co/query?function=INCOME_STATEMENT&symbol={ticker}"
        f"&apikey={cfg.API_KEY_ALPHAVANTAGE}"
    )
    r = requests.get(url)
    response_json = r.json()

    # If the returned data was unsuccessful
    if "Error Message" in response_json:
        console.print(response_json["Error Message"])
    else:
        # check if json is empty
        if not response_json:
            console.print(
                "No data found from Alpha Vantage, looking in Yahoo Finance\n"
            )
            if (
                yahoo_finance_model.get_financials(ticker, financial="financials")
                is not None
            ):
                return yahoo_finance_model.get_financials(
                    ticker, financial="financials"
                )
        else:
            statements = response_json
            df_fa = pd.DataFrame()

            if quarterly:
                if "quarterlyReports" in statements:
                    df_fa = pd.DataFrame(statements["quarterlyReports"])
            else:
                if "annualReports" in statements:
                    df_fa = pd.DataFrame(statements["annualReports"])

            if df_fa.empty:
<<<<<<< HEAD
                console.print("No data found")
                return [pd.DataFrame(), pd.DataFrame()]
=======
                console.print("No data found from Alpha Vantage\n")
                return pd.DataFrame()
>>>>>>> dec4c7d9

            df_fa = df_fa.set_index("fiscalDateEnding")
            df_fa = df_fa[::-1].T
            df_fa.iloc[1:] = df_fa.iloc[1:].astype("float")

            if ratios:
                df_fa_pc = df_fa.iloc[1:].pct_change(axis="columns").fillna(0)
                j = 0
                for i in list(range(1, 25)):
                    df_fa.iloc[i] = df_fa_pc.iloc[j]
                    j += 1

            df_fa = df_fa.iloc[:, 0:number]
            df_fa_c = df_fa.applymap(lambda x: lambda_long_number_format(x))

            return [df_fa_c, df_fa]
    return [pd.DataFrame(), pd.DataFrame()]


@log_start_end(log=logger)
def get_balance_sheet(
    ticker: str, number: int, quarterly: bool = False, ratios: bool = False
) -> List[pd.DataFrame]:
    """Get balance sheets for company

    Parameters
    ----------
    ticker : str
        Stock ticker
    number : int
        Number of past to get
    quarterly : bool, optional
        Flag to get quarterly instead of annual, by default False
    ratios: bool
        Shows percentage change, by default False

    Returns
    -------
<<<<<<< HEAD
    list
        List of two Dataframes first, is the balance sheets table formatted and the second is for plotting
=======
    pd.DataFrame
        Dataframe of balance sheet statements
>>>>>>> dec4c7d9
    """
    url = f"https://www.alphavantage.co/query?function=BALANCE_SHEET&symbol={ticker}&apikey={cfg.API_KEY_ALPHAVANTAGE}"
    r = requests.get(url)
    response_json = r.json()

    # If the returned data was unsuccessful
    if "Error Message" in response_json:
        console.print(response_json["Error Message"])

    # check if json is empty
    if not response_json:
        console.print("No data found from Alpha Vantage, looking in Yahoo Finance\n")
        if (
            yahoo_finance_model.get_financials(ticker, financial="balance-sheet")
            is not None
        ):
            return yahoo_finance_model.get_financials(ticker, financial="balance-sheet")
    else:
        statements = response_json
        df_fa = pd.DataFrame()

        if quarterly:
            if "quarterlyReports" in statements:
                df_fa = pd.DataFrame(statements["quarterlyReports"])
        else:
            if "annualReports" in statements:
                df_fa = pd.DataFrame(statements["annualReports"])

<<<<<<< HEAD
            if df_fa.empty:
                console.print("No data found")
                return [pd.DataFrame(), pd.DataFrame()]

            df_fa = df_fa.set_index("fiscalDateEnding")
            df_fa = df_fa[::-1].T

            df_fa_c = df_fa.iloc[:, 0:number].applymap(lambda x: lambda_long_number_format(x))

            df_fa = df_fa.replace("None", "0")
            df_fa.iloc[1:] = df_fa.iloc[1:].astype("float")

            if ratios:
                df_fa_pc = df_fa.iloc[1:].pct_change(axis="columns").fillna(0)
                j = 0
                for i in list(range(1, 37)):
                    df_fa.iloc[i] = df_fa_pc.iloc[j]
                    j += 1
                
                df_fa_c = df_fa.iloc[:, 0:number].applymap(lambda x: lambda_long_number_format(x))

            df_fa = df_fa.iloc[:, 0:number]

            return [df_fa_c, df_fa]
    return [pd.DataFrame(), pd.DataFrame()]
=======
        if df_fa.empty:
            console.print("No data found from Alpha Vantage\n")
            return pd.DataFrame()

        df_fa = df_fa.set_index("fiscalDateEnding")
        df_fa = df_fa.head(number)
        df_fa = df_fa.applymap(lambda x: lambda_long_number_format(x))
        return df_fa[::-1].T
    return pd.DataFrame()
>>>>>>> dec4c7d9


@log_start_end(log=logger)
def get_cash_flow(ticker: str, number: int, quarterly: bool = False) -> pd.DataFrame:
    """Get cash flows for company

    Parameters
    ----------
    ticker : str
        Stock ticker
    number : int
        Number of past to get
    quarterly : bool, optional
        Flag to get quarterly instead of annual, by default False

    Returns
    -------
    pd.DataFrame
        Dataframe of cash flow statements
    """
    url = f"https://www.alphavantage.co/query?function=CASH_FLOW&symbol={ticker}&apikey={cfg.API_KEY_ALPHAVANTAGE}"
    r = requests.get(url)
    response_json = r.json()

    # If the returned data was unsuccessful
    if "Error Message" in response_json:
        console.print(response_json["Error Message"])
    else:
        # check if json is empty
        if not response_json:
            console.print(
                "No data found from Alpha Vantage, looking in Yahoo Finance\n"
            )

            if (
                yahoo_finance_model.get_financials(ticker, financial="cash-flow")
                is not None
            ):
                return yahoo_finance_model.get_financials(ticker, financial="cash-flow")
        else:
            statements = response_json
            df_fa = pd.DataFrame()

            if quarterly:
                if "quarterlyReports" in statements:
                    df_fa = pd.DataFrame(statements["quarterlyReports"])
            else:
                if "annualReports" in statements:
                    df_fa = pd.DataFrame(statements["annualReports"])

            if df_fa.empty:
                console.print("No data found from Alpha Vantage\n")
                return pd.DataFrame()

            df_fa = df_fa.set_index("fiscalDateEnding")
            df_fa = df_fa.head(number)
            df_fa = df_fa.applymap(lambda x: lambda_long_number_format(x))
            return df_fa[::-1].T
    return pd.DataFrame()


@log_start_end(log=logger)
def get_earnings(ticker: str, quarterly: bool = False) -> pd.DataFrame:
    """Get earnings calendar for ticker

    Parameters
    ----------
    ticker : str
        Stock ticker
    quarterly : bool, optional
        Flag to get quarterly and not annual, by default False

    Returns
    -------
    pd.DataFrame
        Dataframe of earnings
    """
    # Request EARNINGS data from Alpha Vantage API
    s_req = (
        "https://www.alphavantage.co/query?function=EARNINGS&"
        f"symbol={ticker}&apikey={cfg.API_KEY_ALPHAVANTAGE}"
    )
    result = requests.get(s_req, stream=True)
    result_json = result.json()
    df_fa = pd.DataFrame()

    # If the returned data was unsuccessful
    if "Error Message" in result_json:
        console.print(result_json["Error Message"])
    else:
        # check if json is empty
        if not result_json or len(result_json) < 2:
            console.print("No data found from Alpha Vantage\n")
        else:

            df_fa = pd.json_normalize(result_json)

            if quarterly:
                df_fa = pd.DataFrame(df_fa["quarterlyEarnings"][0])
                df_fa = df_fa[
                    [
                        "fiscalDateEnding",
                        "reportedDate",
                        "reportedEPS",
                        "estimatedEPS",
                        "surprise",
                        "surprisePercentage",
                    ]
                ]
                df_fa = df_fa.rename(
                    columns={
                        "fiscalDateEnding": "Fiscal Date Ending",
                        "reportedEPS": "Reported EPS",
                        "estimatedEPS": "Estimated EPS",
                        "reportedDate": "Reported Date",
                        "surprise": "Surprise",
                        "surprisePercentage": "Surprise Percentage",
                    }
                )
            else:
                df_fa = pd.DataFrame(df_fa["annualEarnings"][0])
                df_fa = df_fa.rename(
                    columns={
                        "fiscalDateEnding": "Fiscal Date Ending",
                        "reportedEPS": "Reported EPS",
                    }
                )

    return df_fa


@log_start_end(log=logger)
def df_values(
    df: pd.DataFrame, item: str, index: int = 0, length: int = 2
) -> List[int]:
    """Clean the values from the df

    Parameters
    ----------
    df : pd.DataFrame
        The Dataframe to use
    item : str
        The item to select
    index : int
        The number of row to display
    length : int
        The number of rows to return

    Returns
    -------
    values : List[int]
        The values for the dataframe
    """
    if index:
        df = df.iloc[index : index + length]
    selection = df[item]
    values = selection.apply(lambda x: 0 if (not x or x == "None") else int(x)).values
    return values.tolist()


def replace_df(name: str, row: pd.Series) -> pd.Series:
    """Replaces text in pandas row based on color functions

    Return
    ----------
    name : str
        The name of the row
    row : pd.Series
        The original row

    Parameters
    ----------
    new_row : pd.Series
        The new formatted row
    """
    for i, item in enumerate(row):
        if name == "Mscore":
            row[i] = color_mscore(item)
        elif name in ["Zscore", "McKee"]:
            row[i] = color_zscore_mckee(item)
        else:
            row[i] = str(round(float(item), 2))

    return row


def color_mscore(value: str) -> str:
    """Adds color to mscore dataframe values

    Parameters
    ----------
    value : str
        The string value

    Returns
    ----------
    new_value : str
        The string formatted with rich color
    """
    value_float = float(value)
    if value_float <= -2.22:
        return f"[green]{value_float:.2f}[/green]"
    if value_float <= -1.78:
        return f"[yellow]{value_float:.2f}[/yellow]"
    return f"[red]{value_float:.2f}[/red]"


def color_zscore_mckee(value: str) -> str:
    """Adds color to mckee or zscore dataframe values
    Parameters
    ----------
    value : str
        The string value

    Returns
    ----------
    new_value : str
        The string formatted with rich color
    """
    value_float = float(value)
    if value_float < 0.5:
        return f"[red]{value_float:.2f}[/red]"
    return f"[green]{value_float:.2f}[/green]"


@log_start_end(log=logger)
def get_fraud_ratios(ticker: str, detail: bool = False) -> pd.DataFrame:
    """Get fraud ratios based on fundamentals

    Parameters
    ----------
    ticker : str
        Stock ticker
    detail : bool
        Whether to provide extra m-score details

    Returns
    -------
    metrics : pd.DataFrame
        The fraud ratios
    """

    try:
        fd = FundamentalData(key=cfg.API_KEY_ALPHAVANTAGE, output_format="pandas")
        # pylint: disable=unbalanced-tuple-unpacking
        df_cf, _ = fd.get_cash_flow_annual(symbol=ticker)
        df_bs, _ = fd.get_balance_sheet_annual(symbol=ticker)
        df_is, _ = fd.get_income_statement_annual(symbol=ticker)

    except Exception as e:
        console.print(e)
        return pd.DataFrame()

    # pylint: disable=no-member
    df_cf = df_cf.set_index("fiscalDateEnding")
    df_bs = df_bs.set_index("fiscalDateEnding")
    df_is = df_is.set_index("fiscalDateEnding")
    fraud_years = pd.DataFrame()
    for i in range(len(df_cf) - 1):
        ar = df_values(df_bs, "currentNetReceivables", i)
        sales = df_values(df_is, "totalRevenue", i)
        cogs = df_values(df_is, "costofGoodsAndServicesSold", i)
        ni = df_values(df_is, "netIncome", i)
        ca = df_values(df_bs, "totalCurrentAssets", i)
        cl = df_values(df_bs, "totalCurrentLiabilities", i)
        ppe = df_values(df_bs, "propertyPlantEquipment", i)
        cash = df_values(df_bs, "cashAndCashEquivalentsAtCarryingValue", i)
        cash_and_sec = df_values(df_bs, "cashAndShortTermInvestments", i)
        sec = [y - x for (x, y) in zip(cash, cash_and_sec)]
        ta = df_values(df_bs, "totalAssets", i)
        dep = df_values(df_bs, "accumulatedDepreciationAmortizationPPE", i)
        sga = df_values(df_is, "sellingGeneralAndAdministrative", i)
        tl = df_values(df_bs, "totalLiabilities", i)
        icfo = df_values(df_is, "netIncomeFromContinuingOperations", i)
        cfo = df_values(df_cf, "operatingCashflow", i)

        ratios: Dict = {}
        try:
            ratios["DSRI"] = (ar[0] / sales[0]) / (ar[1] / sales[1])
            ratios["GMI"] = ((sales[1] - cogs[1]) / sales[1]) / (
                (sales[0] - cogs[0]) / sales[0]
            )
            ratios["AQI"] = (1 - ((ca[0] + ppe[0] + sec[0]) / ta[0])) / (
                1 - ((ca[1] + ppe[1] + sec[1]) / ta[1])
            )
            ratios["SGI"] = sales[0] / sales[1]
            ratios["DEPI"] = (dep[1] / (ppe[1] + dep[1])) / (dep[0] / (ppe[0] + dep[0]))
            ratios["SGAI"] = (sga[0] / sales[0]) / (sga[1] / sales[1])
            ratios["LVGI"] = (tl[0] / ta[0]) / (tl[1] / ta[1])
            ratios["TATA"] = (icfo[0] - cfo[0]) / ta[0]
            ratios["Mscore"] = (
                -4.84
                + (0.92 * ratios["DSRI"])
                + (0.58 * ratios["GMI"])
                + (0.404 * ratios["AQI"])
                + (0.892 * ratios["SGI"])
                + (0.115 * ratios["DEPI"] - (0.172 * ratios["SGAI"]))
                + (4.679 * ratios["TATA"])
                - (0.327 * ratios["LVGI"])
            )

            zscore = (
                -4.336
                - (4.513 * (ni[0] / ta[0]))
                + (5.679 * (tl[0] / ta[0]))
                + (0.004 * (ca[0] / cl[0]))
            )
            v1 = np.log(ta[0] / 1000)
            v2 = ni[0] / ta[0]
            v3 = cash[0] / cl[0]

            x = ((v1 + 0.85) * v2) - 0.85
            y = 1 + v3

            mckee = x**2 / (x**2 + y**2)
            ratios["Zscore"] = zscore
            ratios["McKee"] = mckee
        except ZeroDivisionError:
            for item in [
                "DSRI",
                "GMI",
                "AQI",
                "SGI",
                "DEPI",
                "SGAI",
                "LVGI",
                "TATA",
                "Mscore",
                "Zscore",
                "Mckee",
            ]:
                ratios[item] = "N/A"
        if fraud_years.empty:
            fraud_years.index = ratios.keys()
        fraud_years[df_cf.index[i]] = ratios.values()
    fraud_years = fraud_years[sorted(fraud_years)]
    if not detail:
        details = ["DSRI", "GMI", "AQI", "SGI", "DEPI", "SGAI", "LVGI", "TATA"]
        fraud_years = fraud_years.drop(details)

    return fraud_years


@log_start_end(log=logger)
def get_dupont(ticker: str) -> pd.DataFrame:
    """Get dupont ratios

    Parameters
    ----------
    ticker : str
        Stock ticker

    Returns
    -------
    dupont : pd.DataFrame
        The dupont ratio breakdown
    """

    try:
        fd = FundamentalData(key=cfg.API_KEY_ALPHAVANTAGE, output_format="pandas")
        # pylint: disable=unbalanced-tuple-unpacking
        df_bs, _ = fd.get_balance_sheet_annual(symbol=ticker)
        df_is, _ = fd.get_income_statement_annual(symbol=ticker)

    except Exception as e:
        console.print(e)
        return pd.DataFrame()

    # pylint: disable=no-member
    df_bs = df_bs.set_index("fiscalDateEnding")
    df_is = df_is.set_index("fiscalDateEnding")
    dupont_years = pd.DataFrame()

    for i in range(len(df_bs)):
        ni = df_values(df_is, "netIncome", i, 1)
        pretax = df_values(df_is, "incomeBeforeTax", i, 1)
        ebit = df_values(df_is, "ebit", i, 1)
        sales = df_values(df_is, "totalRevenue", i, 1)
        assets = df_values(df_bs, "totalAssets", i, 1)
        equity = df_values(df_bs, "totalShareholderEquity", i, 1)

        ratios: Dict = {}
        try:
            ratios["Tax Burden"] = clean_fraction(ni[0], pretax[0])
            ratios["Interest Burden"] = clean_fraction(pretax[0], ebit[0])
            ratios["EBIT Margin"] = clean_fraction(ebit[0], sales[0])
            ratios["Asset Turnover"] = clean_fraction(sales[0], assets[0])
            ratios["Finance Leverage"] = clean_fraction(assets[0], equity[0])
            ratios["ROI"] = clean_fraction(ni[0], equity[0])
        except IndexError:
            pass

        if dupont_years.empty:
            dupont_years.index = ratios.keys()
        dupont_years[df_bs.index[i]] = ratios.values()
    dupont_years = dupont_years[sorted(dupont_years)]
    return dupont_years<|MERGE_RESOLUTION|>--- conflicted
+++ resolved
@@ -147,8 +147,8 @@
 
 @log_start_end(log=logger)
 def get_income_statements(
-    ticker: str, number: int, quarterly: bool = False, ratios: bool = False
-) -> List[pd.DataFrame]:
+    ticker: str, number: int, quarterly: bool = False, ratios: bool = False, plot: bool = False
+) -> pd.DataFrame:
     """Get income statements for company
 
     Parameters
@@ -161,11 +161,13 @@
         Flag to get quarterly instead of annual, by default False
     ratios: bool
         Shows percentage change, by default False
-
-    Returns
-    -------
-    list
-        List of two Dataframes first, is income statement table formatted and the second is for plotting
+    plot: bool
+        If the data shall be formatted ready to plot
+
+    Returns
+    -------
+    pd.DataFrame
+        DataFrame of income statements
     """
     url = (
         f"https://www.alphavantage.co/query?function=INCOME_STATEMENT&symbol={ticker}"
@@ -202,13 +204,8 @@
                     df_fa = pd.DataFrame(statements["annualReports"])
 
             if df_fa.empty:
-<<<<<<< HEAD
-                console.print("No data found")
-                return [pd.DataFrame(), pd.DataFrame()]
-=======
                 console.print("No data found from Alpha Vantage\n")
                 return pd.DataFrame()
->>>>>>> dec4c7d9
 
             df_fa = df_fa.set_index("fiscalDateEnding")
             df_fa = df_fa[::-1].T
@@ -224,14 +221,14 @@
             df_fa = df_fa.iloc[:, 0:number]
             df_fa_c = df_fa.applymap(lambda x: lambda_long_number_format(x))
 
-            return [df_fa_c, df_fa]
-    return [pd.DataFrame(), pd.DataFrame()]
+            return df_fa_c if not plot else df_fa
+    return pd.DataFrame()
 
 
 @log_start_end(log=logger)
 def get_balance_sheet(
-    ticker: str, number: int, quarterly: bool = False, ratios: bool = False
-) -> List[pd.DataFrame]:
+    ticker: str, number: int, quarterly: bool = False, ratios: bool = False, plot: bool = False
+) -> pd.DataFrame:
     """Get balance sheets for company
 
     Parameters
@@ -244,16 +241,13 @@
         Flag to get quarterly instead of annual, by default False
     ratios: bool
         Shows percentage change, by default False
-
-    Returns
-    -------
-<<<<<<< HEAD
-    list
-        List of two Dataframes first, is the balance sheets table formatted and the second is for plotting
-=======
+    plot: bool
+        If the data shall be formatted ready to plot
+
+    Returns
+    -------
     pd.DataFrame
-        Dataframe of balance sheet statements
->>>>>>> dec4c7d9
+        DataFrame of the balance sheet
     """
     url = f"https://www.alphavantage.co/query?function=BALANCE_SHEET&symbol={ticker}&apikey={cfg.API_KEY_ALPHAVANTAGE}"
     r = requests.get(url)
@@ -282,43 +276,31 @@
             if "annualReports" in statements:
                 df_fa = pd.DataFrame(statements["annualReports"])
 
-<<<<<<< HEAD
-            if df_fa.empty:
-                console.print("No data found")
-                return [pd.DataFrame(), pd.DataFrame()]
-
-            df_fa = df_fa.set_index("fiscalDateEnding")
-            df_fa = df_fa[::-1].T
-
-            df_fa_c = df_fa.iloc[:, 0:number].applymap(lambda x: lambda_long_number_format(x))
-
-            df_fa = df_fa.replace("None", "0")
-            df_fa.iloc[1:] = df_fa.iloc[1:].astype("float")
-
-            if ratios:
-                df_fa_pc = df_fa.iloc[1:].pct_change(axis="columns").fillna(0)
-                j = 0
-                for i in list(range(1, 37)):
-                    df_fa.iloc[i] = df_fa_pc.iloc[j]
-                    j += 1
-                
-                df_fa_c = df_fa.iloc[:, 0:number].applymap(lambda x: lambda_long_number_format(x))
-
-            df_fa = df_fa.iloc[:, 0:number]
-
-            return [df_fa_c, df_fa]
-    return [pd.DataFrame(), pd.DataFrame()]
-=======
         if df_fa.empty:
             console.print("No data found from Alpha Vantage\n")
             return pd.DataFrame()
 
         df_fa = df_fa.set_index("fiscalDateEnding")
-        df_fa = df_fa.head(number)
-        df_fa = df_fa.applymap(lambda x: lambda_long_number_format(x))
-        return df_fa[::-1].T
+        df_fa = df_fa[::-1].T
+
+        df_fa = df_fa.replace("None", "0")
+        df_fa.iloc[1:] = df_fa.iloc[1:].astype("float")
+
+        df_fa_c = df_fa.iloc[:, 0:number].applymap(lambda x: lambda_long_number_format(x))
+
+        if ratios:
+            df_fa_pc = df_fa.iloc[1:].pct_change(axis="columns").fillna(0)
+            j = 0
+            for i in list(range(1, 37)):
+                df_fa.iloc[i] = df_fa_pc.iloc[j]
+                j += 1
+
+            df_fa_c = df_fa.iloc[:, 0:number].applymap(lambda x: lambda_long_number_format(x))
+
+        df_fa = df_fa.iloc[:, 0:number]
+
+        return df_fa_c if not plot else df_fa
     return pd.DataFrame()
->>>>>>> dec4c7d9
 
 
 @log_start_end(log=logger)
