""" Business Insider View """
__docformat__ = "numpy"

import logging
import os
import textwrap
from datetime import datetime, timedelta
from typing import Optional, Union

from pandas.core.frame import DataFrame
from openbb_terminal.common.technical_analysis import ta_helpers

from openbb_terminal.config_terminal import theme
from openbb_terminal import OpenBBFigure
from openbb_terminal.decorators import log_start_end
from openbb_terminal.helper_funcs import (
    export_data,
    print_rich_table,
)
from openbb_terminal.rich_config import console
from openbb_terminal.stocks.fundamental_analysis import business_insider_model
from openbb_terminal.stocks.stocks_helper import load

logger = logging.getLogger(__name__)


@log_start_end(log=logger)
def display_management(symbol: str, export: str = "", sheet_name: Optional[str] = None):
    """Display company's managers

    Parameters
    ----------
    symbol : str
        Stock ticker symbol
    export : str
        Format to export data
    """
    df_management = business_insider_model.get_management(symbol)

    df_new = df_management.applymap(
        lambda x: "\n".join(textwrap.wrap(x, width=30)) if isinstance(x, str) else x
    )

    if not df_new.empty:
        print_rich_table(
            df_new,
            title="Company Managers",
            headers=list(df_new.columns),
            show_index=True,
            index_name="Name",
        )

        export_data(
            export,
            os.path.dirname(os.path.abspath(__file__)),
            "mgmt",
            df_management,
            sheet_name,
        )
    else:
        logger.error("Data not available")


@log_start_end(log=logger)
def price_target_from_analysts(
    symbol: str,
    data: Optional[DataFrame] = None,
    start_date: Optional[str] = None,
    limit: int = 10,
    raw: bool = False,
    export: str = "",
    sheet_name: Optional[str] = None,
<<<<<<< HEAD
    external_axes: bool = False,
) -> Union[OpenBBFigure, None]:
=======
    external_axes: Optional[List[plt.Axes]] = None,
):
>>>>>>> b1ced18f
    """Display analysts' price targets for a given stock. [Source: Business Insider]

    Parameters
    ----------
    symbol: str
        Due diligence ticker symbol
    data: Optional[DataFrame]
        Price target DataFrame
    start_date : Optional[str]
        Start date of the stock data, format YYYY-MM-DD
    limit : int
        Number of latest price targets from analysts to print
    raw: bool
        Display raw data only
    sheet_name: str
        Optionally specify the name of the sheet the data is exported to.
    export: str
        Export dataframe data to csv,json,xlsx file
    external_axes: bool, optional
        Whether to return the figure object or not, by default False

    Examples
    --------
    >>> from openbb_terminal.sdk import openbb
    >>> openbb.stocks.fa.pt_chart(symbol="AAPL")
    """

    if start_date is None:
        start_date = (datetime.now() - timedelta(days=1100)).strftime("%Y-%m-%d")

    if data is None:
        data = load(symbol=symbol, start_date=start_date)

    df_analyst_data = business_insider_model.get_price_target_from_analysts(symbol)
    if df_analyst_data.empty:
        return console.print("[red]Could not get data for ticker.[/red]\n")

    export_data(
        export,
        os.path.dirname(os.path.abspath(__file__)),
        "pt",
        df_analyst_data,
        sheet_name,
    )

    if raw:
        df_analyst_data.index = df_analyst_data.index.strftime("%Y-%m-%d")
        return print_rich_table(
            df_analyst_data.sort_index(ascending=False).head(limit),
            headers=list(df_analyst_data.columns),
            show_index=True,
            title="Analyst Price Targets",
        )

    fig = OpenBBFigure(yaxis_title="Share Price").set_title(
        f"{symbol} (Time Series) and Price Target"
    )
    close_col = ta_helpers.check_columns(data, False, False)

    # Slice start of ratings
    if start_date:
        df_analyst_data = df_analyst_data[start_date:]  # type: ignore

    fig.add_scatter(
        x=data.index,
        y=data[close_col].values,
        name="Close",
        line_width=2,
    )

    df_grouped = df_analyst_data.groupby(by=["Date"]).mean(numeric_only=True)

    fig.add_scatter(
        x=df_grouped.index,
        y=df_grouped.values,
        name="Average Price Target",
    )

    fig.add_scatter(
        x=df_analyst_data.index,
        y=df_analyst_data["Price Target"].values,
        name="Price Target",
        mode="markers+lines",
        marker=dict(
            color=theme.down_color,
            line=dict(color=theme.up_color, width=1),
            size=10,
        ),
        line=dict(color=theme.get_colors()[1]),
    )

    return fig.show(external=external_axes)


@log_start_end(log=logger)
def estimates(
    symbol: str, estimate: str, export: str = "", sheet_name: Optional[str] = None
):
    """Display analysts' estimates for a given ticker. [Source: Business Insider]

    Parameters
    ----------
    symbol : str
        Ticker to get analysts' estimates
    estimate: str
        Type of estimate to get
    export : str
        Export dataframe data to csv,json,xlsx file
    """
    (
        df_year_estimates,
        df_quarter_earnings,
        df_quarter_revenues,
    ) = business_insider_model.get_estimates(symbol)

    if estimate == "annualearnings":
        print_rich_table(
            df_year_estimates,
            headers=list(df_year_estimates.columns),
            show_index=True,
            title="Annual Earnings Estimates",
        )
        export_data(
            export,
            os.path.dirname(os.path.abspath(__file__)),
            "pt_year",
            df_year_estimates,
            sheet_name,
        )

    elif estimate == "quarterearnings":
        print_rich_table(
            df_quarter_earnings,
            headers=list(df_quarter_earnings.columns),
            show_index=True,
            title="Quarterly Earnings Estimates",
        )
        export_data(
            export,
            os.path.dirname(os.path.abspath(__file__)),
            "pt_qtr_earnings",
            df_quarter_earnings,
            sheet_name,
        )

    elif estimate == "annualrevenue":
        print_rich_table(
            df_quarter_revenues,
            headers=list(df_quarter_revenues.columns),
            show_index=True,
            title="Quarterly Revenue Estimates",
        )

        export_data(
            export,
            os.path.dirname(os.path.abspath(__file__)),
            "pt_qtr_revenues",
            df_quarter_revenues,
            sheet_name,
        )
    else:
        console.print("[red]Invalid estimate type[/red]")<|MERGE_RESOLUTION|>--- conflicted
+++ resolved
@@ -8,10 +8,10 @@
 from typing import Optional, Union
 
 from pandas.core.frame import DataFrame
+
+from openbb_terminal import OpenBBFigure
 from openbb_terminal.common.technical_analysis import ta_helpers
-
 from openbb_terminal.config_terminal import theme
-from openbb_terminal import OpenBBFigure
 from openbb_terminal.decorators import log_start_end
 from openbb_terminal.helper_funcs import (
     export_data,
@@ -70,13 +70,8 @@
     raw: bool = False,
     export: str = "",
     sheet_name: Optional[str] = None,
-<<<<<<< HEAD
     external_axes: bool = False,
 ) -> Union[OpenBBFigure, None]:
-=======
-    external_axes: Optional[List[plt.Axes]] = None,
-):
->>>>>>> b1ced18f
     """Display analysts' price targets for a given stock. [Source: Business Insider]
 
     Parameters
