--- conflicted
+++ resolved
@@ -2,31 +2,37 @@
 __docformat__ = "numpy"
 
 import logging
-<<<<<<< HEAD
 import re
-from typing import List, Tuple
-=======
-from typing import Optional
->>>>>>> aa089564
+from typing import List, Optional, Tuple
 
 import numpy as np
 import pandas as pd
+from bs4 import BeautifulSoup
 from requests.exceptions import ReadTimeout
 
 from openbb_terminal.decorators import log_start_end
-<<<<<<< HEAD
 from openbb_terminal.helper_funcs import (
     get_user_agent,
     lambda_clean_data_values_to_float,
     lambda_int_or_round_float,
     request,
 )
-=======
-from openbb_terminal.helper_funcs import request
 from openbb_terminal.rich_config import console
->>>>>>> aa089564
+
+# pylint: disable=too-many-branches
+
 
 logger = logging.getLogger(__name__)
+
+FORM_GROUP = {
+    "annual": "Annual%20Reports",
+    "quarterly": "Quarterly%20Reports",
+    "proxies": "Proxies%20and%20Info%20Statements",
+    "insiders": "Insider%20Transactions",
+    "8-K": "8-K%20Related",
+    "registrations": "Registration%20Statements",
+    "comments": "Comment%20Letters",
+}
 
 
 @log_start_end(log=logger)
@@ -354,16 +360,6 @@
         warnings,
         debugged_warnings,
     )
-
-FORM_GROUP = {
-    "annual": "Annual%20Reports",
-    "quarterly": "Quarterly%20Reports",
-    "proxies": "Proxies%20and%20Info%20Statements",
-    "insiders": "Insider%20Transactions",
-    "8-K": "8-K%20Related",
-    "registrations": "Registration%20Statements",
-    "comments": "Comment%20Letters",
-}
 
 
 @log_start_end(log=logger)
