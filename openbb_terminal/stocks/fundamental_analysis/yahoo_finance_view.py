--- conflicted
+++ resolved
@@ -3,11 +3,6 @@
 
 import logging
 import os
-<<<<<<< HEAD
-from typing import List, Optional
-=======
-import webbrowser
->>>>>>> 108d7cdf
 from fractions import Fraction
 from typing import List, Optional
 
