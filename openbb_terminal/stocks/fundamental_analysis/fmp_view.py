--- conflicted
+++ resolved
@@ -7,12 +7,7 @@
 
 import pandas as pd
 
-<<<<<<< HEAD
-from openbb_terminal.config_terminal import theme
-from openbb_terminal.core.session.current_user import get_current_user
-=======
 from openbb_terminal import OpenBBFigure
->>>>>>> 2a880524
 from openbb_terminal.decorators import check_api_key, log_start_end
 from openbb_terminal.helper_funcs import export_data, print_rich_table
 from openbb_terminal.rich_config import console
@@ -256,14 +251,6 @@
             income_plot_data = income_plot_data.transpose()
 
             if rows_plot == 1:
-<<<<<<< HEAD
-                fig, ax = plt.subplots(
-                    figsize=plot_autoscale(),
-                    dpi=get_current_user().preferences.PLOT_DPI,
-                )
-                income_plot_data[plot[0]].plot()
-=======
->>>>>>> 2a880524
                 title = (
                     f"{plot[0].replace('_', ' ').title()} {'QoQ' if quarterly else 'YoY'} Growth of {symbol.upper()}"
                     if ratios
@@ -372,15 +359,6 @@
             balance_plot_data = balance_plot_data.transpose()
 
             if rows_plot == 1:
-<<<<<<< HEAD
-                fig, ax = plt.subplots(
-                    figsize=plot_autoscale(),
-                    dpi=get_current_user().preferences.PLOT_DPI,
-                )
-                balance_plot_data[plot[0]].plot()
-                title = (
-                    f"{plot[0].replace('_', ' ').title()} {'QoQ' if quarterly else 'YoY'} Growth of {symbol.upper()}"
-=======
                 fig.add_scatter(
                     x=balance_plot_data.index,
                     y=balance_plot_data[plot[0]],
@@ -389,7 +367,6 @@
                 )
                 fig.set_title(
                     f"{plot[0].replace('_', ' ').lower()} {'QoQ' if quarterly else 'YoY'} Growth of {symbol.upper()}"
->>>>>>> 2a880524
                     if ratios
                     else f"{plot[0].replace('_', ' ').title()} of {symbol.upper()}"
                 )
@@ -486,15 +463,6 @@
             cash_plot_data = cash_plot_data.transpose()
 
             if rows_plot == 1:
-<<<<<<< HEAD
-                fig, ax = plt.subplots(
-                    figsize=plot_autoscale(),
-                    dpi=get_current_user().preferences.PLOT_DPI,
-                )
-                cash_plot_data[plot[0]].plot()
-                title = (
-                    f"{plot[0].replace('_', ' ').title()} {'QoQ' if quarterly else 'YoY'} Growth of {symbol.upper()}"
-=======
                 fig.add_scatter(
                     x=cash_plot_data.index,
                     y=cash_plot_data[plot[0]],
@@ -503,7 +471,6 @@
                 )
                 fig.set_title(
                     f"{plot[0].replace('_', ' ').lower()} {'QoQ' if quarterly else 'YoY'} Growth of {symbol.upper()}"
->>>>>>> 2a880524
                     if ratios
                     else f"{plot[0].replace('_', ' ').title()} of {symbol.upper()}"
                 )
