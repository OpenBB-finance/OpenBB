--- conflicted
+++ resolved
@@ -83,11 +83,8 @@
         "clenow",
         "demark",
         "atr",
-<<<<<<< HEAD
         "multi",
-=======
         "cones",
->>>>>>> 437607c5
     ]
     PATH = "/stocks/ta/"
     CHOICES_GENERATION = True
@@ -1671,7 +1668,6 @@
             )
 
     @log_start_end(log=logger)
-<<<<<<< HEAD
     def call_multi(self, other_args: List[str]):
         """Process multi command"""
         parser = argparse.ArgumentParser(
@@ -1703,70 +1699,77 @@
         if other_args and "-" not in other_args[0][0]:
             other_args.insert(0, "-i")
 
-=======
-    def call_cones(self, other_args: List[str]):
-        """Process cones command"""
-        parser = argparse.ArgumentParser(
-            add_help=False,
-            formatter_class=argparse.ArgumentDefaultsHelpFormatter,
-            prog="cones",
-            description="""
-            Calculates the realized volatility quantiles over rolling windows of time. 
-            The model for calculating volatility is selectable.         
-            """,
-        )
-        parser.add_argument(
-            "-l",
-            "--lower_q",
-            action="store",
-            dest="lower_q",
-            type=float,
-            default=0.25,
-            help="The lower quantile value for calculations.",
-        )
-        parser.add_argument(
-            "-u",
-            "--upper_q",
-            action="store",
-            dest="upper_q",
-            type=float,
-            default=0.75,
-            help="The upper quantile value for calculations.",
-        )
-        parser.add_argument(
-            "-m",
-            "--model",
-            action="store",
-            dest="model",
-            default="STD",
-            choices=volatility_model.VOLATILITY_MODELS,
-            type=str,
-            help="The model used to calculate realized volatility.",
-        )
-        parser.add_argument(
-            "--is_crypto",
-            dest="is_crypto",
-            action="store_true",
-            default=False,
-            help="If True, volatility is calculated for 365 days instead of 252.",
-        )
->>>>>>> 437607c5
-        ns_parser = self.parse_known_args_and_warn(
-            parser, other_args, EXPORT_BOTH_RAW_DATA_AND_FIGURES
-        )
-        if ns_parser:
-            if not self.ticker:
-                no_ticker_message()
-                return
-
-<<<<<<< HEAD
+        ns_parser = self.parse_known_args_and_warn(
+            parser, other_args, EXPORT_BOTH_RAW_DATA_AND_FIGURES
+        )
+        if ns_parser:
+            if not self.ticker:
+                no_ticker_message()
+                return
+
             custom_indicators_view.plot_multiple_indicators(
                 self.stock,
                 ns_parser.indicators,
                 self.ticker,
                 ns_parser.period,
                 ns_parser.export,
-=======
+            )
+
+    @log_start_end(log=logger)
+    def call_cones(self, other_args: List[str]):
+        """Process cones command"""
+        parser = argparse.ArgumentParser(
+            add_help=False,
+            formatter_class=argparse.ArgumentDefaultsHelpFormatter,
+            prog="cones",
+            description="""
+            Calculates the realized volatility quantiles over rolling windows of time.
+            The model for calculating volatility is selectable.
+            """,
+        )
+        parser.add_argument(
+            "-l",
+            "--lower_q",
+            action="store",
+            dest="lower_q",
+            type=float,
+            default=0.25,
+            help="The lower quantile value for calculations.",
+        )
+        parser.add_argument(
+            "-u",
+            "--upper_q",
+            action="store",
+            dest="upper_q",
+            type=float,
+            default=0.75,
+            help="The upper quantile value for calculations.",
+        )
+        parser.add_argument(
+            "-m",
+            "--model",
+            action="store",
+            dest="model",
+            default="STD",
+            choices=volatility_model.VOLATILITY_MODELS,
+            type=str,
+            help="The model used to calculate realized volatility.",
+        )
+        parser.add_argument(
+            "--is_crypto",
+            dest="is_crypto",
+            action="store_true",
+            default=False,
+            help="If True, volatility is calculated for 365 days instead of 252.",
+        )
+        ns_parser = self.parse_known_args_and_warn(
+            parser, other_args, EXPORT_BOTH_RAW_DATA_AND_FIGURES
+        )
+        if ns_parser:
+            if not self.ticker:
+                no_ticker_message()
+                return
+
             volatility_view.display_cones(
                 data=self.stock,
                 symbol=self.ticker,
@@ -1778,5 +1781,4 @@
                 sheet_name=" ".join(ns_parser.sheet_name)
                 if ns_parser.sheet_name
                 else None,
->>>>>>> 437607c5
             )