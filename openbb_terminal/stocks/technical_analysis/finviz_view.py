--- conflicted
+++ resolved
@@ -7,12 +7,7 @@
 
 from PIL import Image
 
-<<<<<<< HEAD
-from openbb_terminal.config_terminal import theme
-from openbb_terminal.core.session.current_user import get_current_user
-=======
 from openbb_terminal import OpenBBFigure
->>>>>>> 2a880524
 from openbb_terminal.decorators import log_start_end
 from openbb_terminal.stocks.technical_analysis import finviz_model
 
@@ -34,25 +29,6 @@
     image_data = finviz_model.get_finviz_image(symbol)
     dataBytesIO = io.BytesIO(image_data)
     im = Image.open(dataBytesIO)
-<<<<<<< HEAD
-
-    # This plot has 1 axis
-    if not external_axes:
-        fig, ax = plt.subplots(
-            figsize=plot_autoscale(), dpi=get_current_user().preferences.PLOT_DPI
-        )
-    elif is_valid_axes_count(external_axes, 1):
-        (ax,) = external_axes
-    else:
-        return
-
-    ax.set_axis_off()
-    fig.subplots_adjust(left=0, right=1, top=1, bottom=0)
-    ax.imshow(im)
-    # added for the watermark
-    if not external_axes:
-        theme.visualize_output()
-=======
     fig = OpenBBFigure()
     fig.add_layout_image(
         dict(
@@ -70,5 +46,4 @@
     fig.update_yaxes(visible=False, range=[im.height, 0], scaleanchor="y")
     fig.update_layout(height=im.height, width=im.width)
 
-    return fig.show(external=external_axes)
->>>>>>> 2a880524
+    return fig.show(external=external_axes)