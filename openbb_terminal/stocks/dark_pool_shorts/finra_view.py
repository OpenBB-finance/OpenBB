""" FINRA View """
__docformat__ = "numpy"

import logging
import os
from typing import List

import pandas as pd
import plotly.graph_objects as go
from matplotlib import pyplot as plt

from openbb_terminal.config_plot import PLOT_DPI
from openbb_terminal.config_terminal import theme
from openbb_terminal.core.plots.plotly_helper import OpenBBFigure
from openbb_terminal.decorators import log_start_end
from openbb_terminal.helper_funcs import (
    export_data,
    is_valid_axes_count,
    plot_autoscale,
)
from openbb_terminal.rich_config import console
from openbb_terminal.stocks.dark_pool_shorts import finra_model

logger = logging.getLogger(__name__)


@log_start_end(log=logger)
<<<<<<< HEAD
def darkpool_ats_otc(  # pylint: disable=R1710
    symbol: str, export: str = "", external_axes: bool = False
=======
def darkpool_ats_otc(
    symbol: str,
    export: str = "",
    sheet_name: str = None,
    external_axes: Optional[List[plt.Axes]] = None,
>>>>>>> e28d12f3
):
    """Display barchart of dark pool (ATS) and OTC (Non ATS) data. [Source: FINRA]

    Parameters
    ----------
    symbol : str
        Stock ticker
    export : str
        Export dataframe data to csv,json,xlsx file
    external_axes : bool, optional
        Whether to return the figure object or not, by default False
    """
    del external_axes
    ats, otc = finra_model.getTickerFINRAdata(symbol)
    if ats.empty:
        console.print("[red]Could not get data[/red]\n")
        return

    if ats.empty and otc.empty:
        console.print("No ticker data found!")

    fig = OpenBBFigure.create_subplots(
        rows=2,
        cols=1,
        shared_xaxes=True,
        vertical_spacing=0.05,
        row_width=[0.4, 0.6],
        specs=[[{"secondary_y": True}], [{"secondary_y": False}]],
    )

    if not ats.empty and not otc.empty:
        fig.add_trace(
            go.Bar(
                x=ats.index,
                y=(ats["totalWeeklyShareQuantity"] + otc["totalWeeklyShareQuantity"]),
                name="ATS",
                opacity=0.8,
            ),
            row=1,
            col=1,
            secondary_y=False,
        )
        fig.add_trace(
            go.Bar(
                x=otc.index,
                y=otc["totalWeeklyShareQuantity"],
                name="OTC",
                opacity=0.8,
                yaxis="y2",
                offset=0.0001,
            ),
            row=1,
            col=1,
        )

    elif not ats.empty:
        fig.add_trace(
            go.Bar(
                x=ats.index,
                y=(ats["totalWeeklyShareQuantity"] + otc["totalWeeklyShareQuantity"]),
                name="ATS",
                opacity=0.8,
            ),
            row=1,
            col=1,
            secondary_y=False,
        )

    elif not otc.empty:
        fig.add_trace(
            go.Bar(
                x=otc.index,
                y=otc["totalWeeklyShareQuantity"],
                name="OTC",
                opacity=0.8,
                yaxis="y2",
                secondary_y=False,
            ),
            row=1,
            col=1,
        )

    if not ats.empty:
        fig.add_trace(
            go.Scatter(
                name="ATS",
                x=ats.index,
                y=ats["totalWeeklyShareQuantity"] / ats["totalWeeklyTradeCount"],
                line=dict(color="#fdc708", width=2),
                opacity=1,
                showlegend=False,
                yaxis="y2",
            ),
            row=2,
            col=1,
        )

        if not otc.empty:
            fig.add_trace(
                go.Scatter(
                    name="OTC",
                    x=otc.index,
                    y=otc["totalWeeklyShareQuantity"] / otc["totalWeeklyTradeCount"],
                    line=dict(color="#d81aea", width=2),
                    opacity=1,
                    showlegend=False,
                ),
                row=2,
                col=1,
            )
    else:
        fig.add_trace(
            go.Scatter(
                name="OTC",
                x=otc.index,
                y=otc["totalWeeklyShareQuantity"] / otc["totalWeeklyTradeCount"],
                line=dict(color="#d81aea", width=2),
                opacity=1,
                showlegend=False,
            ),
            row=2,
            col=1,
        )

    fig.update_layout(
        margin=dict(l=40),
        title=f"<b>Dark Pools (ATS) vs OTC (Non-ATS) Data for {symbol}</b>",
        title_x=0.025,
        title_font_size=14,
        yaxis3_title="Shares per Trade",
        yaxis_title="Total Weekly Shares",
        xaxis2_title="Weeks",
        yaxis=dict(fixedrange=False, side="left", nticks=20),
        yaxis2=dict(
            fixedrange=False,
            showgrid=False,
            overlaying="y",
            anchor="x",
            layer="above traces",
            title_standoff=0,
        ),
        yaxis3=dict(fixedrange=False, nticks=10),
        xaxis=dict(
            rangeslider=dict(visible=False), type="date", showspikes=True, nticks=20
        ),
        barmode="group",
        bargap=0.5,
        bargroupgap=0,
        hovermode="x unified",
        spikedistance=1,
        hoverdistance=1,
    )

    export_data(export, os.path.dirname(os.path.abspath(__file__)), "dpotc_ats", ats)
    export_data(export, os.path.dirname(os.path.abspath(__file__)), "dpotc_otc", otc)

<<<<<<< HEAD
    return fig.show()
=======
    export_data(
        export,
        os.path.dirname(os.path.abspath(__file__)),
        "dpotc_ats",
        ats,
        sheet_name,
    )
    export_data(
        export,
        os.path.dirname(os.path.abspath(__file__)),
        "dpotc_otc",
        otc,
        sheet_name,
    )
>>>>>>> e28d12f3


@log_start_end(log=logger)
def plot_dark_pools_ats(data: pd.DataFrame, symbols: List, external_axes: bool = False):
    """Plots promising tickers based on growing ATS data

    Parameters
    ----------
    data: pd.DataFrame
        Dark Pools (ATS) Data
    symbols: List
        List of tickers from most promising with better linear regression slope
    external_axes: bool, optional
        Whether to return the figure object or not, by default False

    """

    # This plot has 1 axis
    _, ax = plt.subplots(figsize=plot_autoscale(), dpi=PLOT_DPI)

    for symbol in symbols:
        ax.plot(
            pd.to_datetime(
                data[data["issueSymbolIdentifier"] == symbol]["weekStartDate"]
            ),
            data[data["issueSymbolIdentifier"] == symbol]["totalWeeklyShareQuantity"]
            / 1_000_000,
        )

    ax.legend(symbols)
    ax.set_ylabel("Total Weekly Shares [Million]")
    ax.set_title("Dark Pool (ATS) growing tickers")
    ax.set_xlabel("Weeks")
    data["weekStartDate"] = pd.to_datetime(data["weekStartDate"])
    ax.set_xlim(data["weekStartDate"].iloc[0], data["weekStartDate"].iloc[-1])
    theme.style_primary_axis(ax)

    if not external_axes:
        theme.visualize_output()


@log_start_end(log=logger)
def darkpool_otc(
    input_limit: int = 1000,
    limit: int = 10,
    tier: str = "T1",
    export: str = "",
<<<<<<< HEAD
    external_axes: bool = False,
=======
    sheet_name: str = None,
    external_axes: Optional[List[plt.Axes]] = None,
>>>>>>> e28d12f3
):
    """Display dark pool (ATS) data of tickers with growing trades activity. [Source: FINRA]

    Parameters
    ----------
    input_limit : int
        Number of tickers to filter from entire ATS data based on
        the sum of the total weekly shares quantity
    limit : int
        Number of tickers to display from most promising with
        better linear regression slope
    tier : str
        Tier to process data from: T1, T2 or OTCE
    export : str
        Export dataframe data to csv,json,xlsx file
    external_axes : bool, optional
        Whether to return the figure object or not, by default False
    """
    # TODO: Improve command logic to be faster and more useful
    df_ats, d_ats_reg = finra_model.getATSdata(input_limit, tier)

    if not df_ats.empty and d_ats_reg:

        symbols = list(
            dict(
                sorted(d_ats_reg.items(), key=lambda item: item[1], reverse=True)
            ).keys()
        )[:limit]

        plot_dark_pools_ats(df_ats, symbols, external_axes)

<<<<<<< HEAD
        export_data(export, os.path.dirname(os.path.abspath(__file__)), "prom", df_ats)
=======
        export_data(
            export,
            os.path.dirname(os.path.abspath(__file__)),
            "prom",
            df_ats,
            sheet_name,
        )
>>>>>>> e28d12f3
    else:
        console.print("[red]Could not get data[/red]\n")
        return<|MERGE_RESOLUTION|>--- conflicted
+++ resolved
@@ -13,11 +13,7 @@
 from openbb_terminal.config_terminal import theme
 from openbb_terminal.core.plots.plotly_helper import OpenBBFigure
 from openbb_terminal.decorators import log_start_end
-from openbb_terminal.helper_funcs import (
-    export_data,
-    is_valid_axes_count,
-    plot_autoscale,
-)
+from openbb_terminal.helper_funcs import export_data, plot_autoscale
 from openbb_terminal.rich_config import console
 from openbb_terminal.stocks.dark_pool_shorts import finra_model
 
@@ -25,16 +21,11 @@
 
 
 @log_start_end(log=logger)
-<<<<<<< HEAD
-def darkpool_ats_otc(  # pylint: disable=R1710
-    symbol: str, export: str = "", external_axes: bool = False
-=======
 def darkpool_ats_otc(
     symbol: str,
     export: str = "",
     sheet_name: str = None,
-    external_axes: Optional[List[plt.Axes]] = None,
->>>>>>> e28d12f3
+    external_axes: bool = False,
 ):
     """Display barchart of dark pool (ATS) and OTC (Non ATS) data. [Source: FINRA]
 
@@ -188,12 +179,6 @@
         hoverdistance=1,
     )
 
-    export_data(export, os.path.dirname(os.path.abspath(__file__)), "dpotc_ats", ats)
-    export_data(export, os.path.dirname(os.path.abspath(__file__)), "dpotc_otc", otc)
-
-<<<<<<< HEAD
-    return fig.show()
-=======
     export_data(
         export,
         os.path.dirname(os.path.abspath(__file__)),
@@ -208,7 +193,11 @@
         otc,
         sheet_name,
     )
->>>>>>> e28d12f3
+
+    export_data(export, os.path.dirname(os.path.abspath(__file__)), "dpotc_ats", ats)
+    export_data(export, os.path.dirname(os.path.abspath(__file__)), "dpotc_otc", otc)
+
+    return fig.show()
 
 
 @log_start_end(log=logger)
@@ -256,12 +245,8 @@
     limit: int = 10,
     tier: str = "T1",
     export: str = "",
-<<<<<<< HEAD
+    sheet_name: str = None,
     external_axes: bool = False,
-=======
-    sheet_name: str = None,
-    external_axes: Optional[List[plt.Axes]] = None,
->>>>>>> e28d12f3
 ):
     """Display dark pool (ATS) data of tickers with growing trades activity. [Source: FINRA]
 
@@ -293,9 +278,6 @@
 
         plot_dark_pools_ats(df_ats, symbols, external_axes)
 
-<<<<<<< HEAD
-        export_data(export, os.path.dirname(os.path.abspath(__file__)), "prom", df_ats)
-=======
         export_data(
             export,
             os.path.dirname(os.path.abspath(__file__)),
@@ -303,7 +285,6 @@
             df_ats,
             sheet_name,
         )
->>>>>>> e28d12f3
     else:
         console.print("[red]Could not get data[/red]\n")
         return