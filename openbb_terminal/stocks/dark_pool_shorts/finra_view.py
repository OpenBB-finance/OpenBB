""" FINRA View """
__docformat__ = "numpy"

import logging
import os
from typing import List, Optional, Union

import pandas as pd

<<<<<<< HEAD
from openbb_terminal.config_terminal import theme
from openbb_terminal.core.session.current_user import get_current_user
=======
from openbb_terminal import OpenBBFigure
>>>>>>> 2a880524
from openbb_terminal.decorators import log_start_end
from openbb_terminal.helper_funcs import export_data
from openbb_terminal.rich_config import console
from openbb_terminal.stocks.dark_pool_shorts import finra_model

logger = logging.getLogger(__name__)


@log_start_end(log=logger)
def darkpool_ats_otc(
    symbol: str,
    export: str = "",
    sheet_name: Optional[str] = None,
    external_axes: bool = False,
) -> Union[OpenBBFigure, None]:
    """Display barchart of dark pool (ATS) and OTC (Non ATS) data. [Source: FINRA]

    Parameters
    ----------
    symbol : str
        Stock ticker
    export : str
        Export dataframe data to csv,json,xlsx file
    external_axes : bool, optional
        Whether to return the figure object or not, by default False
    """

    ats, otc = finra_model.getTickerFINRAdata(symbol)
    if ats.empty:
        return console.print("[red]Could not get data[/red]\n")

    if ats.empty and otc.empty:
<<<<<<< HEAD
        console.print("No ticker data found!")

    # This plot has 2 axes
    if not external_axes:
        _, axes = plt.subplots(
            2,
            1,
            sharex=True,
            figsize=plot_autoscale(),
            dpi=get_current_user().preferences.PLOT_DPI,
        )
        (ax1, ax2) = axes
    elif is_valid_axes_count(external_axes, 2):
        (ax1, ax2) = external_axes
    else:
        return
=======
        return console.print("No ticker data found!")

    fig = OpenBBFigure.create_subplots(
        rows=2,
        cols=1,
        shared_xaxes=True,
        vertical_spacing=0.05,
        row_width=[0.4, 0.6],
        specs=[[{"secondary_y": True}], [{"secondary_y": False}]],
    )
>>>>>>> 2a880524

    if not ats.empty and not otc.empty:
        fig.add_bar(
            x=ats.index,
            y=(ats["totalWeeklyShareQuantity"] + otc["totalWeeklyShareQuantity"]),
            name="ATS",
            opacity=0.8,
            row=1,
            col=1,
            secondary_y=False,
        )
        fig.add_bar(
            x=otc.index,
            y=otc["totalWeeklyShareQuantity"],
            name="OTC",
            opacity=0.8,
            yaxis="y2",
            offset=0.0001,
            row=1,
            col=1,
        )

    elif not ats.empty:
        fig.add_bar(
            x=ats.index,
            y=(ats["totalWeeklyShareQuantity"] + otc["totalWeeklyShareQuantity"]),
            name="ATS",
            opacity=0.8,
            row=1,
            col=1,
            secondary_y=False,
        )

    elif not otc.empty:
        fig.add_bar(
            x=otc.index,
            y=otc["totalWeeklyShareQuantity"],
            name="OTC",
            opacity=0.8,
            yaxis="y2",
            secondary_y=False,
            row=1,
            col=1,
        )

    if not ats.empty:
        fig.add_scatter(
            name="ATS",
            x=ats.index,
            y=ats["totalWeeklyShareQuantity"] / ats["totalWeeklyTradeCount"],
            line=dict(color="#fdc708", width=2),
            opacity=1,
            yaxis="y2",
            row=2,
            col=1,
        )

        if not otc.empty:
            fig.add_scatter(
                name="OTC",
                x=otc.index,
                y=otc["totalWeeklyShareQuantity"] / otc["totalWeeklyTradeCount"],
                line=dict(color="#d81aea", width=2),
                opacity=1,
                row=2,
                col=1,
            )
    else:
        fig.add_scatter(
            name="OTC",
            x=otc.index,
            y=otc["totalWeeklyShareQuantity"] / otc["totalWeeklyTradeCount"],
            line=dict(color="#d81aea", width=2),
            opacity=1,
            row=2,
            col=1,
        )

    fig.update_layout(
        margin=dict(t=30),
        title=f"<b>Dark Pools (ATS) vs OTC (Non-ATS) Data for {symbol}</b>",
        title_font_size=14,
        yaxis3_title="Shares per Trade",
        yaxis_title="Total Weekly Shares",
        xaxis2_title="Weeks",
        yaxis=dict(fixedrange=False, nticks=20),
        yaxis2=dict(
            fixedrange=False,
            showgrid=False,
            overlaying="y",
            anchor="x",
            layer="above traces",
            title_standoff=0,
        ),
        yaxis3=dict(fixedrange=False, nticks=10),
        xaxis=dict(
            rangeslider=dict(visible=False), type="date", showspikes=True, nticks=20
        ),
        barmode="group",
        bargap=0.5,
        bargroupgap=0,
        hovermode="x unified",
        spikedistance=1,
        hoverdistance=1,
    )

    export_data(
        export,
        os.path.dirname(os.path.abspath(__file__)),
        "dpotc_ats",
        ats,
        sheet_name,
    )
    export_data(
        export,
        os.path.dirname(os.path.abspath(__file__)),
        "dpotc_otc",
        otc,
        sheet_name,
        fig,
    )

    return fig.show(external=external_axes)


@log_start_end(log=logger)
def plot_dark_pools_ats(
    data: pd.DataFrame, symbols: List, external_axes: bool = False
) -> Union[OpenBBFigure, None]:
    """Plots promising tickers based on growing ATS data

    Parameters
    ----------
    data: pd.DataFrame
        Dark Pools (ATS) Data
    symbols: List
        List of tickers from most promising with better linear regression slope
    external_axes: bool, optional
        Whether to return the figure object or not, by default False

    """

<<<<<<< HEAD
    # This plot has 1 axis
    if not external_axes:
        _, ax = plt.subplots(
            figsize=plot_autoscale(), dpi=get_current_user().preferences.PLOT_DPI
        )
    elif is_valid_axes_count(external_axes, 1):
        (ax,) = external_axes
    else:
        return
=======
    fig = OpenBBFigure(xaxis_title="Weeks", yaxis_title="Total Weekly Shares")
    fig.set_title("Dark Pool (ATS) growing tickers")
>>>>>>> 2a880524

    for symbol in symbols:
        fig.add_scatter(
            x=pd.to_datetime(
                data[data["issueSymbolIdentifier"] == symbol]["weekStartDate"]
            ),
            y=data[data["issueSymbolIdentifier"] == symbol]["totalWeeklyShareQuantity"],
            name=symbol,
            mode="lines",
        )

    return fig.show(external=external_axes)


@log_start_end(log=logger)
def darkpool_otc(
    input_limit: int = 1000,
    limit: int = 10,
    tier: str = "T1",
    export: str = "",
    sheet_name: Optional[str] = None,
    external_axes: bool = False,
) -> Union[OpenBBFigure, None]:
    """Display dark pool (ATS) data of tickers with growing trades activity. [Source: FINRA]

    Parameters
    ----------
    input_limit : int
        Number of tickers to filter from entire ATS data based on
        the sum of the total weekly shares quantity
    limit : int
        Number of tickers to display from most promising with
        better linear regression slope
    tier : str
        Tier to process data from: T1, T2 or OTCE
    export : str
        Export dataframe data to csv,json,xlsx file
    external_axes : bool, optional
        Whether to return the figure object or not, by default False
    """
    # TODO: Improve command logic to be faster and more useful
    df_ats, d_ats_reg = finra_model.getATSdata(input_limit, tier)

    if not df_ats.empty and d_ats_reg:
        symbols = list(
            dict(
                sorted(d_ats_reg.items(), key=lambda item: item[1], reverse=True)
            ).keys()
        )[:limit]

        fig = plot_dark_pools_ats(df_ats, symbols, True)

        export_data(
            export,
            os.path.dirname(os.path.abspath(__file__)),
            "prom",
            df_ats,
            sheet_name,
            fig,
        )
        return fig.show(external=external_axes)

    return console.print("[red]Could not get data[/red]\n")<|MERGE_RESOLUTION|>--- conflicted
+++ resolved
@@ -7,12 +7,7 @@
 
 import pandas as pd
 
-<<<<<<< HEAD
-from openbb_terminal.config_terminal import theme
-from openbb_terminal.core.session.current_user import get_current_user
-=======
 from openbb_terminal import OpenBBFigure
->>>>>>> 2a880524
 from openbb_terminal.decorators import log_start_end
 from openbb_terminal.helper_funcs import export_data
 from openbb_terminal.rich_config import console
@@ -45,24 +40,6 @@
         return console.print("[red]Could not get data[/red]\n")
 
     if ats.empty and otc.empty:
-<<<<<<< HEAD
-        console.print("No ticker data found!")
-
-    # This plot has 2 axes
-    if not external_axes:
-        _, axes = plt.subplots(
-            2,
-            1,
-            sharex=True,
-            figsize=plot_autoscale(),
-            dpi=get_current_user().preferences.PLOT_DPI,
-        )
-        (ax1, ax2) = axes
-    elif is_valid_axes_count(external_axes, 2):
-        (ax1, ax2) = external_axes
-    else:
-        return
-=======
         return console.print("No ticker data found!")
 
     fig = OpenBBFigure.create_subplots(
@@ -73,7 +50,6 @@
         row_width=[0.4, 0.6],
         specs=[[{"secondary_y": True}], [{"secondary_y": False}]],
     )
->>>>>>> 2a880524
 
     if not ats.empty and not otc.empty:
         fig.add_bar(
@@ -216,20 +192,8 @@
 
     """
 
-<<<<<<< HEAD
-    # This plot has 1 axis
-    if not external_axes:
-        _, ax = plt.subplots(
-            figsize=plot_autoscale(), dpi=get_current_user().preferences.PLOT_DPI
-        )
-    elif is_valid_axes_count(external_axes, 1):
-        (ax,) = external_axes
-    else:
-        return
-=======
     fig = OpenBBFigure(xaxis_title="Weeks", yaxis_title="Total Weekly Shares")
     fig.set_title("Dark Pool (ATS) growing tickers")
->>>>>>> 2a880524
 
     for symbol in symbols:
         fig.add_scatter(
