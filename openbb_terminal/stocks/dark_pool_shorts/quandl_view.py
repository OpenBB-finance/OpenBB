--- conflicted
+++ resolved
@@ -96,21 +96,7 @@
 
 @log_start_end(log=logger)
 @check_api_key(["API_KEY_QUANDL"])
-def short_interest(
-<<<<<<< HEAD
-    ticker: str,
-    nyse: bool,
-    days: int,
-    raw: bool,
-=======
-    symbol: str,
-    nyse: bool = False,
-    limit: int = 10,
-    raw: bool = False,
->>>>>>> 9e1a58e2
-    export: str = "",
-    external_axes: Optional[List[plt.Axes]] = None,
-):
+def short_interest(ticker: str, nyse: bool, days: int, raw: bool, export: str):
     """Plots the short interest of a stock. This corresponds to the
     number of shares that have been sold short but have not yet been
     covered or closed out. Either NASDAQ or NYSE [Source: Quandl]
