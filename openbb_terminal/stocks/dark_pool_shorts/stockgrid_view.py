--- conflicted
+++ resolved
@@ -151,14 +151,11 @@
         External axes (3 axes are expected in the list), by default None
 
     """
-<<<<<<< HEAD
-    df, prices = stockgrid_model.get_short_interest_volume(symbol)
-=======
+    
     df, prices = stockgrid_model.get_short_interest_volume(ticker)
     if df.empty:
         console.print("[red]No data available[/red]\n")
         return
->>>>>>> acbac1bb
 
     if raw:
         df = df.sort_values(by="date", ascending=False)
@@ -297,14 +294,11 @@
         External axes (2 axes are expected in the list), by default None
 
     """
-<<<<<<< HEAD
-    df = stockgrid_model.get_net_short_position(symbol)
-=======
+    
     df = stockgrid_model.get_net_short_position(ticker)
     if df.empty:
         console.print("[red]No data available[/red]\n")
         return
->>>>>>> acbac1bb
 
     if raw:
         df = df.sort_values(by="dates", ascending=False)
