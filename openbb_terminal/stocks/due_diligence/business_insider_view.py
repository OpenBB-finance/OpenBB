--- conflicted
+++ resolved
@@ -59,14 +59,10 @@
         External axes (1 axis is expected in the list), by default None
     """
 
-<<<<<<< HEAD
-    df_analyst_data = business_insider_model.get_price_target_from_analysts(symbol)
-=======
     df_analyst_data = business_insider_model.get_price_target_from_analysts(ticker)
     if df_analyst_data.empty:
         console.print("[red]Could not get data for ticker.[/red]\n")
         return
->>>>>>> acbac1bb
 
     if raw:
         df_analyst_data.index = df_analyst_data.index.strftime("%Y-%m-%d")
