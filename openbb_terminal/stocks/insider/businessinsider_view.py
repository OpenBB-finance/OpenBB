--- conflicted
+++ resolved
@@ -39,12 +39,8 @@
     limit: int = 10,
     raw: bool = False,
     export: str = "",
-<<<<<<< HEAD
+    sheet_name: str = None,
     external_axes: bool = False,
-=======
-    sheet_name: str = None,
-    external_axes: Optional[List[plt.Axes]] = None,
->>>>>>> e28d12f3
 ):
     """Display insider activity. [Source: Business Insider]
 
