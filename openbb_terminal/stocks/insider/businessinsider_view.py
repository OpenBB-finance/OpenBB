--- conflicted
+++ resolved
@@ -9,10 +9,7 @@
 
 import pandas as pd
 
-<<<<<<< HEAD
-=======
 from openbb_terminal import OpenBBFigure
->>>>>>> 2a880524
 from openbb_terminal.config_terminal import theme
 from openbb_terminal.core.session.current_user import get_current_user
 from openbb_terminal.decorators import log_start_end
@@ -115,169 +112,6 @@
     elif math.isnan(minshares):
         shares_range = maxshares
     else:
-<<<<<<< HEAD
-        df_insider = df_ins[start_date:].copy() if start_date else df_ins.copy()  # type: ignore
-
-        if raw:
-            df_insider.index = pd.to_datetime(df_insider.index).date
-
-            print_rich_table(
-                df_insider.sort_index(ascending=False)
-                .head(n=limit)
-                .applymap(lambda x: x.replace(".00", "").replace(",", "")),
-                headers=list(df_insider.columns),
-                show_index=True,
-                title="Insider Activity",
-            )
-        else:
-            # This plot has 1 axis
-            if not external_axes:
-                _, ax = plt.subplots(
-                    figsize=plot_autoscale(),
-                    dpi=get_current_user().preferences.PLOT_DPI,
-                )
-            elif is_valid_axes_count(external_axes, 1):
-                (ax,) = external_axes
-            else:
-                return
-
-            if interval == "1440min":
-                ax.plot(data.index, data["Adj Close"].values, lw=3)
-            else:  # Intraday
-                ax.plot(data.index, data["Close"].values, lw=3)
-
-            ax.set_title(f"{symbol.upper()}'s Insider Trading Activity & Share Price")
-            ax.set_ylabel("Share Price")
-
-            df_insider["Trade"] = df_insider.apply(
-                lambda row: (1, -1)[row.Type == "Sell"]
-                * float(row["Shares Traded"].replace(",", "")),
-                axis=1,
-            )
-            ax.set_xlim(right=data.index[-1])
-            min_price, max_price = ax.get_ylim()
-
-            price_range = max_price - min_price
-
-            maxshares = (
-                df_insider[df_insider["Type"] == "Buy"]
-                .groupby(by=["Date"])
-                .sum(numeric_only=True)["Trade"]
-                .max()
-            )
-            minshares = (
-                df_insider[df_insider["Type"] == "Sell"]
-                .groupby(by=["Date"])
-                .sum(numeric_only=True)["Trade"]
-                .min()
-            )
-
-            if math.isnan(maxshares):
-                shares_range = minshares
-            elif math.isnan(minshares):
-                shares_range = maxshares
-            else:
-                shares_range = maxshares - minshares
-
-            n_proportion = price_range / shares_range
-
-            bar_1 = None
-            for ind in (
-                df_insider[df_insider["Type"] == "Sell"]
-                .groupby(by=["Date"])
-                .sum(numeric_only=True)
-                .index
-            ):
-                ind_dt = (
-                    ind if ind in data.index else get_next_stock_market_days(ind, 1)[0]
-                )
-
-                n_stock_price = 0
-                n_stock_price = (
-                    data["Adj Close"][ind_dt]
-                    if interval == "1440min"
-                    else data["Close"][ind_dt]
-                )
-
-                bar_1 = ax.vlines(
-                    x=ind_dt,
-                    ymin=n_stock_price
-                    + n_proportion
-                    * float(
-                        df_insider[df_insider["Type"] == "Sell"]
-                        .groupby(by=["Date"])
-                        .sum(numeric_only=True)["Trade"][ind]
-                    ),
-                    ymax=n_stock_price,
-                    colors=theme.down_color,
-                    ls="-",
-                    lw=5,
-                )
-
-            bar_2 = None
-            for ind in (
-                df_insider[df_insider["Type"] == "Buy"]
-                .groupby(by=["Date"])
-                .sum(numeric_only=True)
-                .index
-            ):
-                ind_dt = (
-                    ind if ind in data.index else get_next_stock_market_days(ind, 1)[0]
-                )
-
-                n_stock_price = 0
-                n_stock_price = (
-                    data["Adj Close"][ind_dt]
-                    if interval == "1440min"
-                    else data["Close"][ind_dt]
-                )
-
-                bar_2 = ax.vlines(
-                    x=ind_dt,
-                    ymin=n_stock_price,
-                    ymax=n_stock_price
-                    + n_proportion
-                    * float(
-                        df_insider[df_insider["Type"] == "Buy"]
-                        .groupby(by=["Date"])
-                        .sum(numeric_only=True)["Trade"][ind]
-                    ),
-                    colors=theme.up_color,
-                    ls="-",
-                    lw=5,
-                )
-
-            if bar_1 and bar_2:
-                ax.legend(
-                    handles=[bar_1, bar_2],
-                    labels=["Insider Selling", "Insider Buying"],
-                    loc="best",
-                )
-            elif bar_1:
-                ax.legend(
-                    handles=[bar_1],
-                    labels=["Insider Selling"],
-                    loc="best",
-                )
-            elif bar_2:
-                ax.legend(
-                    handles=[bar_2],
-                    labels=["Insider Buying"],
-                    loc="best",
-                )
-            theme.style_primary_axis(ax)
-
-            if not external_axes:
-                theme.visualize_output()
-
-        export_data(
-            export,
-            os.path.dirname(os.path.abspath(__file__)),
-            "act",
-            df_insider,
-            sheet_name,
-        )
-=======
         shares_range = maxshares - minshares
 
     n_proportion = price_range / shares_range
@@ -336,5 +170,4 @@
             export=bool(export),
         )
 
-    return fig.show(external=external_axes)
->>>>>>> 2a880524
+    return fig.show(external=external_axes)