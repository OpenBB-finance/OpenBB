"""Option helper functions"""
__docformat__ = "numpy"

from datetime import datetime, timedelta
import logging
from math import e, log
from typing import Union, Tuple

import numpy as np
import pandas as pd
from scipy.stats import norm

from openbb_terminal.rich_config import console
from openbb_terminal.decorators import log_start_end
from openbb_terminal.helper_funcs import get_rf

logger = logging.getLogger(__name__)

# pylint: disable=too-many-arguments


def get_strikes(
    min_sp: float, max_sp: float, current_price: float
) -> Tuple[float, float]:
    if min_sp == -1:
        min_strike = 0.75 * current_price
    else:
        min_strike = min_sp

    if max_sp == -1:
        max_strike = 1.25 * current_price
    else:
        max_strike = max_sp

    return min_strike, max_strike


@log_start_end(log=logger)
def get_loss_at_strike(strike: float, chain: pd.DataFrame) -> float:
    """Function to get the loss at the given expiry

    Parameters
    ----------
    strike : Union[int,float]
        Value to calculate total loss at
    chain : Dataframe:
        Dataframe containing at least strike and openInterest

    Returns
    -------
    loss : Union[float,int]
        Total loss
    """

    itm_calls = chain[chain.index < strike][["OI_call"]]
    itm_calls["loss"] = (strike - itm_calls.index) * itm_calls["OI_call"]
    call_loss = itm_calls["loss"].sum()

    itm_puts = chain[chain.index > strike][["OI_put"]]
    itm_puts["loss"] = (itm_puts.index - strike) * itm_puts["OI_put"]
    put_loss = itm_puts.loss.sum()
    loss = call_loss + put_loss

    return loss


@log_start_end(log=logger)
def calculate_max_pain(chain: pd.DataFrame) -> Union[int, float]:
    """Returns the max pain for a given call/put dataframe

    Parameters
    ----------
    chain : DataFrame
        Dataframe to calculate value from

    Returns
    -------
    max_pain : int
        Max pain value
    """

    strikes = np.array(chain.index)
    if ("OI_call" not in chain.columns) or ("OI_put" not in chain.columns):
        console.print("Incorrect columns.  Unable to parse max pain")
        return np.nan

    loss = [get_loss_at_strike(price_at_exp, chain) for price_at_exp in strikes]
    chain["loss"] = loss
    max_pain = chain["loss"].idxmin()

    return max_pain


@log_start_end(log=logger)
def convert(orig: str, to: str) -> float:
    """Convert a string to a specific type of number
    Parameters
    ----------
    orig : str
        String to convert
    Returns
    -------
    number : float
        Decimal value of string
    """
    clean = orig.replace("%", "").replace("+", "").replace(",", "")
    if to == "%":
        return float(clean) / 100
    if to == ",":
        return float(clean)
    raise ValueError("Invalid to format, please use '%' or ','.")


@log_start_end(log=logger)
def rn_payoff(x: str, df: pd.DataFrame, put: bool, delta: int, rf: float) -> float:
    """The risk neutral payoff for a stock
    Parameters
    ----------
    x : str
        Strike price
    df : pd.DataFrame
        Dataframe of stocks prices and probabilities
    put : bool
        Whether the asset is a put or a call
    delta : int
        Difference between today's date and expirations date in days
    rf : float
        The current risk-free rate

    Returns
    -------
    number : float
        Risk neutral value of option
    """
    if put:
        df["Gain"] = np.where(x > df["Price"], x - df["Price"], 0)
    else:
        df["Gain"] = np.where(x < df["Price"], df["Price"] - x, 0)
    df["Vals"] = df["Chance"] * df["Gain"]
    risk_free = (1 + rf) ** (delta / 365)
    return sum(df["Vals"]) / risk_free


<<<<<<< HEAD
def export_yf_options(export: str, options, file_name: str, sheet_name: str = None):
    """Special function to assist in exporting yf options

    Parameters
    ----------
    sheet_name: str
        Optionally specify the name of the sheet the data is exported to.
    export: str
        Format to export file
    options: Options
        The yfinance Options object
    file_name: str
        The file_name to export to
=======
@log_start_end(log=logger)
def process_option_chain(data: pd.DataFrame, source: str) -> pd.DataFrame:
    """
    Create an option chain DataFrame from the given symbol.
    Does additional processing in order to get some homogeneous between the sources.

    Parameters
    ----------
    data : pd.DataFrame
        The option chain data
    source: str, optional
        The source of the data. Valid values are "Tradier", "Nasdaq", and
        "YahooFinance". The default value is "Tradier".

    Returns
    -------
    pd.DataFrame
        A DataFrame containing the option chain data, with columns as specified
        in the `option_chain_column_mapping` mapping, and an additional column
        "optionType" that indicates whether the option is a call or a put.
    """
    if source == "Tradier":
        df = data.rename(columns=option_chain_column_mapping["Tradier"])

    elif source == "Nasdaq":
        call_columns = ["expiration", "strike"] + [
            col for col in data.columns if col.startswith("c_")
        ]
        calls = data[call_columns].rename(columns=option_chain_column_mapping["Nasdaq"])
        calls["optionType"] = "call"

        put_columns = ["expiration", "strike"] + [
            col for col in data.columns if col.startswith("p_")
        ]
        puts = data[put_columns].rename(columns=option_chain_column_mapping["Nasdaq"])
        puts["optionType"] = "put"

        df = pd.concat([calls, puts]).drop_duplicates()

    elif source == "YahooFinance":
        call_columns = ["expiration", "strike"] + [
            col for col in data.columns if col.endswith("_c")
        ]
        calls = data[call_columns].rename(
            columns=option_chain_column_mapping["YahooFinance"]
        )
        calls["optionType"] = "call"

        put_columns = ["expiration", "strike"] + [
            col for col in data.columns if col.endswith("_p")
        ]
        puts = data[put_columns].rename(
            columns=option_chain_column_mapping["YahooFinance"]
        )
        puts["optionType"] = "put"

        df = pd.concat([calls, puts]).drop_duplicates()

    else:
        df = pd.DataFrame()

    return df


@log_start_end(log=logger)
def get_greeks(
    current_price: float,
    calls: pd.DataFrame,
    puts: pd.DataFrame,
    expire: str,
    div_cont: float = 0,
    rf: float = None,
    opt_type: int = 0,
    show_all: bool = False,
    show_extra_greeks: bool = False,
) -> pd.DataFrame:
    """
    Gets the greeks for a given option
>>>>>>> f47261a5

    Parameters
    ----------
    current_price: float
        The current price of the underlying
    div_cont: float
        The dividend continuous rate
    expire: str
        The date of expiration
    rf: float
        The risk-free rate
    opt_type: Union[-1, 0, 1]
        The option type 1 is for call and -1 is for put
    mini: float
        The minimum strike price to include in the table
    maxi: float
        The maximum strike price to include in the table
    show_all: bool
        Whether to show all columns from puts and calls
    show_extra_greeks: bool
        Whether to show all greeks
    """
<<<<<<< HEAD
    for option_name in ["calls", "puts"]:
        option = getattr(options, option_name)
        export_data(
            export,
            os.path.dirname(os.path.abspath(__file__)),
            f"{file_name}_{option_name}",
            option,
            sheet_name,
=======

    chain = pd.DataFrame()

    if opt_type not in [-1, 0, 1]:
        console.print("[red]Invalid option type[/red]")
    elif opt_type == 1:
        chain = calls
    elif opt_type == -1:
        chain = puts
    else:
        chain = pd.concat([calls, puts])

    chain_columns = chain.columns.tolist()
    if not all(
        col in chain_columns for col in ["strike", "impliedVolatility", "optionType"]
    ):
        console.print(
            "[red]It's not possible to calculate the greeks without the following "
            "columns: `strike`, `impliedVolatility`, `optionType`.\n[/red]"
        )
        return pd.DataFrame()

    risk_free = rf if rf is not None else get_rf()
    expire_dt = datetime.strptime(expire, "%Y-%m-%d")
    dif = (expire_dt - datetime.now() + timedelta(hours=16)).total_seconds() / (
        60 * 60 * 24
    )
    strikes = []
    for _, row in chain.iterrows():
        vol = row["impliedVolatility"]
        opt_type = 1 if row["optionType"] == "call" else -1
        opt = Option(
            current_price, row["strike"], risk_free, div_cont, dif, vol, opt_type
>>>>>>> f47261a5
        )
        tmp = [
            opt.Delta(),
            opt.Gamma(),
            opt.Vega(),
            opt.Theta(),
        ]
        result = (
            [row[col] for col in row.index.tolist()]
            if show_all
            else [row[col] for col in ["strike", "impliedVolatility"]]
        )
        result += tmp

        if show_extra_greeks:
            result += [
                opt.Rho(),
                opt.Phi(),
                opt.Charm(),
                opt.Vanna(0.01),
                opt.Vomma(0.01),
            ]
        strikes.append(result)

    greek_columns = [
        "Delta",
        "Gamma",
        "Vega",
        "Theta",
    ]
    if show_all:
        columns = chain_columns + greek_columns
    else:
        columns = [
            "Strike",
            "Implied Vol",
        ] + greek_columns

    if show_extra_greeks:
        additional_columns = ["Rho", "Phi", "Charm", "Vanna", "Vomma"]
        columns += additional_columns

    df = pd.DataFrame(strikes, columns=columns)

    return df


opt_chain_cols = {
    "lastTradeDate": {"format": "date", "label": "Last Trade Date"},
    "strike": {"format": "${x:.2f}", "label": "Strike"},
    "lastPrice": {"format": "${x:.2f}", "label": "Last Price"},
    "bid": {"format": "${x:.2f}", "label": "Bid"},
    "ask": {"format": "${x:.2f}", "label": "Ask"},
    "change": {"format": "${x:.2f}", "label": "Change"},
    "percentChange": {"format": "{x:.2f}%", "label": "Percent Change"},
    "volume": {"format": "{x:.2f}", "label": "Volume"},
    "openInterest": {"format": "", "label": "Open Interest"},
    "impliedVolatility": {"format": "{x:.2f}", "label": "Implied Volatility"},
}

option_chain_column_mapping = {
    "Nasdaq": {
        "strike": "strike",
        "c_Last": "last",
        "c_Change": "change",
        "c_Bid": "bid",
        "c_Ask": "ask",
        "c_Volume": "volume",
        "c_Openinterest": "openInterest",
        "p_Last": "last",
        "p_Change": "change",
        "p_Bid": "bid",
        "p_Ask": "ask",
        "p_Volume": "volume",
        "p_Openinterest": "openInterest",
    },
    "Tradier": {
        "open_interest": "openInterest",
        "option_type": "optionType",
    },
    "YahooFinance": {
        "contractSymbol_c": "contractSymbol",
        "lastTradeDate_c": "lastTradeDate",
        "strike": "strike",
        "lastPrice_c": "lastPrice",
        "bid_c": "bid",
        "ask_c": "ask",
        "change_c": "change",
        "percentChange_c": "percentChange",
        "volume_c": "volume",
        "openInterest_c": "openInterest",
        "impliedVolatility_c": "impliedVolatility",
        "inTheMoney_c": "inTheMoney",
        "contractSize_c": "contractSize",
        "currency_c": "currency",
        "contractSymbol_p": "contractSymbol",
        "lastTradeDate_p": "lastTradeDate",
        "lastPrice_p": "lastPrice",
        "bid_p": "bid",
        "ask_p": "ask",
        "change_p": "change",
        "percentChange_p": "percentChange",
        "volume_p": "volume",
        "openInterest_p": "openInterest",
        "impliedVolatility_p": "impliedVolatility",
        "inTheMoney_p": "inTheMoney",
        "contractSize_p": "contractSize",
        "currency_p": "currency",
        "expiration": "expiration",
    },
}


class Option:
    def __init__(
        self,
        s: float,
        k: float,
        rf: float,
        div_cont: float,
        expiry: float,
        vol: float,
        opt_type: int = 1,
    ):
        """
        Class for getting the greeks of options. Inspiration from:
        http://www.smileofthales.com/computation/option-pricing-python-inheritance/

        Parameters
        ----------
        s : float
            The underlying asset price
        k : float
            The option strike price
        rf : float
            The risk-free rate
        div_cont : float
            The dividend continuous rate
        expiry : float
            The number of days until expiration
        vol : float
            The underlying volatility for an option
        opt_type : int
            put == -1; call == +1
        """
        self.Type = int(opt_type)
        self.price = float(s)
        self.strike = float(k)
        self.risk_free = float(rf)
        self.div_cont = float(div_cont)
        self.exp_time = float(expiry) / 365.0
        self._sigma = float(vol)
        self.sigmaT = self._sigma * self.exp_time**0.5

    @property
    def d1(self):
        return (
            log(self.price / self.strike)
            + (self.risk_free - self.div_cont + 0.5 * (self.sigma**2)) * self.exp_time
        ) / self.sigmaT

    @property
    def d2(self):
        return self.d1 - self.sigmaT

    @property
    def sigma(self):
        return self._sigma

    @sigma.setter
    def sigma(self, val):
        self._sigma = val
        self.sigmaT = val * self.exp_time**0.5

    def Premium(self):
        tmpprem = self.Type * (
            self.price
            * e ** (-self.div_cont * self.exp_time)
            * norm.cdf(self.Type * self.d1)
            - self.strike
            * e ** (-self.risk_free * self.exp_time)
            * norm.cdf(self.Type * self.d2)
        )
        return tmpprem

    # 1st order greeks

    def Delta(self):
        dfq = np.exp(-self.div_cont * self.exp_time)
        if self.Type == 1:
            return dfq * norm.cdf(self.d1)
        return dfq * (norm.cdf(self.d1) - 1)

    def Vega(self):
        """Vega for 1% change in vol"""
        dfq = np.exp(-self.div_cont * self.exp_time)
        return 0.01 * self.price * dfq * norm.pdf(self.d1) * self.exp_time**0.5

    def Theta(self, time_factor=1.0 / 365.0):
        """Theta, by default for 1 calendar day change"""
        df = np.exp(-self.risk_free * self.exp_time)
        dfq = np.exp(-self.div_cont * self.exp_time)
        tmptheta = time_factor * (
            -0.5
            * self.price
            * dfq
            * norm.pdf(self.d1)
            * self.sigma
            / (self.exp_time**0.5)
            + self.Type
            * (
                self.div_cont * self.price * dfq * norm.cdf(self.Type * self.d1)
                - self.risk_free * self.strike * df * norm.cdf(self.Type * self.d2)
            )
        )
        return tmptheta

    def Rho(self):
        df = np.exp(-self.risk_free * self.exp_time)
        return (
            self.Type
            * self.strike
            * self.exp_time
            * df
            * 0.01
            * norm.cdf(self.Type * self.d2)
        )

    def Phi(self):
        dfq = np.exp(-self.div_cont * self.exp_time)
        return (
            0.01
            * -self.Type
            * self.exp_time
            * self.price
            * dfq
            * norm.cdf(self.Type * self.d1)
        )

    # 2nd order greeks

    def Gamma(self):
        dfq = np.exp(-self.div_cont * self.exp_time)
        return dfq * norm.pdf(self.d1) / (self.price * self.sigmaT)

    def Charm(self, time_factor=1.0 / 365.0):
        """Calculates Charm, by default for 1 calendar day change"""
        dfq = np.exp(-self.div_cont * self.exp_time)
        cdf = norm.cdf(self.Type * self.d1)
        return (
            time_factor
            * -dfq
            * (
                norm.pdf(self.d1)
                * (
                    (self.risk_free - self.div_cont) / (self.sigmaT)
                    - self.d2 / (2 * self.exp_time)
                )
                + (self.Type * -self.div_cont) * cdf
            )
        )

    def Vanna(self, change: float):
        """
        Vanna for a given percent change in volatility

        Parameters
        ----------
        change : float
            The change in volatility

        Returns
        ----------
        num : float
            The Vanna

        """

        return (
            change
            * -(e ** (-self.div_cont * self.exp_time))
            * self.d2
            / self.sigma
            * norm.pdf(self.d1)
        )

    def Vomma(self, change):
        """
        Vomma for a given percent change in volatility

        Parameters
        ----------
        change : float
            The change in volatility

        Returns
        ----------
        num : float
            The Vomma

        """
        return (
            change
            * np.exp(-self.div_cont * self.exp_time)
            * self.d1
            * self.d2
            * np.sqrt(self.exp_time)
            * self.price
            * norm.pdf(self.d1)
            / self._sigma
        )<|MERGE_RESOLUTION|>--- conflicted
+++ resolved
@@ -141,21 +141,6 @@
     return sum(df["Vals"]) / risk_free
 
 
-<<<<<<< HEAD
-def export_yf_options(export: str, options, file_name: str, sheet_name: str = None):
-    """Special function to assist in exporting yf options
-
-    Parameters
-    ----------
-    sheet_name: str
-        Optionally specify the name of the sheet the data is exported to.
-    export: str
-        Format to export file
-    options: Options
-        The yfinance Options object
-    file_name: str
-        The file_name to export to
-=======
 @log_start_end(log=logger)
 def process_option_chain(data: pd.DataFrame, source: str) -> pd.DataFrame:
     """
@@ -234,7 +219,6 @@
 ) -> pd.DataFrame:
     """
     Gets the greeks for a given option
->>>>>>> f47261a5
 
     Parameters
     ----------
@@ -257,16 +241,6 @@
     show_extra_greeks: bool
         Whether to show all greeks
     """
-<<<<<<< HEAD
-    for option_name in ["calls", "puts"]:
-        option = getattr(options, option_name)
-        export_data(
-            export,
-            os.path.dirname(os.path.abspath(__file__)),
-            f"{file_name}_{option_name}",
-            option,
-            sheet_name,
-=======
 
     chain = pd.DataFrame()
 
@@ -300,7 +274,6 @@
         opt_type = 1 if row["optionType"] == "call" else -1
         opt = Option(
             current_price, row["strike"], risk_free, div_cont, dif, vol, opt_type
->>>>>>> f47261a5
         )
         tmp = [
             opt.Delta(),
