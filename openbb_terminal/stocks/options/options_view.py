--- conflicted
+++ resolved
@@ -424,12 +424,7 @@
     min_sp: float = -1,
     max_sp: float = -1,
     export: str = "",
-<<<<<<< HEAD
-    sheet_name: Optional[str] = None,
-    to_display: Optional[list] = None,
-=======
     sheet_name: str = None,
->>>>>>> 06d737f4
 ):
     """Display chains
 
