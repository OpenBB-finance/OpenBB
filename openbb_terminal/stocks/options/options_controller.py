--- conflicted
+++ resolved
@@ -743,15 +743,10 @@
         if ns_parser:
             if self.ticker:
                 if self.selected_date:
-<<<<<<< HEAD
-                    if TRADIER_TOKEN != "REPLACE_ME":  # nosec
-                        tradier_view.display_chains(
-                            symbol=self.ticker,
-=======
                     if ns_parser.source == "tradier":
                         if TRADIER_TOKEN != "REPLACE_ME":  # nosec
                             tradier_view.display_chains(
-                                ticker=self.ticker,
+                                symbol=self.ticker,
                                 expiry=self.selected_date,
                                 to_display=ns_parser.to_display,
                                 min_sp=ns_parser.min_sp,
@@ -764,8 +759,7 @@
                             console.print("TRADIER TOKEN not supplied. \n")
                     if ns_parser.source == "yf":
                         yfinance_view.display_chains(
-                            ticker=self.ticker,
->>>>>>> d0850189
+                            symbol=self.ticker,
                             expiry=self.selected_date,
                             min_sp=ns_parser.min_sp,
                             max_sp=ns_parser.max_sp,
