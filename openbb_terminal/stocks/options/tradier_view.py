--- conflicted
+++ resolved
@@ -4,17 +4,9 @@
 import logging
 import os
 import warnings
-<<<<<<< HEAD
-from typing import List, Tuple
-=======
 from typing import List, Optional
->>>>>>> e28d12f3
 
 import mplfinance as mpf
-<<<<<<< HEAD
-import pandas as pd
-=======
->>>>>>> e28d12f3
 
 from openbb_terminal.config_terminal import theme
 from openbb_terminal.decorators import log_start_end
@@ -26,137 +18,13 @@
     print_rich_table,
 )
 from openbb_terminal.rich_config import console
-<<<<<<< HEAD
-from openbb_terminal.stocks.options import tradier_model, yfinance_model
-=======
 from openbb_terminal.stocks.options import tradier_model
->>>>>>> e28d12f3
 
 logger = logging.getLogger(__name__)
 
 warnings.filterwarnings("ignore")
 
-<<<<<<< HEAD
-
-def get_strike_bounds(
-    options: pd.DataFrame, current_price: float, min_sp: float, max_sp: float
-) -> Tuple[float, float]:
-    if min_sp == -1:
-        if current_price == 0:
-            min_strike = options["strike"].iat[0]
-        else:
-            min_strike = 0.75 * current_price
-    else:
-        min_strike = min_sp
-
-    if max_sp == -1:
-        if current_price == 0:
-            max_strike = options["strike"].iat[-1]
-        else:
-            max_strike = 1.25 * current_price
-    else:
-        max_strike = max_sp
-    return min_strike, max_strike
-
-
-def lambda_red_highlight(val) -> str:
-    """Red highlight
-
-    Parameters
-    ----------
-    val
-        dataframe values to color
-
-    Returns
-    -------
-    str
-        colored dataframes values
-    """
-    return f"[red]{val}[/red]"
-
-
-def lambda_green_highlight(val) -> str:
-    """Green highlight
-
-    Parameters
-    ----------
-    values : List[str]
-        dataframe values to color
-
-    Returns
-    -------
-    List[str]
-        colored dataframes values
-    """
-    return f"[green]{val}[/green]"
-
-
-@log_start_end(log=logger)
-def check_valid_option_chains_headers(headers: str) -> List[str]:
-    """Check valid option chains headers
-
-    Parameters
-    ----------
-    headers : str
-        Option chains headers
-
-    Returns
-    -------
-    List[str]
-        List of columns string
-    """
-    columns = [str(item) for item in headers.split(",")]
-
-    for header in columns:
-        if header not in tradier_model.df_columns:
-            raise argparse.ArgumentTypeError("Invalid option chains header selected!")
-
-    return columns
-
-
-@log_start_end(log=logger)
-def display_expirations(ticker: str, source: str = "YahooFinance"):
-    """Displays the expirations for a ticker
-
-    Parameters
-    ----------
-    ticker: str
-        The ticker to look up
-    source: str
-        Where to get the data from. Options: yf (yahoo finance) or tr (tradier)
-    """
-    if source == "YahooFinance":
-        exps = yfinance_model.option_expirations(ticker)
-    elif source == "Tradier":
-        exps = tradier_model.option_expirations(ticker)
-    else:
-        raise ValueError("Invalid source. Please select 'yf' or 'tr'")
-    display_expiry_dates(exps)
-
-
-@log_start_end(log=logger)
-def display_expiry_dates(expiry_dates: list):
-    """Display expiry dates
-
-    Parameters
-    ----------
-    expiry_dates: list
-        The expiry dates of the chosen ticker.
-    """
-    expiry_dates_df = pd.DataFrame(expiry_dates, columns=["Date"])
-
-    print_rich_table(
-        expiry_dates_df,
-        headers=list(expiry_dates_df.columns),
-        title="Available expiry dates",
-        show_index=True,
-        index_name="Identifier",
-    )
-
-
-=======
 # pylint: disable=too-many-arguments
->>>>>>> e28d12f3
 @log_start_end(log=logger)
 def display_historical(
     symbol: str,
@@ -166,12 +34,8 @@
     raw: bool = False,
     chain_id: str = None,
     export: str = "",
-<<<<<<< HEAD
+    sheet_name: str = "",
     external_axes: bool = False,
-=======
-    sheet_name: str = "",
-    external_axes: Optional[List[plt.Axes]] = None,
->>>>>>> e28d12f3
 ):
     """Plot historical option prices
 
@@ -191,15 +55,10 @@
         OCC option symbol
     export: str
         Format of export file
-<<<<<<< HEAD
+    sheet_name: str
+        Optionally specify the name of the sheet to export to
     external_axes : bool, optional
         Whether to return the figure object or not, by default False
-=======
-    sheet_name: str
-        Optionally specify the name of the sheet to export to
-    external_axes : Optional[List[plt.Axes]], optional
-        External axes (1 axis is expected in the list), by default None
->>>>>>> e28d12f3
     """
 
     df_hist = tradier_model.get_historical_options(
