"""Options Functions For OpenBB SDK"""

import logging
from typing import Optional, Union

import numpy as np
import pandas as pd
from scipy.optimize import minimize

from openbb_terminal.decorators import log_start_end
from openbb_terminal.stocks.options import (
    chartexchange_model,
    intrinio_model,
    nasdaq_model,
    op_helpers,
    tradier_model,
    yfinance_model,
    op_helpers,
)

logger = logging.getLogger(__name__)


@log_start_end(log=logger)
def get_full_option_chain(
    symbol: str, source: str = "Nasdaq", expiration: Union[str, None] = None
) -> pd.DataFrame:
    """Get Option Chain For A Stock.  No greek data is returned

    Parameters
    ----------
    symbol : str
        Symbol to get chain for
    source : str, optional
        Source to get data from, by default "Nasdaq".  Can be YahooFinance, Tradier, Nasdaq, or Intrinio
    expiration : Union[str, None], optional
        Date to get chain for.  By default returns all dates

    Returns
    -------
    pd.DataFrame
        Dataframe of full option chain.

    Examples
    --------
    >>> from openbb_terminal.sdk import openbb
    >>> aapl_option_chain = openbb.stocks.options.chains("AAPL", source = "Nasdaq")

    To get a specific expiration date, use the expiration parameter

    >>> aapl_chain_date = openbb.stocks.options.chains("AAPL", expiration="2023-07-21", source="Nasdaq")
    """

    if source == "Tradier":
        df = tradier_model.get_full_option_chain(symbol)

    elif source == "Nasdaq":
        df = nasdaq_model.get_full_option_chain(symbol)

    elif source == "YahooFinance":
        df = yfinance_model.get_full_option_chain(symbol)

    else:
        logger.info("Invalid Source")
        return pd.DataFrame()

    if expiration:
        df = df[df.expiration == expiration]

    return op_helpers.process_option_chain(df, source)


def get_option_current_price(
    symbol: str,
    source: str = "Nasdaq",
):
    """Get Option current price for a stock.

    Parameters
    ----------
    symbol : str
        Symbol to get chain for
    source : str, optional
        Source to get data from, by default "Nasdaq"

    Returns
    -------
    float
        float of current price

    Examples
    --------
    >>> from openbb_terminal.sdk import openbb
    >>> aapl_price = openbb.stocks.options.price("AAPL", source="Nasdaq")
    """

    if source == "Tradier":
        last_price = tradier_model.get_last_price(symbol)
        return last_price if last_price else 0.0
    if source == "Nasdaq":
<<<<<<< HEAD
        # Nasdaq handles these slightly differently
        if expiration:
            return nasdaq_model.get_chain_given_expiration(symbol, expiration)
        return nasdaq_model.get_full_option_chain(symbol)
    if source == "Intrinio":
        if expiration:
            return intrinio_model.get_option_chain(symbol, expiration)
        return (
            intrinio_model.get_full_option_chain(symbol)
            .sort_values(by=["expiration", "strike"])
            .reset_index(drop=True)
        )
=======
        return nasdaq_model.get_last_price(symbol)
    if source == "YahooFinance":
        return yfinance_model.get_last_price(symbol)
>>>>>>> b3a1f670
    logger.info("Invalid Source")
    return 0.0


@log_start_end(log=logger)
def get_option_expirations(symbol: str, source: str = "Nasdaq") -> list:
    """Get Option Chain Expirations

    Parameters
    ----------
    symbol : str
        Symbol to get chain for
    source : str, optional
        Source to get data from, by default "Nasdaq"

    Returns
    -------
    pd.DataFrame
        Dataframe of full option chain.

    Examples
    --------
    >>> from openbb_terminal.sdk import openbb
    >>> SPX_expirations = openbb.stocks.options.expirations("SPX", source = "Tradier")
    """

    if source == "Tradier":
        return tradier_model.option_expirations(symbol)
    if source == "YahooFinance":
        return yfinance_model.option_expirations(symbol)
    if source == "Nasdaq":
<<<<<<< HEAD
        return nasdaq_model.get_expirations(symbol)
    if source == "Intrinio":
        return intrinio_model.get_expiration_dates(symbol)
=======
        return nasdaq_model.option_expirations(symbol)

>>>>>>> b3a1f670
    logger.info("Invalid Source")
    return pd.DataFrame()


@log_start_end(log=logger)
def hist(
    symbol: str,
    exp: str,
    strike: Union[int, Union[float, str]],
    call: bool = True,
    source="ChartExchange",
) -> pd.DataFrame:
    """Get historical option pricing.

    Parameters
    ----------
    symbol : str
        Symbol to get data for
    exp : str
        Expiration date
    strike : Union[int ,Union[float,str]]
        Strike price
    call : bool, optional
        Flag to indicate a call, by default True
    source : str, optional
        Source to get data from.  Can be ChartExchange or Tradier, by default "ChartExchange"

    Returns
    -------
    pd.DataFrame
        DataFrame of historical option pricing

    Examples
    --------
    >>> from openbb_terminal.sdk import openbb
    >>> aapl_150_call = openbb.stocks.options.hist("AAPL", "2022-11-18", 150, call=True, source="ChartExchange")

    Because this generates a dataframe, we can easily plot the close price for a SPY put:
    (Note that Tradier requires an API key)
    >>> openbb.stocks.options.hist("SPY", "2022-11-18", 400, call=False, source="Tradier").plot(y="close)
    """
    if source.lower() == "chartexchange":
        return chartexchange_model.get_option_history(symbol, exp, call, strike)
    if source.lower() == "tradier":
        return tradier_model.get_historical_options(symbol, exp, strike, not call)
    return pd.DataFrame()


def get_delta_neutral(symbol: str, date: str, x0: Optional[float] = None) -> float:
    """Get delta neutral price for symbol at a given close date

    Parameters
    ----------
    symbol : str
        Symbol to get delta neutral price for
    date : str
        Date to get delta neutral price for
    x0 : float, optional
        Optional initial guess for solver, defaults to close price of that day

    Returns
    -------
    float
        Delta neutral price
    """
    # Need an initial guess for the solver
    x0_guess = x0 if x0 else intrinio_model.get_close_at_date(symbol, date)
    chains = intrinio_model.get_full_chain_eod(symbol, date)
    if chains.empty:
        return np.nan
    return minimize(
        op_helpers.get_abs_market_delta,
        x0=x0_guess,
        args=(chains),
        bounds=[(0.01, np.inf)],
        method="l-bfgs-b",
    ).x[0]<|MERGE_RESOLUTION|>--- conflicted
+++ resolved
@@ -98,24 +98,10 @@
         last_price = tradier_model.get_last_price(symbol)
         return last_price if last_price else 0.0
     if source == "Nasdaq":
-<<<<<<< HEAD
         # Nasdaq handles these slightly differently
         if expiration:
             return nasdaq_model.get_chain_given_expiration(symbol, expiration)
         return nasdaq_model.get_full_option_chain(symbol)
-    if source == "Intrinio":
-        if expiration:
-            return intrinio_model.get_option_chain(symbol, expiration)
-        return (
-            intrinio_model.get_full_option_chain(symbol)
-            .sort_values(by=["expiration", "strike"])
-            .reset_index(drop=True)
-        )
-=======
-        return nasdaq_model.get_last_price(symbol)
-    if source == "YahooFinance":
-        return yfinance_model.get_last_price(symbol)
->>>>>>> b3a1f670
     logger.info("Invalid Source")
     return 0.0
 
@@ -147,14 +133,8 @@
     if source == "YahooFinance":
         return yfinance_model.option_expirations(symbol)
     if source == "Nasdaq":
-<<<<<<< HEAD
         return nasdaq_model.get_expirations(symbol)
-    if source == "Intrinio":
-        return intrinio_model.get_expiration_dates(symbol)
-=======
-        return nasdaq_model.option_expirations(symbol)
-
->>>>>>> b3a1f670
+
     logger.info("Invalid Source")
     return pd.DataFrame()
 
