"""Syncretistm View module"""
__docformat__ = "numpy"

import configparser
import logging
import os
from typing import List, Optional, Union

<<<<<<< HEAD
import matplotlib.pyplot as plt

=======
from openbb_terminal import OpenBBFigure
>>>>>>> 2a880524
from openbb_terminal.config_terminal import theme
from openbb_terminal.core.session.current_user import get_current_user
from openbb_terminal.decorators import log_start_end
from openbb_terminal.helper_funcs import export_data, print_rich_table
from openbb_terminal.rich_config import console
from openbb_terminal.stocks.options.screen import syncretism_model

logger = logging.getLogger(__name__)


@log_start_end(log=logger)
def view_available_presets(preset: str):
    """View available presets.

    Parameters
    ----------
    preset: str
        Chosen preset
    """
    if preset:
        preset_filter = configparser.RawConfigParser()
        preset_filter.optionxform = str  # type: ignore
        preset_choices = syncretism_model.get_preset_choices()
        preset_filter.read(preset_choices[preset])
        filters_headers = ["FILTER"]

        for i, filter_header in enumerate(filters_headers):
            console.print(f" - {filter_header} -")
            d_filters = {**preset_filter[filter_header]}
            d_filters = {k: v for k, v in d_filters.items() if v}

            if d_filters:
                max_len = len(max(d_filters, key=len)) + 2
                for key, value in d_filters.items():
                    console.print(f"{key}{(max_len-len(key))*' '}: {value}")

            if i < len(filters_headers) - 1:
                console.print("\n")

    else:
        console.print("Please provide a preset template.")


@log_start_end(log=logger)
def view_screener_output(
    preset: str,
    limit: int = 25,
    export: str = "",
    sheet_name: Optional[str] = None,
) -> List:
    """Print the output of screener

    Parameters
    ----------
    preset: str
        Chosen preset
    limit: int
        Number of randomly sorted rows to display
    sheet_name: str
        Optionally specify the name of the sheet the data is exported to.
    export: str
        Format for export file

    Returns
    -------
    List
        List of tickers screened
    """
    df_res, error_msg = syncretism_model.get_screener_output(preset)
    if error_msg:
        console.print(error_msg, "\n")
        return []

    export_data(
        export,
        os.path.dirname(os.path.abspath(__file__)),
        "scr",
        df_res,
        sheet_name,
    )

    if limit > 0:
        df_res = df_res.head(limit)

    print_rich_table(
        df_res,
        headers=df_res.columns.tolist(),
        show_index=False,
        title="Screener Output",
        floatfmt=".4f",
        export=bool(export),
    )

    return list(set(df_res["Ticker"].values))


# pylint:disable=too-many-arguments


@log_start_end(log=logger)
def view_historical_greeks(
    symbol: str,
    expiry: str,
    strike: Union[float, str],
    greek: str = "Delta",
    chain_id: str = "",
    put: bool = False,
    raw: bool = False,
    limit: Union[int, str] = 20,
    export: str = "",
    sheet_name: Optional[str] = None,
    external_axes: bool = False,
):
    """Plots historical greeks for a given option. [Source: Syncretism]

    Parameters
    ----------
    symbol: str
        Stock ticker
    expiry: str
        Expiration date
    strike: Union[str, float]
        Strike price to consider
    greek: str
        Greek variable to plot
    chain_id: str
        OCC option chain.  Overwrites other variables
    put: bool
        Is this a put option?
    raw: bool
        Print to console
    limit: int
        Number of rows to show in raw
    sheet_name: str
        Optionally specify the name of the sheet the data is exported to.
    export: str
        Format to export data
    external_axes : bool, optional
        Whether to return the figure object or not, by default False
    """
    df = syncretism_model.get_historical_greeks(symbol, expiry, strike, chain_id, put)
    if df is None or df.empty:
        return None

    if isinstance(limit, str):
        try:
            limit = int(limit)
        except ValueError:
            return console.print(
                f"[red]Could not convert limit of {limit} to a number.[/red]\n"
            )

    if raw:
        print_rich_table(
            df.tail(limit),
            headers=df.columns.tolist(),
            title="Historical Greeks",
            show_index=True,
            floatfmt=".4f",
            export=bool(export),
        )

<<<<<<< HEAD
    if not external_axes:
        _, ax = plt.subplots(
            figsize=plot_autoscale(), dpi=get_current_user().preferences.PLOT_DPI
        )
    elif is_valid_axes_count(external_axes, 1):
        (ax,) = external_axes
    else:
        return

    try:
        greek_df = df[greek.lower()]
    except KeyError:
        console.print(f"[red]Could not find greek {greek} in data.[/red]\n")
        return
    im1 = ax.plot(df.index, greek_df, label=greek.title(), color=theme.up_color)
    ax.set_ylabel(greek)
    ax1 = ax.twinx()
    im2 = ax1.plot(df.index, df.price, label="Stock Price", color=theme.down_color)
    ax1.set_ylabel(f"{symbol} Price")
    ax.set_title(
=======
    fig = OpenBBFigure.create_subplots(
        specs=[[{"secondary_y": True}]],
        vertical_spacing=0.06,
    )
    fig.set_title(
>>>>>>> 2a880524
        f"{(greek).capitalize()} historical for {symbol.upper()} {strike} {['Call','Put'][put]}"
    )
    fig.add_scatter(
        x=df.index,
        y=df.price,
        name="Stock Price",
        line=dict(color=theme.down_color),
    )
    fig.add_scatter(
        x=df.index,
        y=df[greek.lower()],
        name=greek.title(),
        line=dict(color=theme.up_color),
        yaxis="y2",
    )
    fig.update_layout(
        margin=dict(t=30),
        yaxis2=dict(
            side="left",
            title=greek,
            overlaying="y",
        ),
        yaxis=dict(
            title=f"{symbol} Price",
        ),
    )
    fig.hide_holidays()

    export_data(
        export,
        os.path.dirname(os.path.abspath(__file__)),
        "grhist",
        df,
        sheet_name,
        fig,
    )

    return fig.show(external=external_axes)<|MERGE_RESOLUTION|>--- conflicted
+++ resolved
@@ -6,12 +6,7 @@
 import os
 from typing import List, Optional, Union
 
-<<<<<<< HEAD
-import matplotlib.pyplot as plt
-
-=======
 from openbb_terminal import OpenBBFigure
->>>>>>> 2a880524
 from openbb_terminal.config_terminal import theme
 from openbb_terminal.core.session.current_user import get_current_user
 from openbb_terminal.decorators import log_start_end
@@ -174,34 +169,11 @@
             export=bool(export),
         )
 
-<<<<<<< HEAD
-    if not external_axes:
-        _, ax = plt.subplots(
-            figsize=plot_autoscale(), dpi=get_current_user().preferences.PLOT_DPI
-        )
-    elif is_valid_axes_count(external_axes, 1):
-        (ax,) = external_axes
-    else:
-        return
-
-    try:
-        greek_df = df[greek.lower()]
-    except KeyError:
-        console.print(f"[red]Could not find greek {greek} in data.[/red]\n")
-        return
-    im1 = ax.plot(df.index, greek_df, label=greek.title(), color=theme.up_color)
-    ax.set_ylabel(greek)
-    ax1 = ax.twinx()
-    im2 = ax1.plot(df.index, df.price, label="Stock Price", color=theme.down_color)
-    ax1.set_ylabel(f"{symbol} Price")
-    ax.set_title(
-=======
     fig = OpenBBFigure.create_subplots(
         specs=[[{"secondary_y": True}]],
         vertical_spacing=0.06,
     )
     fig.set_title(
->>>>>>> 2a880524
         f"{(greek).capitalize()} historical for {symbol.upper()} {strike} {['Call','Put'][put]}"
     )
     fig.add_scatter(
