"""Syncretistm View module"""
__docformat__ = "numpy"

import configparser
import logging
import os
from typing import List, Optional, Union

from openbb_terminal.config_terminal import theme
from openbb_terminal import OpenBBFigure
from openbb_terminal.decorators import log_start_end
from openbb_terminal.helper_funcs import export_data, print_rich_table
from openbb_terminal.rich_config import console
from openbb_terminal.stocks.options.screen import syncretism_model

logger = logging.getLogger(__name__)


@log_start_end(log=logger)
def view_available_presets(preset: str):
    """View available presets.

    Parameters
    ----------
    preset: str
        Chosen preset
    """
    if preset:
        preset_filter = configparser.RawConfigParser()
        preset_filter.optionxform = str  # type: ignore
        preset_choices = syncretism_model.get_preset_choices()
        preset_filter.read(preset_choices[preset])
        filters_headers = ["FILTER"]

        for i, filter_header in enumerate(filters_headers):
            console.print(f" - {filter_header} -")
            d_filters = {**preset_filter[filter_header]}
            d_filters = {k: v for k, v in d_filters.items() if v}

            if d_filters:
                max_len = len(max(d_filters, key=len)) + 2
                for key, value in d_filters.items():
                    console.print(f"{key}{(max_len-len(key))*' '}: {value}")

            if i < len(filters_headers) - 1:
                console.print("\n")

    else:
        console.print("Please provide a preset template.")


@log_start_end(log=logger)
def view_screener_output(
    preset: str,
    limit: int = 20,
    export: str = "",
    sheet_name: Optional[str] = None,
) -> List:
    """Print the output of screener

    Parameters
    ----------
    preset: str
        Chosen preset
    limit: int
        Number of randomly sorted rows to display
    sheet_name: str
        Optionally specify the name of the sheet the data is exported to.
    export: str
        Format for export file

    Returns
    -------
    List
        List of tickers screened
    """
    df_res, error_msg = syncretism_model.get_screener_output(preset)
    if error_msg:
        console.print(error_msg, "\n")
        return []

    export_data(
        export,
        os.path.dirname(os.path.abspath(__file__)),
        "scr",
        df_res,
        sheet_name,
    )

    if limit > 0:
        df_res = df_res.head(limit)

    print_rich_table(
        df_res, headers=list(df_res.columns), show_index=False, title="Screener Output"
    )

    return list(set(df_res["S"].values.tolist()))


# pylint:disable=too-many-arguments


@log_start_end(log=logger)
def view_historical_greeks(
    symbol: str,
    expiry: str,
    strike: Union[float, str],
    greek: str = "Delta",
    chain_id: str = "",
    put: bool = False,
    raw: bool = False,
    limit: Union[int, str] = 20,
    export: str = "",
    sheet_name: Optional[str] = None,
<<<<<<< HEAD
    external_axes: bool = False,
=======
    external_axes: Optional[List[plt.Axes]] = None,
>>>>>>> b1ced18f
):
    """Plots historical greeks for a given option. [Source: Syncretism]

    Parameters
    ----------
    symbol: str
        Stock ticker
    expiry: str
        Expiration date
    strike: Union[str, float]
        Strike price to consider
    greek: str
        Greek variable to plot
    chain_id: str
        OCC option chain.  Overwrites other variables
    put: bool
        Is this a put option?
    raw: bool
        Print to console
    limit: int
        Number of rows to show in raw
    sheet_name: str
        Optionally specify the name of the sheet the data is exported to.
    export: str
        Format to export data
    external_axes : bool, optional
        Whether to return the figure object or not, by default False
    """
    df = syncretism_model.get_historical_greeks(symbol, expiry, strike, chain_id, put)
    if df is None or df.empty:
        return None

    if isinstance(limit, str):
        try:
            limit = int(limit)
        except ValueError:
            return console.print(
                f"[red]Could not convert limit of {limit} to a number.[/red]\n"
            )

    if raw:
        print_rich_table(
            df.tail(limit),
            headers=list(df.columns),
            title="Historical Greeks",
            show_index=True,
        )

    fig = OpenBBFigure.create_subplots(
        shared_xaxes=True,
        subplot_titles=[
            f"{(greek).capitalize()} historical for {symbol.upper()} {strike} {['Call','Put'][put]}"
        ],
        specs=[[{"secondary_y": True}]],
        horizontal_spacing=0.1,
    )
    fig.add_scatter(
        x=df.index,
        y=df.price,
        name="Stock Price",
        line=dict(color=theme.down_color),
    )
    fig.add_scatter(
        x=df.index,
        y=df[greek.lower()],
        name=greek.title(),
        line=dict(color=theme.up_color),
        yaxis="y2",
    )
    fig.update_layout(
        yaxis2=dict(
            side="left",
            title=greek,
            anchor="x",
            overlaying="y",
        ),
        yaxis=dict(
            title=f"{symbol} Price",
            side="right",
        ),
    )

    export_data(
        export,
        os.path.dirname(os.path.abspath(__file__)),
        "grhist",
        df,
        sheet_name,
    )

    return fig.show(external=external_axes)<|MERGE_RESOLUTION|>--- conflicted
+++ resolved
@@ -6,8 +6,8 @@
 import os
 from typing import List, Optional, Union
 
+from openbb_terminal import OpenBBFigure
 from openbb_terminal.config_terminal import theme
-from openbb_terminal import OpenBBFigure
 from openbb_terminal.decorators import log_start_end
 from openbb_terminal.helper_funcs import export_data, print_rich_table
 from openbb_terminal.rich_config import console
@@ -112,11 +112,7 @@
     limit: Union[int, str] = 20,
     export: str = "",
     sheet_name: Optional[str] = None,
-<<<<<<< HEAD
     external_axes: bool = False,
-=======
-    external_axes: Optional[List[plt.Axes]] = None,
->>>>>>> b1ced18f
 ):
     """Plots historical greeks for a given option. [Source: Syncretism]
 
