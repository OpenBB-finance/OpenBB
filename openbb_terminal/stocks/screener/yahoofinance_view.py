--- conflicted
+++ resolved
@@ -5,15 +5,7 @@
 import os
 from typing import List, Optional, Tuple, Union
 
-<<<<<<< HEAD
-import matplotlib.pyplot as plt
-from pandas.plotting import register_matplotlib_converters
-
-from openbb_terminal.config_terminal import theme
-from openbb_terminal.core.session.current_user import get_current_user
-=======
 from openbb_terminal import OpenBBFigure
->>>>>>> 2a880524
 from openbb_terminal.decorators import log_start_end
 from openbb_terminal.helper_funcs import export_data
 from openbb_terminal.rich_config import console
@@ -67,24 +59,10 @@
         return []
 
     if l_stocks:
-<<<<<<< HEAD
-        # This plot has 1 axis
-        if not external_axes:
-            _, ax = plt.subplots(
-                figsize=plot_autoscale(), dpi=get_current_user().preferences.PLOT_DPI
-            )
-        elif is_valid_axes_count(external_axes, 1):
-            (ax,) = external_axes
-        else:
-            return []
-
-        df_screener.plot(ax=ax)
-=======
         fig = OpenBBFigure(
             xaxis_title="Date",
             yaxis_title=f"{['','Normalized'][normalize]} Share Price {['($)',''][normalize]}",
         )
->>>>>>> 2a880524
 
         if limit_random_stocks:
             fig.set_title(
