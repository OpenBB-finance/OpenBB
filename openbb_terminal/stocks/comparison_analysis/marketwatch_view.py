""" Comparison Analysis Marketwatch View """
__docformat__ = "numpy"

from datetime import datetime
import logging
import os
from typing import List
from datetime import datetime

from openbb_terminal.decorators import log_start_end
from openbb_terminal.helper_funcs import (
    export_data,
    lambda_financials_colored_values,
    patch_pandas_text_adjustment,
    print_rich_table,
)
from openbb_terminal.stocks.comparison_analysis import marketwatch_model
from openbb_terminal import rich_config

logger = logging.getLogger(__name__)


@log_start_end(log=logger)
def display_income_comparison(
<<<<<<< HEAD
    similar: List[str],
    timeframe: str = str(datetime.today().year - 1),
=======
    symbols: List[str],
    timeframe: str = str(datetime.now().year - 1),
>>>>>>> 7c82c276
    quarter: bool = False,
    export: str = "",
):
    """Display income data. [Source: Marketwatch]

    Parameters
    ----------
<<<<<<< HEAD
    similar : List[str]
        Similar companies to compare income with.
        Comparable companies can be accessed through getfinfiz()/getfinnhub().
    timeframe : str
        Column header to compare
=======
    symbols : List[str]
        List of tickers to compare. Enter tickers you want to see as shown below:
        ["TSLA", "AAPL", "NFLX", "BBY"]
    timeframe : str
        What year to look at
>>>>>>> 7c82c276
    quarter : bool, optional
        Whether to use quarterly statements, by default False
    export : str, optional
        Format to export data
    """
<<<<<<< HEAD
    df_financials_compared = marketwatch_model.get_income_comparison(
        similar, timeframe, quarter
=======
    df_financials_compared = marketwatch_model.get_financial_comparisons(
        symbols, "income", timeframe, quarter
>>>>>>> 7c82c276
    )

    if len(df_financials_compared) == 0 or df_financials_compared.empty:
        return

    # Export data before the color
    export_data(
        export,
        os.path.dirname(os.path.abspath(__file__)),
        "income",
        df_financials_compared,
    )

    if rich_config.USE_COLOR:
        df_financials_compared = df_financials_compared.applymap(
            lambda_financials_colored_values
        )
        patch_pandas_text_adjustment()

    if not quarter:
        df_financials_compared.index.name = timeframe

    print_rich_table(
        df_financials_compared,
        headers=list(df_financials_compared.columns),
        show_index=True,
        title="Income Data",
    )


@log_start_end(log=logger)
def display_balance_comparison(
<<<<<<< HEAD
    similar: List[str],
    timeframe: str = str(datetime.today().year - 1),
=======
    symbols: List[str],
    timeframe: str = str(datetime.now().year - 1),
>>>>>>> 7c82c276
    quarter: bool = False,
    export: str = "",
):
    """Compare balance between companies. [Source: Marketwatch]

    Parameters
    ----------
<<<<<<< HEAD
    similar : List[str]
        Similar companies to compare income with.
        Comparable companies can be accessed through getfinfiz()/getfinnhub().
    timeframe : str
        Column header to compare
=======
    symbols : List[str]
        List of tickers to compare. Enter tickers you want to see as shown below:
        ["TSLA", "AAPL", "NFLX", "BBY"]
    timeframe : str
        What year to look at
>>>>>>> 7c82c276
    quarter : bool, optional
        Whether to use quarterly statements, by default False
    export : str, optional
        Format to export data
    """
<<<<<<< HEAD
    df_financials_compared = marketwatch_model.get_balance_comparison(
        similar, timeframe, quarter
=======
    print(str(datetime.now().year - 1))
    df_financials_compared = marketwatch_model.get_financial_comparisons(
        symbols, "balance", timeframe, quarter
>>>>>>> 7c82c276
    )

    if len(df_financials_compared) == 0 or df_financials_compared.empty:
        return

    # Export data before the color
    export_data(
        export,
        os.path.dirname(os.path.abspath(__file__)),
        "balance",
        df_financials_compared,
    )

    if rich_config.USE_COLOR:
        df_financials_compared = df_financials_compared.applymap(
            lambda_financials_colored_values
        )
        patch_pandas_text_adjustment()

    if not quarter:
        df_financials_compared.index.name = timeframe

    print_rich_table(
        df_financials_compared,
        headers=list(df_financials_compared.columns),
        show_index=True,
        title="Company Comparison",
    )


@log_start_end(log=logger)
def display_cashflow_comparison(
<<<<<<< HEAD
    similar: List[str],
    timeframe: str = str(datetime.today().year - 1),
=======
    symbols: List[str],
    timeframe: str = str(datetime.now().year - 1),
>>>>>>> 7c82c276
    quarter: bool = False,
    export: str = "",
):
    """Compare cashflow between companies. [Source: Marketwatch]

    Parameters
    ----------
<<<<<<< HEAD
    similar : List[str]
        Similar companies to compare income with.
        Comparable companies can be accessed through getfinfiz()/getfinnhub().
    timeframe : str
        Column header to compare
=======
    symbols : List[str]
        List of tickers to compare. Enter tickers you want to see as shown below:
        ["TSLA", "AAPL", "NFLX", "BBY"]
    timeframe : str
        What year to look at
>>>>>>> 7c82c276
    quarter : bool, optional
        Whether to use quarterly statements, by default False
    export : str, optional
        Format to export data
    """
<<<<<<< HEAD
    df_financials_compared = marketwatch_model.get_cashflow_comparison(
        similar, timeframe, quarter
=======
    df_financials_compared = marketwatch_model.get_financial_comparisons(
        symbols, "cashflow", timeframe, quarter
>>>>>>> 7c82c276
    )

    if len(df_financials_compared) == 0 or df_financials_compared.empty:
        return

    # Export data before the color
    export_data(
        export,
        os.path.dirname(os.path.abspath(__file__)),
        "cashflow",
        df_financials_compared,
    )

    if rich_config.USE_COLOR:
        df_financials_compared = df_financials_compared.applymap(
            lambda_financials_colored_values
        )
        patch_pandas_text_adjustment()

    if not quarter:
        df_financials_compared.index.name = timeframe

    print_rich_table(
        df_financials_compared,
        headers=list(df_financials_compared.columns),
        show_index=True,
        title="Cashflow Comparison",
    )<|MERGE_RESOLUTION|>--- conflicted
+++ resolved
@@ -5,7 +5,6 @@
 import logging
 import os
 from typing import List
-from datetime import datetime
 
 from openbb_terminal.decorators import log_start_end
 from openbb_terminal.helper_funcs import (
@@ -22,13 +21,8 @@
 
 @log_start_end(log=logger)
 def display_income_comparison(
-<<<<<<< HEAD
-    similar: List[str],
-    timeframe: str = str(datetime.today().year - 1),
-=======
     symbols: List[str],
     timeframe: str = str(datetime.now().year - 1),
->>>>>>> 7c82c276
     quarter: bool = False,
     export: str = "",
 ):
@@ -36,31 +30,18 @@
 
     Parameters
     ----------
-<<<<<<< HEAD
-    similar : List[str]
-        Similar companies to compare income with.
-        Comparable companies can be accessed through getfinfiz()/getfinnhub().
-    timeframe : str
-        Column header to compare
-=======
     symbols : List[str]
         List of tickers to compare. Enter tickers you want to see as shown below:
         ["TSLA", "AAPL", "NFLX", "BBY"]
     timeframe : str
         What year to look at
->>>>>>> 7c82c276
     quarter : bool, optional
         Whether to use quarterly statements, by default False
     export : str, optional
         Format to export data
     """
-<<<<<<< HEAD
-    df_financials_compared = marketwatch_model.get_income_comparison(
-        similar, timeframe, quarter
-=======
     df_financials_compared = marketwatch_model.get_financial_comparisons(
         symbols, "income", timeframe, quarter
->>>>>>> 7c82c276
     )
 
     if len(df_financials_compared) == 0 or df_financials_compared.empty:
@@ -93,13 +74,8 @@
 
 @log_start_end(log=logger)
 def display_balance_comparison(
-<<<<<<< HEAD
-    similar: List[str],
-    timeframe: str = str(datetime.today().year - 1),
-=======
     symbols: List[str],
     timeframe: str = str(datetime.now().year - 1),
->>>>>>> 7c82c276
     quarter: bool = False,
     export: str = "",
 ):
@@ -107,32 +83,18 @@
 
     Parameters
     ----------
-<<<<<<< HEAD
-    similar : List[str]
-        Similar companies to compare income with.
-        Comparable companies can be accessed through getfinfiz()/getfinnhub().
-    timeframe : str
-        Column header to compare
-=======
     symbols : List[str]
         List of tickers to compare. Enter tickers you want to see as shown below:
         ["TSLA", "AAPL", "NFLX", "BBY"]
     timeframe : str
         What year to look at
->>>>>>> 7c82c276
     quarter : bool, optional
         Whether to use quarterly statements, by default False
     export : str, optional
         Format to export data
     """
-<<<<<<< HEAD
-    df_financials_compared = marketwatch_model.get_balance_comparison(
-        similar, timeframe, quarter
-=======
-    print(str(datetime.now().year - 1))
     df_financials_compared = marketwatch_model.get_financial_comparisons(
         symbols, "balance", timeframe, quarter
->>>>>>> 7c82c276
     )
 
     if len(df_financials_compared) == 0 or df_financials_compared.empty:
@@ -165,13 +127,8 @@
 
 @log_start_end(log=logger)
 def display_cashflow_comparison(
-<<<<<<< HEAD
-    similar: List[str],
-    timeframe: str = str(datetime.today().year - 1),
-=======
     symbols: List[str],
     timeframe: str = str(datetime.now().year - 1),
->>>>>>> 7c82c276
     quarter: bool = False,
     export: str = "",
 ):
@@ -179,31 +136,18 @@
 
     Parameters
     ----------
-<<<<<<< HEAD
-    similar : List[str]
-        Similar companies to compare income with.
-        Comparable companies can be accessed through getfinfiz()/getfinnhub().
-    timeframe : str
-        Column header to compare
-=======
     symbols : List[str]
         List of tickers to compare. Enter tickers you want to see as shown below:
         ["TSLA", "AAPL", "NFLX", "BBY"]
     timeframe : str
         What year to look at
->>>>>>> 7c82c276
     quarter : bool, optional
         Whether to use quarterly statements, by default False
     export : str, optional
         Format to export data
     """
-<<<<<<< HEAD
-    df_financials_compared = marketwatch_model.get_cashflow_comparison(
-        similar, timeframe, quarter
-=======
     df_financials_compared = marketwatch_model.get_financial_comparisons(
         symbols, "cashflow", timeframe, quarter
->>>>>>> 7c82c276
     )
 
     if len(df_financials_compared) == 0 or df_financials_compared.empty:
