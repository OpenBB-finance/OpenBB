"""StockAnalysis Model"""
__docformat__ = "numpy"
# pylint:disable=too-many-arguments,unexpected-keyword-arg

import logging
from typing import Dict, Any

import numpy as np
import pandas as pd
from tqdm import tqdm
import yfinance as yf

from openbb_terminal.decorators import log_start_end
from openbb_terminal.rich_config import console
from openbb_terminal.stocks.fundamental_analysis.dcf_model import create_dataframe

logger = logging.getLogger(__name__)

sa_keys = {
    "BS": {
        "ce": "Cash & Equivalents",
        "sti": "Short-Term Investments",
        "cce": "Cash & Cash Equivalents",
        "rec": "Receivables",
        "inv": "Inventory",
        "oca": "Other Current Assets",
        "tca": "Total Current Assets",
        "ppe": "Property, Plant & Equipment",
        "lti": "Long-Term Investments",
        "gai": "Goodwill and Intangibles",
        "olta": "Other Long-Term Assets",
        "tlta": "Total Long-Term Assets",
        "ta": "Total Assets",
        "ap": "Accounts Payable",
        "dr": "Deferred Revenue",
        "cd": "Current Debt",
        "ocl": "Other Current Liabilities",
        "tcl": "Total Current Liabilities",
        "ltd": "Long-Term Debt",
        "oltl": "Other Long-Term Liabilities",
        "tltl": "Total Long-Term Liabilities",
        "tl": "Total Liabilities",
        "ret": "Retained Earnings",
        "ci": "Comprehensive Income",
        "se": "Shareholders' Equity",
        "tle": "Total Liabilities and Equity",
    },
    "IS": {
        "re": "Revenue",
        "cr": "Cost of Revenue",
        "gp": "Gross Profit",
        "sga": "Selling, Genera & Admin",
        "rd": "Research & Development",
        "ooe": "Other Operating Expenses",
        "oi": "Operating Income",
        "ie": "Interest Expense / Income",
        "oe": "Other Expense / Income",
        "it": "Income Tax",
        "ni": "Net Income",
        "pd": "Preferred Dividends",
    },
    "CF": {
        "ninc": "Net Income",
        "da": "Depreciation & Amortization",
        "sbc": "Share-Based Compensation",
        "ooa": "Other Operating Activities",
        "ocf": "Operating Cash Flow",
        "cex": "Capital Expenditures",
        "acq": "Acquisitions",
        "cii": "Change in Investments",
        "oia": "Other Investing Activities",
        "icf": "Investing Cash Flow",
        "dp": "Dividends Paid",
        "si": "Share Insurance / Repurchase",
        "di": "Debt Issued / Paid",
        "ofa": "Other Financing Activities",
        "fcf": "Financing Cash Flow",
        "ncf": "Net Cash Flow",
    },
}


@log_start_end(log=logger)
def get_stocks_data(
    stocks: list,
    finance_key: str,
    sa_dict: dict,
    stocks_data: dict,
    period: str,
    currency: str = "USD",
):
    """Get stocks data based on a list of stocks and the finance key. The function searches for the correct
     financial statement automatically. [Source: StockAnalysis]

    Parameters
    ----------
    stocks: list
        A list of tickers that will be used to collect data for.
    finance_key: str
        The finance key used to search within the sa_dict for the correct name of item
        on the financial statement
    sa_dict: dict
        A dictionary that includes BS, IS and CF, the abbreviations and names of items
        on the financial statements. I.e: {"BS": {"ce": "Cash & Equivalents"}}
    stocks_data : dict
        A dictionary that is empty on initialisation but filled once data is collected
        for the first time.
    period : str
        Whether you want annually, quarterly or trailing financial statements.
    currency : str
        Choose in what currency you wish to convert each company's financial statement. Default is USD (US Dollars).

    Returns
    -------
    dict
        Dictionary of filtered stocks data separated by financial statement
    """
    no_data = []
    for symbol in tqdm(stocks):
        for item, description in sa_keys.items():
            if finance_key in description:
                if item not in stocks_data:
                    stocks_data[item] = {}
                used_statement = item
                symbol_statement, rounding, currency_dcf = create_dataframe(
                    symbol, item, period.lower()
                )

                if symbol_statement.empty:
                    no_data.append(symbol)
                    continue

                symbol_statement_rounded = (
                    change_type_dataframes(symbol_statement) * rounding
                )

<<<<<<< HEAD
                if currency:
=======
                if currency and currency != currency_dcf:
>>>>>>> a1dd34fb
                    currency_data = yf.download(
                        f"{currency_dcf}{currency}=X",
                        start=f"{symbol_statement_rounded.columns[0]}-01-01",
                        end=f"{symbol_statement_rounded.columns[-1]}-12-31",
                        progress=False,
                    )["Adj Close"]

                    for year in symbol_statement_rounded:
                        # Since fiscal years differ, take the median and not the last value
                        # of the year
                        symbol_statement_rounded[year] = (
                            symbol_statement_rounded[year]
                            * currency_data.loc[year].median()
                        )

                stocks_data[statement][symbol] = symbol_statement_rounded

    if period in ["Quarterly", "Trailing"]:
        for symbol in stocks_data[used_statement]:
            stocks_data[used_statement][symbol].columns = (
                stocks_data[used_statement][symbol]
                .columns.map(lambda x: pd.Period(x, "Q"))
                .astype(str)
            )

    stocks_data[used_statement] = match_length_dataframes(stocks_data[used_statement])

    if no_data:
        console.print(
            f"No data available for {', '.join(str(symbol) for symbol in no_data)}"
        )

    return stocks_data


@log_start_end(log=logger)
def match_length_dataframes(dataframes: Dict[pd.DataFrame, Any]):
    """
    All unique columns are collected and filled for each DataFrame to
    ensure equal length of columns.

    Parameters
    ----------
    dataframes : dict
        Dict of dataframes to match length

    Returns
    -------
    dataframes : dict
        Dict of DataFrames with equal column length
    """
    columns = []

    for symbol in dataframes:
        for column in dataframes[symbol].columns:
            if column not in columns:
                columns.append(column)

    for symbol in dataframes:
        for column in columns:
            if column not in dataframes[symbol].columns:
                dataframes[symbol][column] = np.nan
        dataframes[symbol] = dataframes[symbol].sort_index(axis=1)

    return dataframes


def change_type_dataframes(dataframe) -> pd.DataFrame:
    """
    Adjusts comma-seperated strings to floats

    Parameters
    ----------
    dataframe : pd.DataFrame
        DataFrame with comma-seperated strings

    Returns
    -------
    dataframe : pd.DataFrame
        Adjusted DataFrame
    """
    dataframe = dataframe.apply(
        lambda x: x.astype(str).str.replace(",", "").astype(float), axis=1
    )

    return dataframe<|MERGE_RESOLUTION|>--- conflicted
+++ resolved
@@ -82,7 +82,7 @@
 
 @log_start_end(log=logger)
 def get_stocks_data(
-    stocks: list,
+    symbols: list,
     finance_key: str,
     sa_dict: dict,
     stocks_data: dict,
@@ -94,7 +94,7 @@
 
     Parameters
     ----------
-    stocks: list
+    symbols: list
         A list of tickers that will be used to collect data for.
     finance_key: str
         The finance key used to search within the sa_dict for the correct name of item
@@ -108,15 +108,17 @@
     period : str
         Whether you want annually, quarterly or trailing financial statements.
     currency : str
-        Choose in what currency you wish to convert each company's financial statement. Default is USD (US Dollars).
+        Choose in what currency you wish to convert each company's financial statement.
+        Default is USD (US Dollars).
 
     Returns
     -------
     dict
         Dictionary of filtered stocks data separated by financial statement
     """
+    del sa_dict
     no_data = []
-    for symbol in tqdm(stocks):
+    for symbol in tqdm(symbols):
         for item, description in sa_keys.items():
             if finance_key in description:
                 if item not in stocks_data:
@@ -134,11 +136,7 @@
                     change_type_dataframes(symbol_statement) * rounding
                 )
 
-<<<<<<< HEAD
-                if currency:
-=======
                 if currency and currency != currency_dcf:
->>>>>>> a1dd34fb
                     currency_data = yf.download(
                         f"{currency_dcf}{currency}=X",
                         start=f"{symbol_statement_rounded.columns[0]}-01-01",
@@ -154,7 +152,7 @@
                             * currency_data.loc[year].median()
                         )
 
-                stocks_data[statement][symbol] = symbol_statement_rounded
+                stocks_data[item][symbol] = symbol_statement_rounded
 
     if period in ["Quarterly", "Trailing"]:
         for symbol in stocks_data[used_statement]:
