"""Stock Context Controller"""
__docformat__ = "numpy"

import argparse
import logging
import os
from datetime import datetime, timedelta
from typing import List

import financedatabase
import yfinance as yf

from openbb_terminal import feature_flags as obbff
from openbb_terminal.common import feedparser_view, newsapi_view
from openbb_terminal.common.quantitative_analysis import qa_view
from openbb_terminal.custom_prompt_toolkit import NestedCompleter
from openbb_terminal.decorators import log_start_end
<<<<<<< HEAD
=======
from openbb_terminal.stocks import cboe_view

from openbb_terminal.helper_funcs import (
    EXPORT_ONLY_RAW_DATA_ALLOWED,
    export_data,
    valid_date,
)
>>>>>>> 54c5016f
from openbb_terminal.helper_classes import AllowArgsWithWhiteSpace
from openbb_terminal.helper_funcs import (EXPORT_ONLY_RAW_DATA_ALLOWED,
                                          choice_check_after_action,
                                          export_data, valid_date)
from openbb_terminal.menu import session
from openbb_terminal.parent_classes import StockBaseController
from openbb_terminal.rich_config import (MenuText, console,
                                         get_ordered_list_sources, translate)
from openbb_terminal.stocks import stocks_helper

# pylint: disable=R1710,import-outside-toplevel,R0913,R1702,no-member

logger = logging.getLogger(__name__)


class StocksController(StockBaseController):
    """Stocks Controller class"""

    CHOICES_COMMANDS = [
        "search",
        "load",
        "quote",
        "tob",
        "candle",
        "news",
        "resources",
        "codes",
    ]
    CHOICES_MENUS = [
        "ta",
        "ba",
        "qa",
        "disc",
        "dps",
        "scr",
        "sia",
        "ins",
        "gov",
        "res",
        "fa",
        "bt",
        "dd",
        "ca",
        "options",
        "th",
        "forecast",
    ]

    PATH = "/stocks/"
    FILE_PATH = os.path.join(os.path.dirname(__file__), "README.md")

    country = financedatabase.show_options("equities", "countries")
    sector = financedatabase.show_options("equities", "sectors")
    industry = financedatabase.show_options("equities", "industries")
    TOB_EXCHANGES = ["BZX", "EDGX", "BYX", "EDGA"]

    def __init__(self, queue: List[str] = None):
        """Constructor"""
        super().__init__(queue)

        if session and obbff.USE_PROMPT_TOOLKIT:

            choices: dict = {c: {} for c in self.controller_choices}

            one_to_hundred: dict = {str(c): {} for c in range(1, 100)}
            choices["load"] = {
                "--ticker": None,
                "-t": "--ticker",
                "--start": None,
                "-s": "--start",
                "--end": None,
                "-e": "--end",
                "--interval": {c: {} for c in ["1", "5", "15", "30", "60"]},
                "-i": "--interval",
                "--prepost": {},
                "-p": "--prepost",
                "--file": None,
                "-f": "--file",
                "--monthly": {},
                "-m": "--monthly",
                "--weekly": {},
                "-w": "--weekly",
                "--iexrange": {c: {} for c in ["ytd", "1y", "2y", "5y", "6m"]},
                "-r": "--iexrange",
                "--source": {
                    c: {} for c in get_ordered_list_sources(f"{self.PATH}load")
                },
            }
            choices["quote"] = {
                "--ticker": None,
                "-t": "--ticker",
            }
            choices["tob"] = {
                "--exchange": {c: {} for c in self.TOB_EXCHANGES},
                "-e": "--exchange",
            }
            choices["search"] = {
                "--query": None,
                "-q": "--query",
                "--country": {c: {} for c in self.country},
                "-c": "--country",
                "--sector": {c: {} for c in self.sector},
                "-s": "--sector",
                "--industry": {c: {} for c in self.industry},
                "-i": "--industry",
                "--exchange": {c: {} for c in stocks_helper.market_coverage_suffix},
                "-e": "--exchange",
                "--limit": one_to_hundred,
                "-l": "--limit",
            }
            choices["candle"] = {
                "--sort": {c: {} for c in stocks_helper.CANDLE_SORT},
                "--plotly": {},
                "-p": "--plotly",
                "--descending": {},
                "-d": "--descending",
                "--raw": {},
                "--trend": {},
                "-t": "--trend",
                "--ma": None,
                "--limit": one_to_hundred,
                "-l": "--limit",
            }
            choices["news"] = {
                "--date": None,
                "-d": "--date",
                "--oldest": {},
                "-o": "--oldest",
                "--sources": None,
                "-s": "--sources",
                "--limit": one_to_hundred,
                "-l": "--limit",
                "--source": {
                    c: {} for c in get_ordered_list_sources(f"{self.PATH}news")
                },
            }

            choices["support"] = self.SUPPORT_CHOICES
            choices["about"] = self.ABOUT_CHOICES

            self.completer = NestedCompleter.from_nested_dict(choices)

    def print_help(self):
        """Print help"""
        stock_text = ""
        if self.ticker:
            s_intraday = (f"Intraday {self.interval}", "Daily")[
                self.interval == "1440min"
            ]
            stock_text += f"{s_intraday} {self.ticker}"
            if self.start:
                stock_text += f" (from {self.start.strftime('%Y-%m-%d')})"

        mt = MenuText("stocks/", 100)
        mt.add_cmd("search")
        mt.add_cmd("load")
        mt.add_raw("\n")
        mt.add_param("_ticker", stock_text)
        mt.add_raw(self.add_info)
        mt.add_raw("\n")
        mt.add_cmd("quote", self.ticker)
        mt.add_cmd("tob", self.ticker)
        mt.add_cmd("candle", self.ticker)
        mt.add_cmd("codes", self.ticker)
        mt.add_cmd("news", self.ticker)
        mt.add_raw("\n")
        mt.add_menu("th")
        mt.add_menu("options")
        mt.add_menu("disc")
        mt.add_menu("sia")
        mt.add_menu("dps")
        mt.add_menu("scr")
        mt.add_menu("ins")
        mt.add_menu("gov")
        mt.add_menu("ba")
        mt.add_menu("ca")
        mt.add_menu("fa", self.ticker)
        mt.add_menu("res", self.ticker)
        mt.add_menu("dd", self.ticker)
        mt.add_menu("bt", self.ticker)
        mt.add_menu("ta", self.ticker)
        mt.add_menu("qa", self.ticker)
        mt.add_menu("forecast", self.ticker)
        console.print(text=mt.menu_text, menu="Stocks")

    def custom_reset(self):
        """Class specific component of reset command"""
        if self.ticker:
            return [
                "stocks",
                f"load {self.ticker}.{self.suffix}"
                if self.suffix
                else f"load {self.ticker}",
            ]
        return []

    @log_start_end(log=logger)
    def call_search(self, other_args: List[str]):
        """Process search command"""
        parser = argparse.ArgumentParser(
            add_help=False,
            formatter_class=argparse.ArgumentDefaultsHelpFormatter,
            prog="search",
            description=translate("stocks/SEARCH"),
        )
        parser.add_argument(
            "-q",
            "--query",
            action="store",
            dest="query",
            type=str.lower,
            default="",
            nargs="+",
            help=translate("stocks/SEARCH_query"),
        )
        parser.add_argument(
            "-c",
            "--country",
            default="",
            nargs=argparse.ONE_OR_MORE,
            action=choice_check_after_action(AllowArgsWithWhiteSpace, self.country),
            dest="country",
            help=translate("stocks/SEARCH_country"),
        )
        parser.add_argument(
            "-s",
            "--sector",
            default="",
            nargs=argparse.ONE_OR_MORE,
            action=choice_check_after_action(AllowArgsWithWhiteSpace, self.sector),
            dest="sector",
            help=translate("stocks/SEARCH_sector"),
        )
        parser.add_argument(
            "-i",
            "--industry",
            default="",
            nargs=argparse.ONE_OR_MORE,
            action=choice_check_after_action(AllowArgsWithWhiteSpace, self.industry),
            dest="industry",
            help=translate("stocks/SEARCH_industry"),
        )
        parser.add_argument(
            "-e",
            "--exchange",
            default="",
            choices=list(stocks_helper.market_coverage_suffix.keys()),
            dest="exchange_country",
            help=translate("stocks/SEARCH_exchange"),
        )
        if other_args and "-" not in other_args[0][0]:
            other_args.insert(0, "-q")
        ns_parser = self.parse_known_args_and_warn(
            parser,
            other_args,
            EXPORT_ONLY_RAW_DATA_ALLOWED,
            limit=10,
        )
        if ns_parser:
            stocks_helper.search(
                query=" ".join(ns_parser.query),
                country=ns_parser.country,
                sector=ns_parser.sector,
                industry=ns_parser.industry,
                exchange_country=ns_parser.exchange_country,
                limit=ns_parser.limit,
                export=ns_parser.export,
            )

    @log_start_end(log=logger)
    def call_tob(self, other_args: List[str]):
        """Process quote command"""
        parser = argparse.ArgumentParser(
            add_help=False,
            formatter_class=argparse.ArgumentDefaultsHelpFormatter,
            prog="quote",
            description="Get top of book for loaded ticker from selected exchange",
        )
        parser.add_argument(
            "-t",
            "--ticker",
            action="store",
            dest="s_ticker",
            required="-h" not in other_args and not self.ticker,
            help="Ticker to get data for",
        )
        parser.add_argument(
            "-e",
            "--exchange",
            default="BZX",
            choices=self.TOB_EXCHANGES,
            type=str,
            dest="exchange",
        )

        if not self.ticker:
            if other_args and "-" not in other_args[0][0]:
                other_args.insert(0, "-t")
        ns_parser = self.parse_known_args_and_warn(parser, other_args)

        if ns_parser:
            ticker = ns_parser.s_ticker if ns_parser.s_ticker else self.ticker
            cboe_view.display_top_of_book(ticker, ns_parser.exchange)

    @log_start_end(log=logger)
    def call_quote(self, other_args: List[str]):
        """Process quote command"""
        ticker = self.ticker + "." + self.suffix if self.suffix else self.ticker
        parser = argparse.ArgumentParser(
            add_help=False,
            formatter_class=argparse.ArgumentDefaultsHelpFormatter,
            prog="quote",
            description=translate("stocks/QUOTE"),
        )
        if self.ticker:
            parser.add_argument(
                "-t",
                "--ticker",
                action="store",
                dest="s_ticker",
                default=ticker,
                help=translate("stocks/QUOTE_ticker"),
            )
        else:
            parser.add_argument(
                "-t",
                "--ticker",
                action="store",
                dest="s_ticker",
                required="-h" not in other_args,
                help=translate("stocks/QUOTE_ticker"),
            )
        # For the case where a user uses: 'quote BB'
        if other_args and "-" not in other_args[0][0]:
            other_args.insert(0, "-t")
        ns_parser = self.parse_known_args_and_warn(parser, other_args)
        if ns_parser:
            stocks_helper.quote(ns_parser.s_ticker)

    @log_start_end(log=logger)
    def call_codes(self, _):
        """Process codes command"""
        parser = argparse.ArgumentParser(
            add_help=False,
            formatter_class=argparse.ArgumentDefaultsHelpFormatter,
            prog="codes",
            description="Show CIK, FIGI and SCI code from polygon for loaded ticker.",
        )
        ns_parser = self.parse_known_args_and_warn(parser, _)
        if ns_parser:
            if not self.ticker:
                console.print("No ticker loaded. First use `load {ticker}`\n")
                return
            stocks_helper.show_codes_polygon(self.ticker)

    @log_start_end(log=logger)
    def call_candle(self, other_args: List[str]):
        """Process candle command"""
        parser = argparse.ArgumentParser(
            add_help=False,
            formatter_class=argparse.ArgumentDefaultsHelpFormatter,
            prog="candle",
            description=translate("stocks/CANDLE"),
        )
        parser.add_argument(
            "-p",
            "--plotly",
            dest="plotly",
            action="store_false",
            default=True,
            help=translate("stocks/CANDLE_plotly"),
        )
        parser.add_argument(
            "--sort",
            choices=stocks_helper.CANDLE_SORT,
            default="",
            type=str,
            dest="sort",
            help=translate("stocks/CANDLE_sort"),
        )
        parser.add_argument(
            "-d",
            "--descending",
            action="store_false",
            dest="descending",
            default=True,
            help=translate("stocks/CANDLE_descending"),
        )
        parser.add_argument(
            "--raw",
            action="store_true",
            dest="raw",
            default=False,
            help=translate("stocks/CANDLE_raw"),
        )
        parser.add_argument(
            "-t",
            "--trend",
            action="store_true",
            default=False,
            help=translate("stocks/CANDLE_trend"),
            dest="trendlines",
        )
        parser.add_argument(
            "--ma",
            dest="mov_avg",
            type=str,
            help=translate("stocks/CANDLE_mov_avg"),
            default=None,
        )
        parser.add_argument(
            "--log",
            help="Plot with y axis on log scale",
            action="store_true",
            default=False,
            dest="logy",
        )
        ns_parser = self.parse_known_args_and_warn(
            parser,
            other_args,
            EXPORT_ONLY_RAW_DATA_ALLOWED,
            limit=20,
        )
        if ns_parser:
            if self.ticker:
                export_data(
                    ns_parser.export,
                    os.path.join(
                        os.path.dirname(os.path.abspath(__file__)), "raw_data"
                    ),
                    f"{self.ticker}",
                    self.stock,
                )

                if ns_parser.sort and not self.stock.empty:
                    sort = (
                        ns_parser.sort if ns_parser.sort != "AdjClose" else "Adj Close"
                    )
                    if sort not in self.stock.columns:
                        col_names_no_spaces = [
                            "'" + col.replace(" ", "") + "'"
                            for col in self.stock.columns
                        ]
                        console.print(
                            f"candle: error: argument --sort: invalid choice: '{sort}' for the source chosen "
                            f"(choose from {(', '.join(list(col_names_no_spaces)))})"
                        )
                        return

                if ns_parser.raw:
                    qa_view.display_raw(
                        data=self.stock,
                        sortby=ns_parser.sort,
                        descend=ns_parser.descending,
                        limit=ns_parser.limit,
                    )

                else:
                    data = stocks_helper.process_candle(self.stock)
                    mov_avgs = []

                    if ns_parser.mov_avg:
                        mov_list = (num for num in ns_parser.mov_avg.split(","))

                        for num in mov_list:
                            try:
                                mov_avgs.append(int(num))
                            except ValueError:
                                console.print(
                                    f"{num} is not a valid moving average, must be integer"
                                )

                    stocks_helper.display_candle(
                        symbol=self.ticker,
                        data=data,
                        use_matplotlib=ns_parser.plotly,
                        intraday=self.interval != "1440min",
                        add_trend=ns_parser.trendlines,
                        ma=mov_avgs,
                        yscale="log" if ns_parser.logy else "linear",
                    )
            else:
                console.print("No ticker loaded. First use `load {ticker}`\n")

    @log_start_end(log=logger)
    def call_news(self, other_args: List[str]):
        """Process news command"""
        parser = argparse.ArgumentParser(
            add_help=False,
            prog="news",
            description=translate("stocks/news"),
        )
        parser.add_argument(
            "-d",
            "--date",
            action="store",
            dest="n_start_date",
            type=valid_date,
            default=datetime.now() - timedelta(days=7),
            help=translate("stocks/NEWS_date"),
        )
        parser.add_argument(
            "-o",
            "--oldest",
            action="store_false",
            dest="n_oldest",
            default=True,
            help=translate("stocks/NEWS_oldest"),
        )
        parser.add_argument(
            "-s",
            "--sources",
            dest="sources",
            default=[],
            nargs="+",
            help=translate("stocks/NEWS_sources"),
        )
        if other_args and "-" not in other_args[0][0]:
            other_args.insert(0, "-l")
        ns_parser = self.parse_known_args_and_warn(
            parser, other_args, EXPORT_ONLY_RAW_DATA_ALLOWED, limit=3
        )
        if ns_parser:
            if not self.ticker:
                console.print("Use 'load <ticker>' prior to this command!", "\n")
                return

            if ns_parser.source == "NewsAPI":
                sources = ns_parser.sources
                for idx, source in enumerate(sources):
                    if source.find(".") == -1:
                        sources[idx] += ".com"

                d_stock = yf.Ticker(self.ticker).info

                newsapi_view.display_news(
                    query=d_stock["shortName"].replace(" ", "+")
                    if "shortName" in d_stock
                    else self.ticker,
                    limit=ns_parser.limit,
                    start_date=ns_parser.n_start_date.strftime("%Y-%m-%d"),
                    show_newest=ns_parser.n_oldest,
                    sources=",".join(sources),
                )

            elif ns_parser.source == "Feedparser":

                d_stock = yf.Ticker(self.ticker).info

                feedparser_view.display_news(
                    term=d_stock["shortName"].replace(" ", "+")
                    if "shortName" in d_stock
                    else self.ticker,
                    sources=" ".join(ns_parser.sources),
                    limit=ns_parser.limit,
                    export=ns_parser.export,
                )

    @log_start_end(log=logger)
    def call_disc(self, _):
        """Process disc command"""
        from openbb_terminal.stocks.discovery.disc_controller import \
            DiscoveryController

        self.queue = self.load_class(DiscoveryController, self.queue)

    @log_start_end(log=logger)
    def call_dps(self, _):
        """Process dps command"""
        from openbb_terminal.stocks.dark_pool_shorts.dps_controller import \
            DarkPoolShortsController

        self.queue = self.load_class(
            DarkPoolShortsController, self.ticker, self.start, self.stock, self.queue
        )

    @log_start_end(log=logger)
    def call_scr(self, _):
        """Process scr command"""
        from openbb_terminal.stocks.screener.screener_controller import \
            ScreenerController

        self.queue = self.load_class(ScreenerController, self.queue)

    @log_start_end(log=logger)
    def call_sia(self, _):
        """Process ins command"""
        from openbb_terminal.stocks.sector_industry_analysis.sia_controller import \
            SectorIndustryAnalysisController

        self.queue = self.load_class(
            SectorIndustryAnalysisController, self.ticker, self.queue
        )

    @log_start_end(log=logger)
    def call_ins(self, _):
        """Process ins command"""
        from openbb_terminal.stocks.insider.insider_controller import \
            InsiderController

        self.queue = self.load_class(
            InsiderController,
            self.ticker,
            self.start,
            self.interval,
            self.stock,
            self.queue,
        )

    @log_start_end(log=logger)
    def call_gov(self, _):
        """Process gov command"""
        from openbb_terminal.stocks.government.gov_controller import \
            GovController

        self.queue = self.load_class(GovController, self.ticker, self.queue)

    @log_start_end(log=logger)
    def call_options(self, _):
        """Process options command"""
        from openbb_terminal.stocks.options.options_controller import \
            OptionsController

        self.queue = self.load_class(OptionsController, self.ticker, self.queue)

    @log_start_end(log=logger)
    def call_th(self, _):
        """Process th command"""
        from openbb_terminal.stocks.tradinghours import tradinghours_controller

        self.queue = self.load_class(
            tradinghours_controller.TradingHoursController,
            self.ticker,
            self.queue,
        )

    @log_start_end(log=logger)
    def call_res(self, _):
        """Process res command"""
        if self.ticker:
            from openbb_terminal.stocks.research.res_controller import \
                ResearchController

            self.queue = self.load_class(
                ResearchController, self.ticker, self.start, self.interval, self.queue
            )
        else:
            console.print("Use 'load <ticker>' prior to this command!", "\n")

    @log_start_end(log=logger)
    def call_dd(self, _):
        """Process dd command"""
        if self.ticker:
            from openbb_terminal.stocks.due_diligence import dd_controller

            self.queue = self.load_class(
                dd_controller.DueDiligenceController,
                self.ticker,
                self.start,
                self.interval,
                self.stock,
                self.queue,
            )
        else:
            console.print("Use 'load <ticker>' prior to this command!", "\n")

    @log_start_end(log=logger)
    def call_ca(self, _):
        """Process ca command"""

        from openbb_terminal.stocks.comparison_analysis import ca_controller

        self.queue = self.load_class(
            ca_controller.ComparisonAnalysisController,
            [f"{self.ticker}.{self.suffix}" if self.suffix else self.ticker]
            if self.ticker
            else "",
            self.queue,
        )

    @log_start_end(log=logger)
    def call_fa(self, _):
        """Process fa command"""
        if self.ticker:
            from openbb_terminal.stocks.fundamental_analysis import \
                fa_controller

            self.queue = self.load_class(
                fa_controller.FundamentalAnalysisController,
                self.ticker,
                self.start,
                self.interval,
                self.suffix,
                self.queue,
            )
        else:
            console.print("Use 'load <ticker>' prior to this command!", "\n")

    @log_start_end(log=logger)
    def call_bt(self, _):
        """Process bt command"""
        if self.ticker:
            from openbb_terminal.stocks.backtesting import bt_controller

            self.queue = self.load_class(
                bt_controller.BacktestingController, self.ticker, self.stock, self.queue
            )
        else:
            console.print("Use 'load <ticker>' prior to this command!", "\n")

    @log_start_end(log=logger)
    def call_ta(self, _):
        """Process ta command"""
        if self.ticker:
            from openbb_terminal.stocks.technical_analysis import ta_controller

            self.queue = self.load_class(
                ta_controller.TechnicalAnalysisController,
                self.ticker,
                self.start,
                self.interval,
                self.stock,
                self.queue,
            )
        else:
            console.print("Use 'load <ticker>' prior to this command!", "\n")

    @log_start_end(log=logger)
    def call_ba(self, _):
        """Process ba command"""
        from openbb_terminal.stocks.behavioural_analysis import ba_controller

        self.queue = self.load_class(
            ba_controller.BehaviouralAnalysisController,
            self.ticker,
            self.start,
            self.queue,
        )

    @log_start_end(log=logger)
    def call_qa(self, _):
        """Process qa command"""
        if self.ticker:
            from openbb_terminal.stocks.quantitative_analysis import \
                qa_controller

            self.queue = self.load_class(
                qa_controller.QaController,
                self.ticker,
                self.start,
                self.interval,
                self.stock,
                self.queue,
            )
        else:
            console.print("Use 'load <ticker>' prior to this command!", "\n")

    @log_start_end(log=logger)
    def call_forecast(self, _):
        """Process forecast command"""
        from openbb_terminal.forecast import forecast_controller

        self.queue = self.load_class(
            forecast_controller.ForecastController,
            self.ticker,
            self.stock,
            self.queue,
        )<|MERGE_RESOLUTION|>--- conflicted
+++ resolved
@@ -15,24 +15,23 @@
 from openbb_terminal.common.quantitative_analysis import qa_view
 from openbb_terminal.custom_prompt_toolkit import NestedCompleter
 from openbb_terminal.decorators import log_start_end
-<<<<<<< HEAD
-=======
 from openbb_terminal.stocks import cboe_view
 
+from openbb_terminal.helper_classes import AllowArgsWithWhiteSpace
 from openbb_terminal.helper_funcs import (
     EXPORT_ONLY_RAW_DATA_ALLOWED,
+    choice_check_after_action,
     export_data,
     valid_date,
 )
->>>>>>> 54c5016f
-from openbb_terminal.helper_classes import AllowArgsWithWhiteSpace
-from openbb_terminal.helper_funcs import (EXPORT_ONLY_RAW_DATA_ALLOWED,
-                                          choice_check_after_action,
-                                          export_data, valid_date)
 from openbb_terminal.menu import session
 from openbb_terminal.parent_classes import StockBaseController
-from openbb_terminal.rich_config import (MenuText, console,
-                                         get_ordered_list_sources, translate)
+from openbb_terminal.rich_config import (
+    MenuText,
+    console,
+    get_ordered_list_sources,
+    translate,
+)
 from openbb_terminal.stocks import stocks_helper
 
 # pylint: disable=R1710,import-outside-toplevel,R0913,R1702,no-member
@@ -586,16 +585,16 @@
     @log_start_end(log=logger)
     def call_disc(self, _):
         """Process disc command"""
-        from openbb_terminal.stocks.discovery.disc_controller import \
-            DiscoveryController
+        from openbb_terminal.stocks.discovery.disc_controller import DiscoveryController
 
         self.queue = self.load_class(DiscoveryController, self.queue)
 
     @log_start_end(log=logger)
     def call_dps(self, _):
         """Process dps command"""
-        from openbb_terminal.stocks.dark_pool_shorts.dps_controller import \
-            DarkPoolShortsController
+        from openbb_terminal.stocks.dark_pool_shorts.dps_controller import (
+            DarkPoolShortsController,
+        )
 
         self.queue = self.load_class(
             DarkPoolShortsController, self.ticker, self.start, self.stock, self.queue
@@ -604,16 +603,18 @@
     @log_start_end(log=logger)
     def call_scr(self, _):
         """Process scr command"""
-        from openbb_terminal.stocks.screener.screener_controller import \
-            ScreenerController
+        from openbb_terminal.stocks.screener.screener_controller import (
+            ScreenerController,
+        )
 
         self.queue = self.load_class(ScreenerController, self.queue)
 
     @log_start_end(log=logger)
     def call_sia(self, _):
         """Process ins command"""
-        from openbb_terminal.stocks.sector_industry_analysis.sia_controller import \
-            SectorIndustryAnalysisController
+        from openbb_terminal.stocks.sector_industry_analysis.sia_controller import (
+            SectorIndustryAnalysisController,
+        )
 
         self.queue = self.load_class(
             SectorIndustryAnalysisController, self.ticker, self.queue
@@ -622,8 +623,7 @@
     @log_start_end(log=logger)
     def call_ins(self, _):
         """Process ins command"""
-        from openbb_terminal.stocks.insider.insider_controller import \
-            InsiderController
+        from openbb_terminal.stocks.insider.insider_controller import InsiderController
 
         self.queue = self.load_class(
             InsiderController,
@@ -637,16 +637,14 @@
     @log_start_end(log=logger)
     def call_gov(self, _):
         """Process gov command"""
-        from openbb_terminal.stocks.government.gov_controller import \
-            GovController
+        from openbb_terminal.stocks.government.gov_controller import GovController
 
         self.queue = self.load_class(GovController, self.ticker, self.queue)
 
     @log_start_end(log=logger)
     def call_options(self, _):
         """Process options command"""
-        from openbb_terminal.stocks.options.options_controller import \
-            OptionsController
+        from openbb_terminal.stocks.options.options_controller import OptionsController
 
         self.queue = self.load_class(OptionsController, self.ticker, self.queue)
 
@@ -665,8 +663,9 @@
     def call_res(self, _):
         """Process res command"""
         if self.ticker:
-            from openbb_terminal.stocks.research.res_controller import \
-                ResearchController
+            from openbb_terminal.stocks.research.res_controller import (
+                ResearchController,
+            )
 
             self.queue = self.load_class(
                 ResearchController, self.ticker, self.start, self.interval, self.queue
@@ -709,8 +708,7 @@
     def call_fa(self, _):
         """Process fa command"""
         if self.ticker:
-            from openbb_terminal.stocks.fundamental_analysis import \
-                fa_controller
+            from openbb_terminal.stocks.fundamental_analysis import fa_controller
 
             self.queue = self.load_class(
                 fa_controller.FundamentalAnalysisController,
@@ -768,8 +766,7 @@
     def call_qa(self, _):
         """Process qa command"""
         if self.ticker:
-            from openbb_terminal.stocks.quantitative_analysis import \
-                qa_controller
+            from openbb_terminal.stocks.quantitative_analysis import qa_controller
 
             self.queue = self.load_class(
                 qa_controller.QaController,
