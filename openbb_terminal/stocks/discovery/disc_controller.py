--- conflicted
+++ resolved
@@ -60,10 +60,6 @@
         "rtat",
         "divcal",
         "heatmap",
-<<<<<<< HEAD
-        "filings"
-=======
->>>>>>> 9beba4cf
     ]
 
     arkord_sortby_choices = [
