--- conflicted
+++ resolved
@@ -41,11 +41,6 @@
 from rich.table import Table
 from screeninfo import get_monitors
 
-<<<<<<< HEAD
-# IMPORTS INTERNAL
-from openbb_terminal.core.config.paths import HOME_DIRECTORY
-from openbb_terminal.core.session.current_user import get_current_user
-=======
 from openbb_terminal import (
     OpenBBFigure,
     config_plot as cfgPlot,
@@ -55,7 +50,6 @@
 )
 from openbb_terminal.core.config.paths import HOME_DIRECTORY, USER_EXPORTS_DIRECTORY
 from openbb_terminal.core.plots.plotly_ta.ta_class import PlotlyTA
->>>>>>> 2a880524
 from openbb_terminal.rich_config import console
 
 try:
@@ -307,15 +301,10 @@
     export: bool
         Whether we are exporting the table to a file. If so, we don't want to print it.
     """
-<<<<<<< HEAD
-    current_user = get_current_user()
-    if current_user.preferences.USE_TABULATE_DF:
-=======
     if export:
         return
 
     if obbff.USE_TABULATE_DF:
->>>>>>> 2a880524
         table = Table(title=title, show_lines=True, show_header=show_header)
 
         if current_user.preferences.USE_COLOR and automatic_coloring:
@@ -1218,17 +1207,12 @@
     current_user = get_current_user()
     if current_user.preferences.USE_PLOT_AUTOSCALING:
         x, y = get_screeninfo()  # Get screen size
-<<<<<<< HEAD
-        x = ((x) * current_user.preferences.PLOT_WIDTH_PERCENTAGE * 10**-2) / (
-            current_user.preferences.PLOT_DPI
-=======
         # account for ultrawide monitors
         if x / y > 1.5:
             x = x * 0.4
 
         x = ((x) * cfgPlot.PLOT_WIDTH_PERCENTAGE * 10**-2) / (
             cfgPlot.PLOT_DPI
->>>>>>> 2a880524
         )  # Calculate width
         if current_user.preferences.PLOT_HEIGHT_PERCENTAGE == 100:  # If full height
             y = y - 60  # Remove the height of window toolbar
