--- conflicted
+++ resolved
@@ -1674,7 +1674,6 @@
     )
 
 
-<<<<<<< HEAD
 def screenshot() -> None:
     """
     Screenshot the terminal window or the plot window
@@ -1777,7 +1776,8 @@
 
     except Exception:
         console.print("Shot failed.")
-=======
+
+
 @lru_cache
 def load_json(path: str) -> Dict[str, str]:
     """Loads a dictionary from a json file path
@@ -1802,4 +1802,3 @@
         )
         console.print(f"[red]{e}[/red]")
         return {}
->>>>>>> 7fd72d9e
