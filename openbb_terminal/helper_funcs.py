"""Helper functions."""
__docformat__ = "numpy"
# pylint: disable=too-many-lines

# IMPORTS STANDARD
import argparse
import io
import json
import logging
import os
import random
import re
import sys
import urllib.parse
from datetime import (
    date as d,
    datetime,
    timedelta,
)
from difflib import SequenceMatcher
from functools import lru_cache
from pathlib import Path
from typing import Dict, List, Optional, Tuple, Union

# IMPORTS THIRDPARTY
import iso8601
import matplotlib
import matplotlib.pyplot as plt
import numpy as np
import pandas as pd
import pandas.io.formats.format
import pytz
import requests
import tweepy
import yfinance as yf
from dateutil.relativedelta import relativedelta
from holidays import US as us_holidays
from pandas._config.config import get_option
from pandas.plotting import register_matplotlib_converters
from PIL import Image, ImageDraw
from rich.table import Table
from screeninfo import get_monitors

from openbb_terminal import (
    OpenBBFigure,
    plots_backend,
)
from openbb_terminal.core.config.paths import HOME_DIRECTORY
from openbb_terminal.core.plots.plotly_ta.ta_class import PlotlyTA

# IMPORTS INTERNAL
from openbb_terminal.core.session.current_user import get_current_user
from openbb_terminal.rich_config import console

try:
    twitter_api = tweepy.API(
        tweepy.OAuth2BearerHandler(
            get_current_user().credentials.API_TWITTER_BEARER_TOKEN,
        ),
        timeout=5,
    )
    if (
        get_current_user().preferences.TOOLBAR_TWEET_NEWS
        and get_current_user().credentials.API_TWITTER_BEARER_TOKEN != "REPLACE_ME"
    ):
        # A test to ensure that the Twitter API key is correct,
        # otherwise we disable the Toolbar with Tweet News
        twitter_api.get_user(screen_name="openbb_finance")
except tweepy.errors.Unauthorized:
    # Set toolbar tweet news to False because the Twitter API is not set up correctly
    get_current_user().preferences.TOOLBAR_TWEET_NEWS = False


logger = logging.getLogger(__name__)

register_matplotlib_converters()
if (
    get_current_user().preferences.PLOT_BACKEND is not None
    and get_current_user().preferences.PLOT_BACKEND != "None"
):
    matplotlib.use(get_current_user().preferences.PLOT_BACKEND)

NO_EXPORT = 0
EXPORT_ONLY_RAW_DATA_ALLOWED = 1
EXPORT_ONLY_FIGURES_ALLOWED = 2
EXPORT_BOTH_RAW_DATA_AND_FIGURES = 3

MENU_GO_BACK = 0
MENU_QUIT = 1
MENU_RESET = 2

LAST_TWEET_NEWS_UPDATE_CHECK_TIME = None

# Command location path to be shown in the figures depending on watermark flag
command_location = ""

# pylint: disable=R1702,R0912


# pylint: disable=global-statement
def set_command_location(cmd_loc: str):
    """Set command location.

    Parameters
    ----------
    cmd_loc: str
        Command location called by user
    """
    global command_location
    command_location = cmd_loc


def check_path(path: str) -> str:
    """Check that path file exists.

    Parameters
    ----------
    path: str
        path of file

    Returns
    -------
    str:
        Ratio of similarity between two strings
    """
    # Just return empty path because this will be handled outside this function
    if not path:
        return ""
    if path[0] == "~":
        path = path.replace("~", HOME_DIRECTORY.as_posix())
    # Return string of path if such relative path exists
    if os.path.isfile(path):
        return path
    # Return string of path if an absolute path exists
    if os.path.isfile("/" + path):
        return f"/{path}"
    logger.error("The path file '%s' does not exist.", path)
    console.print(f"[red]The path file '{path}' does not exist.\n[/red]")
    return ""


def parse_and_split_input(an_input: str, custom_filters: List) -> List[str]:
    """Filter and split the input queue.

    Uses regex to filters command arguments that have forward slashes so that it doesn't
    break the execution of the command queue.
    Currently handles unix paths and sorting settings for screener menus.

    Parameters
    ----------
    an_input : str
        User input as string
    custom_filters : List
        Additional regular expressions to match

    Returns
    -------
    List[str]
        Command queue as list
    """
    # Make sure that the user can go back to the root when doing "/"
    if an_input and an_input == "/":
        an_input = "home"

    # everything from ` -f ` to the next known extension
    file_flag = r"(\ -f |\ --file )"
    up_to = r".*?"
    known_extensions = r"(\.xlsx|.csv|.xls|.tsv|.json|.yaml|.ini|.openbb|.ipynb)"
    unix_path_arg_exp = f"({file_flag}{up_to}{known_extensions})"

    # Add custom expressions to handle edge cases of individual controllers
    custom_filter = ""
    for exp in custom_filters:
        if exp is not None:
            custom_filter += f"|{exp}"
            del exp

    slash_filter_exp = f"({unix_path_arg_exp}){custom_filter}"

    filter_input = True
    placeholders: Dict[str, str] = {}
    while filter_input:
        match = re.search(pattern=slash_filter_exp, string=an_input)
        if match is not None:
            placeholder = f"{{placeholder{len(placeholders)+1}}}"
            placeholders[placeholder] = an_input[
                match.span()[0] : match.span()[1]  # noqa:E203
            ]
            an_input = (
                an_input[: match.span()[0]]
                + placeholder
                + an_input[match.span()[1] :]  # noqa:E203
            )
        else:
            filter_input = False

    commands = an_input.split("/")

    for command_num, command in enumerate(commands):
        if command == commands[command_num] == commands[-1] == "":
            return list(filter(None, commands))
        matching_placeholders = [tag for tag in placeholders if tag in command]
        if len(matching_placeholders) > 0:
            for tag in matching_placeholders:
                commands[command_num] = command.replace(tag, placeholders[tag])
    return commands


def log_and_raise(error: Union[argparse.ArgumentTypeError, ValueError]) -> None:
    """Log and output an error."""
    logger.error(str(error))
    raise error


def similar(a: str, b: str) -> float:
    """Return a similarity float between string a and string b.

    Parameters
    ----------
    a: str
        string a
    b: str
        string b

    Returns
    -------
    float:
        Ratio of similarity between two strings
    """
    return SequenceMatcher(None, a, b).ratio()


def return_colored_value(value: str):
    """Return the string value with green, yellow, red or white color based on
    whether the number is positive, negative, zero or other, respectively.

    Parameters
    ----------
    value: str
        string to be checked

    Returns
    -------
    value: str
        string with color based on value of number if it exists
    """
    values = re.findall(r"[-+]?(?:\d*\.\d+|\d+)", value)

    # Finds exactly 1 number in the string
    if len(values) == 1:
        if float(values[0]) > 0:
            return f"[green]{value}[/green]"

        if float(values[0]) < 0:
            return f"[red]{value}[/red]"

        if float(values[0]) == 0:
            return f"[yellow]{value}[/yellow]"

    return f"{value}"


# pylint: disable=too-many-arguments
def print_rich_table(
    df: pd.DataFrame,
    show_index: bool = False,
    title: str = "",
    index_name: str = "",
    headers: Optional[Union[List[str], pd.Index]] = None,
    floatfmt: Union[str, List[str]] = ".2f",
    show_header: bool = True,
    automatic_coloring: bool = False,
    columns_to_auto_color: Optional[List[str]] = None,
    rows_to_auto_color: Optional[List[str]] = None,
    export: bool = False,
):
    """Prepare a table from df in rich.

    Parameters
    ----------
    df: pd.DataFrame
        Dataframe to turn into table
    show_index: bool
        Whether to include index
    title: str
        Title for table
    index_name : str
        Title for index column
    headers: List[str]
        Titles for columns
    floatfmt: Union[str, List[str]]
        Float number formatting specs as string or list of strings. Defaults to ".2f"
    show_header: bool
        Whether to show the header row.
    automatic_coloring: bool
        Automatically color a table based on positive and negative values
    columns_to_auto_color: List[str]
        Columns to automatically color
    rows_to_auto_color: List[str]
        Rows to automatically color
    export: bool
        Whether we are exporting the table to a file. If so, we don't want to print it.
    """
    if export:
        return

<<<<<<< HEAD
    def _get_headers() -> list:
        """Check if headers are valid and return them."""
        output = headers or []
        if isinstance(headers, pd.Index):
            output = list(headers)
        if len(output) != len(df.columns):
            log_and_raise(
                ValueError("Length of headers does not match length of DataFrame")
            )
        return output

    if obbff.USE_INTERACTIVE:
        df_outgoing = df.copy()
        # If headers are provided, use them
        if headers is not None:
            # We check if headers are valid
            df_outgoing.columns = _get_headers()

        if show_index and index_name not in df_outgoing.columns:
            # If index name is provided, we use it
            df_outgoing.index.name = index_name or "Index"
            df_outgoing = df_outgoing.reset_index()

        for col in df_outgoing.columns:
            if col == "":
                df_outgoing = df_outgoing.rename(columns={col: "  "})

        df_outgoing = df_outgoing.applymap(
            lambda x: type(x)(re.sub(r"\[\/?[a-z]+\]", "", str(x)))
        )
        plots_backend().send_table(df_table=df_outgoing, title=title)
        return

    if obbff.USE_COLOR and automatic_coloring:
        if columns_to_auto_color:
            for col in columns_to_auto_color:
                # checks whether column exists
                if col in df.columns:
                    df[col] = df[col].apply(lambda x: return_colored_value(str(x)))
        if rows_to_auto_color:
            for row in rows_to_auto_color:
                # checks whether row exists
                if row in df.index:
                    df.loc[row] = df.loc[row].apply(
                        lambda x: return_colored_value(str(x))
                    )
=======
    current_user = get_current_user()

    if current_user.preferences.USE_TABULATE_DF:
        table = Table(title=title, show_lines=True, show_header=show_header)

        if current_user.preferences.USE_COLOR and automatic_coloring:
            if columns_to_auto_color:
                for col in columns_to_auto_color:
                    # checks whether column exists
                    if col in df.columns:
                        df[col] = df[col].apply(lambda x: return_colored_value(str(x)))
            if rows_to_auto_color:
                for row in rows_to_auto_color:
                    # checks whether row exists
                    if row in df.index:
                        df.loc[row] = df.loc[row].apply(
                            lambda x: return_colored_value(str(x))
                        )
>>>>>>> 475ebb5a

        if columns_to_auto_color is None and rows_to_auto_color is None:
            df = df.applymap(lambda x: return_colored_value(str(x)))

    if obbff.USE_TABULATE_DF:
        table = Table(title=title, show_lines=True, show_header=show_header)

        if show_index:
            table.add_column(index_name)

        if headers is not None:
            headers = _get_headers()
            for header in headers:
                table.add_column(str(header))
        else:
            for column in df.columns:
                table.add_column(str(column))

        if isinstance(floatfmt, list) and len(floatfmt) != len(df.columns):
            log_and_raise(
                ValueError(
                    "Length of floatfmt list does not match length of DataFrame columns."
                )
            )
        if isinstance(floatfmt, str):
            floatfmt = [floatfmt for _ in range(len(df.columns))]

        for idx, values in zip(df.index.tolist(), df.values.tolist()):
            # remove hour/min/sec from timestamp index - Format: YYYY-MM-DD # make better
            row_idx = [str(idx)] if show_index else []
            row_idx += [
                str(x)
                if not isinstance(x, float) and not isinstance(x, np.float64)
                else (
                    f"{x:{floatfmt[idx]}}"
                    if isinstance(floatfmt, list)
                    else (
                        f"{x:.2e}" if 0 < abs(float(x)) <= 0.0001 else f"{x:floatfmt}"
                    )
                )
                for idx, x in enumerate(values)
            ]
            table.add_row(*row_idx)
        console.print(table)
    else:
<<<<<<< HEAD
=======
        if current_user.preferences.USE_COLOR and automatic_coloring:
            if columns_to_auto_color:
                for col in columns_to_auto_color:
                    # checks whether column exists
                    if col in df.columns:
                        df[col] = df[col].apply(lambda x: return_colored_value(str(x)))
            if rows_to_auto_color:
                for row in rows_to_auto_color:
                    # checks whether row exists
                    if row in df.index:
                        df.loc[row] = df.loc[row].apply(
                            lambda x: return_colored_value(str(x))
                        )

            if columns_to_auto_color is None and rows_to_auto_color is None:
                df = df.applymap(lambda x: return_colored_value(str(x)))

>>>>>>> 475ebb5a
        console.print(df.to_string(col_space=0))


def check_int_range(mini: int, maxi: int):
    """Check if argparse argument is an int between 2 values.

    Parameters
    ----------
    mini: int
        Min value to compare
    maxi: int
        Max value to compare

    Returns
    -------
    int_range_checker:
        Function that compares the three integers
    """

    # Define the function with default arguments
    def int_range_checker(num: int) -> int:
        """Check if int is between a high and low value.

        Parameters
        ----------
        num: int
            Input integer

        Returns
        ----------
        num: int
            Input number if conditions are met

        Raises
        ------
        argparse.ArgumentTypeError
            Input number not between min and max values
        """
        num = int(num)
        if num < mini or num > maxi:
            log_and_raise(
                argparse.ArgumentTypeError(f"Argument must be in range [{mini},{maxi}]")
            )
        return num

    # Return function handle to checking function
    return int_range_checker


def check_non_negative(value) -> int:
    """Argparse type to check non negative int."""
    new_value = int(value)
    if new_value < 0:
        log_and_raise(argparse.ArgumentTypeError(f"{value} is negative"))
    return new_value


def check_terra_address_format(address: str) -> str:
    """Validate that terra account address has proper format.

    Example: ^terra1[a-z0-9]{38}$

    Parameters
    ----------
    address: str
        terra blockchain account address
    Returns
    -------
    str
        Terra blockchain address or raise argparse exception
    """
    pattern = re.compile(r"^terra1[a-z0-9]{38}$")
    if not pattern.match(address):
        log_and_raise(
            argparse.ArgumentTypeError(
                f"Terra address: {address} has invalid format. Valid format: ^terra1[a-z0-9]{{38}}$"
            )
        )
    return address


def check_non_negative_float(value) -> float:
    """Argparse type to check non negative int."""
    new_value = float(value)
    if new_value < 0:
        log_and_raise(argparse.ArgumentTypeError(f"{value} is negative"))
    return new_value


def check_positive_list(value) -> List[int]:
    """Argparse type to return list of positive ints."""
    list_of_nums = value.split(",")
    list_of_pos = []
    for a_value in list_of_nums:
        new_value = int(a_value)
        if new_value <= 0:
            log_and_raise(
                argparse.ArgumentTypeError(f"{value} is an invalid positive int value")
            )
        list_of_pos.append(new_value)
    return list_of_pos


def check_positive(value) -> int:
    """Argparse type to check positive int."""
    new_value = int(value)
    if new_value <= 0:
        log_and_raise(
            argparse.ArgumentTypeError(f"{value} is an invalid positive int value")
        )
    return new_value


def check_indicators(string: str) -> List[str]:
    """Check if indicators are valid."""
    ta_cls = PlotlyTA()
    choices = sorted(
        [c.name.replace("plot_", "") for c in ta_cls if c.name != "plot_ma"]
        + ta_cls.ma_mode
    )

    strings = string.split(",")
    for s in strings:
        if s not in choices:
            raise argparse.ArgumentTypeError(
                f"\nInvalid choice: {s}, choose from \n    (`{'`, `'.join(choices)}`)",
            )
    return strings


def check_positive_float(value) -> float:
    """Argparse type to check positive int."""
    new_value = float(value)
    if new_value <= 0:
        log_and_raise(
            argparse.ArgumentTypeError(f"{value} is not a positive float value")
        )
    return new_value


def check_percentage_range(num) -> float:
    """Check if float is between 0 and 100. If so, return it.

    Parameters
    ----------
    num: float
        Input float

    Returns
    -------
    num: float
        Input number if conditions are met

    Raises
    ------
    argparse.ArgumentTypeError
        Input number not between min and max values
    """
    num = float(num)
    maxi = 100.0
    mini = 0.0
    if num <= mini or num >= maxi:
        log_and_raise(argparse.ArgumentTypeError("Value must be between 0 and 100"))
    return num


def check_proportion_range(num) -> float:
    """Check if float is between 0 and 1. If so, return it.

    Parameters
    ----------
    num: float
        Input float
    Returns
    -------
    num: float
        Input number if conditions are met
    Raises
    ----------
    argparse.ArgumentTypeError
        Input number not between min and max values
    """
    num = float(num)
    maxi = 1.0
    mini = 0.0
    if num < mini or num > maxi:
        log_and_raise(argparse.ArgumentTypeError("Value must be between 0 and 1"))
    return num


def valid_date_in_past(s: str) -> datetime:
    """Argparse type to check date is in valid format."""
    try:
        delta = datetime.now() - datetime.strptime(s, "%Y-%m-%d")
        if delta.days < 1:
            log_and_raise(
                argparse.ArgumentTypeError(
                    f"Not a valid date: {s}. Must be earlier than today"
                )
            )
        return datetime.strptime(s, "%Y-%m-%d")
    except ValueError as value_error:
        logging.exception(str(value_error))
        raise argparse.ArgumentTypeError(f"Not a valid date: {s}") from value_error


def check_list_dates(str_dates: str) -> List[datetime]:
    """Argparse type to check list of dates provided have a valid format.

    Parameters
    ----------
    str_dates: str
        string with dates separated by ","

    Returns
    -------
    list_dates: List[datetime]
        List of valid dates
    """
    list_dates = list()
    if str_dates:
        if "," in str_dates:
            for dt_marker in str_dates.split(","):
                list_dates.append(valid_date(dt_marker))
        else:
            list_dates.append(valid_date(str_dates))

    return list_dates


def valid_date(s: str) -> datetime:
    """Argparse type to check date is in valid format."""
    try:
        return datetime.strptime(s, "%Y-%m-%d")
    except ValueError as value_error:
        logging.exception(str(value_error))
        raise argparse.ArgumentTypeError(f"Not a valid date: {s}") from value_error


def is_valid_date(s: str) -> bool:
    """Check if date is in valid format."""
    try:
        datetime.strptime(s, "%Y-%m-%d")
        return True
    except ValueError:
        return False


def valid_repo(repo: str) -> str:
    """Argparse type to check github repo is in valid format."""
    result = re.search(r"^[a-zA-Z0-9-_.]+\/[a-zA-Z0-9-_.]+$", repo)  # noqa: W605
    if not result:
        log_and_raise(
            argparse.ArgumentTypeError(
                f"{repo} is not a valid repo. Valid repo: org/repo"
            )
        )
    return repo


def valid_hour(hr: str) -> int:
    """Argparse type to check hour is valid with 24-hour notation."""
    new_hr = int(hr)

    if (new_hr < 0) or (new_hr > 24):
        log_and_raise(
            argparse.ArgumentTypeError(f"{hr} doesn't follow 24-hour notion.")
        )
    return new_hr


def us_market_holidays(years) -> list:
    """Get US market holidays."""
    if isinstance(years, int):
        years = [
            years,
        ]
    # https://www.nyse.com/markets/hours-calendars
    market_holidays = [
        "Martin Luther King Jr. Day",
        "Washington's Birthday",
        "Memorial Day",
        "Independence Day",
        "Labor Day",
        "Thanksgiving",
        "Christmas Day",
    ]
    #   http://www.maa.clell.de/StarDate/publ_holidays.html
    good_fridays = {
        2010: "2010-04-02",
        2011: "2011-04-22",
        2012: "2012-04-06",
        2013: "2013-03-29",
        2014: "2014-04-18",
        2015: "2015-04-03",
        2016: "2016-03-25",
        2017: "2017-04-14",
        2018: "2018-03-30",
        2019: "2019-04-19",
        2020: "2020-04-10",
        2021: "2021-04-02",
        2022: "2022-04-15",
        2023: "2023-04-07",
        2024: "2024-03-29",
        2025: "2025-04-18",
        2026: "2026-04-03",
        2027: "2027-03-26",
        2028: "2028-04-14",
        2029: "2029-03-30",
        2030: "2030-04-19",
    }
    market_and_observed_holidays = market_holidays + [
        holiday + " (Observed)" for holiday in market_holidays
    ]
    all_holidays = us_holidays(years=years)
    valid_holidays = [
        date
        for date in list(all_holidays)
        if all_holidays[date] in market_and_observed_holidays
    ]

    for year in years:
        new_Year = datetime.strptime(f"{year}-01-01", "%Y-%m-%d")
        if new_Year.weekday() != 5:  # ignore saturday
            valid_holidays.append(new_Year.date())
        if new_Year.weekday() == 6:  # add monday for Sunday
            valid_holidays.append(new_Year.date() + timedelta(1))
    for year in years:
        valid_holidays.append(datetime.strptime(good_fridays[year], "%Y-%m-%d").date())
    return valid_holidays


def lambda_long_number_format(num, round_decimal=3) -> str:
    """Format a long number."""
    if isinstance(num, float):
        magnitude = 0
        while abs(num) >= 1000:
            magnitude += 1
            num /= 1000.0

        string_fmt = f".{round_decimal}f"

        num_str = int(num) if num.is_integer() else f"{num:{string_fmt}}"

        return f"{num_str} {' KMBTP'[magnitude]}".strip()
    if isinstance(num, int):
        num = str(num)
    if (
        isinstance(num, str)
        and num.lstrip("-").isdigit()
        and not num.lstrip("-").startswith("0")
        and not is_valid_date(num)
    ):
        num = int(num)
        num /= 1.0
        magnitude = 0
        while abs(num) >= 1000:
            magnitude += 1
            num /= 1000.0

        string_fmt = f".{round_decimal}f"
        num_str = int(num) if num.is_integer() else f"{num:{string_fmt}}"

        return f"{num_str} {' KMBTP'[magnitude]}".strip()
    return num


def revert_lambda_long_number_format(num_str: str) -> Union[float, str]:
    """
    Revert the formatting of a long number if the input is a formatted number, otherwise return the input as is.

    Parameters
    ----------
    num_str : str
        The number to remove the formatting.

    Returns
    -------
    Union[float, str]
        The number as float (with no formatting) or the input as is.

    """
    magnitude_dict = {
        "K": 1000,
        "M": 1000000,
        "B": 1000000000,
        "T": 1000000000000,
        "P": 1000000000000000,
    }

    # Ensure the input is a string and not empty
    if not num_str or not isinstance(num_str, str):
        return num_str

    num_as_list = num_str.strip().split()

    # If the input string is a number parse it as float
    if (
        len(num_as_list) == 1
        and num_as_list[0].replace(".", "").replace("-", "").isdigit()
        and not is_valid_date(num_str)
    ):
        return float(num_str)

    # If the input string is a formatted number with magnitude
    if (
        len(num_as_list) == 2
        and num_as_list[1] in magnitude_dict
        and num_as_list[0].replace(".", "").replace("-", "").isdigit()
    ):
        num, unit = num_as_list
        magnitude = magnitude_dict.get(unit)
        if magnitude:
            return float(num) * magnitude

    # Return the input string as is if it's not a formatted number
    return num_str


def lambda_long_number_format_y_axis(df, y_column, ax):
    """Format long number that goes onto Y axis."""
    max_values = df[y_column].values.max()

    magnitude = 0
    while abs(max_values) >= 1000:
        magnitude += 1
        max_values /= 1000.0

    magnitude_sym = " KMBTP"[magnitude]

    # Second y label axis -
    if magnitude_sym == " ":
        ax[2].set_ylabel(f"{y_column}")
    else:
        ax[2].set_ylabel(f"{y_column} [{magnitude_sym}]")

    divider_map = {" ": 1, "K": 1000, "M": 1000000, "B": 1000000000}
    divider = divider_map[magnitude_sym]

    ax[2].get_yaxis().set_major_formatter(
        matplotlib.ticker.FuncFormatter(lambda x, _: int(x / divider))
    )


def lambda_clean_data_values_to_float(val: str) -> float:
    """Clean data to float based on string ending."""
    # Remove any leading or trailing parentheses and spaces
    val = val.strip("( )")
    if val == "-":
        val = "0"

    # Convert percentage to decimal
    if val.endswith("%"):
        return float(val[:-1]) / 100.0
    if val.endswith("B"):
        return float(val[:-1]) * 1_000_000_000
    if val.endswith("M"):
        return float(val[:-1]) * 1_000_000
    if val.endswith("K"):
        return float(val[:-1]) * 1000
    return float(val)


def lambda_int_or_round_float(x) -> str:
    """Format int or round float."""
    # If the data is inf, -inf, or NaN then simply return '~' because it is either too
    # large, too small, or we do not have data to display for it
    if x in (np.inf, -np.inf, np.nan):
        return " " + "~"
    if (x - int(x) < -sys.float_info.epsilon) or (x - int(x) > sys.float_info.epsilon):
        return " " + str(round(x, 2))

    return " " + str(int(x))


def divide_chunks(data, n):
    """Split into chunks."""
    # looping till length of data
    for i in range(0, len(data), n):
        yield data[i : i + n]  # noqa: E203


def get_next_stock_market_days(last_stock_day, n_next_days) -> list:
    """Get the next stock market day.

    Checks against weekends and holidays.
    """
    n_days = 0
    l_pred_days = []
    years: list = []
    holidays: list = []
    if isinstance(last_stock_day, datetime):
        while n_days < n_next_days:
            last_stock_day += timedelta(hours=24)
            year = last_stock_day.date().year
            if year not in years:
                years.append(year)
                holidays += us_market_holidays(year)
            # Check if it is a weekend
            if last_stock_day.date().weekday() > 4:
                continue
            # Check if it is a holiday
            if last_stock_day.strftime("%Y-%m-%d") in holidays:
                continue
            # Otherwise stock market is open
            n_days += 1
            l_pred_days.append(last_stock_day)
    else:
        while n_days < n_next_days:
            l_pred_days.append(last_stock_day + 1 + n_days)
            n_days += 1

    return l_pred_days


def is_intraday(df: pd.DataFrame) -> bool:
    """Check if the data granularity is intraday.

    Parameters
    ----------
    df : pd.DataFrame
        Price data

    Returns
    -------
    bool
        True if data is intraday
    """
    granularity = df.index[1] - df.index[0]
    intraday = not granularity >= timedelta(days=1)
    return intraday


def reindex_dates(df: pd.DataFrame) -> pd.DataFrame:
    """Reindex dataframe to exclude non-trading days.

    Resets the index of a df to an integer and prepares the 'date' column to become
    x tick labels on a plot.

    Parameters
    ----------
    df : pd.DataFrame
        Source dataframe

    Returns
    -------
    pd.DataFrame
        Reindexed dataframe
    """
    date_format = "%b %d %H:%M" if is_intraday(df) else "%Y-%m-%d"
    reindexed_df = df.reset_index()
    reindexed_df["date"] = reindexed_df["date"].dt.strftime(date_format)
    return reindexed_df


def get_data(tweet):
    """Get twitter data from API request."""
    if "+" in tweet["created_at"]:
        s_datetime = tweet["created_at"].split(" +")[0]
    else:
        s_datetime = iso8601.parse_date(tweet["created_at"]).strftime(
            "%Y-%m-%d %H:%M:%S"
        )

    s_text = tweet["full_text"] if "full_text" in tweet else tweet["text"]
    return {"created_at": s_datetime, "text": s_text}


def clean_tweet(tweet: str, symbol: str) -> str:
    """Clean tweets to be fed to sentiment model."""
    whitespace = re.compile(r"\s+")
    web_address = re.compile(r"(?i)http(s):\/\/[a-z0-9.~_\-\/]+")
    ticker = re.compile(rf"(?i)@{symbol}(?=\b)")
    user = re.compile(r"(?i)@[a-z0-9_]+")

    tweet = whitespace.sub(" ", tweet)
    tweet = web_address.sub("", tweet)
    tweet = ticker.sub(symbol, tweet)
    tweet = user.sub("", tweet)

    return tweet


def get_user_agent() -> str:
    """Get a not very random user agent."""
    user_agent_strings = [
        "Mozilla/5.0 (Macintosh; U; Intel Mac OS X 10.10; rv:86.1) Gecko/20100101 Firefox/86.1",
        "Mozilla/5.0 (Windows NT 6.1; WOW64; rv:86.1) Gecko/20100101 Firefox/86.1",
        "Mozilla/5.0 (Macintosh; Intel Mac OS X 10.10; rv:82.1) Gecko/20100101 Firefox/82.1",
        "Mozilla/5.0 (Macintosh; Intel Mac OS X 10.13; rv:86.0) Gecko/20100101 Firefox/86.0",
        "Mozilla/5.0 (Windows NT 10.0; WOW64; rv:86.0) Gecko/20100101 Firefox/86.0",
        "Mozilla/5.0 (Macintosh; U; Intel Mac OS X 10.10; rv:83.0) Gecko/20100101 Firefox/83.0",
        "Mozilla/5.0 (Windows NT 6.1; WOW64; rv:84.0) Gecko/20100101 Firefox/84.0",
    ]

    return random.choice(user_agent_strings)  # nosec


def text_adjustment_init(self):
    """Adjust text monkey patch for Pandas."""
    self.ansi_regx = re.compile(r"\x1B[@-_][0-?]*[ -/]*[@-~]")
    self.encoding = get_option("display.encoding")


def text_adjustment_len(self, text):
    """Get the length of the text adjustment."""
    # return compat.strlen(self.ansi_regx.sub("", text), encoding=self.encoding)
    return len(self.ansi_regx.sub("", text))


def text_adjustment_justify(self, texts, max_len, mode="right"):
    """Apply 'Justify' text alignment."""
    justify = (
        str.ljust
        if (mode == "left")
        else str.rjust
        if (mode == "right")
        else str.center
    )
    out = []
    for s in texts:
        escapes = self.ansi_regx.findall(s)
        if len(escapes) == 2:
            out.append(
                escapes[0].strip()
                + justify(self.ansi_regx.sub("", s), max_len)
                + escapes[1].strip()
            )
        else:
            out.append(justify(s, max_len))
    return out


# pylint: disable=unused-argument
def text_adjustment_join_unicode(self, lines, sep=""):
    """Join Unicode."""
    try:
        return sep.join(lines)
    except UnicodeDecodeError:
        # sep = compat.text_type(sep)
        return sep.join([x.decode("utf-8") if isinstance(x, str) else x for x in lines])


# pylint: disable=unused-argument
def text_adjustment_adjoin(self, space, *lists, **kwargs):
    """Join text."""
    # Add space for all but the last column:
    pads = ([space] * (len(lists) - 1)) + [0]
    max_col_len = max(len(col) for col in lists)
    new_cols = []
    for col, pad in zip(lists, pads):
        width = max(self.len(s) for s in col) + pad
        c = self.justify(col, width, mode="left")
        # Add blank cells to end of col if needed for different col lens:
        if len(col) < max_col_len:
            c.extend([" " * width] * (max_col_len - len(col)))
        new_cols.append(c)

    rows = [self.join_unicode(row_tup) for row_tup in zip(*new_cols)]
    return self.join_unicode(rows, sep="\n")


# https://github.com/pandas-dev/pandas/issues/18066#issuecomment-522192922
def patch_pandas_text_adjustment():
    """Set pandas text adjustment settings."""
    pandas.io.formats.format.TextAdjustment.__init__ = text_adjustment_init
    pandas.io.formats.format.TextAdjustment.len = text_adjustment_len
    pandas.io.formats.format.TextAdjustment.justify = text_adjustment_justify
    pandas.io.formats.format.TextAdjustment.join_unicode = text_adjustment_join_unicode
    pandas.io.formats.format.TextAdjustment.adjoin = text_adjustment_adjoin


def lambda_financials_colored_values(val: str) -> str:
    """Add a color to a value."""
    if val == "N/A" or str(val) == "nan":
        val = "[yellow]N/A[/yellow]"
    elif sum(c.isalpha() for c in val) < 2:
        if "%" in val and "-" in val or "%" not in val and "(" in val:
            val = f"[red]{val}[/red]"
        elif "%" in val:
            val = f"[green]{val}[/green]"
    return val


def check_ohlc(type_ohlc: str) -> str:
    """Check that data is in ohlc."""
    if bool(re.match("^[ohlca]+$", type_ohlc)):
        return type_ohlc
    raise argparse.ArgumentTypeError("The type specified is not recognized")


def lett_to_num(word: str) -> str:
    """Match ohlca to integers."""
    replacements = [("o", "1"), ("h", "2"), ("l", "3"), ("c", "4"), ("a", "5")]
    for a, b in replacements:
        word = word.replace(a, b)
    return word


def get_flair() -> str:
    """Get a flair icon."""
    available_flairs = {
        ":openbb": "(🦋)",
        ":rocket": "(🚀)",
        ":diamond": "(💎)",
        ":stars": "(✨)",
        ":baseball": "(⚾)",
        ":boat": "(⛵)",
        ":phone": "(☎)",
        ":mercury": "(☿)",
        ":hidden": "",
        ":sun": "(☼)",
        ":moon": "(☾)",
        ":nuke": "(☢)",
        ":hazard": "(☣)",
        ":tunder": "(☈)",
        ":king": "(♔)",
        ":queen": "(♕)",
        ":knight": "(♘)",
        ":recycle": "(♻)",
        ":scales": "(⚖)",
        ":ball": "(⚽)",
        ":golf": "(⛳)",
        ":piece": "(☮)",
        ":yy": "(☯)",
    }

    current_user = get_current_user()  # pylint: disable=redefined-outer-name
    current_flair = str(current_user.preferences.FLAIR)
    flair = available_flairs.get(current_flair, current_flair)

    if (
        current_user.preferences.USE_DATETIME
        and get_user_timezone_or_invalid() != "INVALID"
    ):
        dtime = datetime.now(pytz.timezone(get_user_timezone())).strftime(
            "%Y %b %d, %H:%M"
        )

        # if there is no flair, don't add an extra space after the time
        if flair == "":
            return f"{dtime}"

        return f"{dtime} {flair}"

    return flair


def is_timezone_valid(user_tz: str) -> bool:
    """Check whether user timezone is valid.

    Parameters
    ----------
    user_tz: str
        Timezone to check for validity

    Returns
    -------
    bool
        True if timezone provided is valid
    """
    return user_tz in pytz.all_timezones


def get_user_timezone() -> str:
    """Get user timezone if it is a valid one.

    Returns
    -------
    str
        user timezone based on .env file
    """
    return get_current_user().preferences.TIMEZONE


def get_user_timezone_or_invalid() -> str:
    """Get user timezone if it is a valid one.

    Returns
    -------
    str
        user timezone based on timezone.openbb file or INVALID
    """
    user_tz = get_user_timezone()
    if is_timezone_valid(user_tz):
        return f"{user_tz}"
    return "INVALID"


def str_to_bool(value) -> bool:
    """Match a string to a boolean value."""
    if isinstance(value, bool):
        return value
    if value.lower() in {"false", "f", "0", "no", "n"}:
        return False
    if value.lower() in {"true", "t", "1", "yes", "y"}:
        return True
    raise ValueError(f"{value} is not a valid boolean value")


def get_screeninfo():
    """Get screeninfo."""
    screens = get_monitors()  # Get all available monitors
    current_user = get_current_user()
    if (
        len(screens) - 1 < current_user.preferences.MONITOR
    ):  # Check to see if chosen monitor is detected
        monitor = 0
        console.print(
            f"Could not locate monitor {current_user.preferences.MONITOR}, using primary monitor."
        )
    else:
        monitor = current_user.preferences.MONITOR
    main_screen = screens[monitor]  # Choose what monitor to get

    return (main_screen.width, main_screen.height)


def plot_autoscale():
    """Autoscale plot."""
    current_user = get_current_user()
    if current_user.preferences.USE_PLOT_AUTOSCALING:
        x, y = get_screeninfo()  # Get screen size
        # account for ultrawide monitors
        if x / y > 1.5:
            x = x * 0.4

        x = ((x) * current_user.preferences.PLOT_WIDTH_PERCENTAGE * 10**-2) / (
            current_user.preferences.PLOT_DPI
        )  # Calculate width
        if current_user.preferences.PLOT_HEIGHT_PERCENTAGE == 100:  # If full height
            y = y - 60  # Remove the height of window toolbar
        y = ((y) * current_user.preferences.PLOT_HEIGHT_PERCENTAGE * 10**-2) / (
            current_user.preferences.PLOT_DPI
        )
    else:  # If not autoscale, use size defined in config_plot.py
        x = current_user.preferences.PLOT_WIDTH / (current_user.preferences.PLOT_DPI)
        y = current_user.preferences.PLOT_HEIGHT / (current_user.preferences.PLOT_DPI)
    return x, y


plots_backend().set_window_dimensions(*plot_autoscale())


def get_last_time_market_was_open(dt):
    """Get last time the US market was open."""
    # Check if it is a weekend
    if dt.date().weekday() > 4:
        dt = get_last_time_market_was_open(dt - timedelta(hours=24))

    # Check if it is a holiday
    if dt.strftime("%Y-%m-%d") in us_holidays():
        dt = get_last_time_market_was_open(dt - timedelta(hours=24))

    dt = dt.replace(hour=21, minute=0, second=0)

    return dt


def check_file_type_saved(valid_types: Optional[List[str]] = None):
    """Provide valid types for the user to be able to select.

    Parameters
    ----------
    valid_types: List[str]
        List of valid types to export data

    Returns
    -------
    check_filenames: Optional[List[str]]
        Function that returns list of filenames to export data
    """

    def check_filenames(filenames: str = "") -> str:
        """Check if filenames are valid.

        Parameters
        ----------
        filenames: str
            filenames to be saved separated with comma

        Returns
        ----------
        str
            valid filenames separated with comma
        """
        if not filenames or not valid_types:
            return ""
        valid_filenames = list()
        for filename in filenames.split(","):
            if filename.endswith(tuple(valid_types)):
                valid_filenames.append(filename)
            else:
                console.print(
                    f"[red]Filename '{filename}' provided is not valid!\nPlease use one of the following file types:"
                    f"{','.join(valid_types)}[/red]\n"
                )
        return ",".join(valid_filenames)

    return check_filenames


def compose_export_path(func_name: str, dir_path: str) -> Path:
    """Compose export path for data from the terminal.

    Creates a path to a folder and a filename based on conditions.

    Parameters
    ----------
    func_name : str
        Name of the command that invokes this function
    dir_path : str
        Path of directory from where this function is called

    Returns
    -------
    Path
        Path variable containing the path of the exported file
    """
    now = datetime.now()
    # Resolving all symlinks and also normalizing path.
    resolve_path = Path(dir_path).resolve()
    # Getting the directory names from the path. Instead of using split/replace (Windows doesn't like that)
    # check if this is done in a main context to avoid saving with openbb_terminal
    if resolve_path.parts[-2] == "openbb_terminal":
        path_cmd = f"{resolve_path.parts[-1]}"
    else:
        path_cmd = f"{resolve_path.parts[-2]}_{resolve_path.parts[-1]}"

    default_filename = f"{now.strftime('%Y%m%d_%H%M%S')}_{path_cmd}_{func_name}"

    full_path = get_current_user().preferences.USER_EXPORTS_DIRECTORY / default_filename

    return full_path


def ask_file_overwrite(file_path: Path) -> Tuple[bool, bool]:
    """Helper to provide a prompt for overwriting existing files.

    Returns two values, the first is a boolean indicating if the file exists and the
    second is a boolean indicating if the user wants to overwrite the file.
    """
    # Jeroen asked for a flag to overwrite no matter what
    current_user = get_current_user()
    if current_user.preferences.FILE_OVERWRITE:
        return False, True
    if os.environ.get("TEST_MODE") == "True":
        return False, True
    if file_path.exists():
        overwrite = input("\nFile already exists. Overwrite? [y/n]: ").lower()
        if overwrite == "y":
            file_path.unlink(missing_ok=True)
            # File exists and user wants to overwrite
            return True, True
        # File exists and user does not want to overwrite
        return True, False
    # File does not exist
    return False, True


# This is a false positive on pylint and being tracked in pylint #3060
# pylint: disable=abstract-class-instantiated
def export_data(
    export_type: str,
    dir_path: str,
    func_name: str,
    df: pd.DataFrame = pd.DataFrame(),
    sheet_name: Optional[str] = None,
    figure: Optional[OpenBBFigure] = None,
    margin: bool = True,
) -> None:
    """Export data to a file.

    Parameters
    ----------
    export_type : str
        Type of export between: csv,json,xlsx,xls
    dir_path : str
        Path of directory from where this function is called
    func_name : str
        Name of the command that invokes this function
    df : pd.Dataframe
        Dataframe of data to save
    sheet_name : str
        If provided.  The name of the sheet to save in excel file
    figure : Optional[OpenBBFigure]
        Figure object to save as image file
    margin : bool
        Automatically adjust subplot parameters to give specified padding.
    """
    if not figure:
        figure = OpenBBFigure()

    if export_type:
        saved_path = compose_export_path(func_name, dir_path).resolve()
        saved_path.parent.mkdir(parents=True, exist_ok=True)
        for exp_type in export_type.split(","):
            # In this scenario the path was provided, e.g. --export pt.csv, pt.jpg
            if "." in exp_type:
                saved_path = saved_path.with_name(exp_type)
            # In this scenario we use the default filename
            else:
                if ".OpenBB_openbb_terminal" in saved_path.name:
                    saved_path = saved_path.with_name(
                        saved_path.name.replace(
                            ".OpenBB_openbb_terminal", "OpenBBTerminal"
                        )
                    )
                saved_path = saved_path.with_suffix(f".{exp_type}")

            exists, overwrite = False, False
            is_xlsx = exp_type.endswith("xlsx")
            if sheet_name is None and is_xlsx or not is_xlsx:
                exists, overwrite = ask_file_overwrite(saved_path)

            if exists and not overwrite:
                existing = len(list(saved_path.parent.glob(saved_path.stem + "*")))
                saved_path = saved_path.with_stem(f"{saved_path.stem}_{existing + 1}")

            df = df.replace(
                {
                    r"\[yellow\]": "",
                    r"\[/yellow\]": "",
                    r"\[green\]": "",
                    r"\[/green\]": "",
                    r"\[red\]": "",
                    r"\[/red\]": "",
                    r"\[magenta\]": "",
                    r"\[/magenta\]": "",
                },
                regex=True,
            )

            df = df.applymap(revert_lambda_long_number_format)

            if exp_type.endswith("csv"):
                df.to_csv(saved_path)
            elif exp_type.endswith("json"):
                df.reset_index(drop=True, inplace=True)
                df.to_json(saved_path)
            elif exp_type.endswith("xlsx"):
                # since xlsx does not support datetimes with timezones we need to remove it
                df = remove_timezone_from_dataframe(df)

                if sheet_name is None:
                    df.to_excel(saved_path, index=True, header=True)

                else:
                    if saved_path.exists():
                        with pd.ExcelWriter(
                            saved_path,
                            mode="a",
                            if_sheet_exists="new",
                            engine="openpyxl",
                        ) as writer:
                            df.to_excel(
                                writer, sheet_name=sheet_name, index=True, header=True
                            )
                    else:
                        with pd.ExcelWriter(
                            saved_path,
                            engine="openpyxl",
                        ) as writer:
                            df.to_excel(
                                writer, sheet_name=sheet_name, index=True, header=True
                            )
            elif saved_path.suffix in [".jpg", ".pdf", ".png", ".svg"]:
                figure.show(export_image=saved_path, margin=margin)
            else:
                console.print("Wrong export file specified.")
                continue

            console.print(f"Saved file: {saved_path}")


def get_rf() -> float:
    """Use the fiscaldata.gov API to get most recent T-Bill rate.

    Returns
    -------
    rate : float
        The current US T-Bill rate
    """
    try:
        base = "https://api.fiscaldata.treasury.gov/services/api/fiscal_service"
        end = "/v2/accounting/od/avg_interest_rates"
        filters = "?filter=security_desc:eq:Treasury Bills&sort=-record_date"
        response = request(base + end + filters)
        latest = response.json()["data"][0]
        return round(float(latest["avg_interest_rate_amt"]) / 100, 8)
    except Exception:
        return 0.02


def system_clear():
    """Clear screen."""
    os.system("cls||clear")  # nosec


def excel_columns() -> List[str]:
    """Return potential columns for excel.

    Returns
    -------
    letters : List[str]
        Letters to be used as excel columns
    """
    letters = ["A", "B", "C", "D", "E", "F", "G", "H", "I", "J", "K", "L", "M"]
    letters += ["N", "O", "P", "Q", "R", "S", "T", "U", "V", "W", "X", "Y", "Z"]

    opts = (
        [f"{x}" for x in letters]
        + [f"{x}{y}" for x in letters for y in letters]
        + [f"{x}{y}{z}" for x in letters for y in letters for z in letters]
    )
    return opts


def handle_error_code(requests_obj, error_code_map):
    """Handle error code of HTTP requests.

    Parameters
    ----------
    requests_obj: Object
        Request object
    error_code_map: Dict
        Dictionary mapping of HTTP error code and output message

    """
    for error_code, error_msg in error_code_map.items():
        if requests_obj.status_code == error_code:
            console.print(error_msg)


def prefill_form(ticket_type, menu, path, command, message):
    """Pre-fill Google Form and open it in the browser."""
    form_url = "https://openbb.co/support?"

    params = {
        "type": ticket_type,
        "menu": menu,
        "path": path,
        "command": command,
        "message": message,
    }

    url_params = urllib.parse.urlencode(params)

    plots_backend().send_url(form_url + url_params)


def get_closing_price(ticker, days):
    """Get historical close price for n days in past for market asset.

    Parameters
    ----------
    ticker : str
        Ticker to get data for
    days : datetime
        No. of days in past

    Returns
    -------
    data : pd.DataFrame
        Historic close prices for ticker for given days
    """
    tick = yf.Ticker(ticker)
    df = tick.history(
        start=d.today() - timedelta(days=days),
        interval="1d",
    )["Close"]
    df = df.to_frame().reset_index()
    df = df.rename(columns={0: "Close"})
    df.index.name = "index"
    return df


def camel_case_split(string: str) -> str:
    """Convert a camel-case string to separate words.

    Parameters
    ----------
    string : str
        The string to be converted

    Returns
    -------
    new_string: str
        The formatted string
    """
    words = [[string[0]]]

    for c in string[1:]:
        if words[-1][-1].islower() and c.isupper():
            words.append(list(c))
        else:
            words[-1].append(c)

    results = ["".join(word) for word in words]
    return " ".join(results).title()


def is_valid_axes_count(
    axes: List[plt.Axes],
    n: int,
    custom_text: Optional[str] = None,
    prefix_text: Optional[str] = None,
    suffix_text: Optional[str] = None,
):
    """Check if axes list length is equal to n and log text if check result is false.

    Parameters
    ----------
    axes: List[plt.Axes]
        External axes (2 axes are expected in the list)
    n: int
        number of expected axes
    custom_text: Optional[str] = None
        custom text to log
    prefix_text: Optional[str] = None
        prefix text to add before text to log
    suffix_text: Optional[str] = None
        suffix text to add after text to log
    """
    if len(axes) == n:
        return True

    print_text = (
        custom_text
        if custom_text
        else f"Expected list of {n} axis item{'s' if n > 1 else ''}."
    )

    if prefix_text:
        print_text = f"{prefix_text} {print_text}"
    if suffix_text:
        print_text = f"{suffix_text} {print_text}"

    logger.error(print_text)
    console.print(f"[red]{print_text}\n[/red]")
    return False


def support_message(s: str) -> str:
    """Argparse type to check string is in valid format for the support command."""
    return s.replace('"', "")


def check_list_values(valid_values: List[str]):
    """Get valid values to test arguments given by user.

    Parameters
    ----------
    valid_values: List[str]
        List of valid values to be checked

    Returns
    -------
    check_list_values_from_valid_values_list:
        Function that ensures that the valid values go through and notifies user when value is not valid.
    """

    # Define the function with default arguments
    def check_list_values_from_valid_values_list(given_values: str) -> List[str]:
        """Check if argparse argument is an str format.

        Ensure that value1,value2,value3 and that the values value1, value2 and value3 are valid.

        Parameters
        ----------
        given_values: str
            values provided by the user

        Raises
        ------
        argparse.ArgumentTypeError
            Input number not between min and max values
        """
        success_values = list()

        values_found = (
            [val.strip() for val in given_values.split(",")]
            if "," in given_values
            else [given_values]
        )

        for value in values_found:
            # check if the value is valid
            if value in valid_values:
                success_values.append(value)
            else:
                console.print(f"[red]'{value}' is not valid.[/red]")

        if not success_values:
            log_and_raise(
                argparse.ArgumentTypeError("No correct arguments have been found")
            )
        return success_values

    # Return function handle to checking function
    return check_list_values_from_valid_values_list


def search_wikipedia(expression: str) -> None:
    """Search wikipedia for a given expression.

    Parameters
    ----------
    expression: str
        Expression to search for
    """
    url = f"https://en.wikipedia.org/api/rest_v1/page/summary/{expression}"

    response = requests.request("GET", url, headers={}, data={})

    if response.status_code == 200:
        response_json = json.loads(response.text)
        res = {
            "title": response_json["title"],
            "url": f"[blue]{response_json['content_urls']['desktop']['page']}[/blue]",
            "summary": response_json["extract"],
        }
    else:
        res = {
            "title": "[red]Not Found[/red]",
        }

    df = pd.json_normalize(res)

    print_rich_table(
        df,
        headers=list(df.columns),
        show_index=False,
        title=f"Wikipedia results for {expression}",
    )


def screenshot() -> None:
    """Screenshot the terminal window or the plot window.

    Parameters
    ----------
    terminal_window_target: bool
        Target the terminal window
    """
    try:
        if plt.get_fignums():
            img_buf = io.BytesIO()
            plt.savefig(img_buf, format="png")
            shot = Image.open(img_buf)
            screenshot_to_canvas(shot, plot_exists=True)

        else:
            console.print("No plots found.\n")

    except Exception as e:
        console.print(f"Cannot reach window - {e}\n")


def screenshot_to_canvas(shot, plot_exists: bool = False):
    """Frame image to OpenBB canvas.

    Parameters
    ----------
    shot
        Image to frame with OpenBB Canvas
    plot_exists: bool
        Variable to say whether the image is a plot or screenshot of terminal
    """
    WHITE_LINE_WIDTH = 3
    OUTSIDE_CANVAS_WIDTH = shot.width + 4 * WHITE_LINE_WIDTH + 5
    OUTSIDE_CANVAS_HEIGHT = shot.height + 4 * WHITE_LINE_WIDTH + 5
    UPPER_SPACE = 40
    BACKGROUND_WIDTH_SLACK = 150
    BACKGROUND_HEIGHT_SLACK = 150

    background = Image.open(
        Path(os.path.abspath(__file__), "../../images/background.png")
    )
    logo = Image.open(
        Path(os.path.abspath(__file__), "../../images/openbb_horizontal_logo.png")
    )

    try:
        if plot_exists:
            HEADER_HEIGHT = 0
            RADIUS = 8

            background = background.resize(
                (
                    shot.width + BACKGROUND_WIDTH_SLACK,
                    shot.height + BACKGROUND_HEIGHT_SLACK,
                )
            )

            x = int((background.width - OUTSIDE_CANVAS_WIDTH) / 2)
            y = UPPER_SPACE

            white_shape = (
                (x, y),
                (x + OUTSIDE_CANVAS_WIDTH, y + OUTSIDE_CANVAS_HEIGHT),
            )
            img = ImageDraw.Draw(background)
            img.rounded_rectangle(
                white_shape,
                fill="black",
                outline="white",
                width=WHITE_LINE_WIDTH,
                radius=RADIUS,
            )
            background.paste(shot, (x + WHITE_LINE_WIDTH + 5, y + WHITE_LINE_WIDTH + 5))

            # Logo
            background.paste(
                logo,
                (
                    int((background.width - logo.width) / 2),
                    UPPER_SPACE
                    + OUTSIDE_CANVAS_HEIGHT
                    + HEADER_HEIGHT
                    + int(
                        (
                            background.height
                            - UPPER_SPACE
                            - OUTSIDE_CANVAS_HEIGHT
                            - HEADER_HEIGHT
                            - logo.height
                        )
                        / 2
                    ),
                ),
                logo,
            )

            background.show(title="screenshot")

    except Exception:
        console.print("Shot failed.")


@lru_cache
def load_json(path: str) -> Dict[str, str]:
    """Load a dictionary from a json file path.

    Parameter
    ----------
    path : str
        The path for the json file

    Returns
    -------
    Dict[str, str]
        The dictionary loaded from json
    """
    try:
        with open(path) as file:
            return json.load(file)
    except Exception as e:
        console.print(
            f"[red]Failed to load preferred source from file: "
            f"{get_current_user().preferences.PREFERRED_DATA_SOURCE_FILE}[/red]"
        )
        console.print(f"[red]{e}[/red]")
        return {}


def list_from_str(value: str) -> List[str]:
    """Convert a string to a list.

    Parameter
    ---------
    value : str
        The string to convert

    Returns
    -------
    new_value: List[str]
        The list of strings
    """
    if value:
        return value.split(",")
    return []


def str_date_to_timestamp(date: str) -> int:
    """Transform string date to timestamp

    Parameters
    ----------
    start_date : str
        Initial date, format YYYY-MM-DD

    Returns
    -------
    date_ts : int
        Initial date timestamp (e.g., 1_614_556_800)
    """

    date_ts = int(
        datetime.strptime(date + " 00:00:00+0000", "%Y-%m-%d %H:%M:%S%z").timestamp()
    )

    return date_ts


def update_news_from_tweet_to_be_displayed() -> str:
    """Update news from tweet to be displayed.

    Returns
    -------
    str
        The news from tweet to be displayed
    """
    global LAST_TWEET_NEWS_UPDATE_CHECK_TIME

    news_tweet = ""

    current_user = get_current_user()
    # Check whether it has passed a certain amount of time since the last news update
    if LAST_TWEET_NEWS_UPDATE_CHECK_TIME is None or (
        (datetime.now(pytz.utc) - LAST_TWEET_NEWS_UPDATE_CHECK_TIME).total_seconds()
        > current_user.preferences.TOOLBAR_TWEET_NEWS_SECONDS_BETWEEN_UPDATES
    ):
        # This doesn't depende on the time of the tweet but the time that the check was made
        LAST_TWEET_NEWS_UPDATE_CHECK_TIME = datetime.now(pytz.utc)

        dhours = 0
        dminutes = 0
        # Get timezone that corresponds to the user
        if (
            current_user.preferences.USE_DATETIME
            and get_user_timezone_or_invalid() != "INVALID"
        ):
            utcnow = pytz.timezone("utc").localize(datetime.utcnow())  # generic time
            here = utcnow.astimezone(pytz.timezone("Etc/UTC")).replace(tzinfo=None)
            there = utcnow.astimezone(pytz.timezone(get_user_timezone())).replace(
                tzinfo=None
            )

            offset = relativedelta(here, there)
            dhours = offset.hours
            dminutes = offset.minutes

        if "," in current_user.preferences.TOOLBAR_TWEET_NEWS_ACCOUNTS_TO_TRACK:
            news_sources_twitter_handles = (
                current_user.preferences.TOOLBAR_TWEET_NEWS_ACCOUNTS_TO_TRACK.split(",")
            )
        else:
            news_sources_twitter_handles = [
                current_user.preferences.TOOLBAR_TWEET_NEWS_ACCOUNTS_TO_TRACK
            ]

        news_tweet_to_use = ""
        handle_to_use = ""
        url = ""
        last_tweet_dt: Optional[datetime] = None
        for handle in news_sources_twitter_handles:
            try:
                # Get last N tweets from each handle
                timeline = twitter_api.user_timeline(
                    screen_name=handle,
                    count=current_user.preferences.TOOLBAR_TWEET_NEWS_NUM_LAST_TWEETS_TO_READ,
                )
                timeline = timeline[
                    : current_user.preferences.TOOLBAR_TWEET_NEWS_NUM_LAST_TWEETS_TO_READ
                ]
                for last_tweet in timeline:
                    keywords = (
                        current_user.preferences.TOOLBAR_TWEET_NEWS_KEYWORDS.split(",")
                    )
                    more_recent = (
                        last_tweet_dt is None or last_tweet.created_at > last_tweet_dt
                    )
                    with_keyword = any(key in last_tweet.text for key in keywords)

                    if more_recent and with_keyword:
                        handle_to_use = handle
                        last_tweet_dt = last_tweet.created_at

                        news_tweet_to_use = last_tweet.text

                        url = f"https://twitter.com/x/status/{last_tweet.id_str}"

            # In case the handle provided doesn't exist, we skip it
            except tweepy.errors.NotFound:
                pass

        if last_tweet_dt and news_tweet_to_use:
            tweet_hr = f"{last_tweet_dt.hour}"
            tweet_min = f"{last_tweet_dt.minute}"
            # Update time based on timezone specified by user
            if (
                current_user.preferences.USE_DATETIME
                and get_user_timezone_or_invalid() != "INVALID"
            ) and (dhours > 0 or dminutes > 0):
                tweet_hr = f"{round((int(last_tweet_dt.hour) - dhours) % 60):02}"
                tweet_min = f"{round((int(last_tweet_dt.minute) - dminutes) % 60):02}"

            # Update NEWS_TWEET with the new news tweet found
            news_tweet = f"{tweet_hr}:{tweet_min} - @{handle_to_use} - {url}\n\n{news_tweet_to_use}"

    return news_tweet


def check_start_less_than_end(start_date: str, end_date: str) -> bool:
    """Check if start_date is equal to end_date.

    Parameters
    ----------
    start_date : str
        Initial date, format YYYY-MM-DD
    end_date : str
        Final date, format YYYY-MM-DD

    Returns
    -------
    bool
        True if start_date is not equal to end_date, False otherwise
    """
    if start_date is None or end_date is None:
        return False
    if start_date == end_date:
        console.print("[red]Start date and end date cannot be the same.[/red]")
        return True
    if start_date > end_date:
        console.print("[red]Start date cannot be greater than end date.[/red]")
        return True
    return False


# Write an abstract helper to make requests from a url with potential headers and params
def request(
    url: str, method: str = "GET", timeout: int = 0, **kwargs
) -> requests.Response:
    """Abstract helper to make requests from a url with potential headers and params.

    Parameters
    ----------
    url : str
        Url to make the request to
    method : str, optional
        HTTP method to use.  Can be "GET" or "POST", by default "GET"

    Returns
    -------
    requests.Response
        Request response object

    Raises
    ------
    ValueError
        If invalid method is passed
    """
    current_user = get_current_user()
    # We want to add a user agent to the request, so check if there are any headers
    # If there are headers, check if there is a user agent, if not add one.
    # Some requests seem to work only with a specific user agent, so we want to be able to override it.
    headers = kwargs.pop("headers", {})
    timeout = timeout or current_user.preferences.REQUEST_TIMEOUT

    if "User-Agent" not in headers:
        headers["User-Agent"] = get_user_agent()
    if method.upper() == "GET":
        return requests.get(
            url,
            headers=headers,
            timeout=timeout,
            **kwargs,
        )
    if method.upper() == "POST":
        return requests.post(
            url,
            headers=headers,
            timeout=timeout,
            **kwargs,
        )
    raise ValueError("Method must be GET or POST")


def remove_timezone_from_dataframe(df: pd.DataFrame) -> pd.DataFrame:
    """
    Remove timezone information from a dataframe.

    Parameters
    ----------
    df : pd.DataFrame
        The dataframe to remove timezone information from

    Returns
    -------
    pd.DataFrame
        The dataframe with timezone information removed
    """

    date_cols = []
    index_is_date = False

    # Find columns and index containing date data
    if (
        df.index.dtype.kind == "M"
        and hasattr(df.index.dtype, "tz")
        and df.index.dtype.tz is not None
    ):
        index_is_date = True

    for col, dtype in df.dtypes.items():
        if dtype.kind == "M" and hasattr(df.index.dtype, "tz") and dtype.tz is not None:
            date_cols.append(col)

    # Remove the timezone information
    for col in date_cols:
        df[col] = df[col].dt.date

    if index_is_date:
        index_name = df.index.name
        df.index = df.index.date
        df.index.name = index_name

    return df<|MERGE_RESOLUTION|>--- conflicted
+++ resolved
@@ -303,8 +303,8 @@
     """
     if export:
         return
-
-<<<<<<< HEAD
+    current_user = get_current_user()
+
     def _get_headers() -> list:
         """Check if headers are valid and return them."""
         output = headers or []
@@ -316,7 +316,7 @@
             )
         return output
 
-    if obbff.USE_INTERACTIVE:
+    if current_user.preferences.USE_INTERACTIVE_DF:
         df_outgoing = df.copy()
         # If headers are provided, use them
         if headers is not None:
@@ -338,7 +338,7 @@
         plots_backend().send_table(df_table=df_outgoing, title=title)
         return
 
-    if obbff.USE_COLOR and automatic_coloring:
+    if current_user.preferences.USE_COLOR and automatic_coloring:
         if columns_to_auto_color:
             for col in columns_to_auto_color:
                 # checks whether column exists
@@ -351,31 +351,11 @@
                     df.loc[row] = df.loc[row].apply(
                         lambda x: return_colored_value(str(x))
                     )
-=======
-    current_user = get_current_user()
-
-    if current_user.preferences.USE_TABULATE_DF:
-        table = Table(title=title, show_lines=True, show_header=show_header)
-
-        if current_user.preferences.USE_COLOR and automatic_coloring:
-            if columns_to_auto_color:
-                for col in columns_to_auto_color:
-                    # checks whether column exists
-                    if col in df.columns:
-                        df[col] = df[col].apply(lambda x: return_colored_value(str(x)))
-            if rows_to_auto_color:
-                for row in rows_to_auto_color:
-                    # checks whether row exists
-                    if row in df.index:
-                        df.loc[row] = df.loc[row].apply(
-                            lambda x: return_colored_value(str(x))
-                        )
->>>>>>> 475ebb5a
 
         if columns_to_auto_color is None and rows_to_auto_color is None:
             df = df.applymap(lambda x: return_colored_value(str(x)))
 
-    if obbff.USE_TABULATE_DF:
+    if current_user.preferences.USE_TABULATE_DF:
         table = Table(title=title, show_lines=True, show_header=show_header)
 
         if show_index:
@@ -416,26 +396,6 @@
             table.add_row(*row_idx)
         console.print(table)
     else:
-<<<<<<< HEAD
-=======
-        if current_user.preferences.USE_COLOR and automatic_coloring:
-            if columns_to_auto_color:
-                for col in columns_to_auto_color:
-                    # checks whether column exists
-                    if col in df.columns:
-                        df[col] = df[col].apply(lambda x: return_colored_value(str(x)))
-            if rows_to_auto_color:
-                for row in rows_to_auto_color:
-                    # checks whether row exists
-                    if row in df.index:
-                        df.loc[row] = df.loc[row].apply(
-                            lambda x: return_colored_value(str(x))
-                        )
-
-            if columns_to_auto_color is None and rows_to_auto_color is None:
-                df = df.applymap(lambda x: return_colored_value(str(x)))
-
->>>>>>> 475ebb5a
         console.print(df.to_string(col_space=0))
 
 
