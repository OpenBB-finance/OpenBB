--- conflicted
+++ resolved
@@ -15,45 +15,6 @@
     USER_DATA_DIRECTORY,
 )
 
-
-<<<<<<< HEAD
-class LineAnnotateDrawer:
-    """Line drawing class."""
-
-    def __init__(self, ax: matplotlib.axes = None):
-        self.ax = ax
-
-    # pylint: disable=import-outside-toplevel
-    def draw_lines_and_annotate(self):
-        """Draw lines."""
-        from openbb_terminal.rich_config import console
-
-        console.print(
-            "Click twice for annotation.\nClose window to keep using terminal.\n"
-        )
-
-        while True:
-            xy = plt.ginput(2, timeout=3)
-            # Check whether the user has closed the window or not
-            if not plt.get_fignums():
-                console.print("Closed window. Returning to terminal.")
-                return
-
-            if len(xy) == 2:
-                x = [p[0] for p in xy]
-                y = [p[1] for p in xy]
-
-                if (x[0] == x[1]) and (y[0] == y[1]):
-                    txt = input("Annotation: ")
-                    self.ax.annotate(txt, (x[0], y[1]), ha="center", va="center")
-                else:
-                    self.ax.plot(x, y)
-
-                self.ax.figure.canvas.draw()
-
-
-=======
->>>>>>> 86f2e562
 # pylint: disable=too-few-public-methods
 class ModelsNamespace:
     """A namespace placeholder for the menu models.
