"""Helper classes."""
__docformat__ = "numpy"
import os
from shutil import copyfile
from pathlib import Path
import argparse
import json
from importlib import machinery, util
from typing import Union, List, Dict, Optional

import matplotlib
import matplotlib.pyplot as plt
from matplotlib import font_manager, ticker

<<<<<<< HEAD
from openbb_terminal.core.config.paths import FOLDER_PATHS, REPO_DIRECTORY
=======
from openbb_terminal.core.config.paths import USER_STYLES_DIRECTORY, REPO_DIRECTORY
>>>>>>> d85ede6a


class LineAnnotateDrawer:
    """Line drawing class."""

    def __init__(self, ax: matplotlib.axes = None):
        self.ax = ax

    # pylint: disable=import-outside-toplevel
    def draw_lines_and_annotate(self):
        """Draw lines."""
        from openbb_terminal.rich_config import console

        console.print(
            "Click twice for annotation.\nClose window to keep using terminal.\n"
        )

        while True:
            xy = plt.ginput(2)
            # Check whether the user has closed the window or not
            if not plt.get_fignums():
                console.print("")
                return

            if len(xy) == 2:
                x = [p[0] for p in xy]
                y = [p[1] for p in xy]

                if (x[0] == x[1]) and (y[0] == y[1]):
                    txt = input("Annotation: ")
                    self.ax.annotate(txt, (x[0], y[1]), ha="center", va="center")
                else:
                    self.ax.plot(x, y)

                self.ax.figure.canvas.draw()


# pylint: disable=too-few-public-methods
class ModelsNamespace:
    """A namespace placeholder for the menu models.

    This class is used in all api wrappers to create a `models` namespace and import
    all the model functions.
    """

    def __init__(self, folders: Union[str, List[str]]) -> None:
        """Import all menu models into the models namespace.

        Instantiation of the namespace requires either a path to the folder that
        contains model files or a list of such folders.

        Parameters
        ----------
        folders : Union[str, List[str]]
            a folder or a list of folders to import models from
        """
        if isinstance(folders, str):
            folders = [folders]
        for folder in folders:
            menu_models = [
                (
                    f.replace("_model.py", ""),
                    os.path.abspath(os.path.join(folder, f)),
                )
                for f in os.listdir(folder)
                if f.endswith("_model.py")
            ]

            for model_name, model_file in menu_models:
                loader = machinery.SourceFileLoader(model_name, model_file)
                spec = util.spec_from_loader(model_name, loader)
                if spec is not None:
                    setattr(self, model_name, util.module_from_spec(spec))
                    loader.exec_module(getattr(self, model_name))
                else:
                    pass


# pylint: disable=R0902
class TerminalStyle:
    """The class that helps with handling of style configurations.

    It serves styles for 3 libraries. For `Matplotlib` this class serves absolute paths
    to the .mplstyle files. For `Matplotlib Finance` and `Rich` this class serves custom
    styles as python dictionaries.
    """

<<<<<<< HEAD
    _STYLES_FOLDER = FOLDER_PATHS["styles"]
=======
    _STYLES_FOLDER = USER_STYLES_DIRECTORY
>>>>>>> d85ede6a
    DEFAULT_STYLES_LOCATION = os.path.join(_STYLES_FOLDER, "default")
    USER_STYLES_LOCATION = os.path.join(_STYLES_FOLDER, "user")

    mpl_styles_available: Dict[str, str] = {}
    mpl_style: str = ""

    mpl_rcparams_available: Dict[str, str] = {}
    mpl_rcparams: Dict = {}

    mpf_styles_available: Dict[str, str] = {}
    mpf_style: Dict = {}

    console_styles_available: Dict[str, str] = {}
    console_style: Dict[str, str] = {}

    down_color: str = ""
    up_color: str = ""

    xticks_rotation: str = ""
    tight_layout_padding: int = 0
    pie_wedgeprops: Dict = {}
    pie_startangle: int = 0
    line_width: float = 1.5
    volume_bar_width: float = 0.8

    def __init__(
        self,
        mpl_style: Optional[str] = "",
        mpf_style: Optional[str] = "",
        console_style: Optional[str] = "",
    ) -> None:
        """Instantiate a terminal style class

        The stylesheet files should be placed to the `styles/default` or `styles/user`
        folders. The parameters required for class instantiation are stylesheet names
        without extensions (following matplotlib convention).

        Ex. `styles/default/boring.mplstyle` should be passed as `boring`.

        Parameters
        ----------
        mpl_style : str, optional
            Style name without extension, by default ""
        mpf_style : str, optional
            Style name without extension, by default ""
        console_style : str, optional
            Style name without extension, by default ""
        """
        # To import all styles from terminal repo folder to user data

        if len(os.listdir(self._STYLES_FOLDER)) == 0:
            repo_styles = REPO_DIRECTORY.joinpath("styles")
            for root, _, filenames in os.walk(repo_styles.joinpath("default")):
                os.mkdir(Path(self._STYLES_FOLDER).joinpath("default"))
                for style in filenames:
                    copyfile(
                        os.path.join(root, style),
                        Path(self._STYLES_FOLDER).joinpath("default", style),
                    )
            for root, _, filenames in os.walk(repo_styles.joinpath("user")):
                os.mkdir(Path(self._STYLES_FOLDER).joinpath("user"))
                for style in filenames:
                    copyfile(
                        os.path.join(root, style),
                        Path(self._STYLES_FOLDER).joinpath("user", style),
                    )

        for folder in [self.DEFAULT_STYLES_LOCATION, self.USER_STYLES_LOCATION]:
            self.load_available_styles_from_folder(folder)
            self.load_custom_fonts_from_folder(folder)

        if mpl_style in self.mpl_styles_available:
            self.mpl_style = self.mpl_styles_available[mpl_style]
        else:
            self.mpl_style = self.mpl_styles_available["dark"]

        if mpl_style in self.mpl_rcparams_available:
            with open(self.mpl_rcparams_available[mpl_style]) as stylesheet:
                self.mpl_rcparams = json.load(stylesheet)
        else:
            with open(self.mpl_rcparams_available["dark"]) as stylesheet:
                self.mpl_rcparams = json.load(stylesheet)

        if mpf_style in self.mpf_styles_available:
            with open(self.mpf_styles_available[mpf_style]) as stylesheet:
                self.mpf_style = json.load(stylesheet)
            self.mpf_style["base_mpl_style"] = self.mpl_style
        else:
            with open(self.mpf_styles_available["dark"]) as stylesheet:
                self.mpf_style = json.load(stylesheet)
            self.mpf_style["base_mpl_style"] = self.mpl_style

        if console_style in self.console_styles_available:
            with open(self.console_styles_available[console_style]) as stylesheet:
                self.console_style = json.load(stylesheet)
        else:
            with open(self.console_styles_available["dark"]) as stylesheet:
                self.console_style = json.load(stylesheet)

        self.applyMPLstyle()

    def load_custom_fonts_from_folder(self, folder: str) -> None:
        """Load custom fonts form folder.

        TTF and OTF fonts are loaded into the mpl font manager and are available for
        selection in mpl by their name (for example "Consolas" or "Hack").

        Parameters
        ----------
        folder : str
            Path to the folder containing the fonts
        """
        for font_file in os.listdir(folder):
            if font_file.endswith(".otf") or font_file.endswith(".ttf"):
                font_path = os.path.abspath(os.path.join(folder, font_file))
                font_manager.fontManager.addfont(font_path)

    def load_available_styles_from_folder(self, folder: str) -> None:
        """Load custom styles from folder.

        Parses the styles/default and styles/user folders and loads style files.
        To be recognized files need to follow a naming convention:
        *.mplstyle        - matplotlib stylesheets
        *.mplrc.json      - matplotlib rc stylesheets that are not handled by mplstyle
        *.mpfstyle.json   - matplotlib finance stylesheets
        *.richstyle.json  - rich stylesheets

        Parameters
        ----------
        folder : str
            Path to the folder containing the stylesheets
        """
        for stf in os.listdir(folder):
            if stf.endswith(".mplstyle"):
                self.mpl_styles_available[stf.replace(".mplstyle", "")] = os.path.join(
                    folder, stf
                )
            elif stf.endswith(".mplrc.json"):
                self.mpl_rcparams_available[
                    stf.replace(".mplrc.json", "")
                ] = os.path.join(folder, stf)
            elif stf.endswith(".mpfstyle.json"):
                self.mpf_styles_available[
                    stf.replace(".mpfstyle.json", "")
                ] = os.path.join(folder, stf)
            elif stf.endswith(".richstyle.json"):
                self.console_styles_available[
                    stf.replace(".richstyle.json", "")
                ] = os.path.join(folder, stf)

    def applyMPLstyle(self):
        """Apply style to the current matplotlib context."""
        plt.style.use(self.mpl_style)
        self.xticks_rotation = self.mpl_rcparams["xticks_rotation"]
        self.tight_layout_padding = self.mpl_rcparams["tight_layout_padding"]
        self.pie_wedgeprops = self.mpl_rcparams["pie_wedgeprops"]
        self.pie_startangle = self.mpl_rcparams["pie_startangle"]
        self.mpf_style["mavcolors"] = plt.rcParams["axes.prop_cycle"].by_key()["color"]
        self.down_color = self.mpf_style["marketcolors"]["volume"]["down"]
        self.up_color = self.mpf_style["marketcolors"]["volume"]["up"]
        self.line_width = plt.rcParams["lines.linewidth"]
        self.volume_bar_width = self.mpl_rcparams["volume_bar_width"]

    def get_colors(self, reverse: bool = False) -> List:
        """Get hex color sequence from the stylesheet."""
        plt.style.use(self.mpl_style)
        colors = plt.rcParams["axes.prop_cycle"].by_key()["color"]
        if reverse:
            colors.reverse()
        return colors

    def style_primary_axis(
        self,
        ax: plt.Axes,
        data_index: Optional[List[int]] = None,
        tick_labels: Optional[List[str]] = None,
    ):
        """Apply styling to a primary axis.

        Parameters
        ----------
        ax : plt.Axes
            A matplolib axis
        """
        ax.yaxis.set_label_position("right")
        ax.grid(axis="both", visible=True, zorder=0)
        if (
            all([data_index, tick_labels])
            and isinstance(data_index, list)
            and isinstance(tick_labels, list)
        ):
            ax.xaxis.set_major_formatter(
                ticker.FuncFormatter(
                    lambda value, _: tick_labels[int(value)]
                    if int(value) in data_index
                    else ""
                )
            )
            ax.xaxis.set_major_locator(ticker.MaxNLocator(6, integer=True))
        ax.tick_params(axis="x", labelrotation=self.xticks_rotation)

    def style_twin_axis(self, ax: plt.Axes):
        """Apply styling to a twin axis.

        Parameters
        ----------
        ax : plt.Axes
            A matplolib axis
        """
        ax.yaxis.set_label_position("left")

    def style_twin_axes(self, ax1: plt.Axes, ax2: plt.Axes):
        """Apply styling to a twin axes

        Parameters
        ----------
        ax1 : plt.Axes
            Primary matplolib axis
        ax2 : plt.Axes
            Twinx matplolib axis

        """

        ax1.tick_params(axis="x", labelrotation=self.xticks_rotation)
        ax1.grid(axis="both", visible=True, zorder=0)

        ax2.grid(visible=False)

    def add_label(
        self,
        fig: plt.figure,
    ):
        """Add a text label to a figure in a funny position.

        Parameters
        ----------
        fig : plt.figure
            A matplotlib figure
        """
        label = "OpenBB Terminal"
        fig.text(
            0.99,
            0.0420,
            label,
            fontsize=12,
            color="gray",
            alpha=0.5,
            horizontalalignment="right",
        )

    # pylint: disable=import-outside-toplevel
    def add_cmd_source(
        self,
        fig: plt.figure,
    ):
        """Add a text label to a figure in a funny position.

        Parameters
        ----------
        fig : plt.figure
            A matplotlib figure
        """
        from openbb_terminal.helper_funcs import command_location

        if command_location:
            fig.text(
                0.01,
                0.5,
                command_location,
                rotation=90,
                fontsize=12,
                color="gray",
                alpha=0.5,
                verticalalignment="center",
            )

    # pylint: disable=import-outside-toplevel
    def visualize_output(self, force_tight_layout: bool = True):
        """Show chart in an interactive widget."""
        import openbb_terminal.feature_flags as obbff
        from openbb_terminal.rich_config import console

        if obbff.USE_CMD_LOCATION_FIGURE:
            self.add_cmd_source(plt.gcf())
        if obbff.USE_WATERMARK:
            self.add_label(plt.gcf())
        if force_tight_layout:
            plt.tight_layout(pad=self.tight_layout_padding)
        if obbff.USE_ION:
            plt.ion()
        plt.show()
        console.print()


class AllowArgsWithWhiteSpace(argparse.Action):
    def __call__(self, parser, namespace, values, option_string=None):
        setattr(namespace, self.dest, " ".join(values))<|MERGE_RESOLUTION|>--- conflicted
+++ resolved
@@ -12,11 +12,7 @@
 import matplotlib.pyplot as plt
 from matplotlib import font_manager, ticker
 
-<<<<<<< HEAD
-from openbb_terminal.core.config.paths import FOLDER_PATHS, REPO_DIRECTORY
-=======
 from openbb_terminal.core.config.paths import USER_STYLES_DIRECTORY, REPO_DIRECTORY
->>>>>>> d85ede6a
 
 
 class LineAnnotateDrawer:
@@ -104,11 +100,7 @@
     styles as python dictionaries.
     """
 
-<<<<<<< HEAD
-    _STYLES_FOLDER = FOLDER_PATHS["styles"]
-=======
     _STYLES_FOLDER = USER_STYLES_DIRECTORY
->>>>>>> d85ede6a
     DEFAULT_STYLES_LOCATION = os.path.join(_STYLES_FOLDER, "default")
     USER_STYLES_LOCATION = os.path.join(_STYLES_FOLDER, "user")
 
