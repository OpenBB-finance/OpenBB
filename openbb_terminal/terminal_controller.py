--- conflicted
+++ resolved
@@ -90,15 +90,7 @@
         "about",
         "support",
         "survey",
-<<<<<<< HEAD
         "update",
-=======
-        "featflags",
-        "exe",
-        "guess",
-        "news",
-        "intro",
->>>>>>> b768bc08
         "record",
         "stop",
         "exe",
@@ -255,13 +247,8 @@
         mt.add_cmd("about")
         mt.add_cmd("support")
         mt.add_cmd("survey")
-<<<<<<< HEAD
         if not is_installer():
             mt.add_cmd("update")
-=======
-        mt.add_cmd("wiki")
-        mt.add_cmd("news")
->>>>>>> b768bc08
         mt.add_raw("\n")
         mt.add_info("_configure_")
         mt.add_menu("featflags")
@@ -299,7 +286,6 @@
         """Process survey command."""
         webbrowser.open("https://openbb.co/survey")
 
-<<<<<<< HEAD
     # TODO: revamp or remove
     def call_update(self, _):
         """Process update command."""
@@ -310,25 +296,6 @@
                 "Find the most recent release of the OpenBB Terminal here: "
                 "https://openbb.co/products/terminal#get-started\n"
             )
-=======
-    def call_account(self, _):
-        """Process account command."""
-        from openbb_terminal.account.account_controller import AccountController
-
-        self.queue = self.load_class(AccountController, self.queue)
-
-    def call_keys(self, _):
-        """Process keys command."""
-        from openbb_terminal.keys_controller import KeysController
-
-        self.queue = self.load_class(KeysController, self.queue)
-
-    def call_settings(self, _):
-        """Process settings command."""
-        from openbb_terminal.settings_controller import SettingsController
-
-        self.queue = self.load_class(SettingsController, self.queue)
->>>>>>> b768bc08
 
     def call_featflags(self, _):
         """Process feature flags command."""
