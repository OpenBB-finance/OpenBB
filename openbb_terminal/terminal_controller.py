--- conflicted
+++ resolved
@@ -897,15 +897,9 @@
                 console.print(f"[green]Replacing by '{an_input}'.[/green]")
                 t_controller.queue.insert(0, an_input)
 
-<<<<<<< HEAD
-    if an_input in "login" and get_login_called() and is_auth_enabled():
-        set_login_called(False)
-        return session_controller.main(welcome=False)
-=======
     if an_input in ("login", "logout") and get_show_prompt() and is_auth_enabled():
         set_show_prompt(False)
-        return session_controller.main()
->>>>>>> 15397938
+        return session_controller.main(welcome=False)
 
 
 def insert_start_slash(cmds: List[str]) -> List[str]:
