--- conflicted
+++ resolved
@@ -50,12 +50,8 @@
 from openbb_terminal.terminal_helper import (
     bootup,
     check_for_updates,
-<<<<<<< HEAD
+    is_auth_enabled,
     is_installer,
-=======
-    is_auth_enabled,
-    is_packaged_application,
->>>>>>> fca7ec36
     is_reset,
     print_goodbye,
     reset,
