# IMPORTATION STANDARD
import os
from distutils.util import strtobool
import pkg_resources

# IMPORTATION THIRDPARTY
from dotenv import load_dotenv

# IMPORTATION INTERNAL
from openbb_terminal.core.config.constants import ENV_FILE

import i18n

# pylint: disable=no-member

i18n.load_path.append("i18n")
i18n.set("locale", "en")
i18n.set("filename_format", "{locale}.{format}")

if ENV_FILE.is_file():
    load_dotenv(dotenv_path=ENV_FILE, override=True)

# Use tabulate to print dataframes
USE_TABULATE_DF = strtobool(os.getenv("OPENBB_USE_TABULATE_DF", "True"))

# Use clear console after each command
USE_CLEAR_AFTER_CMD = strtobool(os.getenv("OPENBB_USE_CLEAR_AFTER_CMD", "False"))

# Use coloring features
USE_COLOR = strtobool(os.getenv("OPENBB_USE_COLOR", "True"))

# Select console flair (choose from config_terminal.py list)
USE_FLAIR = str(os.getenv("OPENBB_USE_FLAIR", ":openbb"))

# Add date and time to command line
USE_DATETIME = strtobool(os.getenv("OPENBB_USE_DATETIME", "True"))

# Enable interactive matplotlib mode
USE_ION = strtobool(os.getenv("OPENBB_USE_ION", "True"))

# Enable watermark in the figures
USE_WATERMARK = strtobool(os.getenv("OPENBB_USE_WATERMARK", "True"))

# Enable command and source in the figures
USE_CMD_LOCATION_FIGURE = strtobool(os.getenv("OPENBB_USE_CMD_LOCATION_FIGURE", "True"))

# Enable Prompt Toolkit
USE_PROMPT_TOOLKIT = strtobool(os.getenv("OPENBB_USE_PROMPT_TOOLKIT", "True"))

# Enable Prediction features
ENABLE_PREDICT = strtobool(os.getenv("OPENBB_ENABLE_PREDICT", "True"))

# Enable plot autoscaling
USE_PLOT_AUTOSCALING = strtobool(os.getenv("OPENBB_USE_PLOT_AUTOSCALING", "False"))

# Enable thoughts of the day
ENABLE_THOUGHTS_DAY = strtobool(os.getenv("OPENBB_ENABLE_THOUGHTS_DAY", "False"))

# Quick exit for testing
ENABLE_QUICK_EXIT = strtobool(os.getenv("OPENBB_ENABLE_QUICK_EXIT", "False"))

# Open report as HTML, otherwise notebook
OPEN_REPORT_AS_HTML = strtobool(os.getenv("OPENBB_OPEN_REPORT_AS_HTML", "True"))

# Enable auto print_help when exiting menus
ENABLE_EXIT_AUTO_HELP = strtobool(os.getenv("OPENBB_ENABLE_EXIT_AUTO_HELP", "False"))

# Remember contexts during session
REMEMBER_CONTEXTS = strtobool(os.getenv("OPENBB_REMEMBER_CONTEXTS", "True"))

# Use the colorful rich terminal
ENABLE_RICH = strtobool(os.getenv("OPENBB_ENABLE_RICH", "True"))

# Use the colorful rich terminal
ENABLE_RICH_PANEL = strtobool(os.getenv("OPENBB_ENABLE_RICH_PANEL", "True"))

# Check API KEYS before running a command
ENABLE_CHECK_API = strtobool(os.getenv("OPENBB_ENABLE_CHECK_API", "True"))

# Send logs to data lake
LOG_COLLECTION = bool(strtobool(os.getenv("OPENBB_LOG_COLLECTION", "True")))

# Provide export folder path. If empty that means default.
EXPORT_FOLDER_PATH = str(os.getenv("OPENBB_EXPORT_FOLDER_PATH", ""))

# Set a flag if the application is running from a packaged bundle
PACKAGED_APPLICATION = strtobool(os.getenv("OPENBB_PACKAGED_APPLICATION", "False"))

<<<<<<< HEAD
# Select language to be used
USE_LANGUAGE = str(os.getenv("OPENBB_USE_LANGUAGE", "en"))

LOGGING_COMMIT_HASH = str(os.getenv("OPENBB_LOGGING_COMMIT_HASH", "REPLACE_ME"))
=======
LOGGING_COMMIT_HASH = str(os.getenv("OPENBB_LOGGING_COMMIT_HASH", "REPLACE_ME"))

try:
    version = pkg_resources.get_distribution("OpenBBTerminal").version
except Exception:
    version = "1.3.0m"
VERSION = str(os.getenv("OPENBB_VERSION", version))
>>>>>>> 3f5d2812
<|MERGE_RESOLUTION|>--- conflicted
+++ resolved
@@ -86,17 +86,13 @@
 # Set a flag if the application is running from a packaged bundle
 PACKAGED_APPLICATION = strtobool(os.getenv("OPENBB_PACKAGED_APPLICATION", "False"))
 
-<<<<<<< HEAD
 # Select language to be used
 USE_LANGUAGE = str(os.getenv("OPENBB_USE_LANGUAGE", "en"))
 
-LOGGING_COMMIT_HASH = str(os.getenv("OPENBB_LOGGING_COMMIT_HASH", "REPLACE_ME"))
-=======
 LOGGING_COMMIT_HASH = str(os.getenv("OPENBB_LOGGING_COMMIT_HASH", "REPLACE_ME"))
 
 try:
     version = pkg_resources.get_distribution("OpenBBTerminal").version
 except Exception:
     version = "1.3.0m"
-VERSION = str(os.getenv("OPENBB_VERSION", version))
->>>>>>> 3f5d2812
+VERSION = str(os.getenv("OPENBB_VERSION", version))