"""Settings Controller Module"""
__docformat__ = "numpy"

# IMPORTATION STANDARD
import argparse
import logging
import os
import os.path
from pathlib import Path
from typing import List, Optional, Union

import pytz

# IMPORTATION THIRDPARTY
from dotenv import set_key

# IMPORTATION INTERNAL
from openbb_terminal import (
    config_plot as cfg_plot,
    featflags_controller as obbff_ctrl,
    feature_flags as obbff,
)
from openbb_terminal.core.config import paths
from openbb_terminal.core.config.paths import (
    USER_DATA_SOURCES_DEFAULT_FILE,
    USER_ENV_FILE,
)
from openbb_terminal.custom_prompt_toolkit import NestedCompleter
from openbb_terminal.decorators import log_start_end
from openbb_terminal.helper_funcs import (
    get_flair,
    get_user_timezone_or_invalid,
<<<<<<< HEAD
    replace_user_timezone,
    set_user_data_folder,
    check_positive,
=======
    parse_and_split_input,
>>>>>>> 1c30ad2e
)
from openbb_terminal.menu import session
from openbb_terminal.parent_classes import BaseController
from openbb_terminal.rich_config import MenuText, console
from openbb_terminal.session.hub_model import patch_user_configs
from openbb_terminal.session.user import User

# pylint: disable=too-many-lines,no-member,too-many-public-methods,C0302
# pylint: disable=import-outside-toplevel

logger = logging.getLogger(__name__)


class SettingsController(BaseController):
    """Settings Controller class"""

    CHOICES_COMMANDS: List[str] = [
        "dt",
        "autoscaling",
        "dpi",
        "backend",
        "height",
        "width",
        "pheight",
        "pwidth",
        "monitor",
        "lang",
        "tz",
        "userdata",
        "source",
        "flair",
        "colors",
        "tbnews",
        "tweetnews",
    ]
    PATH = "/settings/"
    CHOICES_GENERATION = True

    languages_available = [
        lang.strip(".yml")
        for lang in os.listdir(obbff.i18n_dict_location)
        if lang.endswith(".yml")
    ]

    def __init__(
        self, queue: Optional[List[str]] = None, env_file: str = str(USER_ENV_FILE)
    ):
        """Constructor"""
        super().__init__(queue)
        self.env_file = env_file

        if session and obbff.USE_PROMPT_TOOLKIT:
            choices: dict = self.choices_default
            choices["tz"] = {c: None for c in pytz.all_timezones}
            choices["lang"] = {c: None for c in self.languages_available}
            self.choices = choices
            self.completer = NestedCompleter.from_nested_dict(choices)

        self.sort_filter = r"((tz\ -t |tz ).*?("
        for tz in pytz.all_timezones:
            tz = tz.replace("/", r"\/")
            self.sort_filter += f"{tz}|"
        self.sort_filter += ")*)"

    def parse_input(self, an_input: str) -> List:
        """Parse controller input

        Overrides the parent class function to handle github org/repo path convention.
        See `BaseController.parse_input()` for details.
        """
        # Filtering out
        sort_filter = self.sort_filter

        custom_filters = [sort_filter]

        commands = parse_and_split_input(
            an_input=an_input, custom_filters=custom_filters
        )
        return commands

    def print_help(self):
        """Print help"""
        mt = MenuText("settings/")
        mt.add_info("_info_")
        mt.add_raw("\n")
        mt.add_cmd("colors")
        mt.add_setting("dt", obbff.USE_DATETIME)
        mt.add_cmd("flair")
        mt.add_raw("\n")
        mt.add_param("_flair", get_flair())
        mt.add_raw("\n")
        mt.add_cmd("lang")
        mt.add_raw("\n")
        mt.add_param("_language", obbff.USE_LANGUAGE)
        mt.add_raw("\n")
        mt.add_cmd("userdata")
        mt.add_raw("\n")
        mt.add_param(
            "_user_data_folder",
            paths.USER_DATA_DIRECTORY,
        )
        mt.add_raw("\n")
        mt.add_cmd("tz")
        mt.add_raw("\n")
        mt.add_param("_timezone", get_user_timezone_or_invalid())
        mt.add_raw("\n")
        mt.add_setting("autoscaling", obbff.USE_PLOT_AUTOSCALING)
        if obbff.USE_PLOT_AUTOSCALING:
            mt.add_cmd("pheight")
            mt.add_cmd("pwidth")
            mt.add_raw("\n")
            mt.add_param("_plot_height_pct", cfg_plot.PLOT_HEIGHT_PERCENTAGE, 16)
            mt.add_param("_plot_width_pct", cfg_plot.PLOT_WIDTH_PERCENTAGE, 16)
        else:
            mt.add_cmd("height")
            mt.add_cmd("width")
            mt.add_raw("\n")
            mt.add_param("_plot_height", cfg_plot.PLOT_HEIGHT, 12)
            mt.add_param("_plot_width", cfg_plot.PLOT_WIDTH, 12)
        mt.add_raw("\n")
        mt.add_cmd("dpi")
        mt.add_raw("\n")
        mt.add_param("_dpi", cfg_plot.PLOT_DPI)
        mt.add_raw("\n")
        mt.add_cmd("backend")
        mt.add_raw("\n")
        mt.add_param("_backend", cfg_plot.BACKEND)
        mt.add_raw("\n")
        mt.add_cmd("monitor")
        mt.add_raw("\n")
        mt.add_param("_monitor", cfg_plot.MONITOR)
        mt.add_raw("\n")
        mt.add_cmd("source")
        mt.add_raw("\n")
        mt.add_param("_data_source", obbff.PREFERRED_DATA_SOURCE_FILE)
        mt.add_raw("\n")
        mt.add_setting("tbnews", obbff.TOOLBAR_TWEET_NEWS)
        if obbff.TOOLBAR_TWEET_NEWS:
            mt.add_raw("\n")
            mt.add_cmd("tweetnews")
            mt.add_raw("\n")
            mt.add_param("_tbnu", obbff.TOOLBAR_TWEET_NEWS_SECONDS_BETWEEN_UPDATES)
            mt.add_param("_nttli", obbff.TOOLBAR_TWEET_NEWS_NUM_LAST_TWEETS_TO_READ)
            mt.add_param("_tatt", obbff.TOOLBAR_TWEET_NEWS_ACCOUNTS_TO_TRACK)
            mt.add_param("_tk", obbff.TOOLBAR_TWEET_NEWS_KEYWORDS)
        console.print(text=mt.menu_text, menu="Settings")

    @staticmethod
    def set_cfg_plot(name: str, value: Optional[Union[bool, str]]):
        """Set plot config attribute

        Parameters
        ----------
        name : str
            Environment variable name
        value : str
            Environment variable value
        """

        if User.is_guest():
            set_key(str(USER_ENV_FILE), name, str(value))

        # Remove "OPENBB_" prefix from env_var
        if name.startswith("OPENBB_"):
            name = name[7:]

        # Set obbff.env_var_name = not env_var_value
        setattr(cfg_plot, name, value)

        # Send feature flag to server
        if not User.is_guest() and User.is_sync_enabled():
            patch_user_configs(
                key=name,
                value=str(value),
                type_="settings",
                auth_header=User.get_auth_header(),
            )

    @staticmethod
    def set_path_config(name: str, value: Optional[Union[Path, str]]):
        """Set path config attribute

        Parameters
        ----------
        name : str
            Environment variable name
        value : str
            Environment variable value
        """

        if User.is_guest():
            set_key(str(USER_ENV_FILE), name, str(value))

        # Remove "OPENBB_" prefix from env_var
        if name.startswith("OPENBB_"):
            name = name[7:]

        # Set obbff.env_var_name = not env_var_value
        setattr(paths, name, value)

        # Send feature flag to server
        if not User.is_guest() and User.is_sync_enabled():
            patch_user_configs(
                key=name,
                value=str(value),
                type_="settings",
                auth_header=User.get_auth_header(),
            )

    @log_start_end(log=logger)
    def call_colors(self, other_args: List[str]):
        """Process colors command"""
        parser = argparse.ArgumentParser(
            add_help=False,
            formatter_class=argparse.ArgumentDefaultsHelpFormatter,
            prog="autoscaling",
            description="Set the use of autoscaling in the plots",
        )
        ns_parser = self.parse_simple_args(parser, other_args)
        if ns_parser:
            console.print(
                "\n1. Play with the terminal coloring embedded in our website https://openbb.co/customize\n"
            )
            console.print("2. Once happy, click 'Download Theme'\n")
            console.print(
                "3. The file 'openbb_config.richstyle.json' should be downloaded\n"
            )
            console.print(
                "4. Insert that config file inside /OpenBBUserData/styles/user/\n"
            )
            console.print("5. Close the terminal and run it again.\n")

    @log_start_end(log=logger)
    def call_dt(self, other_args: List[str]):
        """Process dt command"""
        parser = argparse.ArgumentParser(
            add_help=False,
            formatter_class=argparse.ArgumentDefaultsHelpFormatter,
            prog="dt",
            description="Set the use of datetime in the plots",
        )
        ns_parser = self.parse_simple_args(parser, other_args)
        if ns_parser:
            obbff_ctrl.FeatureFlagsController.set_feature_flag(
                "OPENBB_USE_DATETIME", not obbff.USE_DATETIME
            )

    @log_start_end(log=logger)
    def call_source(self, other_args: List[str]):
        """Process source command"""
        parser = argparse.ArgumentParser(
            add_help=False,
            formatter_class=argparse.ArgumentDefaultsHelpFormatter,
            prog="source",
            description="Preferred data source file.",
        )
        parser.add_argument(
            "-f",
            "--file",
            type=str,
            default=str(USER_DATA_SOURCES_DEFAULT_FILE),
            dest="file",
            help="file",
        )
        if other_args and "-" not in other_args[0][0]:
            other_args.insert(0, "-f")
        ns_parser = self.parse_simple_args(parser, other_args)
        if ns_parser:
            if os.path.exists(ns_parser.file):
                obbff_ctrl.FeatureFlagsController.set_feature_flag(
                    "OPENBB_PREFERRED_DATA_SOURCE_FILE", ns_parser.file
                )
                console.print("[green]Sources file changed successfully![/green]")
            else:
                console.print("[red]Couldn't find the sources file![/red]")

    @log_start_end(log=logger)
    def call_autoscaling(self, other_args: List[str]):
        """Process autoscaling command"""
        parser = argparse.ArgumentParser(
            add_help=False,
            formatter_class=argparse.ArgumentDefaultsHelpFormatter,
            prog="autoscaling",
            description="Set the use of autoscaling in the plots",
        )
        ns_parser = self.parse_simple_args(parser, other_args)
        if ns_parser:
            obbff_ctrl.FeatureFlagsController.set_feature_flag(
                "OPENBB_USE_PLOT_AUTOSCALING", not obbff.USE_PLOT_AUTOSCALING
            )

    @log_start_end(log=logger)
    def call_dpi(self, other_args: List[str]):
        """Process dpi command"""
        parser = argparse.ArgumentParser(
            add_help=False,
            formatter_class=argparse.ArgumentDefaultsHelpFormatter,
            prog="dpi",
            description="Dots per inch.",
        )
        parser.add_argument(
            "-v",
            "--value",
            type=int,
            dest="value",
            help="value",
            required="-h" not in other_args,
        )
        if other_args and "-" not in other_args[0][0]:
            other_args.insert(0, "-v")
        ns_parser = self.parse_simple_args(parser, other_args)
        if ns_parser and ns_parser.value:
            SettingsController.set_cfg_plot("OPENBB_PLOT_DPI", ns_parser.value)

    @log_start_end(log=logger)
    def call_height(self, other_args: List[str]):
        """Process height command"""
        parser = argparse.ArgumentParser(
            add_help=False,
            formatter_class=argparse.ArgumentDefaultsHelpFormatter,
            prog="height",
            description="select plot height (autoscaling disabled)",
        )
        parser.add_argument(
            "-v",
            "--value",
            type=int,
            dest="value",
            help="value",
            required="-h" not in other_args,
        )
        if other_args and "-" not in other_args[0][0]:
            other_args.insert(0, "-v")
        ns_parser = self.parse_simple_args(parser, other_args)
        if ns_parser:
            SettingsController.set_cfg_plot("OPENBB_PLOT_HEIGHT", ns_parser.value)

    @log_start_end(log=logger)
    def call_width(self, other_args: List[str]):
        """Process width command"""
        parser = argparse.ArgumentParser(
            add_help=False,
            formatter_class=argparse.ArgumentDefaultsHelpFormatter,
            prog="width",
            description="select plot width (autoscaling disabled)",
        )
        parser.add_argument(
            "-v",
            "--value",
            type=int,
            dest="value",
            help="value",
            required="-h" not in other_args,
        )
        if other_args and "-" not in other_args[0][0]:
            other_args.insert(0, "-v")
        ns_parser = self.parse_simple_args(parser, other_args)
        if ns_parser:
            SettingsController.set_cfg_plot("OPENBB_PLOT_WIDTH", ns_parser.value)

    @log_start_end(log=logger)
    def call_pheight(self, other_args: List[str]):
        """Process pheight command"""
        parser = argparse.ArgumentParser(
            add_help=False,
            formatter_class=argparse.ArgumentDefaultsHelpFormatter,
            prog="pheight",
            description="select plot height percentage (autoscaling enabled)",
        )
        parser.add_argument(
            "-v",
            "--value",
            type=float,
            dest="value",
            help="value",
        )
        if other_args and "-" not in other_args[0][0]:
            other_args.insert(0, "-v")
        ns_parser = self.parse_simple_args(parser, other_args)
        if ns_parser:
            SettingsController.set_cfg_plot(
                "OPENBB_PLOT_HEIGHT_PERCENTAGE", ns_parser.value
            )

    @log_start_end(log=logger)
    def call_pwidth(self, other_args: List[str]):
        """Process pwidth command"""
        parser = argparse.ArgumentParser(
            add_help=False,
            formatter_class=argparse.ArgumentDefaultsHelpFormatter,
            prog="pwidth",
            description="select plot width percentage (autoscaling enabled)",
        )
        parser.add_argument(
            "-v",
            "--value",
            type=float,
            dest="value",
            help="value",
        )
        if other_args and "-" not in other_args[0][0]:
            other_args.insert(0, "-v")
        ns_parser = self.parse_simple_args(parser, other_args)
        if ns_parser:
            SettingsController.set_cfg_plot(
                "OPENBB_PLOT_WIDTH_PERCENTAGE", ns_parser.value
            )

    @log_start_end(log=logger)
    def call_monitor(self, other_args: List[str]):
        """Process pwidth command"""
        parser = argparse.ArgumentParser(
            add_help=False,
            formatter_class=argparse.ArgumentDefaultsHelpFormatter,
            prog="pwidth",
            description="choose which monitor to scale: 0-primary, 1-secondary (autoscaling enabled)",
        )
        parser.add_argument(
            "-v",
            "--value",
            type=int,
            dest="value",
            help="value",
        )
        if other_args and "-" not in other_args[0][0]:
            other_args.insert(0, "-v")
        ns_parser = self.parse_simple_args(parser, other_args)
        if ns_parser:
            SettingsController.set_cfg_plot("OPENBB_MONITOR", ns_parser.value)

    @log_start_end(log=logger)
    def call_backend(self, other_args: List[str]):
        """Process backend command"""
        parser = argparse.ArgumentParser(
            add_help=False,
            formatter_class=argparse.ArgumentDefaultsHelpFormatter,
            prog="backend",
            description="Backend to use for plotting",
        )
        parser.add_argument(
            "-v",
            "--value",
            type=str,
            dest="value",
            help="value",
        )
        if other_args and "-" not in other_args[0][0]:
            other_args.insert(0, "-v")
        ns_parser = self.parse_simple_args(parser, other_args)
        if ns_parser:
            SettingsController.set_cfg_plot(
                "OPENBB_BACKEND", None if ns_parser.value == "None" else ns_parser.value
            )

    @log_start_end(log=logger)
    def call_lang(self, other_args: List[str]):
        """Process lang command"""
        parser = argparse.ArgumentParser(
            add_help=False,
            formatter_class=argparse.ArgumentDefaultsHelpFormatter,
            prog="lang",
            description="Choose language for terminal",
        )
        parser.add_argument(
            "-v",
            "--value",
            type=str,
            dest="value",
            help="Language",
            choices=self.languages_available,
            default="",
        )
        if other_args and "-" not in other_args[0][0]:
            other_args.insert(0, "-v")
        ns_parser = self.parse_simple_args(parser, other_args)
        if ns_parser:
            if ns_parser.value:
                obbff_ctrl.FeatureFlagsController.set_feature_flag(
                    "OPENBB_USE_LANGUAGE", ns_parser.value
                )
            else:
                console.print(
                    f"Languages available: {', '.join(self.languages_available)}"
                )

    @log_start_end(log=logger)
    def call_tz(self, other_args: List[str]):
        """Process tz command"""
        parser = argparse.ArgumentParser(
            add_help=False,
            formatter_class=argparse.ArgumentDefaultsHelpFormatter,
            description="""
                   Setting a different timezone
               """,
        )
        parser.add_argument(
            "-t",
            dest="timezone",
            help="Choose timezone",
            required="-h" not in other_args,
            metavar="TIMEZONE",
            choices=pytz.all_timezones,
        )

        if other_args and "-t" not in other_args[0]:
            other_args.insert(0, "-t")

        ns_parser = self.parse_simple_args(parser, other_args)
        if ns_parser and ns_parser.timezone:
            obbff_ctrl.FeatureFlagsController.set_feature_flag(
                "OPENBB_TIMEZONE", ns_parser.timezone
            )

    @log_start_end(log=logger)
    def call_flair(self, other_args: List[str]):
        """Process flair command"""
        parser = argparse.ArgumentParser(
            add_help=False,
            formatter_class=argparse.ArgumentDefaultsHelpFormatter,
            prog="flair",
            description="set the flair emoji to be used",
        )
        parser.add_argument(
            "-e",
            "--emoji",
            type=str,
            dest="emoji",
            help="flair emoji to be used",
            nargs="+",
        )
        if other_args and "-" not in other_args[0][0]:
            other_args.insert(0, "-e")
        ns_parser = self.parse_simple_args(parser, other_args)
        if ns_parser:
            if not ns_parser.emoji:
                ns_parser.emoji = ""
            else:
                ns_parser.emoji = " ".join(ns_parser.emoji)

            obbff_ctrl.FeatureFlagsController.set_feature_flag(
                "OPENBB_USE_FLAIR", ns_parser.emoji
            )

    @log_start_end(log=logger)
    def call_userdata(self, other_args: List[str]):
        """Process userdata command"""
        parser = argparse.ArgumentParser(
            add_help=False,
            formatter_class=argparse.ArgumentDefaultsHelpFormatter,
            prog="userdata",
            description="Set folder to store user data such as exports, presets, logs",
        )
        parser.add_argument(
            "--folder",
            type=str,
            dest="folder",
            help="Folder where to store user data. ",
            default=f"{str(Path.home() / 'OpenBBUserData')}",
        )
        if other_args and "-" not in other_args[0][0]:
            other_args.insert(0, "--folder")
        ns_parser = self.parse_simple_args(parser, other_args)

        if ns_parser and (other_args or self.queue):
            userdata_path = "" if other_args else "/"

            userdata_path += "/".join([ns_parser.folder] + self.queue)
            self.queue = []

            userdata_path = userdata_path.replace("'", "").replace('"', "")

            default_path = Path.home() / "OpenBBUserData"

            success_userdata = False
            while not success_userdata:
                if userdata_path.upper() == "DEFAULT":
                    console.print(
                        f"User data to be saved in the default folder: '{default_path}'"
                    )
                    self.set_path_config("OPENBB_USER_DATA_DIRECTORY", default_path)
                    success_userdata = True
                else:
                    # If the path selected does not start from the user root, give relative location from root
                    if userdata_path[0] == "~":
                        userdata_path = userdata_path.replace(
                            "~", os.path.expanduser("~")
                        )

                    # Check if the directory exists
                    if os.path.isdir(userdata_path):
                        console.print(
                            f"User data to be saved in the selected folder: '{userdata_path}'"
                        )
                        self.set_path_config(
                            "OPENBB_USER_DATA_DIRECTORY", userdata_path
                        )
                        success_userdata = True
                    else:
                        console.print(
                            "[red]The path selected to user data does not exist![/red]\n"
                        )
                        user_opt = "None"
                        while user_opt not in ("Y", "N"):
                            user_opt = input(
                                f"Do you wish to create folder: `{userdata_path}` ? [Y/N]\n"
                            ).upper()

                        if user_opt == "Y":
                            os.makedirs(userdata_path)
                            console.print(
                                f"[green]Folder '{userdata_path}' successfully created.[/green]"
                            )
                            self.set_path_config(
                                "OPENBB_USER_DATA_DIRECTORY", userdata_path
                            )
                        else:
                            # Do not update userdata_folder path since we will keep the same as before
                            console.print(
                                "[yellow]User data to keep being saved in "
                                + f"the selected folder: {str(paths.USER_DATA_DIRECTORY)}[/yellow]"
                            )
                        success_userdata = True

        console.print()

    @log_start_end(log=logger)
    def call_tbnews(self, _):
        """Process tbnews command"""
        if obbff.TOOLBAR_TWEET_NEWS:
            console.print("Will take effect when running terminal next.")
        obbff.TOOLBAR_TWEET_NEWS = not obbff.TOOLBAR_TWEET_NEWS
        set_key(
            USER_ENV_FILE,
            "OPENBB_TOOLBAR_TWEET_NEWS",
            str(obbff.TOOLBAR_TWEET_NEWS),
        )

    @log_start_end(log=logger)
    def call_tweetnews(self, other_args: List[str]):
        """Process tweetnews command"""
        parser = argparse.ArgumentParser(
            add_help=False,
            formatter_class=argparse.ArgumentDefaultsHelpFormatter,
            prog="tweetnews",
            description="Tweak tweet news parameters",
        )
        parser.add_argument(
            "-t",
            "--time",
            type=check_positive,
            required=False,
            dest="time",
            help="Time (in seconds) between tweet news updates, e.g. 300",
        )
        parser.add_argument(
            "-a",
            "--accounts",
            type=str,
            required=False,
            dest="accounts",
            help="Twitter accounts to track news separated by commmas."
            "For instance: 'WatcherGuru,unusual_whales,gurgavin'",
        )
        parser.add_argument(
            "-k",
            "--keywords",
            type=str,
            required=False,
            dest="keywords",
            nargs="+",
            help="Keywords to look for, separated by commmas."
            "For instance: 'Just In, Breaking'",
        )
        parser.add_argument(
            "-n",
            "--number",
            type=check_positive,
            required=False,
            dest="number",
            help="Number of tweets to look into from each account, e.g. 3",
        )
        ns_parser = self.parse_known_args_and_warn(parser, other_args)
        if ns_parser:
            if ns_parser.time:
                obbff.TOOLBAR_TWEET_NEWS_SECONDS_BETWEEN_UPDATES = ns_parser.time
                set_key(
                    USER_ENV_FILE,
                    "OPENBB_TOOLBAR_TWEET_NEWS_SECONDS_BETWEEN_UPDATES",
                    str(ns_parser.time),
                )

            if ns_parser.number:
                obbff.TOOLBAR_TWEET_NEWS_NUM_LAST_TWEETS_TO_READ = ns_parser.number
                set_key(
                    USER_ENV_FILE,
                    "OPENBB_TOOLBAR_TWEET_NEWS_NUM_LAST_TWEETS_TO_READ",
                    str(ns_parser.number),
                )

            if ns_parser.accounts:
                obbff.TOOLBAR_TWEET_NEWS_ACCOUNTS_TO_TRACK = ns_parser.accounts
                set_key(
                    USER_ENV_FILE,
                    "OPENBB_TOOLBAR_TWEET_NEWS_ACCOUNTS_TO_TRACK",
                    str(ns_parser.accounts),
                )

            if ns_parser.keywords:
                obbff.TOOLBAR_TWEET_NEWS_KEYWORDS = " ".join(ns_parser.keywords)
                set_key(
                    USER_ENV_FILE,
                    "OPENBB_TOOLBAR_TWEET_NEWS_KEYWORDS",
                    str(" ".join(ns_parser.keywords)),
                )<|MERGE_RESOLUTION|>--- conflicted
+++ resolved
@@ -30,13 +30,8 @@
 from openbb_terminal.helper_funcs import (
     get_flair,
     get_user_timezone_or_invalid,
-<<<<<<< HEAD
-    replace_user_timezone,
-    set_user_data_folder,
     check_positive,
-=======
     parse_and_split_input,
->>>>>>> 1c30ad2e
 )
 from openbb_terminal.menu import session
 from openbb_terminal.parent_classes import BaseController
