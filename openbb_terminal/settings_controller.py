--- conflicted
+++ resolved
@@ -16,11 +16,7 @@
 # IMPORTATION INTERNAL
 from openbb_terminal import config_plot as cfg_plot
 from openbb_terminal import feature_flags as obbff
-<<<<<<< HEAD
-from openbb_terminal.core.config.constants import ENV_FILE_DEFAULT
-=======
 from openbb_terminal.core.config.paths import USER_ENV_FILE
->>>>>>> 3d0190e3
 from openbb_terminal.decorators import log_start_end
 from openbb_terminal.helper_funcs import (
     get_flair,
@@ -68,11 +64,7 @@
         if lang.endswith(".yml")
     ]
 
-<<<<<<< HEAD
-    def __init__(self, queue: List[str] = None, env_file: str = str(ENV_FILE_DEFAULT)):
-=======
     def __init__(self, queue: List[str] = None, env_file: str = str(USER_ENV_FILE)):
->>>>>>> 3d0190e3
         """Constructor"""
         super().__init__(queue)
         self.env_file = env_file
@@ -147,11 +139,7 @@
     def call_dt(self, _):
         """Process dt command"""
         obbff.USE_DATETIME = not obbff.USE_DATETIME
-<<<<<<< HEAD
-        set_key(obbff.ENV_FILE_DEFAULT, "OPENBB_USE_DATETIME", str(obbff.USE_DATETIME))
-=======
         set_key(obbff.USER_ENV_FILE, "OPENBB_USE_DATETIME", str(obbff.USE_DATETIME))
->>>>>>> 3d0190e3
         console.print("")
 
     @log_start_end(log=logger)
@@ -188,11 +176,7 @@
                 console.print(e)
             obbff.PREFERRED_DATA_SOURCE_FILE = ns_parser.value
             set_key(
-<<<<<<< HEAD
-                obbff.ENV_FILE_DEFAULT,
-=======
                 obbff.USER_ENV_FILE,
->>>>>>> 3d0190e3
                 "OPENBB_PREFERRED_DATA_SOURCE_FILE",
                 str(ns_parser.value),
             )
@@ -203,11 +187,7 @@
         """Process autoscaling command"""
         obbff.USE_PLOT_AUTOSCALING = not obbff.USE_PLOT_AUTOSCALING
         set_key(
-<<<<<<< HEAD
-            obbff.ENV_FILE_DEFAULT,
-=======
             obbff.USER_ENV_FILE,
->>>>>>> 3d0190e3
             "OPENBB_USE_PLOT_AUTOSCALING",
             str(obbff.USE_PLOT_AUTOSCALING),
         )
@@ -234,11 +214,7 @@
             other_args.insert(0, "-v")
         ns_parser = parse_simple_args(parser, other_args)
         if ns_parser and ns_parser.value:
-<<<<<<< HEAD
-            set_key(obbff.ENV_FILE_DEFAULT, "OPENBB_PLOT_DPI", str(ns_parser.value))
-=======
             set_key(obbff.USER_ENV_FILE, "OPENBB_PLOT_DPI", str(ns_parser.value))
->>>>>>> 3d0190e3
             cfg_plot.PLOT_DPI = ns_parser.value
             console.print("")
 
@@ -263,11 +239,7 @@
             other_args.insert(0, "-v")
         ns_parser = parse_simple_args(parser, other_args)
         if ns_parser:
-<<<<<<< HEAD
-            set_key(obbff.ENV_FILE_DEFAULT, "OPENBB_PLOT_HEIGHT", str(ns_parser.value))
-=======
             set_key(obbff.USER_ENV_FILE, "OPENBB_PLOT_HEIGHT", str(ns_parser.value))
->>>>>>> 3d0190e3
             cfg_plot.PLOT_HEIGHT = ns_parser.value
             console.print("")
 
@@ -292,11 +264,7 @@
             other_args.insert(0, "-v")
         ns_parser = parse_simple_args(parser, other_args)
         if ns_parser:
-<<<<<<< HEAD
-            set_key(obbff.ENV_FILE_DEFAULT, "OPENBB_PLOT_WIDTH", str(ns_parser.value))
-=======
             set_key(obbff.USER_ENV_FILE, "OPENBB_PLOT_WIDTH", str(ns_parser.value))
->>>>>>> 3d0190e3
             cfg_plot.PLOT_WIDTH = ns_parser.value
             console.print("")
 
@@ -321,11 +289,7 @@
         ns_parser = parse_simple_args(parser, other_args)
         if ns_parser:
             set_key(
-<<<<<<< HEAD
-                obbff.ENV_FILE_DEFAULT,
-=======
                 obbff.USER_ENV_FILE,
->>>>>>> 3d0190e3
                 "OPENBB_PLOT_HEIGHT_PERCENTAGE",
                 str(ns_parser.value),
             )
@@ -353,11 +317,7 @@
         ns_parser = parse_simple_args(parser, other_args)
         if ns_parser:
             set_key(
-<<<<<<< HEAD
-                obbff.ENV_FILE_DEFAULT,
-=======
                 obbff.USER_ENV_FILE,
->>>>>>> 3d0190e3
                 "OPENBB_PLOT_WIDTH_PERCENTAGE",
                 str(ns_parser.value),
             )
@@ -384,11 +344,7 @@
             other_args.insert(0, "-v")
         ns_parser = parse_simple_args(parser, other_args)
         if ns_parser:
-<<<<<<< HEAD
-            set_key(obbff.ENV_FILE_DEFAULT, "OPENBB_MONITOR", str(ns_parser.value))
-=======
             set_key(obbff.USER_ENV_FILE, "OPENBB_MONITOR", str(ns_parser.value))
->>>>>>> 3d0190e3
             cfg_plot.MONITOR = ns_parser.value
             console.print("")
 
@@ -412,11 +368,7 @@
             other_args.insert(0, "-v")
         ns_parser = parse_simple_args(parser, other_args)
         if ns_parser:
-<<<<<<< HEAD
-            set_key(obbff.ENV_FILE_DEFAULT, "OPENBB_BACKEND", str(ns_parser.value))
-=======
             set_key(obbff.USER_ENV_FILE, "OPENBB_BACKEND", str(ns_parser.value))
->>>>>>> 3d0190e3
             if ns_parser.value == "None":
                 cfg_plot.BACKEND = None  # type: ignore
             else:
@@ -447,11 +399,7 @@
         if ns_parser:
             if ns_parser.value:
                 set_key(
-<<<<<<< HEAD
-                    obbff.ENV_FILE_DEFAULT, "OPENBB_USE_LANGUAGE", str(ns_parser.value)
-=======
                     obbff.USER_ENV_FILE, "OPENBB_USE_LANGUAGE", str(ns_parser.value)
->>>>>>> 3d0190e3
                 )
                 obbff.USE_LANGUAGE = ns_parser.value
             else:
@@ -511,11 +459,7 @@
                 ns_parser.emoji = ""
             else:
                 ns_parser.emoji = " ".join(ns_parser.emoji)
-<<<<<<< HEAD
-            set_key(obbff.ENV_FILE_DEFAULT, "OPENBB_USE_FLAIR", str(ns_parser.emoji))
-=======
             set_key(obbff.USER_ENV_FILE, "OPENBB_USE_FLAIR", str(ns_parser.emoji))
->>>>>>> 3d0190e3
             obbff.USE_FLAIR = ns_parser.emoji
             console.print("")
 
