--- conflicted
+++ resolved
@@ -13,13 +13,10 @@
 # IMPORTATION THIRDPARTY
 import pytz
 
-<<<<<<< HEAD
 import openbb_terminal.core.session.hub_model as Hub
 import openbb_terminal.core.session.local_model as Local
 from openbb_terminal.config_terminal import i18n_dict_location
 
-=======
->>>>>>> 937d0331
 # IMPORTATION INTERNAL
 from openbb_terminal.core.config.paths import (
     I18N_DICT_LOCATION,
@@ -102,12 +99,14 @@
         self.sort_filter += ")*)"
 
         preview = ""
-        for tag in sorted(set(
-            [
-                name.replace("[", "").replace("]", "").replace("/", "")
-                for name in RICH_TAGS
-            ]
-        )):
+        for tag in sorted(
+            set(
+                [
+                    name.replace("[", "").replace("]", "").replace("/", "")
+                    for name in RICH_TAGS
+                ]
+            )
+        ):
             preview += f"[{tag}]{tag}[/{tag}], "
         self.PREVIEW = "[" + preview[:-2] + "]"
 
