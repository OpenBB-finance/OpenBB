--- conflicted
+++ resolved
@@ -294,18 +294,7 @@
                     type_="settings",
                     auth_header=get_current_user().profile.get_auth_header(),
                 )
-<<<<<<< HEAD
-                console.print("Theme updated.")
-=======
-                if ns_parser.style == "hub":
-                    response = Hub.fetch_user_configs(
-                        get_current_user().profile.get_session()
-                    )
-                    if response:
-                        configs = json.loads(response.content)
-                        Local.set_rich_style_from_hub(configs)
                 console.print("Rich style updated.")
->>>>>>> 165abe24
 
     @log_start_end(log=logger)
     def call_theme(self, other_args: List[str]):
