absl-py==1.0.0; python_version >= "3.6"
aiohttp==3.7.4.post0; python_version >= "3.6"
alabaster==0.7.12; python_full_version >= "3.6.8" and python_full_version < "4.0.0" and python_version >= "3.6"
alpha-vantage==2.3.1
ansiwrap==0.8.4; python_version >= "3.6"
anyio==3.4.0; python_full_version >= "3.6.2" and python_version >= "3.6"
appdirs==1.4.4; python_full_version >= "3.6.2" and python_version >= "3.6"
appnope==0.1.2; platform_system == "Darwin" and python_version >= "3.7" and sys_platform == "darwin"
argon2-cffi-bindings==21.2.0; python_version >= "3.6"
argon2-cffi==21.3.0; python_version >= "3.6"
<<<<<<< HEAD
astroid==2.9.1; python_full_version >= "3.6.2"
astunparse==1.6.3
async-timeout==3.0.1; python_full_version >= "3.5.3" and python_version >= "3.6"
atomicwrites==1.4.0; python_version >= "3.6" and python_full_version < "3.0.0" and sys_platform == "win32" or sys_platform == "win32" and python_version >= "3.6" and python_full_version >= "3.4.0"
attrs==21.4.0; python_version >= "3.6" and python_full_version < "3.0.0" and python_version < "4.0" or python_full_version >= "3.5.0" and python_version >= "3.6" and python_version < "4.0"
=======
astroid==2.9.2; python_full_version >= "3.6.2"
astunparse==1.6.3
async-timeout==3.0.1; python_full_version >= "3.5.3" and python_version >= "3.6"
atomicwrites==1.4.0; python_version >= "3.6" and python_full_version < "3.0.0" and sys_platform == "win32" or sys_platform == "win32" and python_version >= "3.6" and python_full_version >= "3.4.0"
attrs==21.4.0; python_full_version >= "3.6.1" and python_version >= "3.6" and python_version < "4.0"
>>>>>>> 9d36f84a
babel==2.9.1; python_full_version >= "3.6.8" and python_full_version < "4.0.0" and python_version >= "3.6" and (python_version >= "3.6" and python_full_version < "3.0.0" or python_full_version >= "3.4.0" and python_version >= "3.6")
backcall==0.2.0; python_version >= "3.7"
backports.zoneinfo==0.2.1; python_version < "3.9" and python_version >= "3.6" and (python_version >= "3.6" and python_full_version < "3.0.0" or python_full_version >= "3.6.0" and python_version >= "3.6")
bandit==1.7.1; python_version >= "3.5"
beartype==0.7.1; python_version >= "3.8" and python_version < "4.0" and python_full_version >= "3.6.0"
beautifulsoup4==4.10.0; python_full_version > "3.0.0" and python_version >= "3.5"
black==21.7b0; python_full_version >= "3.6.2"
bleach==4.1.0; python_version >= "3.7"
bs4==0.0.1
bt==0.2.9; (python_version >= "2.7" and python_full_version < "3.0.0") or (python_full_version >= "3.6.0")
cachetools==4.2.4; python_version >= "3.5" and python_version < "4.0" and (python_version >= "3.6" and python_full_version < "3.0.0" or python_full_version >= "3.6.0" and python_version >= "3.6")
<<<<<<< HEAD
certifi==2021.10.8; python_version >= "2.7" and python_full_version < "3.0.0" or python_full_version >= "3.6.0"
cffi==1.15.0; implementation_name == "pypy" and python_version >= "3.6"
cfgv==3.3.1; python_full_version >= "3.6.1"
chardet==4.0.0; python_version >= "3.6" and python_full_version < "3.0.0" or python_full_version >= "3.5.0" and python_version >= "3.6"
charset-normalizer==2.0.9; python_full_version >= "3.6.0" and python_version >= "3"
=======
certifi==2021.10.8; python_full_version >= "3.7.1" and python_version >= "3.6" and python_full_version < "4.0.0" and (python_version >= "2.7" and python_full_version < "3.0.0" or python_full_version >= "3.6.0") and (python_version >= "3.8" and python_full_version < "3.0.0" and python_version < "4.0" or python_version >= "3.8" and python_version < "4.0" and python_full_version >= "3.6.0") and (python_version >= "3" and python_full_version < "3.0.0" or python_full_version >= "3.6.0" and python_version >= "3")
cffi==1.15.0; implementation_name == "pypy" and python_version >= "3.7" and python_full_version >= "3.6.1"
cfgv==3.3.1; python_full_version >= "3.6.1"
chardet==4.0.0; python_version >= "3.6" and python_full_version < "3.0.0" or python_full_version >= "3.5.0" and python_version >= "3.6"
charset-normalizer==2.0.10; python_full_version >= "3.7.1" and python_version >= "3.6" and python_full_version < "4.0.0" and (python_version >= "2.7" and python_full_version < "3.0.0" or python_full_version >= "3.6.0") and (python_version >= "3.8" and python_full_version < "3.0.0" and python_version < "4.0" or python_version >= "3.8" and python_version < "4.0" and python_full_version >= "3.6.0") and (python_version >= "3" and python_full_version < "3.0.0" or python_full_version >= "3.6.0" and python_version >= "3")
>>>>>>> 9d36f84a
click==8.0.3; python_full_version >= "3.6.2" and python_version >= "3.6"
codespell==2.1.0; python_version >= "3.5"
colorama==0.4.4; (python_version >= "2.7" and python_full_version < "3.0.0") or (python_full_version >= "3.5.0")
commonmark==0.9.1; python_full_version >= "3.6.2" and python_full_version < "4.0.0"
convertdate==2.3.2; python_version >= "3.6"
coverage==6.2; python_version >= "3.6"
cryptography==36.0.1; python_version >= "3.6"
cssselect==1.1.0; python_version >= "2.7" and python_full_version < "3.0.0" or python_full_version >= "3.4.0"
cvxpy==1.1.18; python_full_version >= "3.6.1" and python_full_version < "4.0.0" and python_version >= "3.6"
<<<<<<< HEAD
cycler==0.11.0; python_version >= "3.7"
=======
cycler==0.11.0; python_full_version >= "3.6.8" and python_full_version < "4.0.0" and python_version >= "3.7"
>>>>>>> 9d36f84a
cython==0.29.26; python_version >= "3.6" and python_full_version < "3.0.0" and sys_platform == "darwin" or python_full_version >= "3.3.0" and sys_platform == "darwin" and python_version >= "3.6"
dateparser==1.1.0; python_version >= "3.5"
datetime==4.3; python_version >= "3.5"
debugpy==1.5.1; python_version >= "3.7" and python_full_version < "3.0.0" or python_full_version >= "3.5.0" and python_version >= "3.7"
<<<<<<< HEAD
decorator==5.1.0; python_version >= "3.7" and python_full_version < "3.0.0" or python_full_version >= "3.6.0" and python_version >= "3.7"
=======
decorator==5.1.1; python_version >= "3.7" and python_full_version < "3.0.0" or python_full_version >= "3.6.0" and python_version >= "3.7"
>>>>>>> 9d36f84a
defusedxml==0.7.1; python_version >= "3.7" and python_full_version < "3.0.0" or python_full_version >= "3.5.0" and python_version >= "3.7"
degiro-connector==2.0.13; python_full_version >= "3.7.1" and python_full_version < "4.0.0"
deprecation==2.1.0
detecta==0.0.5; python_version >= "3.6"
distlib==0.3.4; python_full_version >= "3.6.1"
dnspython==2.1.0; python_version >= "3.6"
docutils==0.16; python_full_version >= "3.6.8" and python_full_version < "4.0.0" and python_version >= "3.6" and (python_version >= "3.6" and python_full_version < "3.0.0" or python_full_version >= "3.5.0" and python_version >= "3.6")
<<<<<<< HEAD
ecos==2.0.8; python_full_version >= "3.6.1" and python_full_version < "4.0.0" and python_version >= "3.6"
entrypoints==0.3; python_full_version >= "3.6.1" and python_version >= "3.6"
=======
ecos==2.0.10; python_full_version >= "3.6.1" and python_full_version < "4.0.0" and python_version >= "3.6"
entrypoints==0.3; python_full_version >= "3.6.1" and python_version >= "3.7"
>>>>>>> 9d36f84a
et-xmlfile==1.1.0; python_version >= "3.6"
exchange-calendars==3.5; python_version >= "3.7" and python_full_version >= "3.7.0"
fear-greed-index==0.1.3; python_full_version >= "3.6.8" and python_full_version < "4.0.0"
ffn==0.3.6; python_version >= "2.7" and python_full_version < "3.0.0" or python_full_version >= "3.6.0"
filelock==3.4.2; python_version >= "3.7" and python_full_version >= "3.6.1"
financedatabase==1.0.2
finviz==1.4.3
finvizfinance==0.9.10; python_version >= "3.5"
flake8==3.9.2; (python_version >= "2.7" and python_full_version < "3.0.0") or (python_full_version >= "3.5.0")
flatbuffers==2.0
fonttools==4.28.5; python_version >= "3.7"
fred==3.1
fredapi==0.4.3
frozendict==2.1.3; python_version >= "3.6"
fundamentalanalysis==0.2.12
future==0.18.2; python_version >= "2.7" and python_full_version < "3.0.0" or python_full_version >= "3.6.0"
gast==0.4.0; python_version >= "2.7" and python_full_version < "3.0.0" or python_full_version >= "3.4.0"
gitdb==4.0.9; python_version >= "3.7"
gitpython==3.1.25; python_version >= "3.7"
google-auth-oauthlib==0.4.6; python_version >= "3.6"
google-auth==2.3.3; python_version >= "3.6" and python_full_version < "3.0.0" or python_full_version >= "3.6.0" and python_version >= "3.6"
google-pasta==0.2.0
grpcio==1.43.0; python_full_version >= "3.7.1" and python_full_version < "4.0.0" and python_version >= "3.6"
h5py==3.6.0; python_version >= "3.7"
hijri-converter==2.2.2; python_version >= "3.6"
holidays==0.11.3.1; python_version >= "3.6"
<<<<<<< HEAD
identify==2.4.1; python_full_version >= "3.6.1"
idna==3.3; python_full_version >= "3.6.2" and python_version >= "3.6"
=======
identify==2.4.2; python_full_version >= "3.6.1"
idna==3.3; python_full_version >= "3.7.1" and python_version >= "3.6" and python_full_version < "4.0.0" and (python_version >= "2.7" and python_full_version < "3.0.0" or python_full_version >= "3.6.0") and (python_version >= "3.8" and python_full_version < "3.0.0" and python_version < "4.0" or python_version >= "3.8" and python_version < "4.0" and python_full_version >= "3.6.0") and (python_version >= "3" and python_full_version < "3.0.0" or python_full_version >= "3.6.0" and python_version >= "3")
>>>>>>> 9d36f84a
imagesize==1.3.0; python_full_version >= "3.6.8" and python_full_version < "4.0.0" and python_version >= "3.6"
importlib-metadata==4.10.0; python_version < "3.10" and python_version >= "3.7"
inflection==0.5.1; python_version >= "3.6"
iniconfig==1.1.1; python_version >= "3.6"
investpy==1.0.7; python_version >= "3"
<<<<<<< HEAD
ipykernel==6.6.0; python_version >= "3.7"
ipympl==0.8.4
ipython-genutils==0.2.0; python_version >= "3.6"
ipython==7.30.1; python_version >= "3.7"
=======
ipykernel==6.6.1; python_version >= "3.7"
ipympl==0.8.5
ipython-genutils==0.2.0; python_full_version >= "3.6.1" and python_version >= "3.6"
ipython==7.31.0; python_version >= "3.7"
>>>>>>> 9d36f84a
ipywidgets==7.6.5
iso8601==0.1.16
isort==5.10.1; python_full_version >= "3.6.2" and python_version < "4.0"
jedi==0.18.1; python_version >= "3.7"
jinja2==3.0.3; python_full_version >= "3.6.8" and python_full_version < "4.0.0" and python_version >= "3.7"
<<<<<<< HEAD
joblib==1.1.0; python_version >= "3.7"
=======
joblib==1.1.0; python_version >= "3.7" and python_full_version < "3.0.0" or python_full_version >= "3.6.0" and python_version >= "3.7"
>>>>>>> 9d36f84a
json5==0.9.6; python_version >= "3.6"
jsonschema==3.2.0
jupyter-client==7.1.0; python_full_version >= "3.6.1" and python_version >= "3.7"
jupyter-console==6.4.0; python_version >= "3.6"
jupyter-core==4.9.1; python_full_version >= "3.6.1" and python_version >= "3.7"
jupyter-server==1.13.1; python_version >= "3.6"
jupyter==1.0.0
jupyterlab-pygments==0.1.2; python_version >= "3.7"
<<<<<<< HEAD
jupyterlab-server==2.10.2; python_version >= "3.6"
=======
jupyterlab-server==2.10.3; python_version >= "3.6"
>>>>>>> 9d36f84a
jupyterlab-widgets==1.0.2; python_version >= "3.6"
jupyterlab==3.2.6; python_version >= "3.6"
keras-preprocessing==1.1.2
keras==2.7.0
<<<<<<< HEAD
kiwisolver==1.3.2; python_version >= "3.7"
=======
kiwisolver==1.3.2; python_full_version >= "3.6.8" and python_full_version < "4.0.0" and python_version >= "3.7"
>>>>>>> 9d36f84a
korean-lunar-calendar==0.2.1; python_version >= "3.7" and python_full_version >= "3.7.0"
lazy-object-proxy==1.7.1; python_version >= "3.6" and python_full_version >= "3.6.2"
libclang==12.0.0
lxml==4.7.1; python_full_version >= "3.6.8" and python_version >= "3.5" and python_full_version < "4.0.0" and (python_version >= "3" and python_full_version < "3.0.0" or python_full_version >= "3.5.0" and python_version >= "3") and (python_version >= "3.6" and python_full_version < "3.0.0" or python_full_version >= "3.6.0" and python_version >= "3.6")
m2r2==0.2.8; python_full_version >= "3.6.8" and python_full_version < "4.0.0"
markdown-it-py==1.1.0; python_version >= "3.6" and python_version < "4.0"
markdown==3.3.6; python_version >= "3.6"
<<<<<<< HEAD
markupsafe==2.0.1; python_version >= "3.6"
=======
markupsafe==2.0.1; python_full_version >= "3.6.8" and python_full_version < "4.0.0" and python_version >= "3.7"
>>>>>>> 9d36f84a
matplotlib-inline==0.1.3; python_version >= "3.7"
matplotlib==3.5.1; python_version >= "3.7"
mccabe==0.6.1; python_full_version >= "3.6.2"
mdit-py-plugins==0.2.8; python_version >= "3.6" and python_version < "4.0"
mistune==0.8.4; python_full_version >= "3.6.8" and python_full_version < "4.0.0" and python_version >= "3.7"
mock==4.0.3; python_version >= "3.6"
more-itertools==8.12.0; python_version >= "3.6"
mplfinance==0.12.8b6
multidict==5.2.0; python_version >= "3.6"
multitasking==0.0.10
mypy-extensions==0.4.3; python_full_version >= "3.6.2" and python_version >= "3.6"
mypy==0.930; python_version >= "3.6"
myst-parser==0.15.2; python_version >= "3.6"
nbclassic==0.3.4; python_version >= "3.6"
nbclient==0.5.9; python_full_version >= "3.6.1" and python_version >= "3.7"
<<<<<<< HEAD
nbconvert==6.3.0; python_version >= "3.7"
nbformat==5.1.3; python_full_version >= "3.6.1" and python_version >= "3.7"
nest-asyncio==1.5.4; python_full_version >= "3.6.1" and python_version >= "3.6"
=======
nbconvert==6.4.0; python_version >= "3.7"
nbformat==5.1.3; python_full_version >= "3.6.1" and python_version >= "3.7"
nest-asyncio==1.5.4; python_full_version >= "3.6.1" and python_version >= "3.7"
>>>>>>> 9d36f84a
nodeenv==1.6.0; python_full_version >= "3.6.1"
notebook==6.4.6; python_version >= "3.6"
numpy==1.21.2; python_version >= "3.7" and python_version < "3.11"
oandapyv20==0.6.3
oauthlib==3.1.1; python_version >= "3.6" and python_full_version < "3.0.0" or python_full_version >= "3.4.0" and python_version >= "3.6"
onetimepass==1.0.1; python_full_version >= "3.7.1" and python_full_version < "4.0.0"
openpyxl==3.0.9; python_version >= "3.6"
opt-einsum==3.3.0; python_version >= "3.5"
<<<<<<< HEAD
osqp==0.6.2.post4; python_full_version >= "3.6.1" and python_full_version < "4.0.0" and python_version >= "3.6"
=======
osqp==0.6.2.post5; python_full_version >= "3.6.1" and python_full_version < "4.0.0" and python_version >= "3.6"
>>>>>>> 9d36f84a
packaging==21.3; python_full_version >= "3.6.8" and python_full_version < "4.0.0" and python_version >= "3.7"
pandas-datareader==0.10.0; python_version >= "3.6" and python_full_version < "3.0.0" or python_full_version >= "3.6.0" and python_version >= "3.6"
pandas-market-calendars==3.2; python_full_version >= "3.7.0"
pandas-ta==0.3.14b
pandas==1.3.5; python_full_version >= "3.7.1"
pandocfilters==1.5.0; python_version >= "3.7" and python_full_version < "3.0.0" or python_full_version >= "3.4.0" and python_version >= "3.7"
papermill==2.3.3; python_version >= "3.6"
parso==0.8.3; python_version >= "3.7"
pathspec==0.9.0; python_full_version >= "3.6.2" and python_version >= "3.6"
patsy==0.5.2; python_version >= "3.6"
pbr==5.8.0; python_version >= "3.6"
pexpect==4.8.0; sys_platform != "win32" and python_version >= "3.7"
pickleshare==0.7.5; python_version >= "3.7"
pillow==8.4.0; python_version >= "3.6"
platformdirs==2.4.1; python_version >= "3.7" and python_full_version >= "3.6.2"
plotly==5.5.0; python_version >= "3.6"
pluggy==1.0.0; python_version >= "3.6"
pmdarima==1.8.4; python_version >= "3.6"
praw==7.5.0; python_version >= "3.6" and python_version < "4.0"
prawcore==2.3.0; python_version >= "3.6" and python_version < "4.0"
pre-commit==2.16.0; python_full_version >= "3.6.1"
prettytable==2.5.0; python_version >= "3.6"
prometheus-client==0.12.0; python_version >= "3.6" and python_full_version < "3.0.0" or python_full_version >= "3.4.0" and python_version >= "3.6"
prompt-toolkit==3.0.24; python_full_version >= "3.6.2"
protobuf==3.19.1; python_full_version >= "3.7.1" and python_full_version < "4.0.0" and python_version >= "3.6"
psaw==0.0.12; python_version >= "3"
ptyprocess==0.7.0; os_name != "nt" and python_version >= "3.7" and sys_platform != "win32"
py==1.11.0; python_version >= "3.6" and python_full_version < "3.0.0" and implementation_name == "pypy" or python_full_version >= "3.5.0" and python_version >= "3.6" and implementation_name == "pypy"
pyally==1.1.2
pyasn1-modules==0.2.8; python_version >= "3.6" and python_full_version < "3.0.0" or python_full_version >= "3.6.0" and python_version >= "3.6"
pyasn1==0.4.8; python_version >= "3.6" and python_full_version < "3.0.0" and python_version < "4" and (python_version >= "3.6" and python_full_version < "3.0.0" or python_full_version >= "3.6.0" and python_version >= "3.6") or python_full_version >= "3.6.0" and python_version >= "3.6" and python_version < "4" and (python_version >= "3.6" and python_full_version < "3.0.0" or python_full_version >= "3.6.0" and python_version >= "3.6")
pycodestyle==2.7.0; python_version >= "2.7" and python_full_version < "3.0.0" or python_full_version >= "3.5.0"
pycoingecko==2.2.0
<<<<<<< HEAD
pycparser==2.21; python_version >= "3.6" and python_full_version < "3.0.0" or python_full_version >= "3.4.0" and python_version >= "3.6"
pyex==0.5.0
pyflakes==2.3.1; python_version >= "2.7" and python_full_version < "3.0.0" or python_full_version >= "3.5.0"
pygments==2.11.1; python_full_version >= "3.6.8" and python_full_version < "4.0.0" and python_version >= "3.7"
=======
pycparser==2.21; implementation_name == "pypy" and python_version >= "3.7" and python_full_version >= "3.6.1"
pyex==0.5.0
pyflakes==2.3.1; python_version >= "2.7" and python_full_version < "3.0.0" or python_full_version >= "3.5.0"
pygments==2.11.2; python_version >= "3.5"
>>>>>>> 9d36f84a
pylint==2.12.2; python_full_version >= "3.6.2"
pyluach==1.3.0; python_version >= "3.7" and python_full_version >= "3.7.0"
pymeeus==0.5.11; python_version >= "3.6"
pymongo==3.11.0; (python_version >= "2.7" and python_full_version < "3.0.0") or (python_full_version >= "3.4.0")
pyobjc-core==8.1; python_version >= "3.6" and sys_platform == "darwin"
pyobjc-framework-cocoa==8.1; python_version >= "3.6" and sys_platform == "darwin"
pyotp==2.6.0; python_version >= "3"
pyparsing==3.0.6; python_version >= "3.7"
pyportfolioopt==1.5.1; python_full_version >= "3.6.1" and python_full_version < "4.0.0"
pyprind==2.11.3; python_version >= "2.7" and python_full_version < "3.0.0" or python_full_version >= "3.6.0"
pyrsistent==0.18.0; python_version >= "3.6"
pytest-mock==3.6.1; python_version >= "3.6"
pytest-recording==0.12.0; python_version >= "3.5"
pytest==6.2.5; python_version >= "3.6"
python-binance==1.0.15
python-coinmarketcap==0.2
python-dateutil==2.8.2; python_full_version >= "3.7.1" and python_version >= "3.7" and (python_version >= "3.7" and python_full_version < "3.0.0" or python_full_version >= "3.3.0" and python_version >= "3.7") and (python_version >= "3.5" and python_full_version < "3.0.0" or python_full_version >= "3.3.0" and python_version >= "3.5")
python-dotenv==0.19.2; python_version >= "3.5"
pytrends==4.7.3
pytz-deprecation-shim==0.1.0.post0; python_version >= "3.6" and python_full_version < "3.0.0" or python_full_version >= "3.6.0" and python_version >= "3.6"
<<<<<<< HEAD
pytz==2021.3; python_full_version >= "3.7.1" and python_version >= "3.7" and python_full_version < "4.0.0"
pyupgrade==2.31.0; python_full_version >= "3.6.1"
pywin32==303; sys_platform == "win32" and platform_python_implementation != "PyPy" and python_version >= "3.6"
=======
pytz==2021.3; python_full_version >= "3.7.1" and python_version >= "3.7" and python_full_version < "4.0.0" and (python_version >= "3.6" and python_full_version < "3.0.0" or python_full_version >= "3.4.0" and python_version >= "3.6")
pyupgrade==2.31.0; python_full_version >= "3.6.1"
pywin32==303; sys_platform == "win32" and platform_python_implementation != "PyPy" and python_version >= "3.7" and python_full_version >= "3.6.1"
>>>>>>> 9d36f84a
pywinpty==1.1.6; os_name == "nt" and python_version >= "3.6"
pyyaml==6.0; python_version >= "3.6" and python_full_version >= "3.6.1"
pyzmq==22.3.0; python_full_version >= "3.6.1" and python_version >= "3.6"
qdldl==0.1.5.post0; python_full_version >= "3.6.1" and python_full_version < "4.0.0" and python_version >= "3.6"
qtconsole==5.2.2; python_version >= "3.6"
qtpy==2.0.0; python_version >= "3.6"
quandl==3.7.0; python_version >= "3.6"
rapidfuzz==1.9.1; python_version >= "2.7"
regex==2021.11.10; python_full_version >= "3.6.2" and python_version >= "3.6"
reportlab==3.6.5; python_version >= "3.6" and python_version < "4"
requests-oauthlib==1.3.0; python_version >= "3.6" and python_full_version < "3.0.0" or python_full_version >= "3.4.0" and python_version >= "3.6"
<<<<<<< HEAD
requests==2.26.0; (python_version >= "2.7" and python_full_version < "3.0.0") or (python_full_version >= "3.6.0")
=======
requests==2.27.1; (python_version >= "2.7" and python_full_version < "3.0.0") or (python_full_version >= "3.6.0")
>>>>>>> 9d36f84a
rich==10.16.2; python_full_version >= "3.6.2" and python_full_version < "4.0.0"
robin-stocks==2.1.0; python_version >= "3"
rsa==4.8; python_version >= "3.6" and python_version < "4" and (python_version >= "3.6" and python_full_version < "3.0.0" or python_full_version >= "3.6.0" and python_version >= "3.6")
scikit-learn==1.0.2; python_version >= "3.7" and python_full_version < "3.0.0" or python_full_version >= "3.6.0" and python_version >= "3.7"
scipy==1.7.3; python_version >= "3.7" and python_version < "3.11" and python_full_version >= "3.6.1" and python_full_version < "4.0.0" and (python_version >= "2.7" and python_full_version < "3.0.0" or python_full_version >= "3.6.0")
screeninfo==0.6.7
scs==3.0.1; python_full_version >= "3.6.1" and python_full_version < "4.0.0" and python_version >= "3.6"
seaborn==0.11.2; python_version >= "3.6"
selenium==3.141.0
send2trash==1.8.0; python_version >= "3.6"
sentiment-investor==2.1.0; python_version >= "3.8" and python_version < "4.0"
<<<<<<< HEAD
setuptools-scm==6.3.2; python_version >= "3.7"
six==1.16.0; python_full_version >= "3.7.1" and python_version >= "3.6" and python_full_version < "4.0.0" and (python_version >= "3.6" and python_full_version < "3.0.0" or python_full_version >= "3.3.0" and python_version >= "3.6") and (python_version >= "2.7" and python_full_version < "3.0.0" or python_full_version >= "3.3.0") and (python_version >= "3.5" and python_full_version < "3.0.0" or python_full_version >= "3.3.0" and python_version >= "3.5") and (python_version >= "3.7" and python_full_version < "3.0.0" or python_full_version >= "3.3.0" and python_version >= "3.7") and (python_version >= "3.6" and python_full_version < "3.0.0" or python_full_version >= "3.6.0" and python_version >= "3.6")
=======
setuptools-scm==6.3.2; python_full_version >= "3.6.8" and python_full_version < "4.0.0" and python_version >= "3.7"
six==1.16.0; python_full_version >= "3.7.1" and python_version >= "3.7" and python_full_version < "4.0.0" and (python_version >= "3.6" and python_full_version < "3.0.0" or python_full_version >= "3.3.0" and python_version >= "3.6") and (python_version >= "2.7" and python_full_version < "3.0.0" or python_full_version >= "3.3.0") and (python_version >= "3.5" and python_full_version < "3.0.0" or python_full_version >= "3.3.0" and python_version >= "3.5") and (python_version >= "3.7" and python_full_version < "3.0.0" or python_full_version >= "3.3.0" and python_version >= "3.7") and (python_version >= "3.6" and python_full_version < "3.0.0" or python_full_version >= "3.6.0" and python_version >= "3.6")
>>>>>>> 9d36f84a
smmap==5.0.0; python_version >= "3.7"
sniffio==1.2.0; python_full_version >= "3.6.2" and python_version >= "3.6"
snowballstemmer==2.2.0; python_full_version >= "3.6.8" and python_full_version < "4.0.0" and python_version >= "3.6"
socketio-client-nexus==0.7.6
soupsieve==2.3.1; python_version >= "3.6" and python_full_version > "3.0.0"
sphinx-rtd-theme==0.5.2; python_full_version >= "3.6.8" and python_full_version < "4.0.0"
sphinx==4.1.1; python_version >= "3.6"
sphinxcontrib-applehelp==1.0.2; python_full_version >= "3.6.8" and python_full_version < "4.0.0" and python_version >= "3.6"
sphinxcontrib-devhelp==1.0.2; python_full_version >= "3.6.8" and python_full_version < "4.0.0" and python_version >= "3.6"
sphinxcontrib-htmlhelp==2.0.0; python_full_version >= "3.6.8" and python_full_version < "4.0.0" and python_version >= "3.6"
sphinxcontrib-jsmath==1.0.1; python_full_version >= "3.6.8" and python_full_version < "4.0.0" and python_version >= "3.6"
sphinxcontrib-qthelp==1.0.3; python_full_version >= "3.6.8" and python_full_version < "4.0.0" and python_version >= "3.6"
sphinxcontrib-serializinghtml==1.1.5; python_full_version >= "3.6.8" and python_full_version < "4.0.0" and python_version >= "3.6"
sseclient==0.0.27
statsmodels==0.12.2; python_version >= "3.6"
stevedore==3.5.0; python_version >= "3.6"
tabulate==0.8.9
temporal-cache==0.1.4
tenacity==8.0.1; python_version >= "3.6"
tensorboard-data-server==0.6.1; python_version >= "3.6"
tensorboard-plugin-wit==1.8.1; python_version >= "3.6"
tensorboard==2.7.0; python_version >= "3.6"
tensorflow-estimator==2.7.0
tensorflow-io-gcs-filesystem==0.23.1; python_version >= "3.7" and python_version < "3.11"
tensorflow==2.7.0
termcolor==1.1.0
terminado==0.12.1; python_version >= "3.6"
testpath==0.5.0; python_version >= "3.7"
textwrap3==0.9.2; python_version >= "3.6"
thepassiveinvestor==1.0.10
threadpoolctl==3.0.0; python_version >= "3.7"
tokenize-rt==4.2.1; python_full_version >= "3.6.1"
toml==0.10.2; python_full_version >= "3.6.2" and python_version >= "3.6" and (python_version >= "3.6" and python_full_version < "3.0.0" or python_full_version >= "3.3.0" and python_version >= "3.6")
tomli==1.2.3; python_full_version >= "3.6.2" and python_version >= "3.7"
toolz==0.11.2; python_version >= "3.7" and python_full_version >= "3.7.0"
tornado==6.1; python_full_version >= "3.6.1" and python_version >= "3.7"
tqdm==4.62.3; python_version >= "3.6" and python_full_version < "3.0.0" or python_full_version >= "3.4.0" and python_version >= "3.6"
tradingview-ta==3.2.10; python_version >= "3.6"
traitlets==5.1.1; python_full_version >= "3.6.1" and python_version >= "3.7"
<<<<<<< HEAD
types-python-dateutil==2.8.4
types-pytz==2021.3.3
types-pyyaml==6.0.1
types-requests==2.26.3
types-tabulate==0.8.4
types-termcolor==1.1.2
typing-extensions==4.0.1; python_version < "3.10" and python_version >= "3.7" and python_full_version >= "3.6.2"
=======
types-python-dateutil==2.8.5
types-pytz==2021.3.4
types-pyyaml==6.0.3
types-requests==2.27.3
types-tabulate==0.8.5
types-termcolor==1.1.3
types-urllib3==1.26.1
typing-extensions==4.0.1; python_version < "3.10" and python_full_version >= "3.6.2" and python_version >= "3.6"
>>>>>>> 9d36f84a
tzdata==2021.5; platform_system == "Windows" and python_version >= "3.6" and (python_version >= "3.6" and python_full_version < "3.0.0" or python_full_version >= "3.6.0" and python_version >= "3.6")
tzlocal==4.1; python_version >= "3.6"
ujson==5.1.0; python_version >= "3.7"
unidecode==1.3.2; python_version >= "3.5"
update-checker==0.18.0; python_version >= "3.6" and python_version < "4.0"
<<<<<<< HEAD
urllib3==1.26.7; python_version >= "3.6" and python_full_version < "3.0.0" or python_full_version >= "3.6.0" and python_version < "4" and python_version >= "3.6"
=======
urllib3==1.26.8; python_full_version >= "3.7.1" and python_version < "4" and python_version >= "3.6" and python_full_version < "4.0.0" and (python_version >= "2.7" and python_full_version < "3.0.0" or python_full_version >= "3.6.0") and (python_version >= "3.8" and python_full_version < "3.0.0" and python_version < "4.0" or python_version >= "3.8" and python_version < "4.0" and python_full_version >= "3.6.0") and (python_version >= "3" and python_full_version < "3.0.0" or python_full_version >= "3.6.0" and python_version >= "3")
>>>>>>> 9d36f84a
user-agent==0.1.10
vadersentiment==3.3.2
valinvest==0.0.2; python_version >= "3.6"
vcrpy==4.1.1; python_version >= "3.5"
virtualenv==20.13.0; python_full_version >= "3.6.1"
voila==0.3.0; python_version >= "3.6"
wcwidth==0.2.5; python_version >= "3.7" and python_full_version >= "3.6.2"
webencodings==0.5.1; python_version >= "3.7"
websocket-client==1.2.3; python_version >= "3.8" and python_version < "4.0"
websockets==9.1; python_full_version >= "3.6.1" and python_version >= "3.6"
werkzeug==2.0.2; python_version >= "3.6"
widgetsnbextension==3.5.2
wrapt==1.13.3; python_full_version >= "3.7.1" and python_full_version < "4.0.0" and (python_version >= "2.7" and python_full_version < "3.0.0" or python_full_version >= "3.5.0") and (python_version >= "3.5" and python_full_version < "3.0.0" or python_full_version >= "3.5.0" and python_version >= "3.5")
yarl==1.7.2; python_version >= "3.6"
yfinance==0.1.68
zipp==3.7.0; python_version < "3.10" and python_version >= "3.7"
zope.interface==5.4.0; python_version >= "3.5" and python_full_version < "3.0.0" or python_full_version >= "3.5.0" and python_version >= "3.5"<|MERGE_RESOLUTION|>--- conflicted
+++ resolved
@@ -8,43 +8,27 @@
 appnope==0.1.2; platform_system == "Darwin" and python_version >= "3.7" and sys_platform == "darwin"
 argon2-cffi-bindings==21.2.0; python_version >= "3.6"
 argon2-cffi==21.3.0; python_version >= "3.6"
-<<<<<<< HEAD
-astroid==2.9.1; python_full_version >= "3.6.2"
-astunparse==1.6.3
-async-timeout==3.0.1; python_full_version >= "3.5.3" and python_version >= "3.6"
-atomicwrites==1.4.0; python_version >= "3.6" and python_full_version < "3.0.0" and sys_platform == "win32" or sys_platform == "win32" and python_version >= "3.6" and python_full_version >= "3.4.0"
-attrs==21.4.0; python_version >= "3.6" and python_full_version < "3.0.0" and python_version < "4.0" or python_full_version >= "3.5.0" and python_version >= "3.6" and python_version < "4.0"
-=======
 astroid==2.9.2; python_full_version >= "3.6.2"
 astunparse==1.6.3
 async-timeout==3.0.1; python_full_version >= "3.5.3" and python_version >= "3.6"
 atomicwrites==1.4.0; python_version >= "3.6" and python_full_version < "3.0.0" and sys_platform == "win32" or sys_platform == "win32" and python_version >= "3.6" and python_full_version >= "3.4.0"
 attrs==21.4.0; python_full_version >= "3.6.1" and python_version >= "3.6" and python_version < "4.0"
->>>>>>> 9d36f84a
 babel==2.9.1; python_full_version >= "3.6.8" and python_full_version < "4.0.0" and python_version >= "3.6" and (python_version >= "3.6" and python_full_version < "3.0.0" or python_full_version >= "3.4.0" and python_version >= "3.6")
 backcall==0.2.0; python_version >= "3.7"
 backports.zoneinfo==0.2.1; python_version < "3.9" and python_version >= "3.6" and (python_version >= "3.6" and python_full_version < "3.0.0" or python_full_version >= "3.6.0" and python_version >= "3.6")
 bandit==1.7.1; python_version >= "3.5"
 beartype==0.7.1; python_version >= "3.8" and python_version < "4.0" and python_full_version >= "3.6.0"
-beautifulsoup4==4.10.0; python_full_version > "3.0.0" and python_version >= "3.5"
+beautifulsoup4==4.10.0; python_full_version >= "3.6.8" and python_full_version < "4.0.0" and python_version >= "3.5"
 black==21.7b0; python_full_version >= "3.6.2"
 bleach==4.1.0; python_version >= "3.7"
 bs4==0.0.1
 bt==0.2.9; (python_version >= "2.7" and python_full_version < "3.0.0") or (python_full_version >= "3.6.0")
 cachetools==4.2.4; python_version >= "3.5" and python_version < "4.0" and (python_version >= "3.6" and python_full_version < "3.0.0" or python_full_version >= "3.6.0" and python_version >= "3.6")
-<<<<<<< HEAD
-certifi==2021.10.8; python_version >= "2.7" and python_full_version < "3.0.0" or python_full_version >= "3.6.0"
-cffi==1.15.0; implementation_name == "pypy" and python_version >= "3.6"
-cfgv==3.3.1; python_full_version >= "3.6.1"
-chardet==4.0.0; python_version >= "3.6" and python_full_version < "3.0.0" or python_full_version >= "3.5.0" and python_version >= "3.6"
-charset-normalizer==2.0.9; python_full_version >= "3.6.0" and python_version >= "3"
-=======
 certifi==2021.10.8; python_full_version >= "3.7.1" and python_version >= "3.6" and python_full_version < "4.0.0" and (python_version >= "2.7" and python_full_version < "3.0.0" or python_full_version >= "3.6.0") and (python_version >= "3.8" and python_full_version < "3.0.0" and python_version < "4.0" or python_version >= "3.8" and python_version < "4.0" and python_full_version >= "3.6.0") and (python_version >= "3" and python_full_version < "3.0.0" or python_full_version >= "3.6.0" and python_version >= "3")
 cffi==1.15.0; implementation_name == "pypy" and python_version >= "3.7" and python_full_version >= "3.6.1"
 cfgv==3.3.1; python_full_version >= "3.6.1"
 chardet==4.0.0; python_version >= "3.6" and python_full_version < "3.0.0" or python_full_version >= "3.5.0" and python_version >= "3.6"
 charset-normalizer==2.0.10; python_full_version >= "3.7.1" and python_version >= "3.6" and python_full_version < "4.0.0" and (python_version >= "2.7" and python_full_version < "3.0.0" or python_full_version >= "3.6.0") and (python_version >= "3.8" and python_full_version < "3.0.0" and python_version < "4.0" or python_version >= "3.8" and python_version < "4.0" and python_full_version >= "3.6.0") and (python_version >= "3" and python_full_version < "3.0.0" or python_full_version >= "3.6.0" and python_version >= "3")
->>>>>>> 9d36f84a
 click==8.0.3; python_full_version >= "3.6.2" and python_version >= "3.6"
 codespell==2.1.0; python_version >= "3.5"
 colorama==0.4.4; (python_version >= "2.7" and python_full_version < "3.0.0") or (python_full_version >= "3.5.0")
@@ -54,20 +38,12 @@
 cryptography==36.0.1; python_version >= "3.6"
 cssselect==1.1.0; python_version >= "2.7" and python_full_version < "3.0.0" or python_full_version >= "3.4.0"
 cvxpy==1.1.18; python_full_version >= "3.6.1" and python_full_version < "4.0.0" and python_version >= "3.6"
-<<<<<<< HEAD
-cycler==0.11.0; python_version >= "3.7"
-=======
 cycler==0.11.0; python_full_version >= "3.6.8" and python_full_version < "4.0.0" and python_version >= "3.7"
->>>>>>> 9d36f84a
 cython==0.29.26; python_version >= "3.6" and python_full_version < "3.0.0" and sys_platform == "darwin" or python_full_version >= "3.3.0" and sys_platform == "darwin" and python_version >= "3.6"
 dateparser==1.1.0; python_version >= "3.5"
 datetime==4.3; python_version >= "3.5"
 debugpy==1.5.1; python_version >= "3.7" and python_full_version < "3.0.0" or python_full_version >= "3.5.0" and python_version >= "3.7"
-<<<<<<< HEAD
-decorator==5.1.0; python_version >= "3.7" and python_full_version < "3.0.0" or python_full_version >= "3.6.0" and python_version >= "3.7"
-=======
 decorator==5.1.1; python_version >= "3.7" and python_full_version < "3.0.0" or python_full_version >= "3.6.0" and python_version >= "3.7"
->>>>>>> 9d36f84a
 defusedxml==0.7.1; python_version >= "3.7" and python_full_version < "3.0.0" or python_full_version >= "3.5.0" and python_version >= "3.7"
 degiro-connector==2.0.13; python_full_version >= "3.7.1" and python_full_version < "4.0.0"
 deprecation==2.1.0
@@ -75,13 +51,8 @@
 distlib==0.3.4; python_full_version >= "3.6.1"
 dnspython==2.1.0; python_version >= "3.6"
 docutils==0.16; python_full_version >= "3.6.8" and python_full_version < "4.0.0" and python_version >= "3.6" and (python_version >= "3.6" and python_full_version < "3.0.0" or python_full_version >= "3.5.0" and python_version >= "3.6")
-<<<<<<< HEAD
-ecos==2.0.8; python_full_version >= "3.6.1" and python_full_version < "4.0.0" and python_version >= "3.6"
-entrypoints==0.3; python_full_version >= "3.6.1" and python_version >= "3.6"
-=======
 ecos==2.0.10; python_full_version >= "3.6.1" and python_full_version < "4.0.0" and python_version >= "3.6"
 entrypoints==0.3; python_full_version >= "3.6.1" and python_version >= "3.7"
->>>>>>> 9d36f84a
 et-xmlfile==1.1.0; python_version >= "3.6"
 exchange-calendars==3.5; python_version >= "3.7" and python_full_version >= "3.7.0"
 fear-greed-index==0.1.3; python_full_version >= "3.6.8" and python_full_version < "4.0.0"
@@ -92,7 +63,7 @@
 finvizfinance==0.9.10; python_version >= "3.5"
 flake8==3.9.2; (python_version >= "2.7" and python_full_version < "3.0.0") or (python_full_version >= "3.5.0")
 flatbuffers==2.0
-fonttools==4.28.5; python_version >= "3.7"
+fonttools==4.28.5; python_full_version >= "3.6.8" and python_full_version < "4.0.0" and python_version >= "3.7"
 fred==3.1
 fredapi==0.4.3
 frozendict==2.1.3; python_version >= "3.6"
@@ -108,39 +79,23 @@
 h5py==3.6.0; python_version >= "3.7"
 hijri-converter==2.2.2; python_version >= "3.6"
 holidays==0.11.3.1; python_version >= "3.6"
-<<<<<<< HEAD
-identify==2.4.1; python_full_version >= "3.6.1"
-idna==3.3; python_full_version >= "3.6.2" and python_version >= "3.6"
-=======
 identify==2.4.2; python_full_version >= "3.6.1"
 idna==3.3; python_full_version >= "3.7.1" and python_version >= "3.6" and python_full_version < "4.0.0" and (python_version >= "2.7" and python_full_version < "3.0.0" or python_full_version >= "3.6.0") and (python_version >= "3.8" and python_full_version < "3.0.0" and python_version < "4.0" or python_version >= "3.8" and python_version < "4.0" and python_full_version >= "3.6.0") and (python_version >= "3" and python_full_version < "3.0.0" or python_full_version >= "3.6.0" and python_version >= "3")
->>>>>>> 9d36f84a
 imagesize==1.3.0; python_full_version >= "3.6.8" and python_full_version < "4.0.0" and python_version >= "3.6"
 importlib-metadata==4.10.0; python_version < "3.10" and python_version >= "3.7"
 inflection==0.5.1; python_version >= "3.6"
 iniconfig==1.1.1; python_version >= "3.6"
 investpy==1.0.7; python_version >= "3"
-<<<<<<< HEAD
-ipykernel==6.6.0; python_version >= "3.7"
-ipympl==0.8.4
-ipython-genutils==0.2.0; python_version >= "3.6"
-ipython==7.30.1; python_version >= "3.7"
-=======
 ipykernel==6.6.1; python_version >= "3.7"
 ipympl==0.8.5
 ipython-genutils==0.2.0; python_full_version >= "3.6.1" and python_version >= "3.6"
 ipython==7.31.0; python_version >= "3.7"
->>>>>>> 9d36f84a
 ipywidgets==7.6.5
 iso8601==0.1.16
 isort==5.10.1; python_full_version >= "3.6.2" and python_version < "4.0"
 jedi==0.18.1; python_version >= "3.7"
 jinja2==3.0.3; python_full_version >= "3.6.8" and python_full_version < "4.0.0" and python_version >= "3.7"
-<<<<<<< HEAD
-joblib==1.1.0; python_version >= "3.7"
-=======
 joblib==1.1.0; python_version >= "3.7" and python_full_version < "3.0.0" or python_full_version >= "3.6.0" and python_version >= "3.7"
->>>>>>> 9d36f84a
 json5==0.9.6; python_version >= "3.6"
 jsonschema==3.2.0
 jupyter-client==7.1.0; python_full_version >= "3.6.1" and python_version >= "3.7"
@@ -149,20 +104,12 @@
 jupyter-server==1.13.1; python_version >= "3.6"
 jupyter==1.0.0
 jupyterlab-pygments==0.1.2; python_version >= "3.7"
-<<<<<<< HEAD
-jupyterlab-server==2.10.2; python_version >= "3.6"
-=======
 jupyterlab-server==2.10.3; python_version >= "3.6"
->>>>>>> 9d36f84a
 jupyterlab-widgets==1.0.2; python_version >= "3.6"
 jupyterlab==3.2.6; python_version >= "3.6"
 keras-preprocessing==1.1.2
 keras==2.7.0
-<<<<<<< HEAD
-kiwisolver==1.3.2; python_version >= "3.7"
-=======
 kiwisolver==1.3.2; python_full_version >= "3.6.8" and python_full_version < "4.0.0" and python_version >= "3.7"
->>>>>>> 9d36f84a
 korean-lunar-calendar==0.2.1; python_version >= "3.7" and python_full_version >= "3.7.0"
 lazy-object-proxy==1.7.1; python_version >= "3.6" and python_full_version >= "3.6.2"
 libclang==12.0.0
@@ -170,11 +117,7 @@
 m2r2==0.2.8; python_full_version >= "3.6.8" and python_full_version < "4.0.0"
 markdown-it-py==1.1.0; python_version >= "3.6" and python_version < "4.0"
 markdown==3.3.6; python_version >= "3.6"
-<<<<<<< HEAD
-markupsafe==2.0.1; python_version >= "3.6"
-=======
 markupsafe==2.0.1; python_full_version >= "3.6.8" and python_full_version < "4.0.0" and python_version >= "3.7"
->>>>>>> 9d36f84a
 matplotlib-inline==0.1.3; python_version >= "3.7"
 matplotlib==3.5.1; python_version >= "3.7"
 mccabe==0.6.1; python_full_version >= "3.6.2"
@@ -190,15 +133,9 @@
 myst-parser==0.15.2; python_version >= "3.6"
 nbclassic==0.3.4; python_version >= "3.6"
 nbclient==0.5.9; python_full_version >= "3.6.1" and python_version >= "3.7"
-<<<<<<< HEAD
-nbconvert==6.3.0; python_version >= "3.7"
-nbformat==5.1.3; python_full_version >= "3.6.1" and python_version >= "3.7"
-nest-asyncio==1.5.4; python_full_version >= "3.6.1" and python_version >= "3.6"
-=======
 nbconvert==6.4.0; python_version >= "3.7"
 nbformat==5.1.3; python_full_version >= "3.6.1" and python_version >= "3.7"
 nest-asyncio==1.5.4; python_full_version >= "3.6.1" and python_version >= "3.7"
->>>>>>> 9d36f84a
 nodeenv==1.6.0; python_full_version >= "3.6.1"
 notebook==6.4.6; python_version >= "3.6"
 numpy==1.21.2; python_version >= "3.7" and python_version < "3.11"
@@ -207,11 +144,7 @@
 onetimepass==1.0.1; python_full_version >= "3.7.1" and python_full_version < "4.0.0"
 openpyxl==3.0.9; python_version >= "3.6"
 opt-einsum==3.3.0; python_version >= "3.5"
-<<<<<<< HEAD
-osqp==0.6.2.post4; python_full_version >= "3.6.1" and python_full_version < "4.0.0" and python_version >= "3.6"
-=======
 osqp==0.6.2.post5; python_full_version >= "3.6.1" and python_full_version < "4.0.0" and python_version >= "3.6"
->>>>>>> 9d36f84a
 packaging==21.3; python_full_version >= "3.6.8" and python_full_version < "4.0.0" and python_version >= "3.7"
 pandas-datareader==0.10.0; python_version >= "3.6" and python_full_version < "3.0.0" or python_full_version >= "3.6.0" and python_version >= "3.6"
 pandas-market-calendars==3.2; python_full_version >= "3.7.0"
@@ -239,23 +172,16 @@
 protobuf==3.19.1; python_full_version >= "3.7.1" and python_full_version < "4.0.0" and python_version >= "3.6"
 psaw==0.0.12; python_version >= "3"
 ptyprocess==0.7.0; os_name != "nt" and python_version >= "3.7" and sys_platform != "win32"
-py==1.11.0; python_version >= "3.6" and python_full_version < "3.0.0" and implementation_name == "pypy" or python_full_version >= "3.5.0" and python_version >= "3.6" and implementation_name == "pypy"
+py==1.11.0; python_full_version >= "3.6.1" and python_version >= "3.7" and implementation_name == "pypy"
 pyally==1.1.2
 pyasn1-modules==0.2.8; python_version >= "3.6" and python_full_version < "3.0.0" or python_full_version >= "3.6.0" and python_version >= "3.6"
 pyasn1==0.4.8; python_version >= "3.6" and python_full_version < "3.0.0" and python_version < "4" and (python_version >= "3.6" and python_full_version < "3.0.0" or python_full_version >= "3.6.0" and python_version >= "3.6") or python_full_version >= "3.6.0" and python_version >= "3.6" and python_version < "4" and (python_version >= "3.6" and python_full_version < "3.0.0" or python_full_version >= "3.6.0" and python_version >= "3.6")
 pycodestyle==2.7.0; python_version >= "2.7" and python_full_version < "3.0.0" or python_full_version >= "3.5.0"
 pycoingecko==2.2.0
-<<<<<<< HEAD
-pycparser==2.21; python_version >= "3.6" and python_full_version < "3.0.0" or python_full_version >= "3.4.0" and python_version >= "3.6"
-pyex==0.5.0
-pyflakes==2.3.1; python_version >= "2.7" and python_full_version < "3.0.0" or python_full_version >= "3.5.0"
-pygments==2.11.1; python_full_version >= "3.6.8" and python_full_version < "4.0.0" and python_version >= "3.7"
-=======
 pycparser==2.21; implementation_name == "pypy" and python_version >= "3.7" and python_full_version >= "3.6.1"
 pyex==0.5.0
 pyflakes==2.3.1; python_version >= "2.7" and python_full_version < "3.0.0" or python_full_version >= "3.5.0"
 pygments==2.11.2; python_version >= "3.5"
->>>>>>> 9d36f84a
 pylint==2.12.2; python_full_version >= "3.6.2"
 pyluach==1.3.0; python_version >= "3.7" and python_full_version >= "3.7.0"
 pymeeus==0.5.11; python_version >= "3.6"
@@ -263,7 +189,7 @@
 pyobjc-core==8.1; python_version >= "3.6" and sys_platform == "darwin"
 pyobjc-framework-cocoa==8.1; python_version >= "3.6" and sys_platform == "darwin"
 pyotp==2.6.0; python_version >= "3"
-pyparsing==3.0.6; python_version >= "3.7"
+pyparsing==3.0.6; python_full_version >= "3.6.8" and python_full_version < "4.0.0" and python_version >= "3.7"
 pyportfolioopt==1.5.1; python_full_version >= "3.6.1" and python_full_version < "4.0.0"
 pyprind==2.11.3; python_version >= "2.7" and python_full_version < "3.0.0" or python_full_version >= "3.6.0"
 pyrsistent==0.18.0; python_version >= "3.6"
@@ -272,22 +198,16 @@
 pytest==6.2.5; python_version >= "3.6"
 python-binance==1.0.15
 python-coinmarketcap==0.2
-python-dateutil==2.8.2; python_full_version >= "3.7.1" and python_version >= "3.7" and (python_version >= "3.7" and python_full_version < "3.0.0" or python_full_version >= "3.3.0" and python_version >= "3.7") and (python_version >= "3.5" and python_full_version < "3.0.0" or python_full_version >= "3.3.0" and python_version >= "3.5")
+python-dateutil==2.8.2; python_full_version >= "3.7.1" and python_version >= "3.7" and python_full_version < "4.0.0" and (python_version >= "3.5" and python_full_version < "3.0.0" or python_full_version >= "3.3.0" and python_version >= "3.5")
 python-dotenv==0.19.2; python_version >= "3.5"
 pytrends==4.7.3
 pytz-deprecation-shim==0.1.0.post0; python_version >= "3.6" and python_full_version < "3.0.0" or python_full_version >= "3.6.0" and python_version >= "3.6"
-<<<<<<< HEAD
-pytz==2021.3; python_full_version >= "3.7.1" and python_version >= "3.7" and python_full_version < "4.0.0"
-pyupgrade==2.31.0; python_full_version >= "3.6.1"
-pywin32==303; sys_platform == "win32" and platform_python_implementation != "PyPy" and python_version >= "3.6"
-=======
 pytz==2021.3; python_full_version >= "3.7.1" and python_version >= "3.7" and python_full_version < "4.0.0" and (python_version >= "3.6" and python_full_version < "3.0.0" or python_full_version >= "3.4.0" and python_version >= "3.6")
 pyupgrade==2.31.0; python_full_version >= "3.6.1"
 pywin32==303; sys_platform == "win32" and platform_python_implementation != "PyPy" and python_version >= "3.7" and python_full_version >= "3.6.1"
->>>>>>> 9d36f84a
 pywinpty==1.1.6; os_name == "nt" and python_version >= "3.6"
 pyyaml==6.0; python_version >= "3.6" and python_full_version >= "3.6.1"
-pyzmq==22.3.0; python_full_version >= "3.6.1" and python_version >= "3.6"
+pyzmq==22.3.0; python_full_version >= "3.6.1" and python_version >= "3.7"
 qdldl==0.1.5.post0; python_full_version >= "3.6.1" and python_full_version < "4.0.0" and python_version >= "3.6"
 qtconsole==5.2.2; python_version >= "3.6"
 qtpy==2.0.0; python_version >= "3.6"
@@ -296,29 +216,20 @@
 regex==2021.11.10; python_full_version >= "3.6.2" and python_version >= "3.6"
 reportlab==3.6.5; python_version >= "3.6" and python_version < "4"
 requests-oauthlib==1.3.0; python_version >= "3.6" and python_full_version < "3.0.0" or python_full_version >= "3.4.0" and python_version >= "3.6"
-<<<<<<< HEAD
-requests==2.26.0; (python_version >= "2.7" and python_full_version < "3.0.0") or (python_full_version >= "3.6.0")
-=======
 requests==2.27.1; (python_version >= "2.7" and python_full_version < "3.0.0") or (python_full_version >= "3.6.0")
->>>>>>> 9d36f84a
 rich==10.16.2; python_full_version >= "3.6.2" and python_full_version < "4.0.0"
 robin-stocks==2.1.0; python_version >= "3"
 rsa==4.8; python_version >= "3.6" and python_version < "4" and (python_version >= "3.6" and python_full_version < "3.0.0" or python_full_version >= "3.6.0" and python_version >= "3.6")
 scikit-learn==1.0.2; python_version >= "3.7" and python_full_version < "3.0.0" or python_full_version >= "3.6.0" and python_version >= "3.7"
-scipy==1.7.3; python_version >= "3.7" and python_version < "3.11" and python_full_version >= "3.6.1" and python_full_version < "4.0.0" and (python_version >= "2.7" and python_full_version < "3.0.0" or python_full_version >= "3.6.0")
+scipy==1.7.3; python_version >= "3.7" and python_version < "3.11" and python_full_version >= "3.6.1" and python_full_version < "4.0.0" and (python_version >= "2.7" and python_full_version < "3.0.0" or python_full_version >= "3.6.0") and (python_version >= "3.7" and python_full_version < "3.0.0" or python_full_version >= "3.6.0" and python_version >= "3.7")
 screeninfo==0.6.7
 scs==3.0.1; python_full_version >= "3.6.1" and python_full_version < "4.0.0" and python_version >= "3.6"
 seaborn==0.11.2; python_version >= "3.6"
 selenium==3.141.0
 send2trash==1.8.0; python_version >= "3.6"
 sentiment-investor==2.1.0; python_version >= "3.8" and python_version < "4.0"
-<<<<<<< HEAD
-setuptools-scm==6.3.2; python_version >= "3.7"
-six==1.16.0; python_full_version >= "3.7.1" and python_version >= "3.6" and python_full_version < "4.0.0" and (python_version >= "3.6" and python_full_version < "3.0.0" or python_full_version >= "3.3.0" and python_version >= "3.6") and (python_version >= "2.7" and python_full_version < "3.0.0" or python_full_version >= "3.3.0") and (python_version >= "3.5" and python_full_version < "3.0.0" or python_full_version >= "3.3.0" and python_version >= "3.5") and (python_version >= "3.7" and python_full_version < "3.0.0" or python_full_version >= "3.3.0" and python_version >= "3.7") and (python_version >= "3.6" and python_full_version < "3.0.0" or python_full_version >= "3.6.0" and python_version >= "3.6")
-=======
 setuptools-scm==6.3.2; python_full_version >= "3.6.8" and python_full_version < "4.0.0" and python_version >= "3.7"
 six==1.16.0; python_full_version >= "3.7.1" and python_version >= "3.7" and python_full_version < "4.0.0" and (python_version >= "3.6" and python_full_version < "3.0.0" or python_full_version >= "3.3.0" and python_version >= "3.6") and (python_version >= "2.7" and python_full_version < "3.0.0" or python_full_version >= "3.3.0") and (python_version >= "3.5" and python_full_version < "3.0.0" or python_full_version >= "3.3.0" and python_version >= "3.5") and (python_version >= "3.7" and python_full_version < "3.0.0" or python_full_version >= "3.3.0" and python_version >= "3.7") and (python_version >= "3.6" and python_full_version < "3.0.0" or python_full_version >= "3.6.0" and python_version >= "3.6")
->>>>>>> 9d36f84a
 smmap==5.0.0; python_version >= "3.7"
 sniffio==1.2.0; python_full_version >= "3.6.2" and python_version >= "3.6"
 snowballstemmer==2.2.0; python_full_version >= "3.6.8" and python_full_version < "4.0.0" and python_version >= "3.6"
@@ -349,7 +260,7 @@
 testpath==0.5.0; python_version >= "3.7"
 textwrap3==0.9.2; python_version >= "3.6"
 thepassiveinvestor==1.0.10
-threadpoolctl==3.0.0; python_version >= "3.7"
+threadpoolctl==3.0.0; python_version >= "3.7" and python_full_version < "3.0.0" or python_full_version >= "3.6.0" and python_version >= "3.7"
 tokenize-rt==4.2.1; python_full_version >= "3.6.1"
 toml==0.10.2; python_full_version >= "3.6.2" and python_version >= "3.6" and (python_version >= "3.6" and python_full_version < "3.0.0" or python_full_version >= "3.3.0" and python_version >= "3.6")
 tomli==1.2.3; python_full_version >= "3.6.2" and python_version >= "3.7"
@@ -358,15 +269,6 @@
 tqdm==4.62.3; python_version >= "3.6" and python_full_version < "3.0.0" or python_full_version >= "3.4.0" and python_version >= "3.6"
 tradingview-ta==3.2.10; python_version >= "3.6"
 traitlets==5.1.1; python_full_version >= "3.6.1" and python_version >= "3.7"
-<<<<<<< HEAD
-types-python-dateutil==2.8.4
-types-pytz==2021.3.3
-types-pyyaml==6.0.1
-types-requests==2.26.3
-types-tabulate==0.8.4
-types-termcolor==1.1.2
-typing-extensions==4.0.1; python_version < "3.10" and python_version >= "3.7" and python_full_version >= "3.6.2"
-=======
 types-python-dateutil==2.8.5
 types-pytz==2021.3.4
 types-pyyaml==6.0.3
@@ -375,17 +277,12 @@
 types-termcolor==1.1.3
 types-urllib3==1.26.1
 typing-extensions==4.0.1; python_version < "3.10" and python_full_version >= "3.6.2" and python_version >= "3.6"
->>>>>>> 9d36f84a
 tzdata==2021.5; platform_system == "Windows" and python_version >= "3.6" and (python_version >= "3.6" and python_full_version < "3.0.0" or python_full_version >= "3.6.0" and python_version >= "3.6")
 tzlocal==4.1; python_version >= "3.6"
 ujson==5.1.0; python_version >= "3.7"
 unidecode==1.3.2; python_version >= "3.5"
 update-checker==0.18.0; python_version >= "3.6" and python_version < "4.0"
-<<<<<<< HEAD
-urllib3==1.26.7; python_version >= "3.6" and python_full_version < "3.0.0" or python_full_version >= "3.6.0" and python_version < "4" and python_version >= "3.6"
-=======
 urllib3==1.26.8; python_full_version >= "3.7.1" and python_version < "4" and python_version >= "3.6" and python_full_version < "4.0.0" and (python_version >= "2.7" and python_full_version < "3.0.0" or python_full_version >= "3.6.0") and (python_version >= "3.8" and python_full_version < "3.0.0" and python_version < "4.0" or python_version >= "3.8" and python_version < "4.0" and python_full_version >= "3.6.0") and (python_version >= "3" and python_full_version < "3.0.0" or python_full_version >= "3.6.0" and python_version >= "3")
->>>>>>> 9d36f84a
 user-agent==0.1.10
 vadersentiment==3.3.2
 valinvest==0.0.2; python_version >= "3.6"
