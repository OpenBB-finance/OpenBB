from typing import Dict, List, Optional, Tuple

from pydantic import ConfigDict, create_model

from openbb_core.app.provider_interface import ProviderInterface

# Here we create the BaseModel from the provider required credentials.
# This means that if a new provider extension is installed, the required
# credentials will be automatically added to the Credentials model.


<<<<<<< HEAD
class Config:
    validate_assignment = True


=======
>>>>>>> d11da02a
def format_map(
    required_credentials: List[str],
) -> Dict[str, Tuple[object, None]]:
    """Format credentials map to be used in the Credentials model"""
    formatted: Dict[str, Tuple[object, None]] = {}
    for c in required_credentials:
        formatted[c] = (Optional[str], None)

    return formatted


Credentials = create_model(  # type: ignore
    "Credentials",
    __config__=ConfigDict(validate_assignment=True),
    **format_map(ProviderInterface().required_credentials),
)


def __repr__(self: Credentials) -> str:
    return (
        self.__class__.__name__
        + "\n\n"
        + "\n".join([f"{k}: {v}" for k, v in self.model_dump().items()])
    )


Credentials.__repr__ = __repr__<|MERGE_RESOLUTION|>--- conflicted
+++ resolved
@@ -9,13 +9,6 @@
 # credentials will be automatically added to the Credentials model.
 
 
-<<<<<<< HEAD
-class Config:
-    validate_assignment = True
-
-
-=======
->>>>>>> d11da02a
 def format_map(
     required_credentials: List[str],
 ) -> Dict[str, Tuple[object, None]]:
