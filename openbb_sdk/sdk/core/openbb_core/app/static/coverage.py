"""Coverage module."""
from openbb_core.app.router import CommandMap


class Coverage:
    """Coverage class."""

    def __init__(self):
        self._command_map = CommandMap(coverage_sep=".")

    @property
    def providers(self):
<<<<<<< HEAD
        return self._command_map.provider_coverage

    @property
    def commands(self):
        return self._command_map.command_coverage
=======
        """Return providers coverage."""
        return self.__command_map.provider_coverage

    @property
    def commands(self):
        """Return commands coverage."""
        return self.__command_map.command_coverage
>>>>>>> b7fecb80
<|MERGE_RESOLUTION|>--- conflicted
+++ resolved
@@ -10,18 +10,10 @@
 
     @property
     def providers(self):
-<<<<<<< HEAD
-        return self._command_map.provider_coverage
-
-    @property
-    def commands(self):
-        return self._command_map.command_coverage
-=======
         """Return providers coverage."""
         return self.__command_map.provider_coverage
 
     @property
     def commands(self):
         """Return commands coverage."""
-        return self.__command_map.command_coverage
->>>>>>> b7fecb80
+        return self.__command_map.command_coverage