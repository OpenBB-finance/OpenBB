--- conflicted
+++ resolved
@@ -52,7 +52,7 @@
             OpenBBCustomParameter(description="The number of data entries to return."),
         ] = 12,
         chart: bool = False,
-        provider: Optional[Literal["fmp", "polygon"]] = None,
+        provider: Optional[Literal["polygon", "fmp"]] = None,
         **kwargs
     ) -> OBBject[List]:
         """Balance Sheet.
@@ -63,7 +63,7 @@
 
         Parameters
         ----------
-        provider: Literal[fmp, polygon]
+        provider: Literal[polygon, fmp]
             The provider to use for the query.
         symbol : str
             Symbol to get data for.
@@ -176,42 +176,6 @@
         total_liabilities_and_total_equity : Optional[int]
             None
 
-        fmp
-        ===
-
-        Parameters
-        ----------
-        cik : Optional[str]
-            None
-
-
-        BalanceSheet
-        ------------
-        calendarYear : Optional[int]
-            None
-        link : Optional[str]
-            None
-        finalLink : Optional[str]
-            None
-        cashAndShortTermInvestments : Optional[int]
-            None
-        goodwillAndIntangibleAssets : Optional[int]
-            None
-        deferredRevenueNonCurrent : Optional[int]
-            None
-        totalInvestments : Optional[int]
-            None
-        capitalLeaseObligations : Optional[int]
-            None
-        deferredTaxLiabilitiesNonCurrent : Optional[int]
-            None
-        totalNonCurrentLiabilities : Optional[int]
-            None
-        totalDebt : Optional[int]
-            None
-        netDebt : Optional[int]
-            None
-
         polygon
         =======
 
@@ -253,7 +217,6 @@
 
         BalanceSheet
         ------------
-<<<<<<< HEAD
         All fields are standardized.
 
         fmp
@@ -291,9 +254,6 @@
             None
         netDebt : Optional[int]
             None"""  # noqa: E501
-=======
-        All fields are standardized."""  # noqa: E501
->>>>>>> f7f03d7e
         inputs = filter_inputs(
             provider_choices={
                 "provider": provider,
@@ -595,7 +555,7 @@
             OpenBBCustomParameter(description="The number of data entries to return."),
         ] = 12,
         chart: bool = False,
-        provider: Optional[Literal["fmp", "polygon"]] = None,
+        provider: Optional[Literal["polygon", "fmp"]] = None,
         **kwargs
     ) -> OBBject[List]:
         """Cash Flow Statement.
@@ -606,7 +566,7 @@
 
         Parameters
         ----------
-        provider: Literal[fmp, polygon]
+        provider: Literal[polygon, fmp]
             The provider to use for the query.
         symbol : str
             Symbol to get data for.
@@ -709,24 +669,6 @@
         operating_cash_flow : Optional[int]
             Net cash flow from operating activities
 
-        fmp
-        ===
-
-        Parameters
-        ----------
-        cik : Optional[str]
-            Central Index Key (CIK) of the company.
-
-
-        CashFlowStatement
-        -----------------
-        calendar_year : Optional[int]
-            Calendar Year
-        link : Optional[str]
-            None
-        final_link : Optional[str]
-            Final Link
-
         polygon
         =======
 
@@ -768,7 +710,6 @@
 
         CashFlowStatement
         -----------------
-<<<<<<< HEAD
         All fields are standardized.
 
         fmp
@@ -788,9 +729,6 @@
             None
         finalLink : Optional[str]
             None"""  # noqa: E501
-=======
-        All fields are standardized."""  # noqa: E501
->>>>>>> f7f03d7e
         inputs = filter_inputs(
             provider_choices={
                 "provider": provider,
@@ -1740,7 +1678,7 @@
             OpenBBCustomParameter(description="The number of data entries to return."),
         ] = 12,
         chart: bool = False,
-        provider: Optional[Literal["fmp", "polygon"]] = None,
+        provider: Optional[Literal["polygon", "fmp"]] = None,
         **kwargs
     ) -> OBBject[List]:
         """Income Statement.
@@ -1751,7 +1689,7 @@
 
         Parameters
         ----------
-        provider: Literal[fmp, polygon]
+        provider: Literal[polygon, fmp]
             The provider to use for the query.
         symbol : str
             Symbol to get data for.
@@ -1853,22 +1791,6 @@
             Link to the income statement.
         final_link : Optional[str]
             Final link to the income statement.
-<<<<<<< HEAD
-=======
-
-        fmp
-        ===
-
-        Parameters
-        ----------
-        cik : Optional[str]
-            The CIK of the company if no symbol is provided.
-
-
-        IncomeStatement
-        ---------------
-        All fields are standardized.
->>>>>>> f7f03d7e
 
         polygon
         =======
@@ -1924,7 +1846,6 @@
         participating_securities_distributed_and_undistributed_earnings_loss_basic : Optional[float]
             None
         preferred_stock_dividends_and_other_adjustments : Optional[float]
-<<<<<<< HEAD
             None
 
         fmp
@@ -1939,9 +1860,6 @@
         IncomeStatement
         ---------------
         All fields are standardized."""  # noqa: E501
-=======
-            None"""  # noqa: E501
->>>>>>> f7f03d7e
         inputs = filter_inputs(
             provider_choices={
                 "provider": provider,
@@ -2914,11 +2832,7 @@
             OpenBBCustomParameter(description="Symbol to get data for."),
         ],
         date: Annotated[
-<<<<<<< HEAD
-            datetime.date,
-=======
             Optional[datetime.date],
->>>>>>> f7f03d7e
             OpenBBCustomParameter(description="A specific date to get data for."),
         ] = None,
         page: Annotated[
@@ -3252,7 +3166,23 @@
 
     @filter_call
     @validate_arguments
-<<<<<<< HEAD
+    def rating(
+        self, chart: bool = False
+    ) -> OBBject[openbb_core.app.model.results.empty.Empty]:
+        """Analyst prices and ratings over time of the company."""  # noqa: E501
+        inputs = filter_inputs(
+            chart=chart,
+        )
+
+        o = self._command_runner_session.run(
+            "/stocks/fa/rating",
+            **inputs,
+        ).output
+
+        return filter_output(o)
+
+    @filter_call
+    @validate_arguments
     def ratios(
         self,
         symbol: Annotated[
@@ -3433,231 +3363,33 @@
         FinancialRatios
         ---------------
         All fields are standardized."""  # noqa: E501
-=======
+        inputs = filter_inputs(
+            provider_choices={
+                "provider": provider,
+            },
+            standard_params={
+                "symbol": ",".join(symbol) if isinstance(symbol, list) else symbol,
+                "period": period,
+                "limit": limit,
+            },
+            extra_params=kwargs,
+            chart=chart,
+        )
+
+        o = self._command_runner_session.run(
+            "/stocks/fa/ratios",
+            **inputs,
+        ).output
+
+        return filter_output(o)
+
+    @filter_call
+    @validate_arguments
     def rating(
         self, chart: bool = False
     ) -> OBBject[openbb_core.app.model.results.empty.Empty]:
         """Analyst prices and ratings over time of the company."""  # noqa: E501
->>>>>>> f7f03d7e
-        inputs = filter_inputs(
-            provider_choices={
-                "provider": provider,
-            },
-            standard_params={
-                "symbol": ",".join(symbol) if isinstance(symbol, list) else symbol,
-                "period": period,
-                "limit": limit,
-            },
-            extra_params=kwargs,
-            chart=chart,
-        )
-
-        o = self._command_runner_session.run(
-            "/stocks/fa/ratios",
-            **inputs,
-        ).output
-
-        return filter_output(o)
-
-    @filter_call
-    @validate_arguments
-<<<<<<< HEAD
-    def rating(
-        self, chart: bool = False
-    ) -> OBBject[openbb_core.app.model.results.empty.Empty]:
-        """Analyst prices and ratings over time of the company."""  # noqa: E501
-=======
-    def ratios(
-        self,
-        symbol: Annotated[
-            Union[str, List[str]],
-            OpenBBCustomParameter(description="Symbol to get data for."),
-        ],
-        period: Annotated[
-            Literal["annually", "quarterly"],
-            OpenBBCustomParameter(
-                description="Period of the data to return (quarterly or annually)."
-            ),
-        ] = "annually",
-        limit: Annotated[
-            Optional[pydantic.types.NonNegativeInt],
-            OpenBBCustomParameter(description="The number of data entries to return."),
-        ] = 12,
-        chart: bool = False,
-        provider: Optional[Literal["fmp"]] = None,
-        **kwargs
-    ) -> OBBject[List]:
-        """Extensive set of ratios over time.
-
-
-        openbb
-        ======
-
-        Parameters
-        ----------
-        provider: Literal[fmp]
-            The provider to use for the query.
-        symbol : str
-            Symbol to get data for.
-        period : Literal['annually', 'quarterly']
-            Period of the data to return (quarterly or annually).
-        limit : Optional[NonNegativeInt]
-            The number of data entries to return.
-
-        Returns
-        -------
-        OBBject
-            results: List[Data]
-                Serializable results.
-            provider: Optional[PROVIDERS]
-                Provider name.
-            warnings: Optional[List[Warning_]]
-                List of warnings.
-            error: Optional[Error]
-                Caught exceptions.
-            chart: Optional[Chart]
-                Chart object.
-
-
-        FinancialRatios
-        ---------------
-        symbol : str
-            The symbol of the company.
-        date : str
-            The date of the financial ratios.
-        period : str
-            The period of the financial ratios.
-        current_ratio : Optional[float]
-            The current ratio.
-        quick_ratio : Optional[float]
-            The quick ratio.
-        cash_ratio : Optional[float]
-            The cash ratio.
-        days_of_sales_outstanding : Optional[float]
-            Days of sales outstanding.
-        days_of_inventory_outstanding : Optional[float]
-            Days of inventory outstanding.
-        operating_cycle : Optional[float]
-            Operating cycle.
-        days_of_payables_outstanding : Optional[float]
-            Days of payables outstanding.
-        cash_conversion_cycle : Optional[float]
-            Cash conversion cycle.
-        gross_profit_margin : Optional[float]
-            Gross profit margin.
-        operating_profit_margin : Optional[float]
-            Operating profit margin.
-        pretax_profit_margin : Optional[float]
-            Pretax profit margin.
-        net_profit_margin : Optional[float]
-            Net profit margin.
-        effective_tax_rate : Optional[float]
-            Effective tax rate.
-        return_on_assets : Optional[float]
-            Return on assets.
-        return_on_equity : Optional[float]
-            Return on equity.
-        return_on_capital_employed : Optional[float]
-            Return on capital employed.
-        net_income_per_ebt : Optional[float]
-            Net income per EBT.
-        ebt_per_ebit : Optional[float]
-            EBT per EBIT.
-        ebit_per_revenue : Optional[float]
-            EBIT per revenue.
-        debt_ratio : Optional[float]
-            Debt ratio.
-        debt_equity_ratio : Optional[float]
-            Debt equity ratio.
-        long_term_debt_to_capitalization : Optional[float]
-            Long term debt to capitalization.
-        total_debt_to_capitalization : Optional[float]
-            Total debt to capitalization.
-        interest_coverage : Optional[float]
-            Interest coverage.
-        cash_flow_to_debt_ratio : Optional[float]
-            Cash flow to debt ratio.
-        company_equity_multiplier : Optional[float]
-            Company equity multiplier.
-        receivables_turnover : Optional[float]
-            Receivables turnover.
-        payables_turnover : Optional[float]
-            Payables turnover.
-        inventory_turnover : Optional[float]
-            Inventory turnover.
-        fixed_asset_turnover : Optional[float]
-            Fixed asset turnover.
-        asset_turnover : Optional[float]
-            Asset turnover.
-        operating_cash_flow_per_share : Optional[float]
-            Operating cash flow per share.
-        free_cash_flow_per_share : Optional[float]
-            Free cash flow per share.
-        cash_per_share : Optional[float]
-            Cash per share.
-        payout_ratio : Optional[float]
-            Payout ratio.
-        operating_cash_flow_sales_ratio : Optional[float]
-            Operating cash flow sales ratio.
-        free_cash_flow_operating_cash_flow_ratio : Optional[float]
-            Free cash flow operating cash flow ratio.
-        cash_flow_coverage_ratios : Optional[float]
-            Cash flow coverage ratios.
-        short_term_coverage_ratios : Optional[float]
-            Short term coverage ratios.
-        capital_expenditure_coverage_ratio : Optional[float]
-            Capital expenditure coverage ratio.
-        dividend_paid_and_capex_coverage_ratio : Optional[float]
-            Dividend paid and capex coverage ratio.
-        dividend_payout_ratio : Optional[float]
-            Dividend payout ratio.
-        price_book_value_ratio : Optional[float]
-            Price book value ratio.
-        price_to_book_ratio : Optional[float]
-            Price to book ratio.
-        price_to_sales_ratio : Optional[float]
-            Price to sales ratio.
-        price_earnings_ratio : Optional[float]
-            Price earnings ratio.
-        price_to_free_cash_flows_ratio : Optional[float]
-            Price to free cash flows ratio.
-        price_to_operating_cash_flows_ratio : Optional[float]
-            Price to operating cash flows ratio.
-        price_cash_flow_ratio : Optional[float]
-            Price cash flow ratio.
-        price_earnings_to_growth_ratio : Optional[float]
-            Price earnings to growth ratio.
-        price_sales_ratio : Optional[float]
-            Price sales ratio.
-        dividend_yield : Optional[float]
-            Dividend yield.
-        enterprise_value_multiple : Optional[float]
-            Enterprise value multiple.
-        price_fair_value : Optional[float]
-            Price fair value.
-
-        fmp
-        ===
-
-        Parameters
-        ----------
-        All fields are standardized.
-
-
-        FinancialRatios
-        ---------------
-        All fields are standardized."""  # noqa: E501
->>>>>>> f7f03d7e
-        inputs = filter_inputs(
-            provider_choices={
-                "provider": provider,
-            },
-            standard_params={
-                "symbol": ",".join(symbol) if isinstance(symbol, list) else symbol,
-                "period": period,
-                "limit": limit,
-            },
-            extra_params=kwargs,
+        inputs = filter_inputs(
             chart=chart,
         )
 
