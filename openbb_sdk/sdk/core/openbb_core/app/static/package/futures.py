--- conflicted
+++ resolved
@@ -3,12 +3,8 @@
 import datetime
 from typing import List, Literal, Union
 
-<<<<<<< HEAD
+import typing_extensions
 from pydantic import BaseModel, validate_arguments
-=======
-import typing_extensions
-from pydantic import validate_arguments
->>>>>>> 1129789c
 
 from openbb_core.app.model.custom_parameter import OpenBBCustomParameter
 from openbb_core.app.model.obbject import OBBject
@@ -136,7 +132,6 @@
             no default.
         interval : Union[Literal['1m', '2m', '5m', '15m', '30m', '60m', '90m', '1h', '1d', '5d', '1wk', '1mo', '3mo'], NoneType]
             Data granularity. (provider: yfinance)
-<<<<<<< HEAD
         period : Optional[Literal['1d', '5d', '1mo', '3mo', '6mo', '1y', '2y', '5y', '10y', 'ytd', 'max']]
             Period of the data to return (quarterly or annually). (provider: yfinance)
         prepost : bool
@@ -145,10 +140,6 @@
             Adjust all the data automatically. (provider: yfinance)
         back_adjust : bool
             Back-adjusted data to mimic true historical prices. (provider: yfinance)
-=======
-        period : Union[Literal['1d', '5d', '1mo', '3mo', '6mo', '1y', '2y', '5y', '10y', 'ytd', 'max'], NoneType]
-            Period of the data to return. (provider: yfinance)
->>>>>>> 1129789c
 
         Returns
         -------
