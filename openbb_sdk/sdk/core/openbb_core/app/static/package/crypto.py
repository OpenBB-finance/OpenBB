### THIS FILE IS AUTO-GENERATED. DO NOT EDIT. ###

from openbb_core.app.static.container import Container
from openbb_core.app.model.obbject import OBBject
from openbb_core.app.model.custom_parameter import OpenBBCustomParameter
import openbb_provider
import pandas
import datetime
import pydantic
from pydantic import validate_arguments, BaseModel
from inspect import Parameter
import typing
from typing import List, Dict, Union, Optional, Literal, Annotated
import typing_extensions
from openbb_core.app.utils import df_to_basemodel
from openbb_core.app.static.filters import filter_inputs

import openbb_core.app.model.command_context
import types
import typing


class CLASS_crypto(Container):
    @validate_arguments
    def load(
        self,
        symbol: Annotated[
            Union[str, List[str]],
            OpenBBCustomParameter(description="Symbol to get data for."),
        ],
        start_date: Annotated[
            Union[datetime.date, None, str],
            OpenBBCustomParameter(
                description="Start date of the data, in YYYY-MM-DD format."
            ),
        ] = None,
        end_date: Annotated[
            Union[datetime.date, None, str],
            OpenBBCustomParameter(
                description="End date of the data, in YYYY-MM-DD format."
            ),
        ] = None,
        chart: bool = False,
        provider: Optional[Literal["fmp", "polygon", "yfinance"]] = None,
        **kwargs
    ) -> OBBject[List]:
        """Crypto EOD Price.

        Parameters
        ----------
        symbol : Union[str, List[str]]
            Symbol to get data for.
        start_date : Union[datetime.date, NoneType, str]
            Start date of the data, in YYYY-MM-DD format.
        end_date : Union[datetime.date, NoneType, str]
            End date of the data, in YYYY-MM-DD format.
        chart : bool
            Whether to create a chart or not, by default False.
        provider : Optional[Literal['fmp', 'polygon', 'yfinance']]
            The provider to use for the query, by default None.
            If None, the provider specified in defaults is selected or 'fmp' if there is
            no default.
<<<<<<< HEAD
        timeseries : Optional[pydantic.types.NonNegativeInt]
=======
        timeseries : Union[pydantic.types.NonNegativeInt, NoneType]
>>>>>>> 0359f5e5
            Number of days to look back. (provider: fmp)
        timespan : Literal['minute', 'hour', 'day', 'week', 'month', 'quarter', 'year']
            Timespan of the data. (provider: polygon)
        sort : Literal['asc', 'desc']
            Sort order of the data. (provider: polygon)
        limit : PositiveInt
            The number of data entries to return. (provider: polygon)
        adjusted : bool
            Whether the data is adjusted. (provider: polygon)
        multiplier : PositiveInt
            Multiplier of the timespan. (provider: polygon)
        interval : Optional[Literal['1m', '2m', '5m', '15m', '30m', '60m', '90m', '1h', '1d', '5d', '1wk', '1mo', '3mo']]
            Data granularity. (provider: yfinance)
        period : Optional[Literal['1d', '5d', '1mo', '3mo', '6mo', '1y', '2y', '5y', '10y', 'ytd', 'max']]
            Period of the data to return. (provider: yfinance)
        prepost : bool
            Include Pre and Post market data. (provider: yfinance)
        adjust : bool
            Adjust all the data automatically. (provider: yfinance)
        back_adjust : bool
            Back-adjusted data to mimic true historical prices. (provider: yfinance)

        Returns
        -------
        OBBject
            results : List[CryptoEOD]
                Serializable results.
            provider : Optional[Literal['fmp', 'polygon', 'yfinance']]
                Provider name.
            warnings : Optional[List[Warning_]]
                List of warnings.
            error : Optional[Error]
                Caught exceptions.
            chart : Optional[Chart]
                Chart object.

        CryptoEOD
        ---------
        date : Optional[datetime]
            The date of the data.
        open : Optional[PositiveFloat]
            The open price of the symbol.
        high : Optional[PositiveFloat]
            The high price of the symbol.
        low : Optional[PositiveFloat]
            The low price of the symbol.
        close : Optional[PositiveFloat]
            The close price of the symbol.
        volume : Optional[PositiveFloat]
            The volume of the symbol.
        vwap : Optional[PositiveFloat]
            Volume Weighted Average Price of the symbol.
<<<<<<< HEAD
        adjClose : Optional[float]
=======
        adj_close : Optional[float]
>>>>>>> 0359f5e5
            Adjusted Close Price of the symbol. (provider: fmp)
        unadjusted_volume : Optional[float]
            Unadjusted volume of the symbol. (provider: fmp)
        change : Optional[float]
            Change in the price of the symbol from the previous day. (provider: fmp)
        change_percent : Optional[float]
            Change \% in the price of the symbol. (provider: fmp)
        label : Optional[str]
            Human readable format of the date. (provider: fmp)
        change_over_time : Optional[float]
            Change \% in the price of the symbol over a period of time. (provider: fmp)
        n : Optional[PositiveInt]
<<<<<<< HEAD
            Number of transactions for the symbol in the time period. (provider: polygon)"""
=======
            Number of transactions for the symbol in the time period. (provider: polygon)
        """
>>>>>>> 0359f5e5

        inputs = filter_inputs(
            provider_choices={
                "provider": provider,
            },
            standard_params={
                "symbol": ",".join(symbol) if isinstance(symbol, list) else symbol,
                "start_date": start_date,
                "end_date": end_date,
            },
            extra_params=kwargs,
            chart=chart,
        )

        return self._command_runner.run(
            "/crypto/load",
            **inputs,
        )<|MERGE_RESOLUTION|>--- conflicted
+++ resolved
@@ -60,11 +60,7 @@
             The provider to use for the query, by default None.
             If None, the provider specified in defaults is selected or 'fmp' if there is
             no default.
-<<<<<<< HEAD
-        timeseries : Optional[pydantic.types.NonNegativeInt]
-=======
         timeseries : Union[pydantic.types.NonNegativeInt, NoneType]
->>>>>>> 0359f5e5
             Number of days to look back. (provider: fmp)
         timespan : Literal['minute', 'hour', 'day', 'week', 'month', 'quarter', 'year']
             Timespan of the data. (provider: polygon)
@@ -117,11 +113,7 @@
             The volume of the symbol.
         vwap : Optional[PositiveFloat]
             Volume Weighted Average Price of the symbol.
-<<<<<<< HEAD
-        adjClose : Optional[float]
-=======
         adj_close : Optional[float]
->>>>>>> 0359f5e5
             Adjusted Close Price of the symbol. (provider: fmp)
         unadjusted_volume : Optional[float]
             Unadjusted volume of the symbol. (provider: fmp)
@@ -134,12 +126,8 @@
         change_over_time : Optional[float]
             Change \% in the price of the symbol over a period of time. (provider: fmp)
         n : Optional[PositiveInt]
-<<<<<<< HEAD
-            Number of transactions for the symbol in the time period. (provider: polygon)"""
-=======
             Number of transactions for the symbol in the time period. (provider: polygon)
         """
->>>>>>> 0359f5e5
 
         inputs = filter_inputs(
             provider_choices={
