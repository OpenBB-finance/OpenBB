### THIS FILE IS AUTO-GENERATED. DO NOT EDIT. ###

import datetime
from typing import Annotated, Literal, Optional, Union

from pydantic import BaseModel, validate_arguments

from openbb_core.app.model.obbject import Obbject
from openbb_core.app.model.custom_parameter import OpenBBCustomParameter
from openbb_core.app.static.container import Container
from openbb_core.app.static.filters import filter_call, filter_inputs, filter_output


class CLASS_crypto(Container):
    @filter_call
    @validate_arguments
    def load(
        self,
        symbol: Annotated[
            str, OpenBBCustomParameter(description="Symbol to get data for.")
        ],
        start_date: Annotated[
            Union[datetime.date, None, str],
            OpenBBCustomParameter(
                description="Start date of the data, in YYYY-MM-DD format."
            ),
        ] = None,
        end_date: Annotated[
            Union[datetime.date, None, str],
            OpenBBCustomParameter(
                description="End date of the data, in YYYY-MM-DD format."
            ),
        ] = None,
        chart: bool = False,
        provider: Optional[Literal["fmp", "polygon", "yfinance"]] = None,
<<<<<<< HEAD
        **kwargs,
    ) -> CommandOutput[BaseModel]:
=======
        **kwargs
    ) -> Obbject[BaseModel]:
>>>>>>> bb52ace0
        """Crypto Intraday Price.


        openbb
        ======

        Parameters
        ----------
        provider: Literal[fmp, polygon, yfinance]
            The provider to use for the query.
        symbol : ConstrainedStrValue
            Symbol to get data for.
        start_date : Optional[date]
            Start date of the data, in YYYY-MM-DD format.
        end_date : Optional[date]
            End date of the data, in YYYY-MM-DD format.

        Returns
        -------
        Obbject
            results: List[Data]
                Serializable results.
            provider: Optional[PROVIDERS]
                Provider name.
            warnings: Optional[List[Warning_]]
                List of warnings.
            error: Optional[Error]
                Caught exceptions.
            chart: Optional[Chart]
                Chart object.


        CryptoEOD
        ---------
        date : datetime
            The date of the data.
        open : PositiveFloat
            The open price of the symbol.
        high : PositiveFloat
            The high price of the symbol.
        low : PositiveFloat
            The low price of the symbol.
        close : PositiveFloat
            The close price of the symbol.
        volume : PositiveFloat
            The volume of the symbol.
        vwap : PositiveFloat
            Volume Weighted Average Price of the symbol.

        fmp
        ===

        Parameters
        ----------
        timeseries : Optional[NonNegativeInt]
            Number of days to look back.


        CryptoEOD
        ---------
        adjClose : float
            Adjusted Close Price of the symbol.
        unadjustedVolume : float
            Unadjusted volume of the symbol.
        change : float
            Change in the price of the symbol from the previous day.
        changePercent : float
            Change \\% in the price of the symbol.
        label : str
            Human readable format of the date.
        changeOverTime : float
            Change \\% in the price of the symbol over a period of time.

        polygon
        =======

        Parameters
        ----------
        timespan : Literal['minute', 'hour', 'day', 'week', 'month', 'quarter', 'year']
            The timespan of the data.
        sort : Literal['asc', 'desc']
            Sort order of the data.
        limit : PositiveInt
            The number of data entries to return.
        adjusted : bool
            Whether the data is adjusted.
        multiplier : PositiveInt
            The multiplier of the timespan.


        CryptoEOD
        ---------
        n : PositiveInt
            The number of transactions for the symbol in the time period.

        yfinance
        ========

        Parameters
        ----------
        interval : Optional[Literal['1m', '2m', '5m', '15m', '30m', '60m', '90m', '1h', '1d', '5d', '1wk', '1mo', '3mo']]
            Data granularity.
        period : Optional[Literal['1d', '5d', '1mo', '3mo', '6mo', '1y', '2y', '5y', '10y', 'ytd', 'max']]
            Period of the data to return (quarterly or annually).


        CryptoEOD
        ---------
        All fields are standardized."""  # noqa: E501
        inputs = filter_inputs(
            provider_choices={
                "provider": provider,
            },
            standard_params={
                "symbol": symbol,
                "start_date": start_date,
                "end_date": end_date,
            },
            extra_params=kwargs,
            chart=chart,
        )

        o = self._command_runner_session.run(
            "/crypto/load",
            **inputs,
        ).output

        return filter_output(o)<|MERGE_RESOLUTION|>--- conflicted
+++ resolved
@@ -5,8 +5,8 @@
 
 from pydantic import BaseModel, validate_arguments
 
+from openbb_core.app.model.custom_parameter import OpenBBCustomParameter
 from openbb_core.app.model.obbject import Obbject
-from openbb_core.app.model.custom_parameter import OpenBBCustomParameter
 from openbb_core.app.static.container import Container
 from openbb_core.app.static.filters import filter_call, filter_inputs, filter_output
 
@@ -33,13 +33,8 @@
         ] = None,
         chart: bool = False,
         provider: Optional[Literal["fmp", "polygon", "yfinance"]] = None,
-<<<<<<< HEAD
         **kwargs,
-    ) -> CommandOutput[BaseModel]:
-=======
-        **kwargs
     ) -> Obbject[BaseModel]:
->>>>>>> bb52ace0
         """Crypto Intraday Price.
 
 
