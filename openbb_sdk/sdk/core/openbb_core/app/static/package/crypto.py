--- conflicted
+++ resolved
@@ -40,13 +40,8 @@
             ),
         ] = None,
         chart: bool = False,
-<<<<<<< HEAD
-        provider: Optional[Literal["fmp", "polygon", "yfinance"]] = None,
+        provider: Union[Literal["fmp", "polygon", "yfinance"], None] = None,
         **kwargs,
-=======
-        provider: Union[Literal["fmp", "polygon", "yfinance"], None] = None,
-        **kwargs
->>>>>>> 695bb8b3
     ) -> OBBject[List]:
         """Crypto EOD Price.
 
@@ -124,21 +119,12 @@
         change : Optional[float]
             Change in the price of the symbol from the previous day. (provider: fmp)
         change_percent : Optional[float]
-<<<<<<< HEAD
-            Change \\% in the price of the symbol. (provider: fmp)
-        label : Optional[str]
-            Human readable format of the date. (provider: fmp)
-        change_over_time : Optional[float]
-            Change \\% in the price of the symbol over a period of time. (provider: fmp)
-        transactions : Optional[PositiveInt]
-=======
             Change \% in the price of the symbol. (provider: fmp)
         label : Optional[str]
             Human readable format of the date. (provider: fmp)
         change_over_time : Optional[float]
             Change \% in the price of the symbol over a period of time. (provider: fmp)
         n : Optional[PositiveInt]
->>>>>>> 695bb8b3
             Number of transactions for the symbol in the time period. (provider: polygon)
         """
 
