--- conflicted
+++ resolved
@@ -34,13 +34,8 @@
             OpenBBCustomParameter(description="Symbol to get data for."),
         ],
         chart: bool = False,
-<<<<<<< HEAD
-        provider: Union[Literal["cboe"], None] = None,
+        provider: Optional[Literal["cboe"]] = None,
         **kwargs,
-=======
-        provider: Optional[Literal["cboe"]] = None,
-        **kwargs
->>>>>>> 76450675
     ) -> OBBject[List]:
         """Get the complete options chain for a ticker.
 
