--- conflicted
+++ resolved
@@ -102,11 +102,7 @@
         ] = None,
         chart: bool = False,
         provider: Optional[Literal["cboe", "yfinance", "polygon", "fmp"]] = None,
-<<<<<<< HEAD
-        **kwargs
-=======
         **kwargs,
->>>>>>> de0f9a7b
     ) -> OBBject[List]:
         r"""Load stock data for a specific ticker.
 
@@ -272,11 +268,7 @@
         ] = 15,
         chart: bool = False,
         provider: Optional[Literal["benzinga", "polygon", "fmp"]] = None,
-<<<<<<< HEAD
-        **kwargs
-=======
         **kwargs,
->>>>>>> de0f9a7b
     ) -> OBBject[List]:
         """Get news for one or more stock tickers.
 
