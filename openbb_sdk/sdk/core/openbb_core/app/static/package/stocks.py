--- conflicted
+++ resolved
@@ -81,13 +81,8 @@
             OpenBBCustomParameter(description="Symbol to get data for."),
         ],
         chart: bool = False,
-<<<<<<< HEAD
-        provider: Union[Literal["cboe"], None] = None,
+        provider: Optional[Literal["cboe"]] = None,
         **kwargs,
-=======
-        provider: Optional[Literal["cboe"]] = None,
-        **kwargs
->>>>>>> 76450675
     ) -> OBBject[List]:
         """Get general price and performance metrics of a stock.
 
@@ -221,13 +216,8 @@
             ),
         ] = None,
         chart: bool = False,
-<<<<<<< HEAD
-        provider: Union[Literal["cboe", "fmp", "polygon", "yfinance"], None] = None,
+        provider: Optional[Literal["cboe", "fmp", "polygon", "yfinance"]] = None,
         **kwargs,
-=======
-        provider: Optional[Literal["cboe", "fmp", "polygon", "yfinance"]] = None,
-        **kwargs
->>>>>>> 76450675
     ) -> OBBject[List]:
         """Load stock data for a specific ticker.
 
@@ -344,13 +334,8 @@
             OpenBBCustomParameter(description="The number of data entries to return."),
         ] = 100,
         chart: bool = False,
-<<<<<<< HEAD
-        provider: Union[Literal["fmp"], None] = None,
+        provider: Optional[Literal["fmp"]] = None,
         **kwargs,
-=======
-        provider: Optional[Literal["fmp"]] = None,
-        **kwargs
->>>>>>> 76450675
     ) -> OBBject[List]:
         """Get valuation multiples for a stock ticker.
 
@@ -538,13 +523,8 @@
             OpenBBCustomParameter(description="Number of results to return per page."),
         ] = 15,
         chart: bool = False,
-<<<<<<< HEAD
-        provider: Union[Literal["benzinga", "fmp", "polygon"], None] = None,
+        provider: Optional[Literal["benzinga", "fmp", "polygon"]] = None,
         **kwargs,
-=======
-        provider: Optional[Literal["benzinga", "fmp", "polygon"]] = None,
-        **kwargs
->>>>>>> 76450675
     ) -> OBBject[List]:
         """Get news for one or more stock tickers.
 
@@ -696,13 +676,8 @@
             OpenBBCustomParameter(description="Symbol to get data for."),
         ],
         chart: bool = False,
-<<<<<<< HEAD
-        provider: Union[Literal["fmp"], None] = None,
+        provider: Optional[Literal["fmp"]] = None,
         **kwargs,
-=======
-        provider: Optional[Literal["fmp"]] = None,
-        **kwargs
->>>>>>> 76450675
     ) -> OBBject[List]:
         """Load stock data for a specific ticker.
 
@@ -776,11 +751,7 @@
         shares_outstanding : Optional[int]
             Number of shares outstanding of the stock.
         date : Optional[datetime]
-<<<<<<< HEAD
-            Date of the stock quote."""
-=======
             Timestamp of the stock quote."""  # noqa: E501
->>>>>>> 76450675
 
         inputs = filter_inputs(
             provider_choices={
@@ -807,13 +778,8 @@
             OpenBBCustomParameter(description="Whether to search by ticker symbol."),
         ] = False,
         chart: bool = False,
-<<<<<<< HEAD
-        provider: Union[Literal["cboe"], None] = None,
+        provider: Optional[Literal["cboe"]] = None,
         **kwargs,
-=======
-        provider: Optional[Literal["cboe"]] = None,
-        **kwargs
->>>>>>> 76450675
     ) -> OBBject[List]:
         """Search for a company or stock ticker.
 
