--- conflicted
+++ resolved
@@ -248,11 +248,7 @@
     provider_interface = get_provider_interface()
 
     @staticmethod
-<<<<<<< HEAD
-    def get_object_description(model_name: str, providers: Optional[str]) -> str:
-=======
-    def get_OBBject_description() -> str:
->>>>>>> de0f9a7b
+    def get_OBBject_description(model_name: str, providers: Optional[str]) -> str:
         """Get the command output description."""
 
         available_providers = providers or "Optional[PROVIDERS]"
@@ -282,7 +278,6 @@
         params: dict,
         returns: dict,
     ) -> str:
-<<<<<<< HEAD
         """Create the docstring for model."""
 
         standard_dict = params["standard"].__dataclass_fields__
@@ -312,64 +307,6 @@
                 elif param_name == "chart":
                     type_ = "bool"
                     description = "Wether to create a chart or not, by default False."
-=======
-        """Extract the field details from the map and add them to the docstring."""
-        if section_docstring == "":
-            return section_docstring
-
-        padding = "    "
-
-        field_mapping = mapping[model_name][provider.lower()][section_name]["fields"]
-        fields = field_mapping.keys()
-
-        if len(fields) == 0:
-            section_docstring += "All fields are standardized.\n"
-        else:
-            for field in fields:
-                # We need to get the string representation of the field type
-                # because Pydantic uses a custom repr.
-                try:
-                    field_type = field_mapping[field].__repr_args__()[1][1]
-                except AttributeError:
-                    # Fallback to the annotation if the repr fails
-                    field_type = field_mapping[field].annotation
-
-                field_description = field_mapping[field].field_info.description
-
-                section_docstring += f"{field} : {field_type}\n"
-                section_docstring += f"{padding}{field_description}\n"
-
-        if provider == "openbb" and section_name == "QueryParams":
-            section_docstring += cls.get_OBBject_description()
-
-        return section_docstring
-
-    @classmethod
-    def generate_provider_docstrings(
-        cls,
-        docstring: str,
-        query_mapping: dict,
-        model_name: str,
-        provider_interface_mapping: dict,
-    ) -> str:
-        """Generate the docstring for the provider."""
-        for provider, model_mapping in query_mapping.items():
-            docstring += f"\n{provider}"
-            docstring += f"\n{'=' * len(provider)}"
-
-            for section_name in model_mapping:
-                section_docstring = ""
-                if section_name == "QueryParams":
-                    section_docstring += "\nParameters\n----------\n"
-                    if provider == "openbb":
-                        section_docstring += (
-                            f"{cls.get_available_providers(query_mapping)}"
-                        )
-                        # TODO: How do we know if the model has a chart parameter?
-                elif section_name == "Data":
-                    underline = "-" * len(model_name)
-                    section_docstring += f"\n{model_name}\n{underline}\n"
->>>>>>> de0f9a7b
                 else:
                     type_ = ""
                     description = ""
@@ -388,7 +325,7 @@
         docstring += "\nReturns\n-------\n"
         provider_param = explicit_params.get("provider", None)
         available_providers = getattr(provider_param, "_annotation", None)
-        docstring += cls.get_object_description(model_name, available_providers)
+        docstring += cls.get_OBBject_description(model_name, available_providers)
 
         # Schema
         underline = "-" * len(model_name)
@@ -596,25 +533,11 @@
                 od[param] = new_value
 
     @staticmethod
-<<<<<<< HEAD
     def stringify_params(func_params: OrderedDict[str, Parameter]) -> str:
+        """Stringify function params."""
         func_params_str = ", ".join(str(param) for param in func_params.values())
         func_params_str = func_params_str.replace("NoneType", "None")
         func_params_str = func_params_str.replace(
-=======
-    def build_func_params(
-        parameter_map: Dict[str, Parameter], model_name: Optional[str] = None
-    ) -> str:
-        """Build the function params."""
-        od = MethodDefinition.format_params(parameter_map=parameter_map)
-        MethodDefinition.add_field_descriptions(
-            od=od, model_name=model_name
-        )  # this modified `od` in place
-
-        func_params = ", ".join(str(param) for param in od.values())
-        func_params = func_params.replace("NoneType", "None")
-        func_params = func_params.replace(
->>>>>>> de0f9a7b
             "pandas.core.frame.DataFrame", "pandas.DataFrame"
         )
 
@@ -657,17 +580,12 @@
         return_type: type,
         model_name: Optional[str] = None,
     ) -> str:
-<<<<<<< HEAD
+        """Build the command method signature."""
         MethodDefinition.add_field_descriptions(
             od=func_params, model_name=model_name
         )  # this modified `od` in place
         func_params_str = MethodDefinition.stringify_params(func_params)
         func_returns = MethodDefinition.stringify_returns(return_type)
-=======
-        """Build the command method signature."""
-        func_params = MethodDefinition.build_func_params(parameter_map, model_name)
-        func_returns = MethodDefinition.build_func_returns(return_type)
->>>>>>> de0f9a7b
         code = "\n    @filter_call"
 
         extra = (
