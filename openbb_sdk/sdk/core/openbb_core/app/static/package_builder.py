--- conflicted
+++ resolved
@@ -401,12 +401,8 @@
         return code
 
     @staticmethod
-<<<<<<< HEAD
-    def get_type(field: ModelField) -> type:
-=======
     def get_type(field: Any) -> type:
         """Get the type of the field."""
->>>>>>> b7fecb80
         field_type = getattr(field, "type", Parameter.empty)
         if isclass(field_type):
             name = field_type.__name__
@@ -417,12 +413,8 @@
         return field_type
 
     @staticmethod
-<<<<<<< HEAD
-    def get_default(field: ModelField):
-=======
     def get_default(field: Any):
         """Get the default value of the field."""
->>>>>>> b7fecb80
         field_default = getattr(field, "default", None)
         if field_default is None or field_default is MISSING:
             return Parameter.empty
@@ -435,22 +427,13 @@
 
     @staticmethod
     def is_annotated_dc(annotation) -> bool:
-<<<<<<< HEAD
         return type(annotation) is _AnnotatedAlias and hasattr(
-=======
-        """Check if the annotation is an annotated dataclass."""
-        return get_origin(annotation) == Annotated and hasattr(
->>>>>>> b7fecb80
             annotation.__args__[0], "__dataclass_fields__"
         )
 
     @staticmethod
-<<<<<<< HEAD
     def reorder_params(params: Dict[str, Parameter]) -> "OrderedDict[str, Parameter]":
-=======
-    def reorder_params(params: Dict[str, Parameter]) -> OrderedDict[str, Parameter]:
         """Reorder the params."""
->>>>>>> b7fecb80
         formatted_keys = list(params.keys())
         for k in ["provider", "extra_params"]:
             if k in formatted_keys:
@@ -466,12 +449,8 @@
     @staticmethod
     def format_params(
         parameter_map: Dict[str, Parameter]
-<<<<<<< HEAD
     ) -> "OrderedDict[str, Parameter]":
-=======
-    ) -> OrderedDict[str, Parameter]:
         """Format the params."""
->>>>>>> b7fecb80
         # These are types we want to expand.
         # For example, start_date is always a 'date', but we also accept 'str' as input.
         # Be careful, if the type is not coercible by pydantic to the original type, you
