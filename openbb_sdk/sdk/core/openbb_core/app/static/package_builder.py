--- conflicted
+++ resolved
@@ -22,6 +22,7 @@
 from pydantic.fields import ModelField
 from starlette.routing import BaseRoute
 from typing_extensions import _AnnotatedAlias
+from typing_extensions import _AnnotatedAlias
 
 from openbb_core.app.provider_interface import get_provider_interface
 from openbb_core.app.router import RouterLoader
@@ -430,20 +431,14 @@
 
     @staticmethod
     def is_annotated_dc(annotation) -> bool:
-<<<<<<< HEAD
         """Check if the annotation is an annotated dataclass."""
-=======
->>>>>>> 3df969b8
         return type(annotation) is _AnnotatedAlias and hasattr(
             annotation.__args__[0], "__dataclass_fields__"
         )
 
     @staticmethod
     def reorder_params(params: Dict[str, Parameter]) -> "OrderedDict[str, Parameter]":
-<<<<<<< HEAD
         """Reorder the params."""
-=======
->>>>>>> 3df969b8
         formatted_keys = list(params.keys())
         for k in ["provider", "extra_params"]:
             if k in formatted_keys:
@@ -460,10 +455,7 @@
     def format_params(
         parameter_map: Dict[str, Parameter]
     ) -> "OrderedDict[str, Parameter]":
-<<<<<<< HEAD
         """Format the params."""
-=======
->>>>>>> 3df969b8
         # These are types we want to expand.
         # For example, start_date is always a 'date', but we also accept 'str' as input.
         # Be careful, if the type is not coercible by pydantic to the original type, you
@@ -558,7 +550,13 @@
                     if hasattr(item_type, "__name__")
                     else item_type._name
                 )
+                inner_type_name = (
+                    item_type.__name__
+                    if hasattr(item_type, "__name__")
+                    else item_type._name
+                )
                 func_returns = (
+                    f"CommandOutput[{item_type.__module__}.{inner_type_name}]"
                     f"CommandOutput[{item_type.__module__}.{inner_type_name}]"
                 )
 
