--- conflicted
+++ resolved
@@ -1,18 +1,8 @@
-<<<<<<< HEAD
 """Provider registry map."""
 
 import inspect
 import os
 from typing import Any, Dict, List, Literal, Optional
-=======
-from typing import (
-    Any,
-    Dict,
-    List,
-    Literal,
-    Optional,
-)
->>>>>>> 3df969b8
 
 from openbb_provider.abstract.fetcher import Fetcher
 from openbb_provider.registry import Registry, RegistryLoader
