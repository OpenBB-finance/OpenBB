--- conflicted
+++ resolved
@@ -1,15 +1,7 @@
 from datetime import date as dateType
 from typing import Dict, List, Optional
 
-<<<<<<< HEAD
-from openbb_fred.fred_helpers import (
-=======
-from providers.fred.openbb_fred.fred_helpers import (
->>>>>>> ac771cf1
-    CPI_COUNTRIES,
-    CPI_FREQUENCY,
-    CPI_UNITS,
-)
+from openbb_fred.fred_helpers import CPI_COUNTRIES, CPI_FREQUENCY, CPI_UNITS
 from pydantic import BaseModel, validator
 
 from openbb_provider.abstract.data import Data, QueryParams
