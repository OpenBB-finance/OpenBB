"""Crypto aggregate end of day price data model."""


from datetime import (
    date as dateType,
    datetime,
)
from typing import List, Optional, Set, Union

from dateutil import parser
from pydantic import Field, NonNegativeFloat, PositiveFloat, validator

from openbb_provider.abstract.data import Data
from openbb_provider.abstract.query_params import QueryParams
from openbb_provider.utils.descriptions import DATA_DESCRIPTIONS, QUERY_DESCRIPTIONS


class CryptoHistoricalQueryParams(QueryParams):
    """Crypto end of day Query."""

    symbol: str = Field(description=QUERY_DESCRIPTIONS.get("symbol", ""))
    start_date: Optional[dateType] = Field(
        default=None,
        description=QUERY_DESCRIPTIONS.get("start_date", ""),
    )
    end_date: Optional[dateType] = Field(
        default=None,
        description=QUERY_DESCRIPTIONS.get("end_date", ""),
    )

    @validator("symbol", pre=True, check_fields=False, always=True)
    def upper_symbol(cls, v: Union[str, List[str], Set[str]]):
        """Convert symbol to uppercase."""
        if isinstance(v, str):
            return v.upper()
        return ",".join([symbol.upper() for symbol in list(v)])


class CryptoHistoricalData(Data):
    """Crypto end of day price Data."""

    date: datetime = Field(description=DATA_DESCRIPTIONS.get("date", ""))
    open: PositiveFloat = Field(description=DATA_DESCRIPTIONS.get("open", ""))
    high: PositiveFloat = Field(description=DATA_DESCRIPTIONS.get("high", ""))
    low: PositiveFloat = Field(description=DATA_DESCRIPTIONS.get("low", ""))
    close: PositiveFloat = Field(description=DATA_DESCRIPTIONS.get("close", ""))
<<<<<<< HEAD
    volume: float = Field(description=DATA_DESCRIPTIONS.get("volume", ""))
    vwap: Optional[PositiveFloat] = Field(
        default=None, description=DATA_DESCRIPTIONS.get("vwap", "")
    )
=======
    volume: NonNegativeFloat = Field(description=DATA_DESCRIPTIONS.get("volume", ""))
    vwap: Optional[PositiveFloat] = Field(description=DATA_DESCRIPTIONS.get("vwap", ""))

    @validator("date", pre=True, check_fields=False)
    def date_validate(cls, v):  # pylint: disable=E0213
        """Return formatted datetime."""
        return parser.isoparse(str(v))
>>>>>>> 58232f34
<|MERGE_RESOLUTION|>--- conflicted
+++ resolved
@@ -8,7 +8,7 @@
 from typing import List, Optional, Set, Union
 
 from dateutil import parser
-from pydantic import Field, NonNegativeFloat, PositiveFloat, validator
+from pydantic import Field, PositiveFloat, validator
 
 from openbb_provider.abstract.data import Data
 from openbb_provider.abstract.query_params import QueryParams
@@ -44,17 +44,12 @@
     high: PositiveFloat = Field(description=DATA_DESCRIPTIONS.get("high", ""))
     low: PositiveFloat = Field(description=DATA_DESCRIPTIONS.get("low", ""))
     close: PositiveFloat = Field(description=DATA_DESCRIPTIONS.get("close", ""))
-<<<<<<< HEAD
     volume: float = Field(description=DATA_DESCRIPTIONS.get("volume", ""))
     vwap: Optional[PositiveFloat] = Field(
         default=None, description=DATA_DESCRIPTIONS.get("vwap", "")
     )
-=======
-    volume: NonNegativeFloat = Field(description=DATA_DESCRIPTIONS.get("volume", ""))
-    vwap: Optional[PositiveFloat] = Field(description=DATA_DESCRIPTIONS.get("vwap", ""))
 
     @validator("date", pre=True, check_fields=False)
     def date_validate(cls, v):  # pylint: disable=E0213
         """Return formatted datetime."""
-        return parser.isoparse(str(v))
->>>>>>> 58232f34
+        return parser.isoparse(str(v))