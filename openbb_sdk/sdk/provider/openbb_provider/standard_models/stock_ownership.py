--- conflicted
+++ resolved
@@ -50,14 +50,6 @@
         default=0, description="The page number of the data to fetch."
     )
 
-<<<<<<< HEAD
-    @validator("date", pre=True)
-    def time_validate(cls, v: str):  # pylint: disable=E0213
-        if isinstance(v, str):
-            base = datetime.strptime(v, "%Y-%m-%d").date()
-            return most_recent_quarter(base)
-        return v
-=======
     @validator("date", pre=True, check_fields=False)
     def time_validate(cls, v: str):  # pylint: disable=E021
         """Validate the date."""
@@ -67,7 +59,6 @@
             base = datetime.strptime(v, "%Y-%m-%d").date()
             return most_recent_quarter(base)
         return most_recent_quarter(v)
->>>>>>> f7f03d7e
 
 
 class StockOwnershipData(Data):
