--- conflicted
+++ resolved
@@ -13,16 +13,9 @@
 class StockNewsQueryParams(QueryParams):
     """Stock news query."""
 
-<<<<<<< HEAD
-    symbols: str = Field(min_length=1, description=QUERY_DESCRIPTIONS.get("symbol", ""))
-    page: int = Field(default=0, description="Page of the stock news to be retrieved.")
-    limit: NonNegativeInt = Field(
-        default=15, description="Number of results to return per page."
-=======
     symbols: str = Field(min_length=1, description="Comma separated list of symbols.")
     limit: Optional[NonNegativeInt] = Field(
         default=20, description="Number of results to return per page."
->>>>>>> 3aac0baa
     )
 
     @field_validator("symbols", mode="before")
