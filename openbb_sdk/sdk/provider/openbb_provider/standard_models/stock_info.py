--- conflicted
+++ resolved
@@ -40,9 +40,6 @@
     change_percent: Optional[float] = Field(
         description="Percent change in price over the current trading period."
     )
-<<<<<<< HEAD
-    prev_close: Optional[float] = Field(description="Previous closing price.")
-=======
     prev_close: Optional[float] = Field(description="Previous closing price.")
 
     @validator("symbol", pre=True, check_fields=False, always=True)
@@ -50,5 +47,4 @@
         """Convert symbol to uppercase."""
         if isinstance(v, str):
             return v.upper()
-        return ",".join([symbol.upper() for symbol in list(v)])
->>>>>>> ebee26b5
+        return ",".join([symbol.upper() for symbol in list(v)])