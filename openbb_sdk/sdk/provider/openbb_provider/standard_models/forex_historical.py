--- conflicted
+++ resolved
@@ -7,12 +7,8 @@
 )
 from typing import List, Optional, Set, Union
 
-<<<<<<< HEAD
+from dateutil import parser
 from pydantic import Field, PositiveFloat, validator
-=======
-from dateutil import parser
-from pydantic import Field, NonNegativeFloat, PositiveFloat, validator
->>>>>>> 58232f34
 
 from openbb_provider.abstract.data import Data
 from openbb_provider.abstract.query_params import QueryParams
@@ -48,17 +44,12 @@
     high: PositiveFloat = Field(description=DATA_DESCRIPTIONS.get("high", ""))
     low: PositiveFloat = Field(description=DATA_DESCRIPTIONS.get("low", ""))
     close: PositiveFloat = Field(description=DATA_DESCRIPTIONS.get("close", ""))
-<<<<<<< HEAD
     volume: float = Field(description=DATA_DESCRIPTIONS.get("volume", ""))
     vwap: Optional[PositiveFloat] = Field(
         description=DATA_DESCRIPTIONS.get("vwap", ""), default=None
     )
-=======
-    volume: NonNegativeFloat = Field(description=DATA_DESCRIPTIONS.get("volume", ""))
-    vwap: Optional[PositiveFloat] = Field(description=DATA_DESCRIPTIONS.get("vwap", ""))
 
     @validator("date", pre=True, check_fields=False)
     def date_validate(cls, v):  # pylint: disable=E0213
         """Return formatted datetime."""
-        return parser.isoparse(str(v))
->>>>>>> 58232f34
+        return parser.isoparse(str(v))