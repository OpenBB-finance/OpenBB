--- conflicted
+++ resolved
@@ -30,14 +30,10 @@
 class ExecutiveCompensationData(Data):
     """Return Executive Compensation Data."""
 
-<<<<<<< HEAD
+    symbol: str = Field(description=QUERY_DESCRIPTIONS.get("symbol", ""))
     cik: Optional[str] = Field(
         default=None, description="Central Index Key (CIK) of the company."
     )
-=======
-    symbol: str = Field(description=QUERY_DESCRIPTIONS.get("symbol", ""))
-    cik: Optional[str] = Field(description="Central Index Key (CIK) of the company.")
->>>>>>> 3aac0baa
     filing_date: dateType = Field(description="Date of the filing.")
     accepted_date: datetime = Field(description="Date the filing was accepted.")
     name_and_position: str = Field(description="Name and position of the executive.")
