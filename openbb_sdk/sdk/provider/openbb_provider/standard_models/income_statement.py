"""Income Statement Data Model."""


from datetime import date as dateType
from typing import Optional

from pydantic import Field

from openbb_provider.abstract.data import Data
from openbb_provider.standard_models.base import (
    BaseSymbol,
    FinancialStatementQueryParams,
)


class IncomeStatementQueryParams(FinancialStatementQueryParams):
    """Income Statement Query."""


class IncomeStatementData(Data, BaseSymbol):
    """Income Statement Data."""

    date: dateType = Field(description="Date of the income statement.")
<<<<<<< HEAD
    symbol: Optional[str] = Field(description="Symbol of the company.")
    cik: Optional[str] = Field(description="Central Index Key.")

    currency: Optional[str] = Field(description="Reporting currency.")
    filing_date: Optional[dateType] = Field(description="Filling date.")
    accepted_date: Optional[datetime] = Field(description="Accepted date.")
    calendar_year: Optional[int] = Field(description="Calendar year.")
    period: Optional[str] = Field(description="Period of the income statement.")
=======
    period: str = Field(description="Period of the income statement.")
    cik: str = Field(description="Central Index Key.")
>>>>>>> 35e9ac4e

    revenue: Optional[int] = Field(description="Revenue.")
    cost_of_revenue: Optional[int] = Field(description="Cost of revenue.")
    gross_profit: Optional[int] = Field(description="Gross profit.")
    cost_and_expenses: Optional[int] = Field(description="Cost and expenses.")
    gross_profit_ratio: Optional[float] = Field(description="Gross profit ratio.")

    research_and_development_expenses: Optional[int] = Field(
        description="Research and development expenses."
    )
    general_and_administrative_expenses: Optional[int] = Field(
        description="General and administrative expenses."
    )
    selling_and_marketing_expenses: Optional[float] = Field(
        description="Selling and marketing expenses."
    )
    selling_general_and_administrative_expenses: Optional[int] = Field(
        description="Selling, general and administrative expenses."
    )
    other_expenses: Optional[int] = Field(description="Other expenses.")
    operating_expenses: Optional[int] = Field(description="Operating expenses.")

    depreciation_and_amortization: Optional[int] = Field(
        description="Depreciation and amortization."
    )
    ebitda: Optional[int] = Field(
        description="Earnings before interest, taxes, depreciation and amortization."
    )
    ebitda_ratio: Optional[float] = Field(
        description="Earnings before interest, taxes, depreciation and amortization ratio."
    )
    operating_income: Optional[int] = Field(description="Operating income.")
    operating_income_ratio: Optional[float] = Field(
        description="Operating income ratio."
    )

    interest_income: Optional[int] = Field(description="Interest income.")
    interest_expense: Optional[int] = Field(description="Interest expense.")
    total_other_income_expenses_net: Optional[int] = Field(
        description="Total other income expenses net."
    )

    income_before_tax: Optional[int] = Field(description="Income before tax.")
    income_before_tax_ratio: Optional[float] = Field(
        description="Income before tax ratio."
    )
    income_tax_expense: Optional[int] = Field(description="Income tax expense.")

    net_income: Optional[int] = Field(description="Net income.")
    net_income_ratio: Optional[float] = Field(description="Net income ratio.")
    eps: Optional[float] = Field(description="Earnings per share.")
    eps_diluted: Optional[float] = Field(description="Earnings per share diluted.")
    weighted_average_shares_outstanding: Optional[int] = Field(
        description="Weighted average shares outstanding."
    )
    weighted_average_shares_outstanding_dil: Optional[int] = Field(
        description="Weighted average shares outstanding diluted."
    )<|MERGE_RESOLUTION|>--- conflicted
+++ resolved
@@ -21,19 +21,8 @@
     """Income Statement Data."""
 
     date: dateType = Field(description="Date of the income statement.")
-<<<<<<< HEAD
-    symbol: Optional[str] = Field(description="Symbol of the company.")
-    cik: Optional[str] = Field(description="Central Index Key.")
-
-    currency: Optional[str] = Field(description="Reporting currency.")
-    filing_date: Optional[dateType] = Field(description="Filling date.")
-    accepted_date: Optional[datetime] = Field(description="Accepted date.")
-    calendar_year: Optional[int] = Field(description="Calendar year.")
-    period: Optional[str] = Field(description="Period of the income statement.")
-=======
     period: str = Field(description="Period of the income statement.")
     cik: str = Field(description="Central Index Key.")
->>>>>>> 35e9ac4e
 
     revenue: Optional[int] = Field(description="Revenue.")
     cost_of_revenue: Optional[int] = Field(description="Cost of revenue.")
