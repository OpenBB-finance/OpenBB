"""Stock insider trading data model."""


from datetime import date, datetime
<<<<<<< HEAD
from typing import List, Literal, Optional, Union

from pydantic import Field, model_validator
=======
from typing import List, Literal, Optional, Set, Union

from pydantic import Field, validator
>>>>>>> 3aac0baa

from openbb_provider.abstract.data import Data, StrictInt
from openbb_provider.abstract.query_params import QueryParams
from openbb_provider.utils.descriptions import QUERY_DESCRIPTIONS

TRANSACTION_TYPES = Literal[
    "A-Award",
    "C-Conversion",
    "D-Return",
    "E-ExpireShort",
    "F-InKind",
    "G-Gift",
    "H-ExpireLong",
    "I-Discretionary",
    "J-Other",
    "L-Small",
    "M-Exempt",
    "O-OutOfTheMoney",
    "P-Purchase",
    "S-Sale",
    "U-Tender",
    "W-Will",
    "X-InTheMoney",
    "Z-Trust",
]


class StockInsiderTradingQueryParams(QueryParams):
    """Stock Insider Trading Query."""

<<<<<<< HEAD
    transactionType: Optional[Union[List[TRANSACTION_TYPES], str]] = Field(
        default=["P-Purchase"],
        description="Type of the transaction.",
    )
    reportingCik: Optional[int] = Field(
        default=None, description="CIK of the reporting owner."
    )
    companyCik: Optional[int] = Field(
        default=None, description="CIK of the company owner."
=======
    symbol: str = Field(description=QUERY_DESCRIPTIONS.get("symbol", ""))
    transactionType: Optional[List[TRANSACTION_TYPES]] = Field(
        default=["P-Purchase"], description="Type of the transaction."
>>>>>>> 3aac0baa
    )
    page: Optional[int] = Field(
        default=0, description="Page number of the data to fetch."
    )

<<<<<<< HEAD
    @model_validator(mode="after")
    @classmethod
    def validate_transaction_type(cls, values: "StockInsiderTradingQueryParams"):
        """Validate the transaction type."""
        if isinstance(values.transactionType, list):
            values.transactionType = ",".join(values.transactionType)
        return values

=======
    @validator("symbol", pre=True, check_fields=False, always=True)
    def upper_symbol(cls, v: Union[str, List[str], Set[str]]):
        """Convert symbol to uppercase."""
        if isinstance(v, str):
            return v.upper()
        return ",".join([symbol.upper() for symbol in list(v)])
>>>>>>> 3aac0baa


class StockInsiderTradingData(Data):
    """Stock Insider Trading Data."""

    symbol: str = Field(description=QUERY_DESCRIPTIONS.get("symbol", ""))
    filing_date: datetime = Field(
        description="Filing date of the stock insider trading."
    )
    transaction_date: date = Field(
        description="Transaction date of the stock insider trading."
    )
    reporting_cik: int = Field(
        description="Reporting CIK of the stock insider trading."
    )
    transaction_type: str = Field(
        description="Transaction type of the stock insider trading."
    )
    securities_owned: StrictInt = Field(
        description="Securities owned of the stock insider trading."
    )
    company_cik: int = Field(description="Company CIK of the stock insider trading.")
    reporting_name: str = Field(
        description="Reporting name of the stock insider trading."
    )
    type_of_owner: str = Field(
        description="Type of owner of the stock insider trading."
    )
    acquisition_or_disposition: str = Field(
        description="Acquisition or disposition of the stock insider trading.",
    )
    form_type: str = Field(description="Form type of the stock insider trading.")
    securities_transacted: float = Field(
        description="Securities transacted of the stock insider trading."
    )
    price: float = Field(description="Price of the stock insider trading.")
    security_name: str = Field(
        description="Security name of the stock insider trading."
    )
    link: str = Field(description="Link of the stock insider trading.")

    @validator("symbol", pre=True, check_fields=False, always=True)
    def upper_symbol(cls, v: Union[str, List[str], Set[str]]):
        """Convert symbol to uppercase."""
        if isinstance(v, str):
            return v.upper()
        return ",".join([symbol.upper() for symbol in list(v)])<|MERGE_RESOLUTION|>--- conflicted
+++ resolved
@@ -2,15 +2,9 @@
 
 
 from datetime import date, datetime
-<<<<<<< HEAD
-from typing import List, Literal, Optional, Union
-
-from pydantic import Field, model_validator
-=======
 from typing import List, Literal, Optional, Set, Union
 
-from pydantic import Field, validator
->>>>>>> 3aac0baa
+from pydantic import Field, field_validator, model_validator, validator
 
 from openbb_provider.abstract.data import Data, StrictInt
 from openbb_provider.abstract.query_params import QueryParams
@@ -41,27 +35,14 @@
 class StockInsiderTradingQueryParams(QueryParams):
     """Stock Insider Trading Query."""
 
-<<<<<<< HEAD
+    symbol: str = Field(description=QUERY_DESCRIPTIONS.get("symbol", ""))
     transactionType: Optional[Union[List[TRANSACTION_TYPES], str]] = Field(
-        default=["P-Purchase"],
-        description="Type of the transaction.",
-    )
-    reportingCik: Optional[int] = Field(
-        default=None, description="CIK of the reporting owner."
-    )
-    companyCik: Optional[int] = Field(
-        default=None, description="CIK of the company owner."
-=======
-    symbol: str = Field(description=QUERY_DESCRIPTIONS.get("symbol", ""))
-    transactionType: Optional[List[TRANSACTION_TYPES]] = Field(
         default=["P-Purchase"], description="Type of the transaction."
->>>>>>> 3aac0baa
     )
     page: Optional[int] = Field(
         default=0, description="Page number of the data to fetch."
     )
 
-<<<<<<< HEAD
     @model_validator(mode="after")
     @classmethod
     def validate_transaction_type(cls, values: "StockInsiderTradingQueryParams"):
@@ -70,14 +51,12 @@
             values.transactionType = ",".join(values.transactionType)
         return values
 
-=======
-    @validator("symbol", pre=True, check_fields=False, always=True)
+    @field_validator("symbol", mode="before", check_fields=False)
     def upper_symbol(cls, v: Union[str, List[str], Set[str]]):
         """Convert symbol to uppercase."""
         if isinstance(v, str):
             return v.upper()
         return ",".join([symbol.upper() for symbol in list(v)])
->>>>>>> 3aac0baa
 
 
 class StockInsiderTradingData(Data):
