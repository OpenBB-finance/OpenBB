[tool.poetry]
name = "openbb-charting"
version = "0.1.0a2"
description = "Charting extension for OpenBB"
authors = ["OpenBB Team <hello@openbb.co>"]
readme = "README.md"
packages = [{ include = "openbb_charting" }]

[tool.poetry.dependencies]
python = ">=3.8,<3.12"  # scipy forces python <4.0 explicitly
scipy = "^1.10.0"
plotly = "^5.17.0"
statsmodels = "^0.14.0"
reportlab = "^4.0.4"
pywry = "^0.6.1"
svglib = "^1.5.1"
aiohttp = "^3.8.4"
<<<<<<< HEAD
nbformat = "^5.9.2"
pandas-ta = "^0.3.14b"
openbb-core = "^0.1.0a1"
=======
nbformat = "^5.9.0"
pandas-ta = "^0.3.14b0"
openbb-core = "^0.1.0a2"
>>>>>>> 58232f34

[build-system]
requires = ["poetry-core"]
build-backend = "poetry.core.masonry.api"

[tool.poetry.plugins."openbb_core_extension"]
openbb_charting = "openbb_charting.charting_router:router"<|MERGE_RESOLUTION|>--- conflicted
+++ resolved
@@ -15,15 +15,9 @@
 pywry = "^0.6.1"
 svglib = "^1.5.1"
 aiohttp = "^3.8.4"
-<<<<<<< HEAD
 nbformat = "^5.9.2"
 pandas-ta = "^0.3.14b"
-openbb-core = "^0.1.0a1"
-=======
-nbformat = "^5.9.0"
-pandas-ta = "^0.3.14b0"
 openbb-core = "^0.1.0a2"
->>>>>>> 58232f34
 
 [build-system]
 requires = ["poetry-core"]
