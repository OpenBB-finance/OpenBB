--- conflicted
+++ resolved
@@ -205,7 +205,6 @@
         cls,
         providers: Any,
     ) -> Tuple[Dict[str, Tuple[str, Any, Any]], Dict[str, Tuple[str, Any, Any]]]:
-
         standard: Dict[str, Tuple[str, Any, Any]] = {}
         extra: Dict[str, Tuple[str, Any, Any]] = {}
 
@@ -279,46 +278,6 @@
             }
         return result
 
-<<<<<<< HEAD
-    @classmethod
-    def __extract_data(
-        cls,
-        providers: Any,
-    ) -> Tuple[Dict[str, Tuple[str, Any, Any]], Dict[str, Tuple[str, Any, Any]]]:
-        standard: Dict[str, Tuple[str, Any, Any]] = {}
-        extra: Dict[str, Tuple[str, Any, Any]] = {}
-
-        for provider_name, query_details in providers.items():
-            if provider_name == "openbb":
-                for name, field in query_details["Data"]["fields"].items():
-                    incoming = cls.__create_field(name, field, provider_name)
-
-                    standard[incoming.name] = (
-                        incoming.name,
-                        incoming.type_,
-                        incoming.default,
-                    )
-            else:
-                for name, field in query_details["Data"]["fields"].items():
-                    if name not in providers["openbb"]["Data"]["fields"]:
-                        incoming = cls.__create_field(name, field, provider_name)
-
-                        if incoming.name in extra:
-                            current = DataclassField(*extra[incoming.name])
-                            updated = cls.__merge_fields(current, incoming)
-                        else:
-                            updated = incoming
-
-                        extra[updated.name] = (
-                            updated.name,
-                            updated.type_,
-                            updated.default,
-                        )
-
-        return standard, extra
-
-=======
->>>>>>> a616111d
     def __generate_query_providers_dc(self) -> Dict[str, ProviderChoices]:
         """Generate dataclasses for provider choices by query.
 
