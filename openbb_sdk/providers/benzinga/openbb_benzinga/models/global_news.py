"""Benzinga Global News Fetcher."""


import math
from datetime import datetime
from typing import Any, Dict, List, Literal, Optional

from openbb_benzinga.utils.helpers import get_data
from openbb_provider.abstract.fetcher import Fetcher
from openbb_provider.standard_models.global_news import (
    GlobalNewsData,
    GlobalNewsQueryParams,
)
from openbb_provider.utils.helpers import get_querystring
from pydantic import Field, validator


class BenzingaGlobalNewsQueryParams(GlobalNewsQueryParams):
    """Benzinga Global News query.

    Source: https://docs.benzinga.io/benzinga/newsfeed-v2.html
    """

<<<<<<< HEAD
    __alias_dict__ = {"symbols": "tickers", "limit": "pageSize"}

    displayOutput: Literal["headline", "summary", "full", "all"] = Field(
        default="headline", description="Type of data to return."
=======
    class Config:
        """Pydantic alias config using fields dict."""

        fields = {
            "display": "displayOutput",
            "limit": "pageSize",
            "start_date": "dateFrom",
            "end_date": "dateTo",
            "updated_since": "updatedSince",
            "published_since": "publishedSince",
        }

    display: Literal["headline", "abstract", "full"] = Field(
        default="full",
        description="Specify headline only (headline), headline + teaser (abstract), or headline + full body (full).",
>>>>>>> 3aac0baa
    )
    date: Optional[str] = Field(
        default=None, description="Date of the news to retrieve."
    )
    start_date: Optional[str] = Field(
        default=None, description="Start date of the news to retrieve."
    )
    end_date: Optional[str] = Field(
        default=None, description="End date of the news to retrieve."
    )
    updated_since: Optional[int] = Field(
        default=None,
        description="Number of seconds since the news was updated.",
    )
    published_since: Optional[int] = Field(
        default=None,
        description="Number of seconds since the news was published.",
    )
    sort: Optional[
        Literal[
            "id",
            "created",
            "updated",
        ]
    ] = Field(default="created", description="Key to sort the news by.")
    order: Optional[Literal["asc", "desc"]] = Field(
        default="desc", description="Order to sort the news by."
    )
    isin: Optional[str] = Field(
        default=None, description="The ISIN of the news to retrieve."
    )
    cusip: Optional[str] = Field(
        default=None, description="The CUSIP of the news to retrieve."
    )
<<<<<<< HEAD

=======
    # tickers: Optional[str] = Field(
    #     default=None, description="Tickers of the news to retrieve."
    # )
>>>>>>> 3aac0baa
    channels: Optional[str] = Field(
        default=None, description="Channels of the news to retrieve."
    )
    topics: Optional[str] = Field(
        default=None, description="Topics of the news to retrieve."
    )
    authors: Optional[str] = Field(
        default=None, description="Authors of the news to retrieve."
    )
    content_types: Optional[str] = Field(
        default=None, description="Content types of the news to retrieve."
    )


class BenzingaGlobalNewsData(GlobalNewsData):
    """Benzinga Global News Data."""

    class Config:
        """Pydantic alias config using fields dict."""

        fields = {
            "date": "created",
            "text": "body",
        }

    image: List[Dict[str, str]] = Field(description="Images associated with the news.")
    id: str = Field(description="ID of the news.")
    author: str = Field(description="Author of the news.")
    updated: datetime = Field(description="Updated date of the news.")
    teaser: Optional[str] = Field(description="Teaser of the news.")
    channels: str = Field(description="Channels associated with the news.")
    stocks: str = Field(description="Stocks associated with the news.")
    tags: str = Field(description="Tags associated with the news.")

    @validator("date", "updated", pre=True, check_fields=False)
    def date_validate(cls, v):  # pylint: disable=E0213
        """Return the date as a datetime object."""
        return datetime.strptime(v, "%a, %d %b %Y %H:%M:%S %z")


class BenzingaGlobalNewsFetcher(
    Fetcher[
        BenzingaGlobalNewsQueryParams,
        List[BenzingaGlobalNewsData],
    ]
):
    @staticmethod
    def transform_query(params: Dict[str, Any]) -> BenzingaGlobalNewsQueryParams:
        return BenzingaGlobalNewsQueryParams(**params)

    @staticmethod
    def extract_data(
        query: BenzingaGlobalNewsQueryParams,
        credentials: Optional[Dict[str, str]],
        **kwargs: Any,
    ) -> Dict:
        token = credentials.get("benzinga_api_key") if credentials else ""
        base_url = "https://api.benzinga.com/api/v2/news"
<<<<<<< HEAD
        querystring = get_querystring(query.model_dump(by_alias=True), [])
        request_url = f"{base_url}?{querystring}&token={api_key}"
        data = get_data(request_url, **kwargs)

        if len(data) == 0:
            raise RuntimeError("No news found")
=======

        query.sort = f"{query.sort}:{query.order}"
        querystring = get_querystring(query.dict(by_alias=True), ["order"])

        pages = math.ceil(query.limit / 100)
        data = []

        for page in range(pages):
            url = f"{base_url}?{querystring}&page={page}&token={token}"
            response = get_data(url, **kwargs)
            data.extend(response)

        data = data[: query.limit]

>>>>>>> 3aac0baa
        return data

    @staticmethod
    def transform_data(
        data: Dict,
    ) -> List[BenzingaGlobalNewsData]:
        data = [
            {
                **item,
                "channels": ",".join(
                    [channel["name"] for channel in item.get("channels", None)]
                ),
                "stocks": ",".join(
                    [stock["name"] for stock in item.get("stocks", None)]
                ),
                "tags": ",".join([tag["name"] for tag in item.get("tags", None)]),
            }
            for item in data
        ]

        return [BenzingaGlobalNewsData.parse_obj(d) for d in data]<|MERGE_RESOLUTION|>--- conflicted
+++ resolved
@@ -21,28 +21,18 @@
     Source: https://docs.benzinga.io/benzinga/newsfeed-v2.html
     """
 
-<<<<<<< HEAD
-    __alias_dict__ = {"symbols": "tickers", "limit": "pageSize"}
-
-    displayOutput: Literal["headline", "summary", "full", "all"] = Field(
-        default="headline", description="Type of data to return."
-=======
-    class Config:
-        """Pydantic alias config using fields dict."""
-
-        fields = {
-            "display": "displayOutput",
-            "limit": "pageSize",
-            "start_date": "dateFrom",
-            "end_date": "dateTo",
-            "updated_since": "updatedSince",
-            "published_since": "publishedSince",
-        }
+    __alias_dict__ = {
+        "display": "displayOutput",
+        "limit": "pageSize",
+        "start_date": "dateFrom",
+        "end_date": "dateTo",
+        "updated_since": "updatedSince",
+        "published_since": "publishedSince",
+    }
 
     display: Literal["headline", "abstract", "full"] = Field(
         default="full",
         description="Specify headline only (headline), headline + teaser (abstract), or headline + full body (full).",
->>>>>>> 3aac0baa
     )
     date: Optional[str] = Field(
         default=None, description="Date of the news to retrieve."
@@ -77,13 +67,6 @@
     cusip: Optional[str] = Field(
         default=None, description="The CUSIP of the news to retrieve."
     )
-<<<<<<< HEAD
-
-=======
-    # tickers: Optional[str] = Field(
-    #     default=None, description="Tickers of the news to retrieve."
-    # )
->>>>>>> 3aac0baa
     channels: Optional[str] = Field(
         default=None, description="Channels of the news to retrieve."
     )
@@ -142,17 +125,9 @@
     ) -> Dict:
         token = credentials.get("benzinga_api_key") if credentials else ""
         base_url = "https://api.benzinga.com/api/v2/news"
-<<<<<<< HEAD
-        querystring = get_querystring(query.model_dump(by_alias=True), [])
-        request_url = f"{base_url}?{querystring}&token={api_key}"
-        data = get_data(request_url, **kwargs)
 
-        if len(data) == 0:
-            raise RuntimeError("No news found")
-=======
-
-        query.sort = f"{query.sort}:{query.order}"
-        querystring = get_querystring(query.dict(by_alias=True), ["order"])
+        query = query.model_copy(update={"sort": f"{query.sort}:{query.order}"})
+        querystring = get_querystring(query.model_dump(by_alias=True), ["order"])
 
         pages = math.ceil(query.limit / 100)
         data = []
@@ -164,7 +139,6 @@
 
         data = data[: query.limit]
 
->>>>>>> 3aac0baa
         return data
 
     @staticmethod
