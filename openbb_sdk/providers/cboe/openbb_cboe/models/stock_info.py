"""CBOE Stock Info fetcher."""


from datetime import datetime
from typing import Any, Dict, Optional

from openbb_provider.abstract.fetcher import Fetcher
from openbb_provider.standard_models.stock_info import (
    StockInfoData,
    StockInfoQueryParams,
)
from pydantic import Field

from openbb_cboe.utils.helpers import get_info


class CboeStockInfoQueryParams(StockInfoQueryParams):
    """CBOE Company Search query.

    Source: https://www.cboe.com/
    """


class CboeStockInfoData(StockInfoData):
    """CBOE Company Search Data."""

    type: Optional[str] = Field(description="Type of asset.")
    tick: Optional[str] = Field(
        description="Whether the last sale was an up or down tick."
    )
    bid: Optional[float] = Field(description="Current bid price.")
    bid_size: Optional[float] = Field(description="Bid lot size.")
    ask: Optional[float] = Field(description="Current ask price.")
    ask_size: Optional[float] = Field(description="Ask lot size.")
    volume: Optional[float] = Field(
        description="Stock volume for the current trading day."
    )
    iv_thirty: Optional[float] = Field(
        description="The 30-day implied volatility of the stock."
    )
    iv_thirty_change: Optional[float] = Field(
        description="Change in 30-day implied volatility of the stock."
    )
    last_trade_timestamp: Optional[datetime] = Field(
        description="Last trade timestamp for the stock."
    )
    iv_thirty_one_year_high: Optional[float] = Field(
        description="The 1-year high of implied volatility."
    )
    hv_thirty_one_year_high: Optional[float] = Field(
        description="The 1-year high of realized volatility."
    )
    iv_thirty_one_year_low: Optional[float] = Field(
        description="The 1-year low of implied volatility."
    )
    hv_thirty_one_year_low: Optional[float] = Field(
        description="The 1-year low of realized volatility."
    )
    iv_sixty_one_year_high: Optional[float] = Field(
        description="The 60-day high of implied volatility."
    )
    hv_sixty_one_year_high: Optional[float] = Field(
        description="The 60-day high of realized volatility."
    )
    iv_sixty_one_year_low: Optional[float] = Field(
        description="The 60-day low of implied volatility."
    )
    hv_sixty_one_year_low: Optional[float] = Field(
        description="The 60-day low of realized volatility."
    )
    iv_ninety_one_year_high: Optional[float] = Field(
        description="The 90-day high of implied volatility."
    )
    hv_ninety_one_year_high: Optional[float] = Field(
        description="The 90-day high of realized volatility."
    )


class CboeStockInfoFetcher(
    Fetcher[
        CboeStockInfoQueryParams,
        CboeStockInfoData,
    ]
):
    """Transform the query, extract and transform the data from the CBOE endpoints."""

    @staticmethod
    def transform_query(params: Dict[str, Any]) -> CboeStockInfoQueryParams:
        """Transform the query"""
        return CboeStockInfoQueryParams(**params)

    @staticmethod
    def extract_data(
        query: CboeStockInfoQueryParams,
        credentials: Optional[Dict[str, str]],
        **kwargs: Any,
    ) -> dict:
        """Return the raw data from the CBOE endpoint"""
        return get_info(query.symbol).to_dict()

    @staticmethod
    def transform_data(data: dict) -> CboeStockInfoData:
        """Transform the data to the standard format"""
<<<<<<< HEAD

        return CboeStockInfoData.parse_obj(data)
=======
        return [CboeStockInfoData.parse_obj(data)]
>>>>>>> 525b327b
<|MERGE_RESOLUTION|>--- conflicted
+++ resolved
@@ -101,9 +101,5 @@
     @staticmethod
     def transform_data(data: dict) -> CboeStockInfoData:
         """Transform the data to the standard format"""
-<<<<<<< HEAD
 
-        return CboeStockInfoData.parse_obj(data)
-=======
-        return [CboeStockInfoData.parse_obj(data)]
->>>>>>> 525b327b
+        return CboeStockInfoData.parse_obj(data)