"""CBOE Helpers Module."""

from datetime import date, timedelta
from io import BytesIO, StringIO
from typing import Any, Dict, List, Optional

import pandas as pd
import requests
import requests_cache
from openbb_provider.utils.helpers import to_snake_case

TICKER_EXCEPTIONS = ["NDX", "RUT"]
# This will cache the import requests for 7 days.  Ideally to speed up subsequent imports.
# Only used on functions run on import
cboe_session = requests_cache.CachedSession(
    "OpenBB_CBOE", expire_after=timedelta(days=7), use_cache_dir=True
)

US_INDEX_COLUMNS = {
    "symbol": "symbol",
    "name": "name",
    "current_price": "price",
    "open": "open",
    "high": "high",
    "low": "low",
    "close": "close",
    "prev_day_close": "prev_close",
    "price_change": "change",
    "price_change_percent": "change_percent",
    "last_trade_time": "last_trade_timestamp",
}

EUR_INDEX_COLUMNS = {
    "name": "name",
    "isin": "isin",
    "currency": "currency",
    "current_price": "price",
    "open": "open",
    "high": "high",
    "low": "low",
    "close": "close",
    "prev_day_close": "prev_close",
    "price_change": "change",
    "price_change_percent": "change_percent",
    "last_trade_time": "last_trade_timestamp",
}

EUR_INDEX_CONSTITUENTS_COLUMNS = {
    "symbol": "symbol",
    "current_price": "price",
    "open": "open",
    "high": "high",
    "low": "low",
    "close": "close",
    "volume": "volume",
    "seqno": "seqno",
    "prev_day_close": "prev_close",
    "price_change": "change",
    "price_change_percent": "change_percent",
    "last_trade_time": "last_trade_timestamp",
    "exchange_id": "exchange_id",
    "tick": "tick",
    "security_type": "type",
}


# This will cache certain requests for 7 days.  Ideally to speed up subsequent queries.
# Only used on functions with static values like symbol directories.
cboe_session = requests_cache.CachedSession(
    "OpenBB_CBOE", expire_after=timedelta(days=7), use_cache_dir=True
)


def get_cboe_directory(**kwargs) -> pd.DataFrame:
    """Get the US Listings Directory for the CBOE.

    Returns
    -------
    pd.DataFrame: CBOE_DIRECTORY
        DataFrame of the CBOE listings directory
    """

    r = cboe_session.get(
        "https://www.cboe.com/us/options/symboldir/equity_index_options/?download=csv",
        timeout=10,
    )

    if r.status_code != 200:
        raise RuntimeError(r.status_code)

    r_json = StringIO(r.text)

    CBOE_DIRECTORY = pd.read_csv(r_json)

    CBOE_DIRECTORY = CBOE_DIRECTORY.rename(
        columns={
            " Stock Symbol": "symbol",
            " DPM Name": "dpm_name",
            " Post/Station": "post_station",
            "Company Name": "name",
        }
    ).set_index("symbol")

    return CBOE_DIRECTORY


def get_cboe_index_directory(**kwargs) -> pd.DataFrame:
    """Get the US Listings Directory for the CBOE

    Returns
    -------
    pd.DataFrame: CBOE_INDEXES
    """

    r = cboe_session.get(
        "https://cdn.cboe.com/api/global/us_indices/definitions/all_indices.json",
        timeout=10,
    )

    if r.status_code != 200:
        raise requests.HTTPError(r.status_code)

    CBOE_INDEXES = pd.DataFrame(r.json())

    CBOE_INDEXES = CBOE_INDEXES.rename(
        columns={
            "calc_end_time": "close_time",
            "calc_start_time": "open_time",
            "index_symbol": "symbol",
            "mkt_data_delay": "data_delay",
        },
    )

    indices_order: List[str] = [
        "symbol",
        "name",
        "description",
        "currency",
        "open_time",
        "close_time",
        "tick_days",
        "tick_frequency",
        "tick_period",
        "time_zone",
        "data_delay",
    ]

    CBOE_INDEXES = pd.DataFrame(CBOE_INDEXES, columns=indices_order).set_index("symbol")

    idx = (
        (CBOE_INDEXES.time_zone.str.contains("America/Chicago"))
        & (CBOE_INDEXES.currency.str.contains("USD"))
        & (CBOE_INDEXES.description.str.contains("Daily Risk Control") == 0)
        & (CBOE_INDEXES.name.str.contains("OEX%-SML% INDEX") == 0)
        & (CBOE_INDEXES.name.str.contains("Defined Risk Volatility Income") == 0)
        & (CBOE_INDEXES.description.str.contains("is designed to track") == 0)
    )

    return CBOE_INDEXES[idx]


<<<<<<< HEAD
def get_ticker_info(symbol: str, **kwargs) -> dict[str, Any]:
    symbol = symbol.upper()
    SYMBOLS = get_cboe_directory()
    INDEXES = get_cboe_index_directory()
    data: dict[str, Any] = {}
=======
def get_ticker_info(symbol: str, **kwargs) -> Dict[str, Any]:
    symbol = symbol.upper()
    SYMBOLS = get_cboe_directory()
    INDEXES = get_cboe_index_directory()
    data: Dict[str, Any] = {}
>>>>>>> 35e9ac4e

    if symbol not in SYMBOLS.index and symbol not in INDEXES.index:
        raise RuntimeError(f"Data not found for: {symbol}")

    url = (
        f"https://cdn.cboe.com/api/global/delayed_quotes/quotes/_{symbol}.json"
        if symbol in INDEXES.index or symbol in TICKER_EXCEPTIONS
        else f"https://cdn.cboe.com/api/global/delayed_quotes/quotes/{symbol}.json"
    )

    r = requests.get(url, timeout=10)

    if r.status_code not in set([200, 403]):
        raise requests.HTTPError(r.status_code)

    if r.status_code == 403:
        raise RuntimeError(f"Data was not found for, {symbol}.")

    data = r.json()["data"]

    if symbol in SYMBOLS.index.to_list():
        data.update({"name": SYMBOLS.at[symbol, "name"]})
    if symbol in INDEXES.index.to_list():
        data.update({"name": INDEXES.at[symbol, "name"]})

    _data = pd.DataFrame.from_dict(data, orient="index").transpose()

    _data = _data.rename(
        columns={
            "current_price": "price",
            "prev_day_close": "prev_close",
            "price_change": "change",
            "price_change_percent": "change_percent",
            "last_trade_time": "last_trade_timestamp",
            "security_type": "type",
        }
    )

    return _data.transpose()[0].to_dict()


<<<<<<< HEAD
def get_ticker_iv(symbol: str, **kwargs) -> dict[str, float]:
=======
def get_ticker_iv(symbol: str, **kwargs) -> Dict[str, float]:
>>>>>>> 35e9ac4e
    """Get annualized high/low historical and implied volatility over 30/60/90 day windows.

    Parameters
    ----------
    symbol: str
        The loaded ticker

    Returns
    -------
    pd.DataFrame: ticker_iv
    """

    symbol = symbol.upper()

    INDEXES = get_cboe_index_directory().index.to_list()

    quotes_iv_url = (
        "https://cdn.cboe.com/api/global/delayed_quotes/historical_data/_"
        f"{symbol}"
        ".json"
        if symbol in TICKER_EXCEPTIONS or symbol in INDEXES
        else f"https://cdn.cboe.com/api/global/delayed_quotes/historical_data/{symbol}.json"
    )

    h_iv = requests.get(quotes_iv_url, timeout=10)

    if h_iv.status_code not in set([200, 403]):
        raise requests.HTTPError(h_iv.status_code)

    if h_iv.status_code == 403:
        raise RuntimeError(f"Data was not found for, {symbol}.")

    data = pd.DataFrame(h_iv.json())[2:-1]["data"].rename(f"{symbol}")

    return data.to_dict()


def list_futures(**kwargs) -> List[dict]:
    """List of CBOE futures and their underlying symbols.

    Returns
    --------
    pd.DataFrame
        Pandas DataFrame with results.
    """

    r = requests.get(
        "https://cdn.cboe.com/api/global/delayed_quotes/symbol_book/futures-roots.json",
        timeout=10,
    )

    if r.status_code != 200:
        raise requests.HTTPError(r.status_code)

    return r.json()["data"]


def get_settlement_prices(
    settlement_date: Optional[date] = None,
    options: bool = False,
    archives: bool = False,
    final_settlement: bool = False,
    **kwargs,
) -> pd.DataFrame:
    """Gets the settlement prices of CBOE futures.

    Parameters
    -----------
    settlement_date: Optional[date]
        The settlement date. Only valid for active contracts. [YYYY-MM-DD]
    options: bool
        If true, returns options on futures.
    archives: bool
        Settlement price archives for select years and products.  Overridden by other parameters.
    final_settlement: bool
        Final settlement prices for expired contracts.  Overrides archives.

    Returns
    -------
    pd.DataFrame
        Pandas DataFrame with results.
    """
    url = ""
    if archives is True:
        url = "https://cdn.cboe.com/resources/futures/archive/volume-and-price/CFE_FinalSettlement_Archive.csv"

    if settlement_date is not None:
        url = f"https://www.cboe.com/us/futures/market_statistics/settlement/csv?dt={settlement_date}"
        if options is True:
            url = f"https://www.cboe.com/us/futures/market_statistics/settlement/csv?options=t&dt={settlement_date}"

    if settlement_date is None:
        url = "https://www.cboe.com/us/futures/market_statistics/settlement/csv"
        if options is True:
            url = "https://www.cboe.com/us/futures/market_statistics/settlement/csv?options=t"

    if final_settlement is True:
        url = "https://www.cboe.com/us/futures/market_statistics/final_settlement_prices/csv/"

    r = requests.get(url, timeout=10)

    if r.status_code != 200:
        raise RuntimeError(r.status_code)

    data = pd.read_csv(BytesIO(r.content), index_col=None, parse_dates=True)

    if data.empty:
        error_string = (
            f"No results found for, {settlement_date}."
            if settlement_date is not None
            else "No results found."
        )
        raise RuntimeError(error_string)

    data.columns = [to_snake_case(c) for c in data.columns]
    data = data.rename(columns={"expiration_date": "expiration"})

    if len(data) > 0:
        return data

    return pd.DataFrame()


class Europe:
    """Class for European CBOE data."""

    @staticmethod
<<<<<<< HEAD
    def get_all_index_definitions(**kwargs) -> dict[Any, Any]:
=======
    def get_all_index_definitions(**kwargs) -> Dict[Any, Any]:
>>>>>>> 35e9ac4e
        """Get the full list of European index definitions.

        Returns
        -------
<<<<<<< HEAD
        dict[Any, Any]
=======
        Dict[Any, Any]
>>>>>>> 35e9ac4e
            Dictionary with results.
        """

        r = cboe_session.get(
            "https://cdn.cboe.com/api/global/european_indices/definitions/all-definitions.json",
            timeout=10,
        )

        if r.status_code != 200:
            raise requests.HTTPError(r.status_code)
        return r.json()["data"]

    @staticmethod
    def list_indices(**kwargs) -> List[Dict]:
        """Gets names, currencies, ISINs, regions, and symbols for European indices.

        Returns
        -------
<<<<<<< HEAD
        dict[str, str]
=======
        Dict[str, str]
>>>>>>> 35e9ac4e
            List of dictionaries with the results.
        """

        data = Europe.get_all_index_definitions()
        data = (
            pd.DataFrame.from_records(pd.DataFrame(data)["index"])
            .drop(columns=["short_name"])
            .rename(columns={"long_name": "name"})
        )
        return data.to_dict("records")

    @staticmethod
<<<<<<< HEAD
    def list_index_constituents(symbol: str, **kwargs) -> list[str]:
=======
    def list_index_constituents(symbol: str, **kwargs) -> List[str]:
>>>>>>> 35e9ac4e
        """List symbols for constituents of a European index.

        Parameters
        ----------
        symbol: str
            The symbol of the index.

        Returns
        -------
<<<<<<< HEAD
        list[str]
=======
        List[str]
>>>>>>> 35e9ac4e
            List of constituents as ticker symbols.
        """

        SYMBOLS = pd.DataFrame(Europe.list_indices())["symbol"].to_list()
        symbol = symbol.upper()

        if symbol not in SYMBOLS:
            raise RuntimeError(
                f"The symbol, {symbol}, was not found in the CBOE European Index directory.",
            )

        url = f"https://cdn.cboe.com/api/global/european_indices/definitions/{symbol}.json"
        r = requests.get(url, timeout=10)

        if r.status_code != 200:
            raise requests.HTTPError(r.status_code)

        r_json = r.json()["constituents"]

        return [r_json[i]["constituent_symbol"] for i in range(0, len(r_json))]<|MERGE_RESOLUTION|>--- conflicted
+++ resolved
@@ -159,19 +159,11 @@
     return CBOE_INDEXES[idx]
 
 
-<<<<<<< HEAD
-def get_ticker_info(symbol: str, **kwargs) -> dict[str, Any]:
-    symbol = symbol.upper()
-    SYMBOLS = get_cboe_directory()
-    INDEXES = get_cboe_index_directory()
-    data: dict[str, Any] = {}
-=======
 def get_ticker_info(symbol: str, **kwargs) -> Dict[str, Any]:
     symbol = symbol.upper()
     SYMBOLS = get_cboe_directory()
     INDEXES = get_cboe_index_directory()
     data: Dict[str, Any] = {}
->>>>>>> 35e9ac4e
 
     if symbol not in SYMBOLS.index and symbol not in INDEXES.index:
         raise RuntimeError(f"Data not found for: {symbol}")
@@ -213,11 +205,7 @@
     return _data.transpose()[0].to_dict()
 
 
-<<<<<<< HEAD
-def get_ticker_iv(symbol: str, **kwargs) -> dict[str, float]:
-=======
 def get_ticker_iv(symbol: str, **kwargs) -> Dict[str, float]:
->>>>>>> 35e9ac4e
     """Get annualized high/low historical and implied volatility over 30/60/90 day windows.
 
     Parameters
@@ -345,20 +333,12 @@
     """Class for European CBOE data."""
 
     @staticmethod
-<<<<<<< HEAD
-    def get_all_index_definitions(**kwargs) -> dict[Any, Any]:
-=======
     def get_all_index_definitions(**kwargs) -> Dict[Any, Any]:
->>>>>>> 35e9ac4e
         """Get the full list of European index definitions.
 
         Returns
         -------
-<<<<<<< HEAD
-        dict[Any, Any]
-=======
         Dict[Any, Any]
->>>>>>> 35e9ac4e
             Dictionary with results.
         """
 
@@ -377,11 +357,7 @@
 
         Returns
         -------
-<<<<<<< HEAD
-        dict[str, str]
-=======
         Dict[str, str]
->>>>>>> 35e9ac4e
             List of dictionaries with the results.
         """
 
@@ -394,11 +370,7 @@
         return data.to_dict("records")
 
     @staticmethod
-<<<<<<< HEAD
-    def list_index_constituents(symbol: str, **kwargs) -> list[str]:
-=======
     def list_index_constituents(symbol: str, **kwargs) -> List[str]:
->>>>>>> 35e9ac4e
         """List symbols for constituents of a European index.
 
         Parameters
@@ -408,11 +380,7 @@
 
         Returns
         -------
-<<<<<<< HEAD
-        list[str]
-=======
         List[str]
->>>>>>> 35e9ac4e
             List of constituents as ticker symbols.
         """
 
