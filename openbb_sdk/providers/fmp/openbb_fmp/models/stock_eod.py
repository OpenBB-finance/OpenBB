"""FMP Stocks end of day fetcher."""


from datetime import datetime, timedelta
from typing import Any, Dict, List, Literal, Optional

from openbb_provider.abstract.fetcher import Fetcher
from openbb_provider.descriptions import DATA_DESCRIPTIONS
from openbb_provider.helpers import get_querystring
from openbb_provider.models.stock_eod import StockEODData, StockEODQueryParams
from pydantic import Field, NonNegativeInt, validator

from openbb_fmp.utils.helpers import get_data_many


class FMPStockEODQueryParams(StockEODQueryParams):
    """FMP Stock end of day Query.

    Source: https://financialmodelingprep.com/developer/docs/#Stock-Historical-Price
    """

    timeseries: Optional[NonNegativeInt] = Field(
        default=None, description="Number of days to look back."
    )
    interval: Literal[
        "1min", "5min", "15min", "30min", "1hour", "4hour", "1day"
    ] = Field(default="1day", description="Interval of the data to fetch.")


class FMPStockEODData(StockEODData):
    """FMP Stock end of day Data."""

    date: datetime = Field(description=DATA_DESCRIPTIONS.get("date", ""))
    adjClose: Optional[float] = Field(
        description="Adjusted Close Price of the symbol.", alias="adj_close"
    )
    unadjustedVolume: Optional[float] = Field(
        description="Unadjusted volume of the symbol.", alias="unadjusted_volume"
    )
    change: Optional[float] = Field(
        description="Change in the price of the symbol from the previous day.",
        alias="change",
    )
    changePercent: Optional[float] = Field(
        description=r"Change \% in the price of the symbol.", alias="change_percent"
    )
    vwap: Optional[float] = Field(
        description="Volume Weighted Average Price of the symbol."
    )
    label: Optional[str] = Field(description="Human readable format of the date.")
    changeOverTime: Optional[float] = Field(
        description=r"Change \% in the price of the symbol over a period of time.",
        alias="change_over_time",
    )

    @validator("date", pre=True, check_fields=False)
    def date_validate(cls, v):  # pylint: disable=E0213
        try:
            return datetime.strptime(v, "%Y-%m-%d %H:%M:%S")
        except ValueError:
            return datetime.strptime(v, "%Y-%m-%d")


class FMPStockEODFetcher(
    Fetcher[
<<<<<<< HEAD
=======
        StockEODQueryParams,
        List[StockEODData],
>>>>>>> 3df969b8
        FMPStockEODQueryParams,
        List[FMPStockEODData],
    ]
):
    @staticmethod
    def transform_query(params: Dict[str, Any]) -> FMPStockEODQueryParams:
        now = datetime.now().date()
        transformed_params = params
        if params.get("start_date") is None:
            transformed_params["start_date"] = now - timedelta(days=7)

        if params.get("end_date") is None:
            transformed_params["end_date"] = now

        return FMPStockEODQueryParams(**transformed_params)

    @staticmethod
    def extract_data(
        query: FMPStockEODQueryParams,
        credentials: Optional[Dict[str, str]],
        **kwargs: Any,
    ) -> List[FMPStockEODData]:
        api_key = credentials.get("fmp_api_key") if credentials else ""

        base_url = "https://financialmodelingprep.com/api/v3"
        query_str = get_querystring(query.dict(by_alias=True), ["symbol"])
        query_str = query_str.replace("start_date", "from").replace("end_date", "to")
        url = f"{base_url}/historical-chart/{query.interval}/{query.symbol}?&apikey={api_key}"

        if query.interval == "1day":
            query_str = get_querystring(query.dict(by_alias=True), ["symbol"])
            query_str = query_str.replace("start_date", "from").replace(
                "end_date", "to"
            )
            url = f"{base_url}/historical-price-full/{query.symbol}?{query_str}&apikey={api_key}"

        return get_data_many(url, FMPStockEODData, "historical", **kwargs)

    @staticmethod
    def transform_data(data: List[FMPStockEODData]) -> List[FMPStockEODData]:
        return data<|MERGE_RESOLUTION|>--- conflicted
+++ resolved
@@ -63,11 +63,6 @@
 
 class FMPStockEODFetcher(
     Fetcher[
-<<<<<<< HEAD
-=======
-        StockEODQueryParams,
-        List[StockEODData],
->>>>>>> 3df969b8
         FMPStockEODQueryParams,
         List[FMPStockEODData],
     ]
