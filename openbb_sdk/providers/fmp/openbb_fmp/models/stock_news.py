--- conflicted
+++ resolved
@@ -21,7 +21,6 @@
 
 
 class FMPStockNewsData(StockNewsData):
-<<<<<<< HEAD
     """FMP Stock News data."""
 
     class Config:
@@ -30,21 +29,10 @@
     symbol: str = Field(description="Ticker of the fetched news.")
     image: Optional[str] = Field(description="URL to the image of the news source.")
     site: str = Field(description="Name of the news source.")
-=======
-    symbol: Optional[str] = None
-    publishedDate: datetime = Field(alias="date")
-    image: Optional[str] = Field(default=None)
-    site: Optional[str] = None
->>>>>>> 3df969b8
 
 
 class FMPStockNewsFetcher(
     Fetcher[
-<<<<<<< HEAD
-=======
-        StockNewsQueryParams,
-        List[StockNewsData],
->>>>>>> 3df969b8
         FMPStockNewsQueryParams,
         List[FMPStockNewsData],
     ]
@@ -65,11 +53,5 @@
         return get_data_many(url, FMPStockNewsData, **kwargs)
 
     @staticmethod
-<<<<<<< HEAD
     def transform_data(data: List[FMPStockNewsData]) -> List[FMPStockNewsData]:
-        return data
-        return data
-=======
-    def transform_data(data: List[FMPStockNewsData]) -> List[StockNewsData]:
-        return [StockNewsData.parse_obj(d) for d in data]
->>>>>>> 3df969b8
+        return data