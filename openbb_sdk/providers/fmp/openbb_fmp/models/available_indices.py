--- conflicted
+++ resolved
@@ -23,7 +23,6 @@
 class FMPAvailableIndicesData(AvailableIndicesData):
     """FMP Available Indices Data."""
 
-<<<<<<< HEAD
     class Config:
         """Pydantic alias config using fields Dict."""
 
@@ -40,8 +39,6 @@
         alias="exchangeShortName",
     )
 
-=======
->>>>>>> ef431234
 
 class FMPAvailableIndicesFetcher(
     Fetcher[
