--- conflicted
+++ resolved
@@ -31,11 +31,6 @@
 
 class FMPAvailableIndicesFetcher(
     Fetcher[
-<<<<<<< HEAD
-=======
-        AvailableIndicesQueryParams,
-        List[AvailableIndicesData],
->>>>>>> 3df969b8
         FMPAvailableIndicesQueryParams,
         List[FMPAvailableIndicesData],
     ]
