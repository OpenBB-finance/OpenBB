"""FMP Dividend Calendar fetcher."""

from datetime import datetime, timedelta
from typing import Any, Dict, List, Optional

from openbb_provider.abstract.fetcher import Fetcher
from openbb_provider.models.dividend_calendar import (
    DividendCalendarData,
    DividendCalendarQueryParams,
)
from pydantic import validator

from openbb_fmp.utils.helpers import get_data_many, get_querystring


class FMPDividendCalendarQueryParams(DividendCalendarQueryParams):
    """FMP Dividend Calendar Query.

    Source: https://site.financialmodelingprep.com/developer/docs/dividend-calendar-api/

    The maximum time interval between the start and end date can be 3 months.
    Default value for time interval is 1 month.
    """


class FMPDividendCalendarData(DividendCalendarData):
    """FMP Dividend Calendar Data."""

    class Config:
        fields = {
            "adj_dividend": "adjDividend",
            "record_date": "recordDate",
            "payment_date": "paymentDate",
            "declaration_date": "declarationDate",
        }

    @validator("date", pre=True, check_fields=False)
    def date_validate(cls, v: str):  # pylint: disable=E0213
        return datetime.strptime(v, "%Y-%m-%d") if v else None

    @validator("recordDate", pre=True, check_fields=False)
    def record_date_validate(cls, v: str):  # pylint: disable=E0213
        return datetime.strptime(v, "%Y-%m-%d") if v else None

    @validator("paymentDate", pre=True, check_fields=False)
    def payment_date_validate(cls, v: str):  # pylint: disable=E0213
        return datetime.strptime(v, "%Y-%m-%d") if v else None

    @validator("declarationDate", pre=True, check_fields=False)
    def declaration_date_validate(cls, v: str):  # pylint: disable=E0213
        return datetime.strptime(v, "%Y-%m-%d") if v else None


class FMPDividendCalendarFetcher(
    Fetcher[
<<<<<<< HEAD
=======
        DividendCalendarQueryParams,
        List[DividendCalendarData],
>>>>>>> 3df969b8
        FMPDividendCalendarQueryParams,
        List[FMPDividendCalendarData],
    ]
):
    @staticmethod
    def transform_query(params: Dict[str, Any]) -> FMPDividendCalendarQueryParams:
        now = datetime.now().date()
        start_date = params.pop("start_date", now - timedelta(days=30))
        end_date = params.pop("end_date", now + timedelta(days=1))
        return FMPDividendCalendarQueryParams(
            **params, start_date=start_date, end_date=end_date
        )

    @staticmethod
    def extract_data(
        query: FMPDividendCalendarQueryParams,
        credentials: Optional[Dict[str, str]],
        **kwargs: Any,
    ) -> List[FMPDividendCalendarData]:
        api_key = credentials.get("fmp_api_key") if credentials else ""

        base_url = "https://financialmodelingprep.com/api/v3"
        query_str = get_querystring(query.dict(by_alias=True), [])
        query_str = query_str.replace("start_date", "from").replace("end_date", "to")
        url = f"{base_url}/stock_dividend_calendar?{query_str}&apikey={api_key}"
        return get_data_many(url, FMPDividendCalendarData, **kwargs)

    @staticmethod
    def transform_data(
        data: List[FMPDividendCalendarData],
    ) -> List[DividendCalendarData]:
        return [DividendCalendarData.parse_obj(d.dict()) for d in data]<|MERGE_RESOLUTION|>--- conflicted
+++ resolved
@@ -53,11 +53,6 @@
 
 class FMPDividendCalendarFetcher(
     Fetcher[
-<<<<<<< HEAD
-=======
-        DividendCalendarQueryParams,
-        List[DividendCalendarData],
->>>>>>> 3df969b8
         FMPDividendCalendarQueryParams,
         List[FMPDividendCalendarData],
     ]
