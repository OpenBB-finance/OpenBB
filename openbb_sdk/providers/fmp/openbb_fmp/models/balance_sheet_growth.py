--- conflicted
+++ resolved
@@ -74,11 +74,6 @@
 
 class FMPBalanceSheetGrowthFetcher(
     Fetcher[
-<<<<<<< HEAD
-=======
-        BalanceSheetGrowthQueryParams,
-        List[BalanceSheetGrowthData],
->>>>>>> 3df969b8
         FMPBalanceSheetGrowthQueryParams,
         List[FMPBalanceSheetGrowthData],
     ]
