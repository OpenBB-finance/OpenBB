"""FMP Share Statistics Fetcher."""


from datetime import (
    date as dateType,
    datetime,
)
from typing import Any, Dict, List, Optional

from openbb_provider.abstract.fetcher import Fetcher
from openbb_provider.models.share_statistics import (
    ShareStatisticsData,
    ShareStatisticsQueryParams,
)
from pydantic import validator

from openbb_fmp.utils.helpers import create_url, get_data_many


class FMPShareStatisticsQueryParams(ShareStatisticsQueryParams):
    """FMP Income Statement QueryParams.

    Source: https://site.financialmodelingprep.com/developer/docs/shares-float-api/
    """


class FMPShareStatisticsData(ShareStatisticsData):
    """FMP Share Statistics Data."""

    class Config:
        fields = {
            "free_float": "freeFloat",
            "float_shares": "floatShares",
            "outstanding_shares": "outstandingShares",
        }

    @validator("date", pre=True)
    def date_validate(cls, v):  # pylint: disable=E0213
        if isinstance(v, dateType):
            return v
        return datetime.strptime(v, "%Y-%m-%d %H:%M:%S")


class FMPShareStatisticsFetcher(
    Fetcher[
<<<<<<< HEAD
=======
        ShareStatisticsQueryParams,
        List[ShareStatisticsData],
>>>>>>> 3df969b8
        FMPShareStatisticsQueryParams,
        List[FMPShareStatisticsData],
    ]
):
    @staticmethod
    def transform_query(params: Dict[str, Any]) -> FMPShareStatisticsQueryParams:
        return FMPShareStatisticsQueryParams(**params)

    @staticmethod
    def extract_data(
        query: FMPShareStatisticsQueryParams,
        credentials: Optional[Dict[str, str]],
        **kwargs: Any
    ) -> List[FMPShareStatisticsData]:
        api_key = credentials.get("fmp_api_key") if credentials else ""

        url = create_url(4, "shares_float", api_key, query)

        return get_data_many(url, FMPShareStatisticsData, **kwargs)

    @staticmethod
    def transform_data(
        data: List[FMPShareStatisticsData],
    ) -> List[ShareStatisticsData]:
        return [ShareStatisticsData.parse_obj(d.dict()) for d in data]<|MERGE_RESOLUTION|>--- conflicted
+++ resolved
@@ -43,11 +43,6 @@
 
 class FMPShareStatisticsFetcher(
     Fetcher[
-<<<<<<< HEAD
-=======
-        ShareStatisticsQueryParams,
-        List[ShareStatisticsData],
->>>>>>> 3df969b8
         FMPShareStatisticsQueryParams,
         List[FMPShareStatisticsData],
     ]
