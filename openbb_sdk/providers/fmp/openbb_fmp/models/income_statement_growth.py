--- conflicted
+++ resolved
@@ -61,11 +61,6 @@
 
 class FMPIncomeStatementGrowthFetcher(
     Fetcher[
-<<<<<<< HEAD
-=======
-        IncomeStatementGrowthQueryParams,
-        List[IncomeStatementGrowthData],
->>>>>>> 3df969b8
         FMPIncomeStatementGrowthQueryParams,
         List[FMPIncomeStatementGrowthData],
     ]
