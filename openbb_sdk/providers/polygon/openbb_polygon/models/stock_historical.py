--- conflicted
+++ resolved
@@ -14,15 +14,10 @@
     StockHistoricalQueryParams,
 )
 from openbb_provider.utils.descriptions import QUERY_DESCRIPTIONS
-<<<<<<< HEAD
 from pydantic import (
     Field,
     PositiveInt,
-    field_validator,
 )
-=======
-from pydantic import Field, PositiveInt
->>>>>>> 3aac0baa
 
 
 class PolygonStockHistoricalQueryParams(StockHistoricalQueryParams):
@@ -52,7 +47,6 @@
 class PolygonStockHistoricalData(StockHistoricalData):
     """Polygon stocks end of day Data."""
 
-<<<<<<< HEAD
     __alias_dict__ = {
         "date": "t",
         "open": "o",
@@ -62,18 +56,6 @@
         "volume": "v",
         "vwap": "vw",
     }
-=======
-    class Config:
-        fields = {
-            "date": "t",
-            "open": "o",
-            "high": "h",
-            "low": "l",
-            "close": "c",
-            "volume": "v",
-            "vwap": "vw",
-        }
->>>>>>> 3aac0baa
 
     transactions: Optional[PositiveInt] = Field(
         default=None,
@@ -81,14 +63,6 @@
         alias="n",
     )
 
-<<<<<<< HEAD
-    @field_validator("t", mode="before", check_fields=False)
-    @classmethod
-    def t_validate(cls, v):  # pylint: disable=E0213
-        return datetime.fromtimestamp(v / 1000)
-
-=======
->>>>>>> 3aac0baa
 
 class PolygonStockHistoricalFetcher(
     Fetcher[
@@ -143,16 +117,12 @@
             if "," in query.symbol:
                 results = [dict(symbol=symbol, **d) for d in results]
 
-<<<<<<< HEAD
-            return data.extend([PolygonStockHistoricalData(**d) for d in results])
-=======
             for r in results:
                 r["t"] = datetime.fromtimestamp(r["t"] / 1000)
                 if query.timespan not in ["minute", "hour"]:
                     r["t"] = r["t"].date()
 
             data.extend(results)
->>>>>>> 3aac0baa
 
         with ThreadPoolExecutor() as executor:
             executor.map(multiple_symbols, query.symbol.split(","), repeat(data))
@@ -161,10 +131,6 @@
 
     @staticmethod
     def transform_data(data: List[dict]) -> List[PolygonStockHistoricalData]:
-<<<<<<< HEAD
-        return data
-=======
-        transformed_data = [PolygonStockHistoricalData.parse_obj(d) for d in data]
+        transformed_data = [PolygonStockHistoricalData.model_validate(d) for d in data]
         transformed_data.sort(key=lambda x: x.date)
-        return transformed_data
->>>>>>> 3aac0baa
+        return transformed_data