"""Polygon forex end of day fetcher."""


from datetime import datetime
from typing import Any, Dict, List, Literal, Optional

from dateutil.relativedelta import relativedelta
from openbb_polygon.utils.helpers import get_data_many
from openbb_provider.abstract.fetcher import Fetcher
from openbb_provider.standard_models.forex_historical import (
    ForexHistoricalData,
    ForexHistoricalQueryParams,
)
from openbb_provider.utils.descriptions import QUERY_DESCRIPTIONS
<<<<<<< HEAD
from pydantic import Field, PositiveInt, field_validator
=======
from pydantic import Field, PositiveInt
>>>>>>> 58232f34


class PolygonForexHistoricalQueryParams(ForexHistoricalQueryParams):
    """Polygon forex end of day Query.

    Source: https://polygon.io/docs/forex/get_v2_aggs_ticker__forexticker__range__multiplier___timespan___from___to
    """

    multiplier: PositiveInt = Field(
        default=1, description="Multiplier of the timespan."
    )
    timespan: Literal[
        "minute", "hour", "day", "week", "month", "quarter", "year"
    ] = Field(default="day", description="Timespan of the data.")
    sort: Literal["asc", "desc"] = Field(
        default="desc", description="Sort order of the data."
    )
    limit: PositiveInt = Field(
        default=49999, description=QUERY_DESCRIPTIONS.get("limit", "")
    )
    adjusted: bool = Field(default=True, description="Whether the data is adjusted.")


class PolygonForexHistoricalData(ForexHistoricalData):
    """Polygon forex end of day Data."""

<<<<<<< HEAD
    __alias_dict__ = {
        "date": "t",
        "open": "o",
        "high": "h",
        "low": "l",
        "close": "c",
        "volume": "v",
        "vwap": "vw",
        "transactions": "n",
    }

    transactions: Optional[PositiveInt] = Field(
        default=None,
        description="Number of transactions for the symbol in the time period.",
    )

    @field_validator("t", mode="before", check_fields=False)
    @classmethod
    def time_validate(cls, v):  # pylint: disable=E0213
        return datetime.fromtimestamp(v / 1000)

=======
    class Config:
        fields = {
            "date": "t",
            "open": "o",
            "high": "h",
            "low": "l",
            "close": "c",
            "volume": "v",
            "vwap": "vw",
        }

    transactions: Optional[PositiveInt] = Field(
        description="Number of transactions for the symbol in the time period.",
        alias="n",
    )

>>>>>>> 58232f34

class PolygonForexHistoricalFetcher(
    Fetcher[
        PolygonForexHistoricalQueryParams,
        List[PolygonForexHistoricalData],
    ]
):
    @staticmethod
    def transform_query(params: Dict[str, Any]) -> PolygonForexHistoricalQueryParams:
        now = datetime.now().date()
        transformed_params = params
        if params.get("start_date") is None:
            transformed_params["start_date"] = now - relativedelta(years=1)

        if params.get("end_date") is None:
            transformed_params["end_date"] = now

        return PolygonForexHistoricalQueryParams(**transformed_params)

    @staticmethod
    def extract_data(
        query: PolygonForexHistoricalQueryParams,
        credentials: Optional[Dict[str, str]],
        **kwargs: Any,
    ) -> dict:
        api_key = credentials.get("polygon_api_key") if credentials else ""

        request_url = (
            f"https://api.polygon.io/v2/aggs/ticker/"
            f"C:{query.symbol}/range/{query.multiplier}/{query.timespan}/"
            f"{query.start_date}/{query.end_date}?adjusted={query.adjusted}"
            f"&sort={query.sort}&limit={query.limit}&apiKey={api_key}"
        )
        data = get_data_many(request_url, "results", **kwargs)

        for d in data:
            d["t"] = datetime.fromtimestamp(d["t"] / 1000)
            if query.timespan not in ["minute", "hour"]:
                d["t"] = d["t"].date()

        return data

    @staticmethod
    def transform_data(data: dict) -> List[PolygonForexHistoricalData]:
<<<<<<< HEAD
        return [
            PolygonForexHistoricalData.model_validate(d)
            for d in data.get("results", [])
        ]
=======
        return [PolygonForexHistoricalData.parse_obj(d) for d in data]
>>>>>>> 58232f34
<|MERGE_RESOLUTION|>--- conflicted
+++ resolved
@@ -12,11 +12,7 @@
     ForexHistoricalQueryParams,
 )
 from openbb_provider.utils.descriptions import QUERY_DESCRIPTIONS
-<<<<<<< HEAD
-from pydantic import Field, PositiveInt, field_validator
-=======
 from pydantic import Field, PositiveInt
->>>>>>> 58232f34
 
 
 class PolygonForexHistoricalQueryParams(ForexHistoricalQueryParams):
@@ -43,7 +39,6 @@
 class PolygonForexHistoricalData(ForexHistoricalData):
     """Polygon forex end of day Data."""
 
-<<<<<<< HEAD
     __alias_dict__ = {
         "date": "t",
         "open": "o",
@@ -60,29 +55,6 @@
         description="Number of transactions for the symbol in the time period.",
     )
 
-    @field_validator("t", mode="before", check_fields=False)
-    @classmethod
-    def time_validate(cls, v):  # pylint: disable=E0213
-        return datetime.fromtimestamp(v / 1000)
-
-=======
-    class Config:
-        fields = {
-            "date": "t",
-            "open": "o",
-            "high": "h",
-            "low": "l",
-            "close": "c",
-            "volume": "v",
-            "vwap": "vw",
-        }
-
-    transactions: Optional[PositiveInt] = Field(
-        description="Number of transactions for the symbol in the time period.",
-        alias="n",
-    )
-
->>>>>>> 58232f34
 
 class PolygonForexHistoricalFetcher(
     Fetcher[
@@ -127,11 +99,4 @@
 
     @staticmethod
     def transform_data(data: dict) -> List[PolygonForexHistoricalData]:
-<<<<<<< HEAD
-        return [
-            PolygonForexHistoricalData.model_validate(d)
-            for d in data.get("results", [])
-        ]
-=======
-        return [PolygonForexHistoricalData.parse_obj(d) for d in data]
->>>>>>> 58232f34
+        return [PolygonForexHistoricalData.model_validate(d) for d in data]