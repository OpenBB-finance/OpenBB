"""Polygon stocks end of day fetcher."""


from datetime import datetime, timedelta
from typing import Any, Dict, List, Literal, Optional

from openbb_provider.abstract.fetcher import Fetcher
from openbb_provider.descriptions import QUERY_DESCRIPTIONS
from openbb_provider.models.stock_eod import StockEODData, StockEODQueryParams
from pydantic import Field, PositiveInt, validator

from openbb_polygon.utils.helpers import get_data


class PolygonStockEODQueryParams(StockEODQueryParams):
    """Polygon stocks end of day Query.

    Source: https://polygon.io/docs/stocks/getting-started
    """

    timespan: Literal[
        "minute", "hour", "day", "week", "month", "quarter", "year"
    ] = Field(default="day", description="The timespan of the data.")
    sort: Literal["asc", "desc"] = Field(
        default="desc", description="Sort order of the data."
    )
    limit: PositiveInt = Field(
        default=49999, description=QUERY_DESCRIPTIONS.get("limit", "")
    )
    adjusted: bool = Field(default=True, description="Whether the data is adjusted.")
    multiplier: PositiveInt = Field(
        default=1, description="The multiplier of the timespan."
    )


class PolygonStockEODData(StockEODData):
    """Polygon stocks end of day Data."""

    class Config:
        fields = {
            "date": "t",
            "open": "o",
            "high": "h",
            "low": "l",
            "close": "c",
            "volume": "v",
            "vwap": "vw",
        }

    n: Optional[PositiveInt] = Field(
        description="The number of transactions for the symbol in the time period."
    )

    @validator("t", pre=True, check_fields=False)
    def t_validate(cls, v):  # pylint: disable=E0213
        return datetime.fromtimestamp(v / 1000)


class PolygonStockEODFetcher(
    Fetcher[
<<<<<<< HEAD
=======
        StockEODQueryParams,
        List[StockEODData],
>>>>>>> 3df969b8
        PolygonStockEODQueryParams,
        List[PolygonStockEODData],
    ]
):
    @staticmethod
    def transform_query(params: Dict[str, Any]) -> PolygonStockEODQueryParams:
        now = datetime.now().date()
        start_date = params.pop("start_date", (now - timedelta(days=7)))
        end_date = params.pop("end_date", now)
        return PolygonStockEODQueryParams(
            **params, start_date=start_date, end_date=end_date
        )

    @staticmethod
    def extract_data(
        query: PolygonStockEODQueryParams,
        credentials: Optional[Dict[str, str]],
        **kwargs: Any,
    ) -> List[PolygonStockEODData]:
        api_key = credentials.get("polygon_api_key") if credentials else ""

        request_url = (
            f"https://api.polygon.io/v2/aggs/ticker/"
            f"{query.symbol.upper()}/range/{query.multiplier}/{query.timespan}/"
            f"{query.start_date}/{query.end_date}?adjusted={query.adjusted}"
            f"&sort={query.sort}&limit={query.limit}&apiKey={api_key}"
        )

        data = get_data(request_url, **kwargs)
        if isinstance(data, list):
            raise ValueError("Expected a dict, got a list")

        if "results" not in data or len(data["results"]) == 0:
            raise RuntimeError("No results found. Please change your query parameters.")

        return [PolygonStockEODData.parse_obj(d) for d in data.get("results", [])]

    @staticmethod
    def transform_data(data: List[PolygonStockEODData]) -> List[StockEODData]:
        return [StockEODData.parse_obj(d.dict()) for d in data]<|MERGE_RESOLUTION|>--- conflicted
+++ resolved
@@ -58,11 +58,6 @@
 
 class PolygonStockEODFetcher(
     Fetcher[
-<<<<<<< HEAD
-=======
-        StockEODQueryParams,
-        List[StockEODData],
->>>>>>> 3df969b8
         PolygonStockEODQueryParams,
         List[PolygonStockEODData],
     ]
