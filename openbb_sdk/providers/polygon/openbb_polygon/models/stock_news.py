--- conflicted
+++ resolved
@@ -12,11 +12,8 @@
 from openbb_provider.utils.helpers import get_querystring
 from pydantic import BaseModel, Field, validator
 
-<<<<<<< HEAD
 from openbb_polygon.utils.helpers import get_data_many, get_date_condition
 
-=======
->>>>>>> fc9d7522
 
 class PolygonStockNewsQueryParams(StockNewsQueryParams):
     """Polygon stock news query.
