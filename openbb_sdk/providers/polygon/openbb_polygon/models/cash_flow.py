--- conflicted
+++ resolved
@@ -11,11 +11,7 @@
     CashFlowStatementQueryParams,
 )
 from openbb_provider.utils.helpers import get_querystring
-<<<<<<< HEAD
-from pydantic import field_validator
-=======
-from pydantic import Field, validator
->>>>>>> 3aac0baa
+from pydantic import Field, field_validator
 
 
 class PolygonCashFlowStatementQueryParams(CashFlowStatementQueryParams):
@@ -24,57 +20,64 @@
     Source: https://polygon.io/docs/stocks#!/get_vx_reference_financials
     """
 
-    class Config:
-        fields = {
-            "symbol": "ticker",
-            "period": "timeframe",
-        }
+    __alias_dict__ = {"symbol": "ticker", "period": "timeframe"}
 
-    company_name: Optional[str] = Field(description="Name of the company.")
+    company_name: Optional[str] = Field(
+        default=None, description="Name of the company."
+    )
     company_name_search: Optional[str] = Field(
-        description="Name of the company to search."
+        default=None, description="Name of the company to search."
     )
     sic: Optional[str] = Field(
-        description="The Standard Industrial Classification (SIC) of the company."
+        default=None,
+        description="The Standard Industrial Classification (SIC) of the company.",
     )
     filing_date: Optional[date] = Field(
-        description="Filing date of the financial statement."
+        default=None, description="Filing date of the financial statement."
     )
     filing_date_lt: Optional[date] = Field(
-        description="Filing date less than the given date."
+        default=None, description="Filing date less than the given date."
     )
     filing_date_lte: Optional[date] = Field(
+        default=None,
         description="Filing date less than or equal to the given date.",
     )
     filing_date_gt: Optional[date] = Field(
+        default=None,
         description="Filing date greater than the given date.",
     )
     filing_date_gte: Optional[date] = Field(
+        default=None,
         description="Filing date greater than or equal to the given date.",
     )
     period_of_report_date: Optional[date] = Field(
-        description="Period of report date of the financial statement."
+        default=None, description="Period of report date of the financial statement."
     )
     period_of_report_date_lt: Optional[date] = Field(
+        default=None,
         description="Period of report date less than the given date.",
     )
     period_of_report_date_lte: Optional[date] = Field(
+        default=None,
         description="Period of report date less than or equal to the given date.",
     )
     period_of_report_date_gt: Optional[date] = Field(
+        default=None,
         description="Period of report date greater than the given date.",
     )
     period_of_report_date_gte: Optional[date] = Field(
+        default=None,
         description="Period of report date greater than or equal to the given date.",
     )
     include_sources: Optional[bool] = Field(
-        description="Whether to include the sources of the financial statement."
+        default=None,
+        description="Whether to include the sources of the financial statement.",
     )
     order: Optional[Literal["asc", "desc"]] = Field(
-        description="Order of the financial statement."
+        default=None, description="Order of the financial statement."
     )
     sort: Optional[Literal["filing_date", "period_of_report_date"]] = Field(
-        description="Sort of the financial statement."
+        default=None, description="Sort of the financial statement."
     )
 
 
@@ -110,7 +113,7 @@
         api_key = credentials.get("polygon_api_key") if credentials else ""
 
         base_url = "https://api.polygon.io/vX/reference/financials"
-        query_string = get_querystring(query.model_dump(), [])
+        query_string = get_querystring(query.model_dump(by_alias=True), [])
         request_url = f"{base_url}?{query_string}&apiKey={api_key}"
         data = get_data(request_url, **kwargs)["results"]
 
