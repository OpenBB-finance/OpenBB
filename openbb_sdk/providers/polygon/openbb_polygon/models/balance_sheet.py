--- conflicted
+++ resolved
@@ -21,10 +21,6 @@
 
     class Config:
         fields = {
-<<<<<<< HEAD
-            "date": "start_date",
-            "total_liabilities_and_stockholders_equity": "liabilities_and_equity",
-=======
             "total_current_assets": "current_assets",
             "marketable_securities": "fixed_assets",
             "property_plant_equipment_net": "public_utilities_property_plant_and_equipment_net",
@@ -39,7 +35,6 @@
             "total_shareholder_equity": "temporary_equity_attributable_to_parent",
             "total_equity": "equity",
             "total_liabilities_and_shareholders_equity": "liabilities_and_equity",
->>>>>>> 83728254
             "minority_interest": "equity_attributable_to_noncontrolling_interest",
         }
 
