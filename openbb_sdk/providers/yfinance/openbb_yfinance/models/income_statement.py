"""yfinance Income Statement Fetcher."""


import json
from datetime import datetime
from typing import Any, Dict, List, Optional

from openbb_provider.abstract.fetcher import Fetcher
from openbb_provider.standard_models.income_statement import (
    IncomeStatementData,
    IncomeStatementQueryParams,
)
from pydantic import validator
from yfinance import Ticker


class YFinanceIncomeStatementQueryParams(IncomeStatementQueryParams):
    """yfinance Income Statement QueryParams.

    Source: https://finance.yahoo.com/
    """


class YFinanceIncomeStatementData(IncomeStatementData):
    """yfinance Income Statement Data."""

    # TODO: Standardize the fields

    @validator("date", pre=True, check_fields=False)
    def date_validate(cls, v):  # pylint: disable=E0213
        return datetime.strptime(v, "%Y-%m-%d %H:%M:%S").date()


class YFinanceIncomeStatementFetcher(
    Fetcher[
        YFinanceIncomeStatementQueryParams,
        List[YFinanceIncomeStatementData],
    ]
):
    @staticmethod
    def transform_query(params: Dict[str, Any]) -> YFinanceIncomeStatementQueryParams:
        return YFinanceIncomeStatementQueryParams(**params)

    @staticmethod
    def extract_data(
        query: YFinanceIncomeStatementQueryParams,
        credentials: Optional[Dict[str, str]],
        **kwargs: Any,
    ) -> List[YFinanceIncomeStatementData]:
<<<<<<< HEAD
        query.period = "yearly" if query.period == "annual" else "quarterly"
=======
        query.period = "yearly" if query.period == "annually" else "quarterly"  # type: ignore
>>>>>>> 7ed8ff2d
        data = Ticker(query.symbol).get_income_stmt(
            as_dict=True, pretty=False, freq=query.period
        )
        data = [
            {"date": str(key), "symbol": query.symbol, **value}
            for key, value in data.items()
        ]
        data = json.loads(json.dumps(data))

        return data

    @staticmethod
    def transform_data(
        data: List[Dict],
    ) -> List[YFinanceIncomeStatementData]:
        return [YFinanceIncomeStatementData.parse_obj(d) for d in data]<|MERGE_RESOLUTION|>--- conflicted
+++ resolved
@@ -47,11 +47,7 @@
         credentials: Optional[Dict[str, str]],
         **kwargs: Any,
     ) -> List[YFinanceIncomeStatementData]:
-<<<<<<< HEAD
         query.period = "yearly" if query.period == "annual" else "quarterly"
-=======
-        query.period = "yearly" if query.period == "annually" else "quarterly"  # type: ignore
->>>>>>> 7ed8ff2d
         data = Ticker(query.symbol).get_income_stmt(
             as_dict=True, pretty=False, freq=query.period
         )
