--- conflicted
+++ resolved
@@ -22,13 +22,10 @@
 openbb-fmp = { path = "./providers/fmp" }
 openbb-polygon = { path = "./providers/polygon" }
 openbb-fred = { path = "./providers/fred" }
-<<<<<<< HEAD
-openbb-quandl = { path = "./providers/quandl" }
-=======
 openbb-yfinance = { path = "./providers/yfinance" }
 openbb-cboe = { path = "./providers/cboe"}
 openbb-alpha-vantage = { path = "./providers/alpha-vantage" }
->>>>>>> 080ecff4
+openbb-quandl = { path = "./providers/quandl" }
 
 
 [tool.poetry.group.dev.dependencies]
