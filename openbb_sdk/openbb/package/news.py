### THIS FILE IS AUTO-GENERATED. DO NOT EDIT. ###

from typing import List, Literal, Optional

import pydantic
from openbb_core.app.model.custom_parameter import OpenBBCustomParameter
from openbb_core.app.model.obbject import OBBject
from openbb_core.app.static.container import Container
from openbb_core.app.static.filters import filter_inputs
from pydantic import validate_arguments
from typing_extensions import Annotated


class CLASS_news(Container):
    """/news
    globalnews
    """

    def __repr__(self) -> str:
        return self.__doc__ or ""

    @validate_arguments
    def globalnews(
        self,
        page: Annotated[
            pydantic.types.NonNegativeInt,
            OpenBBCustomParameter(description="Page of the global news."),
        ] = 0,
<<<<<<< HEAD
=======
        chart: bool = False,
>>>>>>> 00909adc
        provider: Optional[Literal["benzinga", "fmp", "intrinio"]] = None,
        **kwargs
    ) -> OBBject[List]:
        """Global News.

        Parameters
        ----------
        page : NonNegativeInt
            Page of the global news.
<<<<<<< HEAD
=======
        chart : bool
            Whether to create a chart or not, by default False.
>>>>>>> 00909adc
        provider : Optional[Literal['benzinga', 'fmp', 'intrinio']]
            The provider to use for the query, by default None.
            If None, the provider specified in defaults is selected or 'benzinga' if there is
            no default.
        page_size : int
            Number of results to return per page. (provider: benzinga)
        display_output : Literal['headline', 'summary', 'full', 'all']
            Type of data to return. (provider: benzinga)
        date : Optional[datetime.datetime]
            Date of the news to retrieve. (provider: benzinga)
        date_from : Optional[datetime.datetime]
            Start date of the news to retrieve. (provider: benzinga)
        date_to : Optional[datetime.datetime]
            End date of the news to retrieve. (provider: benzinga)
        updated_since : Optional[int]
            Number of seconds since the news was updated. (provider: benzinga)
        published_since : Optional[int]
            Number of seconds since the news was published. (provider: benzinga)
        sort : Optional[Literal['published_at', 'updated_at', 'title', 'author', 'channel', 'ticker', 'topic', 'content_type']]
            Order in which to sort the news.  (provider: benzinga)
        isin : Optional[str]
            The ISIN of the news to retrieve. (provider: benzinga)
        cusip : Optional[str]
            The CUSIP of the news to retrieve. (provider: benzinga)
        tickers : Optional[str]
            Tickers of the news to retrieve. (provider: benzinga)
        channels : Optional[str]
            Channels of the news to retrieve. (provider: benzinga)
        topics : Optional[str]
            Topics of the news to retrieve. (provider: benzinga)
        authors : Optional[str]
            Authors of the news to retrieve. (provider: benzinga)
        content_types : Optional[str]
            Content types of the news to retrieve. (provider: benzinga)
        next_page : str
            Token to get the next page of data from a previous API call. (provider: intrinio)
        limit : Optional[int]
            The number of data entries to return. (provider: intrinio)
        all_pages : Optional[bool]
            Returns all pages of data from the API call at once. (provider: intrinio)

        Returns
        -------
        OBBject
            results : List[GlobalNews]
                Serializable results.
            provider : Optional[Literal['benzinga', 'fmp', 'intrinio']]
                Provider name.
            warnings : Optional[List[Warning_]]
                List of warnings.
            chart : Optional[Chart]
                Chart object.
            metadata: Optional[Metadata]
                Metadata info about the command execution.

        GlobalNews
        ----------
        date : Optional[datetime]
            Published date of the news.
        title : Optional[str]
            Title of the news.
        text : Optional[str]
            Text/body of the news.
        url : Optional[str]
            URL of the news.
        images : Optional[List[BenzingaImage]]
            Images associated with the news. (provider: benzinga)
        channels : Optional[List[str]]
            Channels associated with the news. (provider: benzinga)
        stocks : Optional[List[str]]
            Stocks associated with the news. (provider: benzinga)
        tags : Optional[List[str]]
            Tags associated with the news. (provider: benzinga)
        teaser : Optional[str]
            Teaser of the news. (provider: benzinga)
        site : Optional[str]
            Site of the news. (provider: fmp)
        id : Optional[str]
            Intrinio ID for the news article. (provider: intrinio)
        company : Optional[Mapping[str, Any]]
            Company details related to the news article. (provider: intrinio)"""  # noqa: E501

        inputs = filter_inputs(
            provider_choices={
                "provider": provider,
            },
            standard_params={
                "page": page,
            },
            extra_params=kwargs,
        )

        return self._command_runner.run(
            "/news/globalnews",
            **inputs,
        )<|MERGE_RESOLUTION|>--- conflicted
+++ resolved
@@ -26,10 +26,7 @@
             pydantic.types.NonNegativeInt,
             OpenBBCustomParameter(description="Page of the global news."),
         ] = 0,
-<<<<<<< HEAD
-=======
         chart: bool = False,
->>>>>>> 00909adc
         provider: Optional[Literal["benzinga", "fmp", "intrinio"]] = None,
         **kwargs
     ) -> OBBject[List]:
@@ -39,11 +36,8 @@
         ----------
         page : NonNegativeInt
             Page of the global news.
-<<<<<<< HEAD
-=======
         chart : bool
             Whether to create a chart or not, by default False.
->>>>>>> 00909adc
         provider : Optional[Literal['benzinga', 'fmp', 'intrinio']]
             The provider to use for the query, by default None.
             If None, the provider specified in defaults is selected or 'benzinga' if there is
