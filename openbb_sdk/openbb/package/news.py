--- conflicted
+++ resolved
@@ -26,12 +26,7 @@
             pydantic.types.NonNegativeInt,
             OpenBBCustomParameter(description="Page of the global news."),
         ] = 0,
-<<<<<<< HEAD
-        chart: bool = False,
-        provider: Optional[Literal["benzinga", "fmp", "intrinio"]] = None,
-=======
         provider: Optional[Literal["benzinga", "fmp"]] = None,
->>>>>>> 48a97dd3
         **kwargs
     ) -> OBBject[List]:
         """Global News.
@@ -40,13 +35,7 @@
         ----------
         page : NonNegativeInt
             Page of the global news.
-<<<<<<< HEAD
-        chart : bool
-            Whether to create a chart or not, by default False.
-        provider : Optional[Literal['benzinga', 'fmp', 'intrinio']]
-=======
         provider : Optional[Literal['benzinga', 'fmp']]
->>>>>>> 48a97dd3
             The provider to use for the query, by default None.
             If None, the provider specified in defaults is selected or 'benzinga' if there is
             no default.
