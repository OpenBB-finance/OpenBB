--- conflicted
+++ resolved
@@ -26,13 +26,8 @@
             pydantic.types.NonNegativeInt,
             OpenBBCustomParameter(description="Page of the global news."),
         ] = 0,
-<<<<<<< HEAD
-        provider: Optional[Literal["benzinga", "fmp", "intrinio"]] = None,
+        provider: Union[Literal["benzinga", "fmp", "intrinio"], None] = None,
         **kwargs,
-=======
-        provider: Union[Literal["benzinga", "fmp", "intrinio"], None] = None,
-        **kwargs
->>>>>>> 035a398f
     ) -> OBBject[List]:
         """Global News.
 
