### THIS FILE IS AUTO-GENERATED. DO NOT EDIT. ###

from typing import List, Literal, Optional, Union

from openbb_core.app.model.custom_parameter import OpenBBCustomParameter
from openbb_core.app.model.obbject import OBBject
from openbb_core.app.static.container import Container
from openbb_core.app.static.filters import filter_inputs
from openbb_provider.abstract.data import Data
from pydantic import validate_call
from typing_extensions import Annotated


class ROUTER_stocks_options(Container):
    """/stocks/options
    chains
    """

    def __repr__(self) -> str:
        return self.__doc__ or ""

    @validate_call
    def chains(
        self,
        symbol: Annotated[
            Union[str, List[str]],
            OpenBBCustomParameter(description="Symbol to get data for."),
        ],
<<<<<<< HEAD
        provider: Optional[Literal["intrinio"]] = None,
        **kwargs,
    ) -> OBBject[List[Data]]:
=======
        provider: Union[Literal["cboe", "intrinio"], None] = None,
        **kwargs
    ) -> OBBject[List]:
>>>>>>> 1e413787
        """Get the complete options chain for a ticker.

        Parameters
        ----------
        symbol : str
            Symbol to get data for.
<<<<<<< HEAD
        provider : Optional[Literal['intrinio']]
=======
        provider : Union[Literal['cboe', 'intrinio'], None]
>>>>>>> 1e413787
            The provider to use for the query, by default None.
            If None, the provider specified in defaults is selected or 'cboe' if there is
            no default.
        date : Optional[str]
            Date for which the options chains are returned. (provider: intrinio)

        Returns
        -------
        OBBject
            results : List[OptionsChains]
                Serializable results.
<<<<<<< HEAD
            provider : Optional[Literal['intrinio']]
=======
            provider : Union[Literal['cboe', 'intrinio'], None]
>>>>>>> 1e413787
                Provider name.
            warnings : Optional[List[Warning_]]
                List of warnings.
            chart : Optional[Chart]
                Chart object.
            metadata: Optional[Metadata]
                Metadata info about the command execution.

        OptionsChains
        -------------
        contract_symbol : str
            Contract symbol for the option.
        symbol : str
            Underlying symbol for the option.
        expiration : date
            Expiration date of the contract.
        strike : float
            Strike price of the contract.
        type : str
            Call or Put.
        date : date
            Date for which the options chains are returned.
        close : Optional[float]
            Close price for the option that day.
        close_bid : Optional[float]
            The closing bid price for the option that day.
        close_ask : Optional[float]
            The closing ask price for the option that day.
        volume : Optional[float]
            Current trading volume on the contract.
        open : Optional[float]
            Opening price of the option.
        open_bid : Optional[float]
            The opening bid price for the option that day.
        open_ask : Optional[float]
            The opening ask price for the option that day.
        open_interest : Optional[float]
            Open interest on the contract.
        high : Optional[float]
            High price of the option.
        low : Optional[float]
            Low price of the option.
        mark : Optional[float]
            The mid-price between the latest bid-ask spread.
        ask_high : Optional[float]
            The highest ask price for the option that day.
        ask_low : Optional[float]
            The lowest ask price for the option that day.
        bid_high : Optional[float]
            The highest bid price for the option that day.
        bid_low : Optional[float]
            The lowest bid price for the option that day.
        implied_volatility : Optional[float]
            Implied volatility of the option.
        delta : Optional[float]
            Delta of the option.
        gamma : Optional[float]
            Gamma of the option.
        theta : Optional[float]
            Theta of the option.
        vega : Optional[float]
            Vega of the option.
        bid_size : Optional[int]
            Bid size for the option. (provider: cboe)
        ask_size : Optional[int]
            Ask size for the option. (provider: cboe)
        theoretical : Optional[float]
            Theoretical value of the option. (provider: cboe)
        last_trade_price : Optional[float]
            Last trade price of the option. (provider: cboe)
        tick : Optional[str]
            Whether the last tick was up or down in price. (provider: cboe)
        prev_close : Optional[float]
            Previous closing price of the option. (provider: cboe)
        change : Optional[float]
            Change in  price of the option. (provider: cboe)
        change_percent : Optional[float]
            Change, in percent, of the option. (provider: cboe)
        rho : Optional[float]
            Rho of the option. (provider: cboe)
        last_trade_timestamp : Optional[datetime]
            Last trade timestamp of the option. (provider: cboe)
        dte : Optional[int]
            Days to expiration for the option. (provider: cboe)"""  # noqa: E501

        inputs = filter_inputs(
            provider_choices={
                "provider": provider,
            },
            standard_params={
                "symbol": ",".join(symbol) if isinstance(symbol, list) else symbol,
            },
            extra_params=kwargs,
        )

        return self._command_runner.run(
            "/stocks/options/chains",
            **inputs,
        )<|MERGE_RESOLUTION|>--- conflicted
+++ resolved
@@ -26,26 +26,16 @@
             Union[str, List[str]],
             OpenBBCustomParameter(description="Symbol to get data for."),
         ],
-<<<<<<< HEAD
         provider: Optional[Literal["intrinio"]] = None,
         **kwargs,
     ) -> OBBject[List[Data]]:
-=======
-        provider: Union[Literal["cboe", "intrinio"], None] = None,
-        **kwargs
-    ) -> OBBject[List]:
->>>>>>> 1e413787
         """Get the complete options chain for a ticker.
 
         Parameters
         ----------
         symbol : str
             Symbol to get data for.
-<<<<<<< HEAD
         provider : Optional[Literal['intrinio']]
-=======
-        provider : Union[Literal['cboe', 'intrinio'], None]
->>>>>>> 1e413787
             The provider to use for the query, by default None.
             If None, the provider specified in defaults is selected or 'cboe' if there is
             no default.
@@ -57,11 +47,7 @@
         OBBject
             results : List[OptionsChains]
                 Serializable results.
-<<<<<<< HEAD
             provider : Optional[Literal['intrinio']]
-=======
-            provider : Union[Literal['cboe', 'intrinio'], None]
->>>>>>> 1e413787
                 Provider name.
             warnings : Optional[List[Warning_]]
                 List of warnings.
