### THIS FILE IS AUTO-GENERATED. DO NOT EDIT. ###

import datetime
from typing import List, Literal, Optional, Union

from openbb_core.app.model.custom_parameter import OpenBBCustomParameter
from openbb_core.app.model.obbject import OBBject
from openbb_core.app.static.container import Container
from openbb_core.app.static.filters import filter_inputs
from openbb_provider.abstract.data import Data
from pydantic import validate_call
from typing_extensions import Annotated


class ROUTER_forex(Container):
    """/forex
    load
    pairs
    """

    def __repr__(self) -> str:
        return self.__doc__ or ""

    @validate_call
    def load(
        self,
        symbol: Annotated[
            Union[str, List[str]],
            OpenBBCustomParameter(description="Symbol to get data for."),
        ],
        start_date: Annotated[
            Union[datetime.date, None, str],
            OpenBBCustomParameter(
                description="Start date of the data, in YYYY-MM-DD format."
            ),
        ] = None,
        end_date: Annotated[
            Union[datetime.date, None, str],
            OpenBBCustomParameter(
                description="End date of the data, in YYYY-MM-DD format."
            ),
        ] = None,
<<<<<<< HEAD
        provider: Optional[Literal["fmp", "polygon"]] = None,
        **kwargs,
    ) -> OBBject[List[Data]]:
=======
        provider: Union[Literal["fmp", "polygon", "yfinance"], None] = None,
        **kwargs
    ) -> OBBject[List]:
>>>>>>> 1e413787
        """Forex Intraday Price.

        Parameters
        ----------
        symbol : str
            Symbol to get data for.
        start_date : Optional[datetime.date]
            Start date of the data, in YYYY-MM-DD format.
        end_date : Optional[datetime.date]
            End date of the data, in YYYY-MM-DD format.
<<<<<<< HEAD
        provider : Optional[Literal['fmp', 'polygon']]
            The provider to use for the query, by default None.
            If None, the provider specified in defaults is selected or 'fmp' if there is
            no default.
        interval : Literal['1min', '5min', '15min', '30min', '1hour', '4hour', '1day']
            Data granularity. (provider: fmp)
        multiplier : int
=======
        provider : Union[Literal['fmp', 'polygon', 'yfinance'], None]
            The provider to use for the query, by default None.
            If None, the provider specified in defaults is selected or 'fmp' if there is
            no default.
        interval : Union[Literal['1min', '5min', '15min', '30min', '1hour', '4hour', '1day'], Literal['1m', '2m', '5m', '15m', '30m', '60m', '90m', '1h', '1d', '5d', '1wk', '1mo', '3mo']]
            Data granularity. (provider: fmp, yfinance)
        multiplier : PositiveInt
>>>>>>> 1e413787
            Multiplier of the timespan. (provider: polygon)
        timespan : Literal['minute', 'hour', 'day', 'week', 'month', 'quarter', 'year']
            Timespan of the data. (provider: polygon)
        sort : Literal['asc', 'desc']
            Sort order of the data. (provider: polygon)
        limit : int
            The number of data entries to return. (provider: polygon)
        adjusted : bool
            Whether the data is adjusted. (provider: polygon)
        period : Literal['1d', '5d', '1mo', '3mo', '6mo', '1y', '2y', '5y', '10y', 'ytd', 'max']
            Period of the data to return. (provider: yfinance)

        Returns
        -------
        OBBject
            results : List[ForexHistorical]
                Serializable results.
<<<<<<< HEAD
            provider : Optional[Literal['fmp', 'polygon']]
=======
            provider : Union[Literal['fmp', 'polygon', 'yfinance'], None]
>>>>>>> 1e413787
                Provider name.
            warnings : Optional[List[Warning_]]
                List of warnings.
            chart : Optional[Chart]
                Chart object.
            metadata: Optional[Metadata]
                Metadata info about the command execution.

        ForexHistorical
        ---------------
        date : datetime
            The date of the data.
        open : float
            The open price of the symbol.
        high : float
            The high price of the symbol.
        low : float
            The low price of the symbol.
        close : float
            The close price of the symbol.
        volume : float
            The volume of the symbol.
        vwap : Optional[Annotated[float, Gt(gt=0)]]
            Volume Weighted Average Price of the symbol.
        adj_close : Optional[float]
            Adjusted Close Price of the symbol. (provider: fmp)
        unadjusted_volume : Optional[float]
            Unadjusted volume of the symbol. (provider: fmp)
        change : Optional[float]
            Change in the price of the symbol from the previous day. (provider: fmp)
        change_percent : Optional[float]
            Change % in the price of the symbol. (provider: fmp)
        label : Optional[str]
            Human readable format of the date. (provider: fmp)
        change_over_time : Optional[float]
            Change % in the price of the symbol over a period of time. (provider: fmp)
        transactions : Optional[Annotated[int, Gt(gt=0)]]
            Number of transactions for the symbol in the time period. (provider: polygon)
        """  # noqa: E501

        inputs = filter_inputs(
            provider_choices={
                "provider": provider,
            },
            standard_params={
                "symbol": ",".join(symbol) if isinstance(symbol, list) else symbol,
                "start_date": start_date,
                "end_date": end_date,
            },
            extra_params=kwargs,
        )

        return self._command_runner.run(
            "/forex/load",
            **inputs,
        )

    @validate_call
    def pairs(
        self, provider: Optional[Literal["fmp", "intrinio", "polygon"]] = None, **kwargs
    ) -> OBBject[List[Data]]:
        """Forex Available Pairs.

        Parameters
        ----------
        provider : Optional[Literal['fmp', 'intrinio', 'polygon']]
            The provider to use for the query, by default None.
            If None, the provider specified in defaults is selected or 'fmp' if there is
            no default.
        symbol : Optional[str]
            Symbol of the pair to search. (provider: polygon)
        date : Optional[datetime.date]
            A specific date to get data for. (provider: polygon)
        search : Optional[str]
            Search for terms within the ticker and/or company name. (provider: polygon)
        active : Optional[bool]
            Specify if the tickers returned should be actively traded on the queried date. (provider: polygon)
        order : Optional[Literal['asc', 'desc']]
            Order data by ascending or descending. (provider: polygon)
        sort : Optional[Literal['ticker', 'name', 'market', 'locale', 'currency_symbol', 'currency_name', 'base_currency_symbol', 'base_currency_name', 'last_updated_utc', 'delisted_utc']]
            Sort field used for ordering. (provider: polygon)
        limit : Optional[Annotated[int, Gt(gt=0)]]
            The number of data entries to return. (provider: polygon)

        Returns
        -------
        OBBject
            results : List[ForexPairs]
                Serializable results.
            provider : Optional[Literal['fmp', 'intrinio', 'polygon']]
                Provider name.
            warnings : Optional[List[Warning_]]
                List of warnings.
            chart : Optional[Chart]
                Chart object.
            metadata: Optional[Metadata]
                Metadata info about the command execution.

        ForexPairs
        ----------
        name : str
            Name of the currency pair.
        symbol : Optional[str]
            Symbol of the currency pair. (provider: fmp)
        currency : Optional[str]
            Base currency of the currency pair. (provider: fmp)
        stock_exchange : Optional[str]
            Stock exchange of the currency pair. (provider: fmp)
        exchange_short_name : Optional[str]
            Short name of the stock exchange of the currency pair. (provider: fmp)
        code : Optional[str]
            Code of the currency pair. (provider: intrinio)
        base_currency : Optional[str]
            ISO 4217 currency code of the base currency. (provider: intrinio)
        quote_currency : Optional[str]
            ISO 4217 currency code of the quote currency. (provider: intrinio)
        market : Optional[str]
            Name of the trading market. Always 'fx'. (provider: polygon)
        locale : Optional[str]
            Locale of the currency pair. (provider: polygon)
        currency_symbol : Optional[str]
            The symbol of the quote currency. (provider: polygon)
        currency_name : Optional[str]
            Name of the quote currency. (provider: polygon)
        base_currency_symbol : Optional[str]
            The symbol of the base currency. (provider: polygon)
        base_currency_name : Optional[str]
            Name of the base currency. (provider: polygon)
        last_updated_utc : Optional[datetime]
            The last updated timestamp in UTC. (provider: polygon)
        delisted_utc : Optional[datetime]
            The delisted timestamp in UTC. (provider: polygon)"""  # noqa: E501

        inputs = filter_inputs(
            provider_choices={
                "provider": provider,
            },
            standard_params={},
            extra_params=kwargs,
        )

        return self._command_runner.run(
            "/forex/pairs",
            **inputs,
        )<|MERGE_RESOLUTION|>--- conflicted
+++ resolved
@@ -40,15 +40,9 @@
                 description="End date of the data, in YYYY-MM-DD format."
             ),
         ] = None,
-<<<<<<< HEAD
         provider: Optional[Literal["fmp", "polygon"]] = None,
         **kwargs,
     ) -> OBBject[List[Data]]:
-=======
-        provider: Union[Literal["fmp", "polygon", "yfinance"], None] = None,
-        **kwargs
-    ) -> OBBject[List]:
->>>>>>> 1e413787
         """Forex Intraday Price.
 
         Parameters
@@ -59,7 +53,6 @@
             Start date of the data, in YYYY-MM-DD format.
         end_date : Optional[datetime.date]
             End date of the data, in YYYY-MM-DD format.
-<<<<<<< HEAD
         provider : Optional[Literal['fmp', 'polygon']]
             The provider to use for the query, by default None.
             If None, the provider specified in defaults is selected or 'fmp' if there is
@@ -67,15 +60,6 @@
         interval : Literal['1min', '5min', '15min', '30min', '1hour', '4hour', '1day']
             Data granularity. (provider: fmp)
         multiplier : int
-=======
-        provider : Union[Literal['fmp', 'polygon', 'yfinance'], None]
-            The provider to use for the query, by default None.
-            If None, the provider specified in defaults is selected or 'fmp' if there is
-            no default.
-        interval : Union[Literal['1min', '5min', '15min', '30min', '1hour', '4hour', '1day'], Literal['1m', '2m', '5m', '15m', '30m', '60m', '90m', '1h', '1d', '5d', '1wk', '1mo', '3mo']]
-            Data granularity. (provider: fmp, yfinance)
-        multiplier : PositiveInt
->>>>>>> 1e413787
             Multiplier of the timespan. (provider: polygon)
         timespan : Literal['minute', 'hour', 'day', 'week', 'month', 'quarter', 'year']
             Timespan of the data. (provider: polygon)
@@ -93,11 +77,7 @@
         OBBject
             results : List[ForexHistorical]
                 Serializable results.
-<<<<<<< HEAD
             provider : Optional[Literal['fmp', 'polygon']]
-=======
-            provider : Union[Literal['fmp', 'polygon', 'yfinance'], None]
->>>>>>> 1e413787
                 Provider name.
             warnings : Optional[List[Warning_]]
                 List of warnings.
