--- conflicted
+++ resolved
@@ -87,11 +87,7 @@
 
         ForexHistorical
         ---------------
-<<<<<<< HEAD
-        date : Union[datetime, date]
-=======
         date : Optional[datetime]
->>>>>>> 35e9ac4e
             The date of the data.
         open : Optional[float]
             The open price of the symbol.
@@ -140,24 +136,12 @@
 
     @validate_arguments
     def pairs(
-<<<<<<< HEAD
-        self,
-        chart: bool = False,
-        provider: Optional[Literal["fmp", "intrinio", "polygon"]] = None,
-        **kwargs
-=======
         self, provider: Optional[Literal["fmp", "intrinio", "polygon"]] = None, **kwargs
->>>>>>> 35e9ac4e
     ) -> OBBject[List]:
         """Forex Available Pairs.
 
         Parameters
         ----------
-<<<<<<< HEAD
-        chart : bool
-            Whether to create a chart or not, by default False.
-=======
->>>>>>> 35e9ac4e
         provider : Optional[Literal['fmp', 'intrinio', 'polygon']]
             The provider to use for the query, by default None.
             If None, the provider specified in defaults is selected or 'fmp' if there is
