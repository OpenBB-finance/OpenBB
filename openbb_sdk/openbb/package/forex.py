### THIS FILE IS AUTO-GENERATED. DO NOT EDIT. ###

import datetime
from typing import List, Literal, Union

import typing_extensions
from openbb_core.app.model.custom_parameter import OpenBBCustomParameter
from openbb_core.app.model.obbject import OBBject
from openbb_core.app.static.container import Container
from openbb_core.app.static.filters import filter_inputs
from pydantic import validate_arguments


class CLASS_forex(Container):
    """/forex
    load
    pairs
    """

    def __repr__(self) -> str:
        return self.__doc__ or ""

    @validate_arguments
    def load(
        self,
        symbol: typing_extensions.Annotated[
            Union[str, List[str]],
            OpenBBCustomParameter(description="Symbol to get data for."),
        ],
        start_date: typing_extensions.Annotated[
            Union[datetime.date, None, str],
            OpenBBCustomParameter(
                description="Start date of the data, in YYYY-MM-DD format."
            ),
        ] = None,
        end_date: typing_extensions.Annotated[
            Union[datetime.date, None, str],
            OpenBBCustomParameter(
                description="End date of the data, in YYYY-MM-DD format."
            ),
        ] = None,
        chart: bool = False,
        provider: Union[Literal["fmp", "polygon"], None] = None,
        **kwargs
    ) -> OBBject[List]:
        """Forex Intraday Price.

        Parameters
        ----------
        symbol : Union[str, List[str]]
            Symbol to get data for.
        start_date : Union[datetime.date, NoneType, str]
            Start date of the data, in YYYY-MM-DD format.
        end_date : Union[datetime.date, NoneType, str]
            End date of the data, in YYYY-MM-DD format.
        chart : bool
            Whether to create a chart or not, by default False.
        provider : Union[Literal['fmp', 'polygon'], NoneType]
            The provider to use for the query, by default None.
            If None, the provider specified in defaults is selected or 'fmp' if there is
            no default.
        timespan : Literal['minute', 'hour', 'day', 'week', 'month', 'quarter', 'year']
            Timespan of the data. (provider: polygon)
        sort : Literal['asc', 'desc']
            Sort order of the data. (provider: polygon)
        limit : PositiveInt
            The number of data entries to return. (provider: polygon)
        adjusted : bool
            Whether the data is adjusted. (provider: polygon)
        multiplier : PositiveInt
            Multiplier of the timespan. (provider: polygon)

        Returns
        -------
        OBBject
            results : List[ForexHistorical]
                Serializable results.
            provider : Union[Literal['fmp', 'polygon'], NoneType]
                Provider name.
            warnings : Optional[List[Warning_]]
                List of warnings.
            chart : Optional[Chart]
                Chart object.
            metadata: Optional[Metadata]
                Metadata info about the command execution.

        ForexHistorical
        ---------------
        date : Optional[datetime]
            The date of the data.
        open : Optional[PositiveFloat]
            The open price of the symbol.
        high : Optional[PositiveFloat]
            The high price of the symbol.
        low : Optional[PositiveFloat]
            The low price of the symbol.
        close : Optional[PositiveFloat]
            The close price of the symbol.
        volume : Optional[NonNegativeFloat]
            The volume of the symbol.
        vwap : Optional[PositiveFloat]
            Volume Weighted Average Price of the symbol.
        adj_close : Optional[float]
            Adjusted Close Price of the symbol. (provider: fmp)
        unadjusted_volume : Optional[float]
            Unadjusted volume of the symbol. (provider: fmp)
        change : Optional[float]
            Change in the price of the symbol from the previous day. (provider: fmp)
        change_percent : Optional[float]
            Change \\% in the price of the symbol. (provider: fmp)
        label : Optional[str]
            Human readable format of the date. (provider: fmp)
        change_over_time : Optional[float]
            Change \\% in the price of the symbol over a period of time. (provider: fmp)
        n : Optional[PositiveInt]
            Number of transactions for the symbol in the time period. (provider: polygon)
        """  # noqa: E501

        inputs = filter_inputs(
            provider_choices={
                "provider": provider,
            },
            standard_params={
                "symbol": ",".join(symbol) if isinstance(symbol, list) else symbol,
                "start_date": start_date,
                "end_date": end_date,
            },
            extra_params=kwargs,
            chart=chart,
        )

        return self._command_runner.run(
            "/forex/load",
            **inputs,
        )

    @validate_arguments
    def pairs(
<<<<<<< HEAD
        self, provider: Optional[Literal["fmp", "intrinio", "polygon"]] = None, **kwargs
=======
        self,
        chart: bool = False,
        provider: Union[Literal["fmp", "polygon"], None] = None,
        **kwargs
>>>>>>> cd9a3dc9
    ) -> OBBject[List]:
        """Forex Available Pairs.

        Parameters
        ----------
<<<<<<< HEAD
        provider : Optional[Literal['fmp', 'intrinio', 'polygon']]
=======
        chart : bool
            Whether to create a chart or not, by default False.
        provider : Union[Literal['fmp', 'polygon'], NoneType]
>>>>>>> cd9a3dc9
            The provider to use for the query, by default None.
            If None, the provider specified in defaults is selected or 'fmp' if there is
            no default.
        symbol : Union[str, NoneType]
            Symbol of the pair to search. (provider: polygon)
        date : Union[datetime.date, NoneType]
            A specific date to get data for. (provider: polygon)
        search : Union[str, NoneType]
            Search for terms within the ticker and/or company name. (provider: polygon)
        active : Union[Literal[True, False], NoneType]
            Specify if the tickers returned should be actively traded on the queried date. (provider: polygon)
        order : Union[Literal['asc', 'desc'], NoneType]
            Order data by ascending or descending. (provider: polygon)
        sort : Union[Literal['ticker', 'name', 'market', 'locale', 'currency_symbol', 'currency_name', 'base_currency_symbol', 'base_currency_name', 'last_updated_utc', 'delisted_utc'], NoneType]
            Sort field used for ordering. (provider: polygon)
        limit : Union[pydantic.types.PositiveInt, NoneType]
            The number of data entries to return. (provider: polygon)

        Returns
        -------
        OBBject
            results : List[ForexPairs]
                Serializable results.
<<<<<<< HEAD
            provider : Optional[Literal['fmp', 'intrinio', 'polygon']]
=======
            provider : Union[Literal['fmp', 'polygon'], NoneType]
>>>>>>> cd9a3dc9
                Provider name.
            warnings : Optional[List[Warning_]]
                List of warnings.
            chart : Optional[Chart]
                Chart object.
            metadata: Optional[Metadata]
                Metadata info about the command execution.

        ForexPairs
        ----------
        name : Optional[str]
            Name of the currency pair.
        symbol : Optional[str]
            Symbol of the currency pair. (provider: fmp)
        currency : Optional[str]
            Base currency of the currency pair. (provider: fmp)
        stock_exchange : Optional[str]
            Stock exchange of the currency pair. (provider: fmp)
        exchange_short_name : Optional[str]
            Short name of the stock exchange of the currency pair. (provider: fmp)
        code : Optional[str]
            Code of the currency pair. (provider: intrinio)
        base_currency : Optional[str]
            ISO 4217 currency code of the base currency. (provider: intrinio)
        quote_currency : Optional[str]
            ISO 4217 currency code of the quote currency. (provider: intrinio)
        market : Optional[str]
            The name of the trading market. Always 'fx'. (provider: polygon)
        locale : Optional[str]
            The locale of the currency pair. (provider: polygon)
        currency_symbol : Optional[str]
            The symbol of the quote currency. (provider: polygon)
        currency_name : Optional[str]
            The name of the quote currency. (provider: polygon)
        base_currency_symbol : Optional[str]
            The symbol of the base currency. (provider: polygon)
        base_currency_name : Optional[str]
            The name of the base currency. (provider: polygon)
        last_updated_utc : Optional[datetime]
            The last updated timestamp in UTC. (provider: polygon)
        delisted_utc : Optional[datetime]
            The delisted timestamp in UTC. (provider: polygon)"""  # noqa: E501

        inputs = filter_inputs(
            provider_choices={
                "provider": provider,
            },
            standard_params={},
            extra_params=kwargs,
            chart=chart,
        )

        return self._command_runner.run(
            "/forex/pairs",
            **inputs,
        )<|MERGE_RESOLUTION|>--- conflicted
+++ resolved
@@ -136,26 +136,18 @@
 
     @validate_arguments
     def pairs(
-<<<<<<< HEAD
-        self, provider: Optional[Literal["fmp", "intrinio", "polygon"]] = None, **kwargs
-=======
         self,
         chart: bool = False,
         provider: Union[Literal["fmp", "polygon"], None] = None,
         **kwargs
->>>>>>> cd9a3dc9
     ) -> OBBject[List]:
         """Forex Available Pairs.
 
         Parameters
         ----------
-<<<<<<< HEAD
-        provider : Optional[Literal['fmp', 'intrinio', 'polygon']]
-=======
         chart : bool
             Whether to create a chart or not, by default False.
         provider : Union[Literal['fmp', 'polygon'], NoneType]
->>>>>>> cd9a3dc9
             The provider to use for the query, by default None.
             If None, the provider specified in defaults is selected or 'fmp' if there is
             no default.
@@ -179,11 +171,7 @@
         OBBject
             results : List[ForexPairs]
                 Serializable results.
-<<<<<<< HEAD
-            provider : Optional[Literal['fmp', 'intrinio', 'polygon']]
-=======
             provider : Union[Literal['fmp', 'polygon'], NoneType]
->>>>>>> cd9a3dc9
                 Provider name.
             warnings : Optional[List[Warning_]]
                 List of warnings.
