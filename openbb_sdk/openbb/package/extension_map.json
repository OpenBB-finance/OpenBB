--- conflicted
+++ resolved
@@ -11,12 +11,8 @@
         "benzinga",
         "fmp",
         "fred",
-<<<<<<< HEAD
-        "polygon"
-=======
         "intrinio",
         "polygon",
         "yfinance"
->>>>>>> 026b9329
     ]
 }