--- conflicted
+++ resolved
@@ -11,12 +11,6 @@
         "benzinga",
         "fmp",
         "fred",
-<<<<<<< HEAD
-        "intrinio",
-        "polygon",
-        "yfinance"
-=======
         "polygon"
->>>>>>> cd9a3dc9
     ]
 }