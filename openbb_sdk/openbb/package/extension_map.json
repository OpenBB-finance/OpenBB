--- conflicted
+++ resolved
@@ -1,31 +1,5 @@
 {
     "openbb_core_extension": [
-<<<<<<< HEAD
-        "crypto",
-        "economy",
-        "etf",
-        "fixedincome",
-        "forex",
-        "futures",
-        "news",
-        "openbb_charting",
-        "qa",
-        "stocks",
-        "ta"
-    ],
-    "openbb_provider_extension": [
-        "alpha_vantage",
-        "benzinga",
-        "blackrock",
-        "cboe",
-        "fmp",
-        "fred",
-        "intrinio",
-        "polygon",
-        "quandl",
-        "tmx",
-        "yfinance"
-=======
         "crypto@0.1.0a0",
         "econometrics@0.1.0a0",
         "economy@0.1.0a0",
@@ -48,6 +22,5 @@
         "polygon@0.1.0a0",
         "quandl@0.1.0a0",
         "yfinance@0.1.0a0"
->>>>>>> ebee26b5
     ]
 }