--- conflicted
+++ resolved
@@ -44,15 +44,6 @@
         return forex.CLASS_forex(command_runner=self._command_runner)
 
     @property
-<<<<<<< HEAD
-=======
-    def futures(self):  # route = "/futures"
-        from . import futures
-
-        return futures.CLASS_futures(command_runner=self._command_runner)
-
-    @property
->>>>>>> 60f3f855
     def news(self):  # route = "/news"
         from . import news
 
