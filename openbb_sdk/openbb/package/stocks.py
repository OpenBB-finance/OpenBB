### THIS FILE IS AUTO-GENERATED. DO NOT EDIT. ###

import datetime
from typing import List, Literal, Union

import pydantic
import pydantic.main
import typing_extensions
from openbb_core.app.model.custom_parameter import OpenBBCustomParameter
from openbb_core.app.model.obbject import OBBject
from openbb_core.app.static.container import Container
from openbb_core.app.static.filters import filter_inputs
from pydantic import BaseModel, validate_arguments


class CLASS_stocks(Container):
    """/stocks
    /ca
    /dd
    /fa
    info
    load
    multiples
    news
    /options
    quote
    search
    """

    def __repr__(self) -> str:
        return self.__doc__ or ""

    @property
    def ca(self):  # route = "/stocks/ca"
        from . import stocks_ca

        return stocks_ca.CLASS_stocks_ca(command_runner=self._command_runner)

    @property
    def dd(self):  # route = "/stocks/dd"
        from . import stocks_dd

        return stocks_dd.CLASS_stocks_dd(command_runner=self._command_runner)

    @property
    def fa(self):  # route = "/stocks/fa"
        from . import stocks_fa

        return stocks_fa.CLASS_stocks_fa(command_runner=self._command_runner)

    @validate_arguments
    def info(
        self,
        symbol: typing_extensions.Annotated[
            Union[str, List[str]],
            OpenBBCustomParameter(description="Symbol to get data for."),
        ],
<<<<<<< HEAD
        provider: Optional[Literal["cboe"]] = None,
        **kwargs,
=======
        provider: Union[Literal["cboe"], None] = None,
        **kwargs
>>>>>>> 035a398f
    ) -> OBBject[List]:
        """Get general price and performance metrics of a stock.

        Parameters
        ----------
        symbol : Union[str, List[str]]
            Symbol to get data for.
        provider : Union[Literal['cboe'], NoneType]
            The provider to use for the query, by default None.
            If None, the provider specified in defaults is selected or 'cboe' if there is
            no default.

        Returns
        -------
        OBBject
            results : List[StockInfo]
                Serializable results.
            provider : Union[Literal['cboe'], NoneType]
                Provider name.
            warnings : Optional[List[Warning_]]
                List of warnings.
            chart : Optional[Chart]
                Chart object.
            metadata: Optional[Metadata]
                Metadata info about the command execution.

        StockInfo
        ---------
        symbol : Optional[str]
            Symbol to get data for.
        name : Optional[str]
            Name associated with the ticker symbol.
        price : Optional[float]
            Last transaction price.
        open : Optional[float]
            Opening price of the stock.
        high : Optional[float]
            High price of the current trading day.
        low : Optional[float]
            Low price of the current trading day.
        close : Optional[float]
            Closing price of the most recent trading day.
        change : Optional[float]
            Change in price over the current trading period.
        change_percent : Optional[float]
            Percent change in price over the current trading period.
        prev_close : Optional[float]
            Previous closing price.
        type : Optional[str]
            Type of asset. (provider: cboe)
        exchange_id : Optional[int]
            The Exchange ID number. (provider: cboe)
        tick : Optional[str]
            Whether the last sale was an up or down tick. (provider: cboe)
        bid : Optional[float]
            Current bid price. (provider: cboe)
        bid_size : Optional[float]
            Bid lot size. (provider: cboe)
        ask : Optional[float]
            Current ask price. (provider: cboe)
        ask_size : Optional[float]
            Ask lot size. (provider: cboe)
        volume : Optional[float]
            Stock volume for the current trading day. (provider: cboe)
        iv30 : Optional[float]
            The 30-day implied volatility of the stock. (provider: cboe)
        iv30_change : Optional[float]
            Change in 30-day implied volatility of the stock. (provider: cboe)
        last_trade_timestamp : Optional[datetime]
            Last trade timestamp for the stock. (provider: cboe)
        iv30_annual_high : Optional[float]
            The 1-year high of implied volatility. (provider: cboe)
        hv30_annual_high : Optional[float]
            The 1-year high of realized volatility. (provider: cboe)
        iv30_annual_low : Optional[float]
            The 1-year low of implied volatility. (provider: cboe)
        hv30_annual_low : Optional[float]
            The 1-year low of realized volatility. (provider: cboe)
        iv60_annual_high : Optional[float]
            The 60-day high of implied volatility. (provider: cboe)
        hv60_annual_high : Optional[float]
            The 60-day high of realized volatility. (provider: cboe)
        iv60_annual_low : Optional[float]
            The 60-day low of implied volatility. (provider: cboe)
        hv60_annual_low : Optional[float]
            The 60-day low of realized volatility. (provider: cboe)
        iv90_annual_high : Optional[float]
            The 90-day high of implied volatility. (provider: cboe)
        hv90_annual_high : Optional[float]
            The 90-day high of realized volatility. (provider: cboe)"""  # noqa: E501

        inputs = filter_inputs(
            provider_choices={
                "provider": provider,
            },
            standard_params={
                "symbol": ",".join(symbol) if isinstance(symbol, list) else symbol,
            },
            extra_params=kwargs,
        )

        return self._command_runner.run(
            "/stocks/info",
            **inputs,
        )

    @validate_arguments
    def load(
        self,
        symbol: typing_extensions.Annotated[
            Union[str, List[str]],
            OpenBBCustomParameter(description="Symbol to get data for."),
        ],
        start_date: typing_extensions.Annotated[
            Union[datetime.date, None, str],
            OpenBBCustomParameter(
                description="Start date of the data, in YYYY-MM-DD format."
            ),
        ] = None,
        end_date: typing_extensions.Annotated[
            Union[datetime.date, None, str],
            OpenBBCustomParameter(
                description="End date of the data, in YYYY-MM-DD format."
            ),
        ] = None,
        chart: bool = False,
        provider: Union[
            Literal["alpha_vantage", "cboe", "fmp", "intrinio", "polygon", "yfinance"],
            None,
        ] = None,
        **kwargs,
    ) -> OBBject[List]:
        """Load stock data for a specific ticker.

        Parameters
        ----------
        symbol : Union[str, List[str]]
            Symbol to get data for.
        start_date : Union[datetime.date, NoneType, str]
            Start date of the data, in YYYY-MM-DD format.
        end_date : Union[datetime.date, NoneType, str]
            End date of the data, in YYYY-MM-DD format.
        chart : bool
            Whether to create a chart or not, by default False.
        provider : Union[Literal['alpha_vantage', 'cboe', 'fmp', 'intrinio', 'polygon', 'yfinance'], NoneType]
            The provider to use for the query, by default None.
            If None, the provider specified in defaults is selected or 'alpha_vantage' if there is
            no default.
        period : Union[Literal['intraday', 'daily', 'weekly', 'monthly'], Literal['1d', '5d', '1mo', '3mo', '6mo', '1y', '2y', '5y', '10y', 'ytd', 'max'], NoneType]
            Period of the data to return. (provider: alpha_vantage, yfinance)
        interval : Union[Literal['1min', '5min', '15min', '30min', '60min'], NoneType, Literal['1d', '1m'], Literal['1min', '5min', '15min', '30min', '1hour', '4hour', '1day'], Literal['1m', '2m', '5m', '15m', '30m', '60m', '90m', '1h', '1d', '5d', '1wk', '1mo', '3mo']]
            Data granularity. (provider: alpha_vantage, cboe, fmp, yfinance)
        adjusted : Union[bool, NoneType]
            Output time series is adjusted by historical split and dividend events. (provider: alpha_vantage, polygon)
        extended_hours : Union[bool, NoneType]
            Extended trading hours during pre-market and after-hours. (provider: alpha_vantage)
        month : Union[str, NoneType]
            Query a specific month in history (in YYYY-MM format). (provider: alpha_vantage)
        outputsize : Union[Literal['compact', 'full'], NoneType]
            Compact returns only the latest 100 data points in the intraday time series; full returns trailing 30 days of the most recent intraday data if the month parameter (see above) is not specified, or the full intraday data for a specific month in history if the month parameter is specified. (provider: alpha_vantage)
        timeseries : Union[pydantic.types.NonNegativeInt, NoneType]
            Number of days to look back. (provider: fmp)
        timezone : Union[Literal['Africa/Algiers', 'Africa/Cairo', 'Africa/Casablanca', 'Africa/Harare', 'Africa/Johannesburg', 'Africa/Monrovia', 'Africa/Nairobi', 'America/Argentina/Buenos_Aires', 'America/Bogota', 'America/Caracas', 'America/Chicago', 'America/Chihuahua', 'America/Denver', 'America/Godthab', 'America/Guatemala', 'America/Guyana', 'America/Halifax', 'America/Indiana/Indianapolis', 'America/Juneau', 'America/La_Paz', 'America/Lima', 'America/Lima', 'America/Los_Angeles', 'America/Mazatlan', 'America/Mexico_City', 'America/Mexico_City', 'America/Monterrey', 'America/Montevideo', 'America/New_York', 'America/Phoenix', 'America/Regina', 'America/Santiago', 'America/Sao_Paulo', 'America/St_Johns', 'America/Tijuana', 'Asia/Almaty', 'Asia/Baghdad', 'Asia/Baku', 'Asia/Bangkok', 'Asia/Bangkok', 'Asia/Chongqing', 'Asia/Colombo', 'Asia/Dhaka', 'Asia/Dhaka', 'Asia/Hong_Kong', 'Asia/Irkutsk', 'Asia/Jakarta', 'Asia/Jerusalem', 'Asia/Kabul', 'Asia/Kamchatka', 'Asia/Karachi', 'Asia/Karachi', 'Asia/Kathmandu', 'Asia/Kolkata', 'Asia/Kolkata', 'Asia/Kolkata', 'Asia/Kolkata', 'Asia/Krasnoyarsk', 'Asia/Kuala_Lumpur', 'Asia/Kuwait', 'Asia/Magadan', 'Asia/Muscat', 'Asia/Muscat', 'Asia/Novosibirsk', 'Asia/Rangoon', 'Asia/Riyadh', 'Asia/Seoul', 'Asia/Shanghai', 'Asia/Singapore', 'Asia/Srednekolymsk', 'Asia/Taipei', 'Asia/Tashkent', 'Asia/Tbilisi', 'Asia/Tehran', 'Asia/Tokyo', 'Asia/Tokyo', 'Asia/Tokyo', 'Asia/Ulaanbaatar', 'Asia/Urumqi', 'Asia/Vladivostok', 'Asia/Yakutsk', 'Asia/Yekaterinburg', 'Asia/Yerevan', 'Atlantic/Azores', 'Atlantic/Cape_Verde', 'Atlantic/South_Georgia', 'Australia/Adelaide', 'Australia/Brisbane', 'Australia/Darwin', 'Australia/Hobart', 'Australia/Melbourne', 'Australia/Melbourne', 'Australia/Perth', 'Australia/Sydney', 'Etc/UTC', 'UTC', 'Europe/Amsterdam', 'Europe/Athens', 'Europe/Belgrade', 'Europe/Berlin', 'Europe/Berlin', 'Europe/Bratislava', 'Europe/Brussels', 'Europe/Bucharest', 'Europe/Budapest', 'Europe/Copenhagen', 'Europe/Dublin', 'Europe/Helsinki', 'Europe/Istanbul', 'Europe/Kaliningrad', 'Europe/Kiev', 'Europe/Lisbon', 'Europe/Ljubljana', 'Europe/London', 'Europe/London', 'Europe/Madrid', 'Europe/Minsk', 'Europe/Moscow', 'Europe/Moscow', 'Europe/Paris', 'Europe/Prague', 'Europe/Riga', 'Europe/Rome', 'Europe/Samara', 'Europe/Sarajevo', 'Europe/Skopje', 'Europe/Sofia', 'Europe/Stockholm', 'Europe/Tallinn', 'Europe/Vienna', 'Europe/Vilnius', 'Europe/Volgograd', 'Europe/Warsaw', 'Europe/Zagreb', 'Pacific/Apia', 'Pacific/Auckland', 'Pacific/Auckland', 'Pacific/Chatham', 'Pacific/Fakaofo', 'Pacific/Fiji', 'Pacific/Guadalcanal', 'Pacific/Guam', 'Pacific/Honolulu', 'Pacific/Majuro', 'Pacific/Midway', 'Pacific/Midway', 'Pacific/Noumea', 'Pacific/Pago_Pago', 'Pacific/Port_Moresby', 'Pacific/Tongatapu'], NoneType]
            Returns trading times in this timezone. (provider: intrinio)
        source : Union[Literal['realtime', 'delayed', 'nasdaq_basic'], NoneType]
            The source of the data. (provider: intrinio)
        start_time : Union[datetime.time, NoneType]
            Return intervals starting at the specified time on the `start_date` formatted as 'hh:mm:ss'. (provider: intrinio)
        end_time : Union[datetime.time, NoneType]
            Return intervals stopping at the specified time on the `end_date` formatted as 'hh:mm:ss'. (provider: intrinio)
        interval_size : Union[Literal['1m', '5m', '10m', '15m', '30m', '60m', '1h'], NoneType]
            The data time frequency. (provider: intrinio)
        limit : Union[pydantic.types.NonNegativeInt, NoneType, pydantic.types.PositiveInt]
            The number of data entries to return. (provider: intrinio, polygon)
        next_page : Union[str, NoneType]
            Token to get the next page of data from a previous API call. (provider: intrinio)
        all_pages : Union[bool, NoneType]
            Returns all pages of data from the API call at once. (provider: intrinio)
        timespan : Literal['minute', 'hour', 'day', 'week', 'month', 'quarter', 'year']
            Timespan of the data. (provider: polygon)
        sort : Literal['asc', 'desc']
            Sort order of the data. (provider: polygon)
        multiplier : PositiveInt
            Multiplier of the timespan. (provider: polygon)
        prepost : bool
            Include Pre and Post market data. (provider: yfinance)
        adjust : bool
            Adjust all the data automatically. (provider: yfinance)
        back_adjust : bool
            Back-adjusted data to mimic true historical prices. (provider: yfinance)

        Returns
        -------
        OBBject
            results : List[StockHistorical]
                Serializable results.
            provider : Union[Literal['alpha_vantage', 'cboe', 'fmp', 'intrinio', 'polygon', 'yfinance'], NoneType]
                Provider name.
            warnings : Optional[List[Warning_]]
                List of warnings.
            chart : Optional[Chart]
                Chart object.
            metadata: Optional[Metadata]
                Metadata info about the command execution.

        StockHistorical
        ---------------
        date : Optional[datetime]
            The date of the data.
        open : Optional[PositiveFloat]
            The open price of the symbol.
        high : Optional[PositiveFloat]
            The high price of the symbol.
        low : Optional[PositiveFloat]
            The low price of the symbol.
        close : Optional[PositiveFloat]
            The close price of the symbol.
        volume : Optional[NonNegativeInt]
            The volume of the symbol.
        vwap : Optional[PositiveFloat]
            Volume Weighted Average Price of the symbol.
        adjusted_close : Optional[PositiveFloat]
            The adjusted close price of the symbol. (provider: alpha_vantage)
        dividend_amount : Optional[NonNegativeFloat]
            Dividend amount paid for the corresponding date. (provider: alpha_vantage)
        split_coefficient : Optional[NonNegativeFloat]
            Split coefficient for the corresponding date. (provider: alpha_vantage)
        calls_volume : Optional[float]
            Number of calls traded during the most recent trading period. Only valid if interval is 1m. (provider: cboe)
        puts_volume : Optional[float]
            Number of puts traded during the most recent trading period. Only valid if interval is 1m. (provider: cboe)
        total_options_volume : Optional[float]
            Total number of options traded during the most recent trading period. Only valid if interval is 1m. (provider: cboe)
        adj_close : Optional[float]
            Adjusted Close Price of the symbol. (provider: fmp)
        unadjusted_volume : Optional[float]
            Unadjusted volume of the symbol. (provider: fmp)
        change : Optional[float]
            Change in the price of the symbol from the previous day. (provider: fmp, intrinio)
        change_percent : Optional[float]
            Change \\% in the price of the symbol. (provider: fmp)
        label : Optional[str]
            Human readable format of the date. (provider: fmp)
        change_over_time : Optional[float]
            Change \\% in the price of the symbol over a period of time. (provider: fmp)
        close_time : Optional[datetime]
            The timestamp that represents the end of the interval span. (provider: intrinio)
        interval : Optional[str]
            The data time frequency. (provider: intrinio)
        average : Optional[float]
            Average trade price of an individual stock during the interval. (provider: intrinio)
        transactions : Optional[PositiveInt]
            Number of transactions for the symbol in the time period. (provider: polygon)
        """  # noqa: E501

        inputs = filter_inputs(
            provider_choices={
                "provider": provider,
            },
            standard_params={
                "symbol": ",".join(symbol) if isinstance(symbol, list) else symbol,
                "start_date": start_date,
                "end_date": end_date,
            },
            extra_params=kwargs,
            chart=chart,
        )

        return self._command_runner.run(
            "/stocks/load",
            **inputs,
        )

    @validate_arguments
    def multiples(
        self,
        symbol: typing_extensions.Annotated[
            Union[str, List[str]],
            OpenBBCustomParameter(description="Symbol to get data for."),
        ],
        limit: typing_extensions.Annotated[
            Union[int, None],
            OpenBBCustomParameter(description="The number of data entries to return."),
        ] = 100,
        chart: bool = False,
<<<<<<< HEAD
        provider: Optional[Literal["fmp"]] = None,
        **kwargs,
=======
        provider: Union[Literal["fmp"], None] = None,
        **kwargs
>>>>>>> 035a398f
    ) -> OBBject[List]:
        """Get valuation multiples for a stock ticker.

        Parameters
        ----------
        symbol : Union[str, List[str]]
            Symbol to get data for.
        limit : Union[int, NoneType]
            The number of data entries to return.
        chart : bool
            Whether to create a chart or not, by default False.
        provider : Union[Literal['fmp'], NoneType]
            The provider to use for the query, by default None.
            If None, the provider specified in defaults is selected or 'fmp' if there is
            no default.

        Returns
        -------
        OBBject
            results : List[StockMultiples]
                Serializable results.
            provider : Union[Literal['fmp'], NoneType]
                Provider name.
            warnings : Optional[List[Warning_]]
                List of warnings.
            chart : Optional[Chart]
                Chart object.
            metadata: Optional[Metadata]
                Metadata info about the command execution.

        StockMultiples
        --------------
        revenue_per_share_ttm : Optional[float]
            Revenue per share calculated as trailing twelve months.
        net_income_per_share_ttm : Optional[float]
            Net income per share calculated as trailing twelve months.
        operating_cash_flow_per_share_ttm : Optional[float]
            Operating cash flow per share calculated as trailing twelve months.
        free_cash_flow_per_share_ttm : Optional[float]
            Free cash flow per share calculated as trailing twelve months.
        cash_per_share_ttm : Optional[float]
            Cash per share calculated as trailing twelve months.
        book_value_per_share_ttm : Optional[float]
            Book value per share calculated as trailing twelve months.
        tangible_book_value_per_share_ttm : Optional[float]
            Tangible book value per share calculated as trailing twelve months.
        shareholders_equity_per_share_ttm : Optional[float]
            Shareholders equity per share calculated as trailing twelve months.
        interest_debt_per_share_ttm : Optional[float]
            Interest debt per share calculated as trailing twelve months.
        market_cap_ttm : Optional[float]
            Market capitalization calculated as trailing twelve months.
        enterprise_value_ttm : Optional[float]
            Enterprise value calculated as trailing twelve months.
        pe_ratio_ttm : Optional[float]
            Price-to-earnings ratio (P/E ratio) calculated as trailing twelve months.
        price_to_sales_ratio_ttm : Optional[float]
            Price-to-sales ratio calculated as trailing twelve months.
        pocf_ratio_ttm : Optional[float]
            Price-to-operating cash flow ratio calculated as trailing twelve months.
        pfcf_ratio_ttm : Optional[float]
            Price-to-free cash flow ratio calculated as trailing twelve months.
        pb_ratio_ttm : Optional[float]
            Price-to-book ratio calculated as trailing twelve months.
        ptb_ratio_ttm : Optional[float]
            Price-to-tangible book ratio calculated as trailing twelve months.
        ev_to_sales_ttm : Optional[float]
            Enterprise value-to-sales ratio calculated as trailing twelve months.
        enterprise_value_over_ebitda_ttm : Optional[float]
            Enterprise value-to-EBITDA ratio calculated as trailing twelve months.
        ev_to_operating_cash_flow_ttm : Optional[float]
            Enterprise value-to-operating cash flow ratio calculated as trailing twelve months.
        ev_to_free_cash_flow_ttm : Optional[float]
            Enterprise value-to-free cash flow ratio calculated as trailing twelve months.
        earnings_yield_ttm : Optional[float]
            Earnings yield calculated as trailing twelve months.
        free_cash_flow_yield_ttm : Optional[float]
            Free cash flow yield calculated as trailing twelve months.
        debt_to_equity_ttm : Optional[float]
            Debt-to-equity ratio calculated as trailing twelve months.
        debt_to_assets_ttm : Optional[float]
            Debt-to-assets ratio calculated as trailing twelve months.
        net_debt_to_ebitda_ttm : Optional[float]
            Net debt-to-EBITDA ratio calculated as trailing twelve months.
        current_ratio_ttm : Optional[float]
            Current ratio calculated as trailing twelve months.
        interest_coverage_ttm : Optional[float]
            Interest coverage calculated as trailing twelve months.
        income_quality_ttm : Optional[float]
            Income quality calculated as trailing twelve months.
        dividend_yield_ttm : Optional[float]
            Dividend yield calculated as trailing twelve months.
        dividend_yield_percentage_ttm : Optional[float]
            Dividend yield percentage calculated as trailing twelve months.
        dividend_to_market_cap_ttm : Optional[float]
            Dividend to market capitalization ratio calculated as trailing twelve months.
        dividend_per_share_ttm : Optional[float]
            Dividend per share calculated as trailing twelve months.
        payout_ratio_ttm : Optional[float]
            Payout ratio calculated as trailing twelve months.
        sales_general_and_administrative_to_revenue_ttm : Optional[float]
            Sales general and administrative expenses-to-revenue ratio calculated as trailing twelve months.
        research_and_development_to_revenue_ttm : Optional[float]
            Research and development expenses-to-revenue ratio calculated as trailing twelve months.
        intangibles_to_total_assets_ttm : Optional[float]
            Intangibles-to-total assets ratio calculated as trailing twelve months.
        capex_to_operating_cash_flow_ttm : Optional[float]
            Capital expenditures-to-operating cash flow ratio calculated as trailing twelve months.
        capex_to_revenue_ttm : Optional[float]
            Capital expenditures-to-revenue ratio calculated as trailing twelve months.
        capex_to_depreciation_ttm : Optional[float]
            Capital expenditures-to-depreciation ratio calculated as trailing twelve months.
        stock_based_compensation_to_revenue_ttm : Optional[float]
            Stock-based compensation-to-revenue ratio calculated as trailing twelve months.
        graham_number_ttm : Optional[float]
            Graham number calculated as trailing twelve months.
        roic_ttm : Optional[float]
            Return on invested capital calculated as trailing twelve months.
        return_on_tangible_assets_ttm : Optional[float]
            Return on tangible assets calculated as trailing twelve months.
        graham_net_net_ttm : Optional[float]
            Graham net-net working capital calculated as trailing twelve months.
        working_capital_ttm : Optional[float]
            Working capital calculated as trailing twelve months.
        tangible_asset_value_ttm : Optional[float]
            Tangible asset value calculated as trailing twelve months.
        net_current_asset_value_ttm : Optional[float]
            Net current asset value calculated as trailing twelve months.
        invested_capital_ttm : Optional[float]
            Invested capital calculated as trailing twelve months.
        average_receivables_ttm : Optional[float]
            Average receivables calculated as trailing twelve months.
        average_payables_ttm : Optional[float]
            Average payables calculated as trailing twelve months.
        average_inventory_ttm : Optional[float]
            Average inventory calculated as trailing twelve months.
        days_sales_outstanding_ttm : Optional[float]
            Days sales outstanding calculated as trailing twelve months.
        days_payables_outstanding_ttm : Optional[float]
            Days payables outstanding calculated as trailing twelve months.
        days_of_inventory_on_hand_ttm : Optional[float]
            Days of inventory on hand calculated as trailing twelve months.
        receivables_turnover_ttm : Optional[float]
            Receivables turnover calculated as trailing twelve months.
        payables_turnover_ttm : Optional[float]
            Payables turnover calculated as trailing twelve months.
        inventory_turnover_ttm : Optional[float]
            Inventory turnover calculated as trailing twelve months.
        roe_ttm : Optional[float]
            Return on equity calculated as trailing twelve months.
        capex_per_share_ttm : Optional[float]
            Capital expenditures per share calculated as trailing twelve months."""  # noqa: E501

        inputs = filter_inputs(
            provider_choices={
                "provider": provider,
            },
            standard_params={
                "symbol": ",".join(symbol) if isinstance(symbol, list) else symbol,
                "limit": limit,
            },
            extra_params=kwargs,
            chart=chart,
        )

        return self._command_runner.run(
            "/stocks/multiples",
            **inputs,
        )

    @validate_arguments
    def news(
        self,
        symbols: typing_extensions.Annotated[
            str, OpenBBCustomParameter(description="Symbol to get data for.")
        ],
        page: typing_extensions.Annotated[
            int,
            OpenBBCustomParameter(
                description="Page of the stock news to be retrieved."
            ),
        ] = 0,
        limit: typing_extensions.Annotated[
            Union[pydantic.types.NonNegativeInt, None],
            OpenBBCustomParameter(description="Number of results to return per page."),
        ] = 15,
        chart: bool = False,
        provider: Union[
            Literal["benzinga", "fmp", "intrinio", "polygon", "yfinance"], None
        ] = None,
<<<<<<< HEAD
        **kwargs,
    ) -> OBBject[BaseModel]:
=======
        **kwargs
    ) -> OBBject[List]:
>>>>>>> 035a398f
        """Get news for one or more stock tickers.

        Parameters
        ----------
        symbols : str
            Symbol to get data for.
        page : int
            Page of the stock news to be retrieved.
        limit : Union[pydantic.types.NonNegativeInt, NoneType]
            Number of results to return per page.
        chart : bool
            Whether to create a chart or not, by default False.
        provider : Union[Literal['benzinga', 'fmp', 'intrinio', 'polygon', 'yfinance'], NoneType]
            The provider to use for the query, by default None.
            If None, the provider specified in defaults is selected or 'benzinga' if there is
            no default.
        display_output : Literal['headline', 'summary', 'full', 'all']
            Type of data to return. (provider: benzinga)
        date : Union[datetime.datetime, NoneType]
            Date of the news to retrieve. (provider: benzinga)
        date_from : Union[datetime.datetime, NoneType]
            Start date of the news to retrieve. (provider: benzinga)
        date_to : Union[datetime.datetime, NoneType]
            End date of the news to retrieve. (provider: benzinga)
        updated_since : Union[int, NoneType]
            Number of seconds since the news was updated. (provider: benzinga)
        published_since : Union[int, NoneType]
            Number of seconds since the news was published. (provider: benzinga)
        sort : Union[Literal['published_at', 'updated_at', 'title', 'author', 'channel', 'ticker', 'topic', 'content_type'], NoneType, str]
            Order in which to sort the news. (provider: benzinga, polygon)
        isin : Union[str, NoneType]
            The ISIN of the news to retrieve. (provider: benzinga)
        cusip : Union[str, NoneType]
            The CUSIP of the news to retrieve. (provider: benzinga)
        channels : Union[str, NoneType]
            Channels of the news to retrieve. (provider: benzinga)
        topics : Union[str, NoneType]
            Topics of the news to retrieve. (provider: benzinga)
        authors : Union[str, NoneType]
            Authors of the news to retrieve. (provider: benzinga)
        content_types : Union[str, NoneType]
            Content types of the news to retrieve. (provider: benzinga)
        next_page : Union[str, NoneType]
            Token to get the next page of data from a previous API call. (provider: intrinio)
        all_pages : Union[bool, NoneType]
            Returns all pages of data from the API call at once. (provider: intrinio)
        ticker_lt : Union[str, NoneType]
            Less than. (provider: polygon)
        ticker_lte : Union[str, NoneType]
            Less than or equal. (provider: polygon)
        ticker_gt : Union[str, NoneType]
            Greater than. (provider: polygon)
        ticker_gte : Union[str, NoneType]
            Greater than or equal. (provider: polygon)
        published_utc : Union[str, NoneType]
            Published date of the query. (provider: polygon)
        published_utc_lt : Union[str, NoneType]
            Less than. (provider: polygon)
        published_utc_lte : Union[str, NoneType]
            Less than or equal. (provider: polygon)
        published_utc_gt : Union[str, NoneType]
            Greater than. (provider: polygon)
        published_utc_gte : Union[str, NoneType]
            Greater than or equal. (provider: polygon)
        order : Union[Literal['asc', 'desc'], NoneType]
            Sort order of the query. (provider: polygon)

        Returns
        -------
        OBBject
            results : List[StockNews]
                Serializable results.
            provider : Union[Literal['benzinga', 'fmp', 'intrinio', 'polygon', 'yfinance'], NoneType]
                Provider name.
            warnings : Optional[List[Warning_]]
                List of warnings.
            chart : Optional[Chart]
                Chart object.
            metadata: Optional[Metadata]
                Metadata info about the command execution.

        StockNews
        ---------
        date : Optional[datetime]
            Published date of the news.
        title : Optional[str]
            Title of the news.
        text : Optional[str]
            Text/body of the news.
        url : Optional[str]
            URL of the news.
        images : Optional[List[BenzingaImage]]
            Images associated with the news. (provider: benzinga)
        channels : Optional[List[str]]
            Channels associated with the news. (provider: benzinga)
        stocks : Optional[List[str]]
            Stocks associated with the news. (provider: benzinga)
        tags : Optional[List[str]]
            Tags associated with the news. (provider: benzinga)
        teaser : Optional[str]
            Teaser of the news. (provider: benzinga)
        symbol : Optional[str]
            Ticker of the fetched news. (provider: fmp)
        image : Optional[str]
            URL to the image of the news source. (provider: fmp)
        site : Optional[str]
            Name of the news source. (provider: fmp)
        id : Optional[str]
            Article ID. (provider: intrinio, polygon)
        amp_url : Optional[str]
            AMP URL. (provider: polygon)
        author : Optional[str]
            Author of the article. (provider: polygon)
        image_url : Optional[str]
            Image URL. (provider: polygon)
        keywords : Optional[List[str]]
            Keywords in the article (provider: polygon)
        publisher : Union[PolygonPublisher, NoneType, str]
            Publisher of the article. (provider: polygon, yfinance)
        tickers : Optional[List[str]]
            Tickers covered in the article. (provider: polygon)
        uuid : Optional[str]
            Unique identifier for the news article (provider: yfinance)
        type : Optional[str]
            Type of the news article (provider: yfinance)
        thumbnail : Optional[Mapping[str, Any]]
            Thumbnail related data to the ticker news article. (provider: yfinance)
        related_tickers : Optional[str]
            Tickers related to the news article. (provider: yfinance)"""  # noqa: E501

        inputs = filter_inputs(
            provider_choices={
                "provider": provider,
            },
            standard_params={
                "symbols": symbols,
                "page": page,
                "limit": limit,
            },
            extra_params=kwargs,
            chart=chart,
        )

        return self._command_runner.run(
            "/stocks/news",
            **inputs,
        )

    @property
    def options(self):  # route = "/stocks/options"
        from . import stocks_options

        return stocks_options.CLASS_stocks_options(command_runner=self._command_runner)

    @validate_arguments
    def quote(
        self,
        symbol: typing_extensions.Annotated[
            Union[str, List[str]],
            OpenBBCustomParameter(description="Symbol to get data for."),
        ],
<<<<<<< HEAD
        provider: Optional[Literal["fmp", "intrinio"]] = None,
        **kwargs,
    ) -> OBBject[List]:
=======
        provider: Union[Literal["fmp", "intrinio"], None] = None,
        **kwargs
    ) -> OBBject[BaseModel]:
>>>>>>> 035a398f
        """Load stock data for a specific ticker.

        Parameters
        ----------
        symbol : Union[str, List[str]]
            Symbol to get data for.
        provider : Union[Literal['fmp', 'intrinio'], NoneType]
            The provider to use for the query, by default None.
            If None, the provider specified in defaults is selected or 'fmp' if there is
            no default.
        source : Literal['iex', 'bats', 'bats_delayed', 'utp_delayed', 'cta_a_delayed', 'cta_b_delayed', 'intrinio_mx', 'intrinio_mx_plus', 'delayed_sip']
            Source of the data. (provider: intrinio)

        Returns
        -------
        OBBject
            results : List[StockQuote]
                Serializable results.
            provider : Union[Literal['fmp', 'intrinio'], NoneType]
                Provider name.
            warnings : Optional[List[Warning_]]
                List of warnings.
            chart : Optional[Chart]
                Chart object.
            metadata: Optional[Metadata]
                Metadata info about the command execution.

        StockQuote
        ----------
        day_low : Optional[float]
            Lowest price of the stock in the current trading day.
        day_high : Optional[float]
            Highest price of the stock in the current trading day.
        date : Optional[datetime]
            Timestamp of the stock quote.
        symbol : Optional[str]
            Symbol of the company. (provider: fmp)
        name : Optional[str]
            Name of the company. (provider: fmp)
        price : Optional[float]
            Current trading price of the stock. (provider: fmp)
        changes_percentage : Optional[float]
            Change percentage of the stock price. (provider: fmp)
        change : Optional[float]
            Change in the stock price. (provider: fmp)
        year_high : Optional[float]
            Highest price of the stock in the last 52 weeks. (provider: fmp)
        year_low : Optional[float]
            Lowest price of the stock in the last 52 weeks. (provider: fmp)
        market_cap : Optional[float]
            Market cap of the company. (provider: fmp)
        price_avg50 : Optional[float]
            50 days average price of the stock. (provider: fmp)
        price_avg200 : Optional[float]
            200 days average price of the stock. (provider: fmp)
        volume : Optional[int]
            Volume of the stock in the current trading day. (provider: fmp)
        avg_volume : Optional[int]
            Average volume of the stock in the last 10 trading days. (provider: fmp)
        exchange : Optional[str]
            Exchange the stock is traded on. (provider: fmp)
        open : Optional[float]
            Opening price of the stock in the current trading day. (provider: fmp)
        previous_close : Optional[float]
            Previous closing price of the stock. (provider: fmp)
        eps : Optional[float]
            Earnings per share of the stock. (provider: fmp)
        pe : Optional[float]
            Price earnings ratio of the stock. (provider: fmp)
        earnings_announcement : Optional[str]
            Earnings announcement date of the stock. (provider: fmp)
        shares_outstanding : Optional[int]
            Number of shares outstanding of the stock. (provider: fmp)
        last_price : Optional[float]
            Price of the last trade. (provider: intrinio)
        last_time : Optional[datetime]
            Date and Time when the last trade occurred. (provider: intrinio)
        last_size : Optional[int]
            Size of the last trade. (provider: intrinio)
        bid_price : Optional[float]
            Price of the top bid order. (provider: intrinio)
        bid_size : Optional[int]
            Size of the top bid order. (provider: intrinio)
        ask_price : Optional[float]
            Price of the top ask order. (provider: intrinio)
        ask_size : Optional[int]
            Size of the top ask order. (provider: intrinio)
        open_price : Optional[float]
            Open price for the trading day. (provider: intrinio)
        close_price : Optional[float]
            Closing price for the trading day (IEX source only). (provider: intrinio)
        high_price : Optional[float]
            High Price for the trading day. (provider: intrinio)
        low_price : Optional[float]
            Low Price for the trading day. (provider: intrinio)
        exchange_volume : Optional[int]
            Number of shares exchanged during the trading day on the exchange. (provider: intrinio)
        market_volume : Optional[int]
            Number of shares exchanged during the trading day for the whole market. (provider: intrinio)
        updated_on : Optional[datetime]
            Date and Time when the data was last updated. (provider: intrinio)
        source : Optional[str]
            Source of the data. (provider: intrinio)
        listing_venue : Optional[str]
            Listing venue where the trade took place (SIP source only). (provider: intrinio)
        sales_conditions : Optional[str]
            Indicates any sales condition modifiers associated with the trade. (provider: intrinio)
        quote_conditions : Optional[str]
            Indicates any quote condition modifiers associated with the trade. (provider: intrinio)
        market_center_code : Optional[str]
            Market center character code. (provider: intrinio)
        is_darkpool : Optional[bool]
            Whether or not the current trade is from a darkpool. (provider: intrinio)"""  # noqa: E501

        inputs = filter_inputs(
            provider_choices={
                "provider": provider,
            },
            standard_params={
                "symbol": ",".join(symbol) if isinstance(symbol, list) else symbol,
            },
            extra_params=kwargs,
        )

        return self._command_runner.run(
            "/stocks/quote",
            **inputs,
        )

    @validate_arguments
    def search(
        self,
        query: typing_extensions.Annotated[
            str, OpenBBCustomParameter(description="Search query.")
        ] = "",
        ticker: typing_extensions.Annotated[
            bool,
            OpenBBCustomParameter(description="Whether to search by ticker symbol."),
        ] = False,
<<<<<<< HEAD
        provider: Optional[Literal["cboe"]] = None,
        **kwargs,
=======
        provider: Union[Literal["cboe"], None] = None,
        **kwargs
>>>>>>> 035a398f
    ) -> OBBject[List]:
        """Search for a company or stock ticker.

        Parameters
        ----------
        query : str
            Search query.
        ticker : bool
            Whether to search by ticker symbol.
        provider : Union[Literal['cboe'], NoneType]
            The provider to use for the query, by default None.
            If None, the provider specified in defaults is selected or 'cboe' if there is
            no default.

        Returns
        -------
        OBBject
            results : List[StockSearch]
                Serializable results.
            provider : Union[Literal['cboe'], NoneType]
                Provider name.
            warnings : Optional[List[Warning_]]
                List of warnings.
            chart : Optional[Chart]
                Chart object.
            metadata: Optional[Metadata]
                Metadata info about the command execution.

        StockSearch
        -----------
        symbol : Optional[str]
            Symbol to get data for.
        name : Optional[str]
            Name of the company.
        dpm_name : Optional[str]
            Name of the primary market maker. (provider: cboe)
        post_station : Optional[str]
            Post and station location on the CBOE trading floor. (provider: cboe)"""  # noqa: E501

        inputs = filter_inputs(
            provider_choices={
                "provider": provider,
            },
            standard_params={
                "query": query,
                "ticker": ticker,
            },
            extra_params=kwargs,
        )

        return self._command_runner.run(
            "/stocks/search",
            **inputs,
        )<|MERGE_RESOLUTION|>--- conflicted
+++ resolved
@@ -55,13 +55,8 @@
             Union[str, List[str]],
             OpenBBCustomParameter(description="Symbol to get data for."),
         ],
-<<<<<<< HEAD
-        provider: Optional[Literal["cboe"]] = None,
+        provider: Union[Literal["cboe"], None] = None,
         **kwargs,
-=======
-        provider: Union[Literal["cboe"], None] = None,
-        **kwargs
->>>>>>> 035a398f
     ) -> OBBject[List]:
         """Get general price and performance metrics of a stock.
 
@@ -347,13 +342,8 @@
             OpenBBCustomParameter(description="The number of data entries to return."),
         ] = 100,
         chart: bool = False,
-<<<<<<< HEAD
-        provider: Optional[Literal["fmp"]] = None,
+        provider: Union[Literal["fmp"], None] = None,
         **kwargs,
-=======
-        provider: Union[Literal["fmp"], None] = None,
-        **kwargs
->>>>>>> 035a398f
     ) -> OBBject[List]:
         """Get valuation multiples for a stock ticker.
 
@@ -544,13 +534,8 @@
         provider: Union[
             Literal["benzinga", "fmp", "intrinio", "polygon", "yfinance"], None
         ] = None,
-<<<<<<< HEAD
         **kwargs,
-    ) -> OBBject[BaseModel]:
-=======
-        **kwargs
     ) -> OBBject[List]:
->>>>>>> 035a398f
         """Get news for one or more stock tickers.
 
         Parameters
@@ -712,15 +697,9 @@
             Union[str, List[str]],
             OpenBBCustomParameter(description="Symbol to get data for."),
         ],
-<<<<<<< HEAD
-        provider: Optional[Literal["fmp", "intrinio"]] = None,
+        provider: Union[Literal["fmp", "intrinio"], None] = None,
         **kwargs,
-    ) -> OBBject[List]:
-=======
-        provider: Union[Literal["fmp", "intrinio"], None] = None,
-        **kwargs
     ) -> OBBject[BaseModel]:
->>>>>>> 035a398f
         """Load stock data for a specific ticker.
 
         Parameters
@@ -860,13 +839,8 @@
             bool,
             OpenBBCustomParameter(description="Whether to search by ticker symbol."),
         ] = False,
-<<<<<<< HEAD
-        provider: Optional[Literal["cboe"]] = None,
+        provider: Union[Literal["cboe"], None] = None,
         **kwargs,
-=======
-        provider: Union[Literal["cboe"], None] = None,
-        **kwargs
->>>>>>> 035a398f
     ) -> OBBject[List]:
         """Search for a company or stock ticker.
 
