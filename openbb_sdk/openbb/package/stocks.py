--- conflicted
+++ resolved
@@ -301,9 +301,6 @@
             Human readable format of the date. (provider: fmp)
         change_over_time : Optional[float]
             Change \\% in the price of the symbol over a period of time. (provider: fmp)
-<<<<<<< HEAD
-        n : Optional[PositiveInt]
-=======
         close_time : Optional[datetime]
             The timestamp that represents the end of the interval span. (provider: intrinio)
         interval : Optional[str]
@@ -311,7 +308,6 @@
         average : Optional[float]
             Average trade price of an individual stock during the interval. (provider: intrinio)
         transactions : Optional[PositiveInt]
->>>>>>> 159ce741
             Number of transactions for the symbol in the time period. (provider: polygon)
         """  # noqa: E501
 
