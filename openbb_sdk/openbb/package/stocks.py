### THIS FILE IS AUTO-GENERATED. DO NOT EDIT. ###

import datetime
from typing import List, Literal, Optional, Union

import pydantic
import pydantic.main
from openbb_core.app.model.custom_parameter import OpenBBCustomParameter
from openbb_core.app.model.obbject import OBBject
from openbb_core.app.static.container import Container
from openbb_core.app.static.filters import filter_inputs
from pydantic import BaseModel, validate_arguments
from typing_extensions import Annotated


class CLASS_stocks(Container):
    """/stocks
    /ca
    /dd
    /fa
    info
    load
    multiples
    news
    /options
    quote
    search
    """

    def __repr__(self) -> str:
        return self.__doc__ or ""

    @property
    def ca(self):  # route = "/stocks/ca"
        from . import stocks_ca

        return stocks_ca.CLASS_stocks_ca(command_runner=self._command_runner)

    @property
    def dd(self):  # route = "/stocks/dd"
        from . import stocks_dd

        return stocks_dd.CLASS_stocks_dd(command_runner=self._command_runner)

    @property
    def fa(self):  # route = "/stocks/fa"
        from . import stocks_fa

        return stocks_fa.CLASS_stocks_fa(command_runner=self._command_runner)

    @validate_arguments
    def info(
        self,
        symbol: Annotated[
            Union[str, List[str]],
            OpenBBCustomParameter(description="Symbol to get data for."),
        ],
        provider: Optional[Literal["cboe"]] = None,
        **kwargs
    ) -> OBBject[List]:
        """Get general price and performance metrics of a stock.

        Parameters
        ----------
        symbol : Union[str, List[str]]
            Symbol to get data for.
        provider : Optional[Literal['cboe']]
            The provider to use for the query, by default None.
            If None, the provider specified in defaults is selected or 'cboe' if there is
            no default.

        Returns
        -------
        OBBject
            results : List[StockInfo]
                Serializable results.
            provider : Optional[Literal['cboe']]
                Provider name.
            warnings : Optional[List[Warning_]]
                List of warnings.
            chart : Optional[Chart]
                Chart object.
            metadata: Optional[Metadata]
                Metadata info about the command execution.

        StockInfo
        ---------
        symbol : Optional[str]
            Symbol to get data for.
        name : Optional[str]
            Name associated with the ticker symbol.
        price : Optional[float]
            Last transaction price.
        open : Optional[float]
            Opening price of the stock.
        high : Optional[float]
            High price of the current trading day.
        low : Optional[float]
            Low price of the current trading day.
        close : Optional[float]
            Closing price of the most recent trading day.
        change : Optional[float]
            Change in price over the current trading period.
        change_percent : Optional[float]
            Percent change in price over the current trading period.
        prev_close : Optional[float]
            Previous closing price.
        type : Optional[str]
            Type of asset. (provider: cboe)
        exchange_id : Optional[int]
            The Exchange ID number. (provider: cboe)
        tick : Optional[str]
            Whether the last sale was an up or down tick. (provider: cboe)
        bid : Optional[float]
            Current bid price. (provider: cboe)
        bid_size : Optional[float]
            Bid lot size. (provider: cboe)
        ask : Optional[float]
            Current ask price. (provider: cboe)
        ask_size : Optional[float]
            Ask lot size. (provider: cboe)
        volume : Optional[float]
            Stock volume for the current trading day. (provider: cboe)
        iv30 : Optional[float]
            The 30-day implied volatility of the stock. (provider: cboe)
        iv30_change : Optional[float]
            Change in 30-day implied volatility of the stock. (provider: cboe)
        last_trade_timestamp : Optional[datetime]
            Last trade timestamp for the stock. (provider: cboe)
        iv30_annual_high : Optional[float]
            The 1-year high of implied volatility. (provider: cboe)
        hv30_annual_high : Optional[float]
            The 1-year high of realized volatility. (provider: cboe)
        iv30_annual_low : Optional[float]
            The 1-year low of implied volatility. (provider: cboe)
        hv30_annual_low : Optional[float]
            The 1-year low of realized volatility. (provider: cboe)
        iv60_annual_high : Optional[float]
            The 60-day high of implied volatility. (provider: cboe)
        hv60_annual_high : Optional[float]
            The 60-day high of realized volatility. (provider: cboe)
        iv60_annual_low : Optional[float]
            The 60-day low of implied volatility. (provider: cboe)
        hv60_annual_low : Optional[float]
            The 60-day low of realized volatility. (provider: cboe)
        iv90_annual_high : Optional[float]
            The 90-day high of implied volatility. (provider: cboe)
        hv90_annual_high : Optional[float]
            The 90-day high of realized volatility. (provider: cboe)"""  # noqa: E501

        inputs = filter_inputs(
            provider_choices={
                "provider": provider,
            },
            standard_params={
                "symbol": ",".join(symbol) if isinstance(symbol, list) else symbol,
            },
            extra_params=kwargs,
        )

        return self._command_runner.run(
            "/stocks/info",
            **inputs,
        )

    @validate_arguments
    def load(
        self,
        symbol: Annotated[
            Union[str, List[str]],
            OpenBBCustomParameter(description="Symbol to get data for."),
        ],
        start_date: Annotated[
            Union[datetime.date, None, str],
            OpenBBCustomParameter(
                description="Start date of the data, in YYYY-MM-DD format."
            ),
        ] = None,
        end_date: Annotated[
            Union[datetime.date, None, str],
            OpenBBCustomParameter(
                description="End date of the data, in YYYY-MM-DD format."
            ),
        ] = None,
        chart: bool = False,
        provider: Optional[
            Literal["alpha_vantage", "cboe", "fmp", "intrinio", "polygon", "yfinance"]
        ] = None,
        **kwargs
    ) -> OBBject[List]:
        """Load stock data for a specific ticker.

        Parameters
        ----------
        symbol : Union[str, List[str]]
            Symbol to get data for.
        start_date : Union[datetime.date, NoneType, str]
            Start date of the data, in YYYY-MM-DD format.
        end_date : Union[datetime.date, NoneType, str]
            End date of the data, in YYYY-MM-DD format.
        chart : bool
            Whether to create a chart or not, by default False.
        provider : Optional[Literal['alpha_vantage', 'cboe', 'fmp', 'intrinio', 'polygon', 'yfinance']]
            The provider to use for the query, by default None.
            If None, the provider specified in defaults is selected or 'alpha_vantage' if there is
            no default.
<<<<<<< HEAD
        period : Union[Literal['intraday', 'daily', 'weekly', 'monthly'], Literal['1d', '5d', '1mo', '3mo', '6mo', '1y', '2y', '5y', '10y', 'ytd', 'max']]
=======
        period : Union[Literal['intraday', 'daily', 'weekly', 'monthly'], Literal['1d', '5d', '1mo', '3mo', '6mo', '1y', '2y', '5y', '10y', 'ytd', 'max'], NoneType]
>>>>>>> 35e9ac4e
            None
        interval : Union[Literal['1min', '5min', '15min', '30min', '60min'], NoneType, Literal['1d', '1m'], Literal['1min', '5min', '15min', '30min', '1hour', '4hour', '1day'], Literal['1m', '2m', '5m', '15m', '30m', '60m', '90m', '1h', '1d', '5d', '1wk', '1mo', '3mo']]
            None
        adjusted : Optional[bool]
            None
<<<<<<< HEAD
        prepost : bool
            None
=======
        extended_hours : Optional[bool]
            Extended trading hours during pre-market and after-hours. (provider: alpha_vantage)
>>>>>>> 35e9ac4e
        month : Optional[str]
            Query a specific month in history (in YYYY-MM format). (provider: alpha_vantage)
        outputsize : Optional[Literal['compact', 'full']]
            Compact returns only the latest 100 data points in the intraday time series; full returns trailing 30 days of the most recent intraday data if the month parameter (see above) is not specified, or the full intraday data for a specific month in history if the month parameter is specified. (provider: alpha_vantage)
        timeseries : Optional[pydantic.types.NonNegativeInt]
            Number of days to look back. (provider: fmp)
        timezone : Optional[Literal['Africa/Algiers', 'Africa/Cairo', 'Africa/Casablanca', 'Africa/Harare', 'Africa/Johannesburg', 'Africa/Monrovia', 'Africa/Nairobi', 'America/Argentina/Buenos_Aires', 'America/Bogota', 'America/Caracas', 'America/Chicago', 'America/Chihuahua', 'America/Denver', 'America/Godthab', 'America/Guatemala', 'America/Guyana', 'America/Halifax', 'America/Indiana/Indianapolis', 'America/Juneau', 'America/La_Paz', 'America/Lima', 'America/Los_Angeles', 'America/Mazatlan', 'America/Mexico_City', 'America/Monterrey', 'America/Montevideo', 'America/New_York', 'America/Phoenix', 'America/Regina', 'America/Santiago', 'America/Sao_Paulo', 'America/St_Johns', 'America/Tijuana', 'Asia/Almaty', 'Asia/Baghdad', 'Asia/Baku', 'Asia/Bangkok', 'Asia/Chongqing', 'Asia/Colombo', 'Asia/Dhaka', 'Asia/Hong_Kong', 'Asia/Irkutsk', 'Asia/Jakarta', 'Asia/Jerusalem', 'Asia/Kabul', 'Asia/Kamchatka', 'Asia/Karachi', 'Asia/Kathmandu', 'Asia/Kolkata', 'Asia/Krasnoyarsk', 'Asia/Kuala_Lumpur', 'Asia/Kuwait', 'Asia/Magadan', 'Asia/Muscat', 'Asia/Novosibirsk', 'Asia/Rangoon', 'Asia/Riyadh', 'Asia/Seoul', 'Asia/Shanghai', 'Asia/Singapore', 'Asia/Srednekolymsk', 'Asia/Taipei', 'Asia/Tashkent', 'Asia/Tbilisi', 'Asia/Tehran', 'Asia/Tokyo', 'Asia/Ulaanbaatar', 'Asia/Urumqi', 'Asia/Vladivostok', 'Asia/Yakutsk', 'Asia/Yekaterinburg', 'Asia/Yerevan', 'Atlantic/Azores', 'Atlantic/Cape_Verde', 'Atlantic/South_Georgia', 'Australia/Adelaide', 'Australia/Brisbane', 'Australia/Darwin', 'Australia/Hobart', 'Australia/Melbourne', 'Australia/Perth', 'Australia/Sydney', 'Etc/UTC', 'UTC', 'Europe/Amsterdam', 'Europe/Athens', 'Europe/Belgrade', 'Europe/Berlin', 'Europe/Bratislava', 'Europe/Brussels', 'Europe/Bucharest', 'Europe/Budapest', 'Europe/Copenhagen', 'Europe/Dublin', 'Europe/Helsinki', 'Europe/Istanbul', 'Europe/Kaliningrad', 'Europe/Kiev', 'Europe/Lisbon', 'Europe/Ljubljana', 'Europe/London', 'Europe/Madrid', 'Europe/Minsk', 'Europe/Moscow', 'Europe/Paris', 'Europe/Prague', 'Europe/Riga', 'Europe/Rome', 'Europe/Samara', 'Europe/Sarajevo', 'Europe/Skopje', 'Europe/Sofia', 'Europe/Stockholm', 'Europe/Tallinn', 'Europe/Vienna', 'Europe/Vilnius', 'Europe/Volgograd', 'Europe/Warsaw', 'Europe/Zagreb', 'Pacific/Apia', 'Pacific/Auckland', 'Pacific/Chatham', 'Pacific/Fakaofo', 'Pacific/Fiji', 'Pacific/Guadalcanal', 'Pacific/Guam', 'Pacific/Honolulu', 'Pacific/Majuro', 'Pacific/Midway', 'Pacific/Noumea', 'Pacific/Pago_Pago', 'Pacific/Port_Moresby', 'Pacific/Tongatapu']]
            Returns trading times in this timezone. (provider: intrinio)
        source : Optional[Literal['realtime', 'delayed', 'nasdaq_basic']]
            The source of the data. (provider: intrinio)
        start_time : Optional[datetime.time]
            Return intervals starting at the specified time on the `start_date` formatted as 'hh:mm:ss'. (provider: intrinio)
        end_time : Optional[datetime.time]
            Return intervals stopping at the specified time on the `end_date` formatted as 'hh:mm:ss'. (provider: intrinio)
        interval_size : Optional[Literal['1m', '5m', '10m', '15m', '30m', '60m', '1h']]
            The data time frequency. (provider: intrinio)
        limit : Union[pydantic.types.NonNegativeInt, NoneType, pydantic.types.PositiveInt]
            None
        next_page : Optional[str]
            Token to get the next page of data from a previous API call. (provider: intrinio)
        all_pages : Optional[bool]
            Returns all pages of data from the API call at once. (provider: intrinio)
        timespan : Literal['minute', 'hour', 'day', 'week', 'month', 'quarter', 'year']
            Timespan of the data. (provider: polygon)
        sort : Literal['asc', 'desc']
            Sort order of the data. (provider: polygon)
        multiplier : PositiveInt
            Multiplier of the timespan. (provider: polygon)
<<<<<<< HEAD
        actions : bool
            Include actions. (provider: yfinance)
        auto_adjust : bool
            Adjust all OHLC data automatically. (provider: yfinance)
=======
        prepost : bool
            Include Pre and Post market data. (provider: yfinance)
        adjust : bool
            Adjust all the data automatically. (provider: yfinance)
>>>>>>> 35e9ac4e
        back_adjust : bool
            Attempt to adjust all the data automatically. (provider: yfinance)
        progress : bool
            Show progress bar. (provider: yfinance)
        ignore_tz : bool
            When combining from different timezones, ignore that part of datetime. (provider: yfinance)
        rounding : bool
            Round to two decimal places? (provider: yfinance)
        repair : bool
            Detect currency unit 100x mixups and attempt repair. (provider: yfinance)
        keepna : bool
            Keep NaN rows returned by Yahoo? (provider: yfinance)
        group_by : Literal['ticker', 'column']
            Group by ticker or column. (provider: yfinance)

        Returns
        -------
        OBBject
            results : List[StockHistorical]
                Serializable results.
            provider : Optional[Literal['alpha_vantage', 'cboe', 'fmp', 'intrinio', 'polygon', 'yfinance']]
                Provider name.
            warnings : Optional[List[Warning_]]
                List of warnings.
            chart : Optional[Chart]
                Chart object.
            metadata: Optional[Metadata]
                Metadata info about the command execution.

        StockHistorical
        ---------------
<<<<<<< HEAD
        date : Union[datetime, date]
=======
        date : Optional[datetime]
>>>>>>> 35e9ac4e
            The date of the data.
        open : Optional[PositiveFloat]
            The open price of the symbol.
        high : Optional[PositiveFloat]
            The high price of the symbol.
        low : Optional[PositiveFloat]
            The low price of the symbol.
        close : Optional[PositiveFloat]
            The close price of the symbol.
        volume : Optional[NonNegativeInt]
            The volume of the symbol.
<<<<<<< HEAD
        adjusted_close : Optional[float]
            The adjusted close price of the symbol. (provider: alpha_vantage)
        dividend_amount : Optional[float]
            Dividend amount paid for the corresponding date. (provider: alpha_vantage)
        split_coefficient : Optional[float]
=======
        vwap : Optional[PositiveFloat]
            Volume Weighted Average Price of the symbol.
        adjusted_close : Optional[PositiveFloat]
            The adjusted close price of the symbol. (provider: alpha_vantage)
        dividend_amount : Optional[NonNegativeFloat]
            Dividend amount paid for the corresponding date. (provider: alpha_vantage)
        split_coefficient : Optional[NonNegativeFloat]
>>>>>>> 35e9ac4e
            Split coefficient for the corresponding date. (provider: alpha_vantage)
        calls_volume : Optional[float]
            Number of calls traded during the most recent trading period. Only valid if interval is 1m. (provider: cboe)
        puts_volume : Optional[float]
            Number of puts traded during the most recent trading period. Only valid if interval is 1m. (provider: cboe)
        total_options_volume : Optional[float]
            Total number of options traded during the most recent trading period. Only valid if interval is 1m. (provider: cboe)
        adj_close : Optional[float]
            Adjusted Close Price of the symbol. (provider: fmp)
        unadjusted_volume : Optional[float]
            Unadjusted volume of the symbol. (provider: fmp)
        change : Optional[float]
            Change in the price of the symbol from the previous day. (provider: fmp)
        change_percent : Optional[float]
            Change \\% in the price of the symbol. (provider: fmp)
<<<<<<< HEAD
        vwap : Optional[float]
            Volume Weighted Average Price of the symbol. (provider: fmp)
=======
>>>>>>> 35e9ac4e
        label : Optional[str]
            Human readable format of the date. (provider: fmp)
        change_over_time : Optional[float]
            Change \\% in the price of the symbol over a period of time. (provider: fmp)
        close_time : Optional[datetime]
            The timestamp that represents the end of the interval span. (provider: intrinio)
        interval : Optional[str]
            The data time frequency. (provider: intrinio)
        average : Optional[float]
            Average trade price of an individual stock during the interval. (provider: intrinio)
        transactions : Optional[PositiveInt]
            Number of transactions for the symbol in the time period. (provider: polygon)
        """  # noqa: E501

        inputs = filter_inputs(
            provider_choices={
                "provider": provider,
            },
            standard_params={
                "symbol": ",".join(symbol) if isinstance(symbol, list) else symbol,
                "start_date": start_date,
                "end_date": end_date,
            },
            extra_params=kwargs,
            chart=chart,
        )

        return self._command_runner.run(
            "/stocks/load",
            **inputs,
        )

    @validate_arguments
    def multiples(
        self,
        symbol: Annotated[
            Union[str, List[str]],
            OpenBBCustomParameter(description="Symbol to get data for."),
        ],
        limit: Annotated[
            Optional[int],
            OpenBBCustomParameter(description="The number of data entries to return."),
        ] = 100,
        chart: bool = False,
        provider: Optional[Literal["fmp"]] = None,
        **kwargs
    ) -> OBBject[List]:
        """Get valuation multiples for a stock ticker.

        Parameters
        ----------
        symbol : Union[str, List[str]]
            Symbol to get data for.
        limit : Optional[int]
            The number of data entries to return.
        chart : bool
            Whether to create a chart or not, by default False.
        provider : Optional[Literal['fmp']]
            The provider to use for the query, by default None.
            If None, the provider specified in defaults is selected or 'fmp' if there is
            no default.

        Returns
        -------
        OBBject
            results : List[StockMultiples]
                Serializable results.
            provider : Optional[Literal['fmp']]
                Provider name.
            warnings : Optional[List[Warning_]]
                List of warnings.
            chart : Optional[Chart]
                Chart object.
            metadata: Optional[Metadata]
                Metadata info about the command execution.

        StockMultiples
        --------------
        revenue_per_share_ttm : Optional[float]
            Revenue per share calculated as trailing twelve months.
        net_income_per_share_ttm : Optional[float]
            Net income per share calculated as trailing twelve months.
        operating_cash_flow_per_share_ttm : Optional[float]
            Operating cash flow per share calculated as trailing twelve months.
        free_cash_flow_per_share_ttm : Optional[float]
            Free cash flow per share calculated as trailing twelve months.
        cash_per_share_ttm : Optional[float]
            Cash per share calculated as trailing twelve months.
        book_value_per_share_ttm : Optional[float]
            Book value per share calculated as trailing twelve months.
        tangible_book_value_per_share_ttm : Optional[float]
            Tangible book value per share calculated as trailing twelve months.
        shareholders_equity_per_share_ttm : Optional[float]
            Shareholders equity per share calculated as trailing twelve months.
        interest_debt_per_share_ttm : Optional[float]
            Interest debt per share calculated as trailing twelve months.
        market_cap_ttm : Optional[float]
            Market capitalization calculated as trailing twelve months.
        enterprise_value_ttm : Optional[float]
            Enterprise value calculated as trailing twelve months.
        pe_ratio_ttm : Optional[float]
            Price-to-earnings ratio (P/E ratio) calculated as trailing twelve months.
        price_to_sales_ratio_ttm : Optional[float]
            Price-to-sales ratio calculated as trailing twelve months.
        pocf_ratio_ttm : Optional[float]
            Price-to-operating cash flow ratio calculated as trailing twelve months.
        pfcf_ratio_ttm : Optional[float]
            Price-to-free cash flow ratio calculated as trailing twelve months.
        pb_ratio_ttm : Optional[float]
            Price-to-book ratio calculated as trailing twelve months.
        ptb_ratio_ttm : Optional[float]
            Price-to-tangible book ratio calculated as trailing twelve months.
        ev_to_sales_ttm : Optional[float]
            Enterprise value-to-sales ratio calculated as trailing twelve months.
        enterprise_value_over_ebitda_ttm : Optional[float]
            Enterprise value-to-EBITDA ratio calculated as trailing twelve months.
        ev_to_operating_cash_flow_ttm : Optional[float]
            Enterprise value-to-operating cash flow ratio calculated as trailing twelve months.
        ev_to_free_cash_flow_ttm : Optional[float]
            Enterprise value-to-free cash flow ratio calculated as trailing twelve months.
        earnings_yield_ttm : Optional[float]
            Earnings yield calculated as trailing twelve months.
        free_cash_flow_yield_ttm : Optional[float]
            Free cash flow yield calculated as trailing twelve months.
        debt_to_equity_ttm : Optional[float]
            Debt-to-equity ratio calculated as trailing twelve months.
        debt_to_assets_ttm : Optional[float]
            Debt-to-assets ratio calculated as trailing twelve months.
        net_debt_to_ebitda_ttm : Optional[float]
            Net debt-to-EBITDA ratio calculated as trailing twelve months.
        current_ratio_ttm : Optional[float]
            Current ratio calculated as trailing twelve months.
        interest_coverage_ttm : Optional[float]
            Interest coverage calculated as trailing twelve months.
        income_quality_ttm : Optional[float]
            Income quality calculated as trailing twelve months.
        dividend_yield_ttm : Optional[float]
            Dividend yield calculated as trailing twelve months.
        dividend_yield_percentage_ttm : Optional[float]
            Dividend yield percentage calculated as trailing twelve months.
        dividend_to_market_cap_ttm : Optional[float]
            Dividend to market capitalization ratio calculated as trailing twelve months.
        dividend_per_share_ttm : Optional[float]
            Dividend per share calculated as trailing twelve months.
        payout_ratio_ttm : Optional[float]
            Payout ratio calculated as trailing twelve months.
        sales_general_and_administrative_to_revenue_ttm : Optional[float]
            Sales general and administrative expenses-to-revenue ratio calculated as trailing twelve months.
        research_and_development_to_revenue_ttm : Optional[float]
            Research and development expenses-to-revenue ratio calculated as trailing twelve months.
        intangibles_to_total_assets_ttm : Optional[float]
            Intangibles-to-total assets ratio calculated as trailing twelve months.
        capex_to_operating_cash_flow_ttm : Optional[float]
            Capital expenditures-to-operating cash flow ratio calculated as trailing twelve months.
        capex_to_revenue_ttm : Optional[float]
            Capital expenditures-to-revenue ratio calculated as trailing twelve months.
        capex_to_depreciation_ttm : Optional[float]
            Capital expenditures-to-depreciation ratio calculated as trailing twelve months.
        stock_based_compensation_to_revenue_ttm : Optional[float]
            Stock-based compensation-to-revenue ratio calculated as trailing twelve months.
        graham_number_ttm : Optional[float]
            Graham number calculated as trailing twelve months.
        roic_ttm : Optional[float]
            Return on invested capital calculated as trailing twelve months.
        return_on_tangible_assets_ttm : Optional[float]
            Return on tangible assets calculated as trailing twelve months.
        graham_net_net_ttm : Optional[float]
            Graham net-net working capital calculated as trailing twelve months.
        working_capital_ttm : Optional[float]
            Working capital calculated as trailing twelve months.
        tangible_asset_value_ttm : Optional[float]
            Tangible asset value calculated as trailing twelve months.
        net_current_asset_value_ttm : Optional[float]
            Net current asset value calculated as trailing twelve months.
        invested_capital_ttm : Optional[float]
            Invested capital calculated as trailing twelve months.
        average_receivables_ttm : Optional[float]
            Average receivables calculated as trailing twelve months.
        average_payables_ttm : Optional[float]
            Average payables calculated as trailing twelve months.
        average_inventory_ttm : Optional[float]
            Average inventory calculated as trailing twelve months.
        days_sales_outstanding_ttm : Optional[float]
            Days sales outstanding calculated as trailing twelve months.
        days_payables_outstanding_ttm : Optional[float]
            Days payables outstanding calculated as trailing twelve months.
        days_of_inventory_on_hand_ttm : Optional[float]
            Days of inventory on hand calculated as trailing twelve months.
        receivables_turnover_ttm : Optional[float]
            Receivables turnover calculated as trailing twelve months.
        payables_turnover_ttm : Optional[float]
            Payables turnover calculated as trailing twelve months.
        inventory_turnover_ttm : Optional[float]
            Inventory turnover calculated as trailing twelve months.
        roe_ttm : Optional[float]
            Return on equity calculated as trailing twelve months.
        capex_per_share_ttm : Optional[float]
            Capital expenditures per share calculated as trailing twelve months."""  # noqa: E501

        inputs = filter_inputs(
            provider_choices={
                "provider": provider,
            },
            standard_params={
                "symbol": ",".join(symbol) if isinstance(symbol, list) else symbol,
                "limit": limit,
            },
            extra_params=kwargs,
            chart=chart,
        )

        return self._command_runner.run(
            "/stocks/multiples",
            **inputs,
        )

    @validate_arguments
    def news(
        self,
        symbols: Annotated[
            str, OpenBBCustomParameter(description="Symbol to get data for.")
        ],
        page: Annotated[
            int,
            OpenBBCustomParameter(
                description="Page of the stock news to be retrieved."
            ),
        ] = 0,
        limit: Annotated[
            Optional[pydantic.types.NonNegativeInt],
            OpenBBCustomParameter(description="Number of results to return per page."),
        ] = 15,
        chart: bool = False,
        provider: Optional[
            Literal["benzinga", "fmp", "intrinio", "polygon", "yfinance"]
        ] = None,
        **kwargs
    ) -> OBBject[BaseModel]:
        """Get news for one or more stock tickers.

        Parameters
        ----------
        symbols : str
            Symbol to get data for.
        page : int
            Page of the stock news to be retrieved.
        limit : Optional[pydantic.types.NonNegativeInt]
            Number of results to return per page.
        chart : bool
            Whether to create a chart or not, by default False.
        provider : Optional[Literal['benzinga', 'fmp', 'intrinio', 'polygon', 'yfinance']]
            The provider to use for the query, by default None.
            If None, the provider specified in defaults is selected or 'benzinga' if there is
            no default.
        display_output : Literal['headline', 'summary', 'full', 'all']
            Type of data to return. (provider: benzinga)
        date : Optional[datetime.datetime]
            Date of the news to retrieve. (provider: benzinga)
        date_from : Optional[datetime.datetime]
            Start date of the news to retrieve. (provider: benzinga)
        date_to : Optional[datetime.datetime]
            End date of the news to retrieve. (provider: benzinga)
        updated_since : Optional[int]
            Number of seconds since the news was updated. (provider: benzinga)
        published_since : Optional[int]
            Number of seconds since the news was published. (provider: benzinga)
        sort : Union[Literal['published_at', 'updated_at', 'title', 'author', 'channel', 'ticker', 'topic', 'content_type'], NoneType, str]
            None
        isin : Optional[str]
            The ISIN of the news to retrieve. (provider: benzinga)
        cusip : Optional[str]
            The CUSIP of the news to retrieve. (provider: benzinga)
        channels : Optional[str]
            Channels of the news to retrieve. (provider: benzinga)
        topics : Optional[str]
            Topics of the news to retrieve. (provider: benzinga)
        authors : Optional[str]
            Authors of the news to retrieve. (provider: benzinga)
        content_types : Optional[str]
            Content types of the news to retrieve. (provider: benzinga)
        next_page : Optional[str]
            Token to get the next page of data from a previous API call. (provider: intrinio)
        all_pages : Optional[bool]
            Returns all pages of data from the API call at once. (provider: intrinio)
        ticker_lt : Optional[str]
            Less than, by default None (provider: polygon)
        ticker_lte : Optional[str]
            Less than or equal, by default None (provider: polygon)
        ticker_gt : Optional[str]
            Greater than, by default None (provider: polygon)
        ticker_gte : Optional[str]
            Greater than or equal, by default None (provider: polygon)
        published_utc : Optional[str]
            Published date of the query, by default None (provider: polygon)
        published_utc_lt : Optional[str]
            Less than, by default None (provider: polygon)
        published_utc_lte : Optional[str]
            Less than or equal, by default None (provider: polygon)
        published_utc_gt : Optional[str]
            Greater than, by default None (provider: polygon)
        published_utc_gte : Optional[str]
            Greater than or equal, by default None (provider: polygon)
        order : Optional[Literal['asc', 'desc']]
            Sort order of the query, by default None (provider: polygon)

        Returns
        -------
        OBBject
            results : List[StockNews]
                Serializable results.
            provider : Optional[Literal['benzinga', 'fmp', 'intrinio', 'polygon', 'yfinance']]
                Provider name.
            warnings : Optional[List[Warning_]]
                List of warnings.
            chart : Optional[Chart]
                Chart object.
            metadata: Optional[Metadata]
                Metadata info about the command execution.

        StockNews
        ---------
        date : Optional[datetime]
            Published date of the news.
        title : Optional[str]
            Title of the news.
        text : Optional[str]
            Text/body of the news.
        url : Optional[str]
            URL of the news.
        images : Optional[List[BenzingaImage]]
            Images associated with the news. (provider: benzinga)
        channels : Optional[List[str]]
            Channels associated with the news. (provider: benzinga)
        stocks : Optional[List[str]]
            Stocks associated with the news. (provider: benzinga)
        tags : Optional[List[str]]
            Tags associated with the news. (provider: benzinga)
        teaser : Optional[str]
            Teaser of the news. (provider: benzinga)
        symbol : Optional[str]
            Ticker of the fetched news. (provider: fmp)
        image : Optional[str]
            URL to the image of the news source. (provider: fmp)
        site : Optional[str]
            Name of the news source. (provider: fmp)
        id : Optional[str]
            Intrinio ID for the news article. (provider: intrinio)
        amp_url : Optional[str]
            AMP URL. (provider: polygon)
        author : Optional[str]
            Author of the article. (provider: polygon)
        image_url : Optional[str]
            Image URL. (provider: polygon)
        keywords : Optional[List[str]]
            Keywords in the article (provider: polygon)
        publisher : Union[PolygonPublisher, NoneType, str]
            Publisher of the article. (provider: polygon)
        tickers : Optional[List[str]]
            Tickers covered in the article. (provider: polygon)
        uuid : Optional[str]
            Unique identifier for the news article (provider: yfinance)
        type : Optional[str]
            Type of the news article (provider: yfinance)
        thumbnail : Optional[Mapping[str, Any]]
            Thumbnail related data to the ticker news article. (provider: yfinance)
        related_tickers : Optional[str]
            Tickers related to the news article. (provider: yfinance)"""  # noqa: E501

        inputs = filter_inputs(
            provider_choices={
                "provider": provider,
            },
            standard_params={
                "symbols": symbols,
                "page": page,
                "limit": limit,
            },
            extra_params=kwargs,
            chart=chart,
        )

        return self._command_runner.run(
            "/stocks/news",
            **inputs,
        )

    @property
    def options(self):  # route = "/stocks/options"
        from . import stocks_options

        return stocks_options.CLASS_stocks_options(command_runner=self._command_runner)

    @validate_arguments
    def quote(
        self,
        symbol: Annotated[
            Union[str, List[str]],
            OpenBBCustomParameter(description="Symbol to get data for."),
        ],
<<<<<<< HEAD
        chart: bool = False,
=======
>>>>>>> 35e9ac4e
        provider: Optional[Literal["fmp", "intrinio"]] = None,
        **kwargs
    ) -> OBBject[List]:
        """Load stock data for a specific ticker.

        Parameters
        ----------
        symbol : Union[str, List[str]]
            Symbol to get data for.
<<<<<<< HEAD
        chart : bool
            Whether to create a chart or not, by default False.
=======
>>>>>>> 35e9ac4e
        provider : Optional[Literal['fmp', 'intrinio']]
            The provider to use for the query, by default None.
            If None, the provider specified in defaults is selected or 'fmp' if there is
            no default.
        source : Literal['iex', 'bats', 'bats_delayed', 'utp_delayed', 'cta_a_delayed', 'cta_b_delayed', 'intrinio_mx', 'intrinio_mx_plus', 'delayed_sip']
            Source of the data. (provider: intrinio)

        Returns
        -------
        OBBject
            results : List[StockQuote]
                Serializable results.
            provider : Optional[Literal['fmp', 'intrinio']]
                Provider name.
            warnings : Optional[List[Warning_]]
                List of warnings.
            chart : Optional[Chart]
                Chart object.
            metadata: Optional[Metadata]
                Metadata info about the command execution.

        StockQuote
        ----------
        day_low : Optional[float]
            Lowest price of the stock in the current trading day.
        day_high : Optional[float]
            Highest price of the stock in the current trading day.
        date : Optional[datetime]
            Timestamp of the stock quote.
        symbol : Optional[str]
            Symbol of the company. (provider: fmp)
        name : Optional[str]
            Name of the company. (provider: fmp)
        price : Optional[float]
            Current trading price of the stock. (provider: fmp)
        changes_percentage : Optional[float]
            Change percentage of the stock price. (provider: fmp)
        change : Optional[float]
            Change in the stock price. (provider: fmp)
        year_high : Optional[float]
            Highest price of the stock in the last 52 weeks. (provider: fmp)
        year_low : Optional[float]
            Lowest price of the stock in the last 52 weeks. (provider: fmp)
        market_cap : Optional[float]
            Market cap of the company. (provider: fmp)
        price_avg50 : Optional[float]
            50 days average price of the stock. (provider: fmp)
        price_avg200 : Optional[float]
            200 days average price of the stock. (provider: fmp)
        volume : Optional[int]
            Volume of the stock in the current trading day. (provider: fmp)
        avg_volume : Optional[int]
            Average volume of the stock in the last 10 trading days. (provider: fmp)
        exchange : Optional[str]
            Exchange the stock is traded on. (provider: fmp)
        open : Optional[float]
            Opening price of the stock in the current trading day. (provider: fmp)
        previous_close : Optional[float]
            Previous closing price of the stock. (provider: fmp)
        eps : Optional[float]
            Earnings per share of the stock. (provider: fmp)
        pe : Optional[float]
            Price earnings ratio of the stock. (provider: fmp)
        earnings_announcement : Optional[str]
            Earnings announcement date of the stock. (provider: fmp)
        shares_outstanding : Optional[int]
            Number of shares outstanding of the stock. (provider: fmp)
        last_price : Optional[float]
            Price of the last trade. (provider: intrinio)
        last_time : Optional[datetime]
            Date and Time when the last trade occurred. (provider: intrinio)
        last_size : Optional[int]
            Size of the last trade. (provider: intrinio)
        bid_price : Optional[float]
            Price of the top bid order. (provider: intrinio)
        bid_size : Optional[int]
            Size of the top bid order. (provider: intrinio)
        ask_price : Optional[float]
            Price of the top ask order. (provider: intrinio)
        ask_size : Optional[int]
            Size of the top ask order. (provider: intrinio)
        open_price : Optional[float]
            Open price for the trading day. (provider: intrinio)
        close_price : Optional[float]
            Closing price for the trading day (IEX source only). (provider: intrinio)
        high_price : Optional[float]
            High Price for the trading day. (provider: intrinio)
        low_price : Optional[float]
            Low Price for the trading day. (provider: intrinio)
        exchange_volume : Optional[int]
            Number of shares exchanged during the trading day on the exchange. (provider: intrinio)
        market_volume : Optional[int]
            Number of shares exchanged during the trading day for the whole market. (provider: intrinio)
        updated_on : Optional[datetime]
            Date and Time when the data was last updated. (provider: intrinio)
        source : Optional[str]
            Source of the data. (provider: intrinio)
        listing_venue : Optional[str]
            Listing venue where the trade took place (SIP source only). (provider: intrinio)
        sales_conditions : Optional[str]
            Indicates any sales condition modifiers associated with the trade. (provider: intrinio)
        quote_conditions : Optional[str]
            Indicates any quote condition modifiers associated with the trade. (provider: intrinio)
        market_center_code : Optional[str]
            Market center character code. (provider: intrinio)
        is_darkpool : Optional[bool]
            Whether or not the current trade is from a darkpool. (provider: intrinio)"""  # noqa: E501

        inputs = filter_inputs(
            provider_choices={
                "provider": provider,
            },
            standard_params={
                "symbol": ",".join(symbol) if isinstance(symbol, list) else symbol,
            },
            extra_params=kwargs,
        )

        return self._command_runner.run(
            "/stocks/quote",
            **inputs,
        )

    @validate_arguments
    def search(
        self,
        query: Annotated[str, OpenBBCustomParameter(description="Search query.")] = "",
        ticker: Annotated[
            bool,
            OpenBBCustomParameter(description="Whether to search by ticker symbol."),
        ] = False,
        provider: Optional[Literal["cboe"]] = None,
        **kwargs
    ) -> OBBject[List]:
        """Search for a company or stock ticker.

        Parameters
        ----------
        query : str
            Search query.
        ticker : bool
            Whether to search by ticker symbol.
        provider : Optional[Literal['cboe']]
            The provider to use for the query, by default None.
            If None, the provider specified in defaults is selected or 'cboe' if there is
            no default.

        Returns
        -------
        OBBject
            results : List[StockSearch]
                Serializable results.
            provider : Optional[Literal['cboe']]
                Provider name.
            warnings : Optional[List[Warning_]]
                List of warnings.
            chart : Optional[Chart]
                Chart object.
            metadata: Optional[Metadata]
                Metadata info about the command execution.

        StockSearch
        -----------
        symbol : Optional[str]
            Symbol to get data for.
        name : Optional[str]
            Name of the company.
        dpm_name : Optional[str]
            Name of the primary market maker. (provider: cboe)
        post_station : Optional[str]
            Post and station location on the CBOE trading floor. (provider: cboe)"""  # noqa: E501

        inputs = filter_inputs(
            provider_choices={
                "provider": provider,
            },
            standard_params={
                "query": query,
                "ticker": ticker,
            },
            extra_params=kwargs,
        )

        return self._command_runner.run(
            "/stocks/search",
            **inputs,
        )<|MERGE_RESOLUTION|>--- conflicted
+++ resolved
@@ -204,23 +204,14 @@
             The provider to use for the query, by default None.
             If None, the provider specified in defaults is selected or 'alpha_vantage' if there is
             no default.
-<<<<<<< HEAD
-        period : Union[Literal['intraday', 'daily', 'weekly', 'monthly'], Literal['1d', '5d', '1mo', '3mo', '6mo', '1y', '2y', '5y', '10y', 'ytd', 'max']]
-=======
         period : Union[Literal['intraday', 'daily', 'weekly', 'monthly'], Literal['1d', '5d', '1mo', '3mo', '6mo', '1y', '2y', '5y', '10y', 'ytd', 'max'], NoneType]
->>>>>>> 35e9ac4e
             None
         interval : Union[Literal['1min', '5min', '15min', '30min', '60min'], NoneType, Literal['1d', '1m'], Literal['1min', '5min', '15min', '30min', '1hour', '4hour', '1day'], Literal['1m', '2m', '5m', '15m', '30m', '60m', '90m', '1h', '1d', '5d', '1wk', '1mo', '3mo']]
             None
         adjusted : Optional[bool]
             None
-<<<<<<< HEAD
-        prepost : bool
-            None
-=======
         extended_hours : Optional[bool]
             Extended trading hours during pre-market and after-hours. (provider: alpha_vantage)
->>>>>>> 35e9ac4e
         month : Optional[str]
             Query a specific month in history (in YYYY-MM format). (provider: alpha_vantage)
         outputsize : Optional[Literal['compact', 'full']]
@@ -249,17 +240,10 @@
             Sort order of the data. (provider: polygon)
         multiplier : PositiveInt
             Multiplier of the timespan. (provider: polygon)
-<<<<<<< HEAD
-        actions : bool
-            Include actions. (provider: yfinance)
-        auto_adjust : bool
-            Adjust all OHLC data automatically. (provider: yfinance)
-=======
         prepost : bool
             Include Pre and Post market data. (provider: yfinance)
         adjust : bool
             Adjust all the data automatically. (provider: yfinance)
->>>>>>> 35e9ac4e
         back_adjust : bool
             Attempt to adjust all the data automatically. (provider: yfinance)
         progress : bool
@@ -291,11 +275,7 @@
 
         StockHistorical
         ---------------
-<<<<<<< HEAD
-        date : Union[datetime, date]
-=======
         date : Optional[datetime]
->>>>>>> 35e9ac4e
             The date of the data.
         open : Optional[PositiveFloat]
             The open price of the symbol.
@@ -307,13 +287,6 @@
             The close price of the symbol.
         volume : Optional[NonNegativeInt]
             The volume of the symbol.
-<<<<<<< HEAD
-        adjusted_close : Optional[float]
-            The adjusted close price of the symbol. (provider: alpha_vantage)
-        dividend_amount : Optional[float]
-            Dividend amount paid for the corresponding date. (provider: alpha_vantage)
-        split_coefficient : Optional[float]
-=======
         vwap : Optional[PositiveFloat]
             Volume Weighted Average Price of the symbol.
         adjusted_close : Optional[PositiveFloat]
@@ -321,7 +294,6 @@
         dividend_amount : Optional[NonNegativeFloat]
             Dividend amount paid for the corresponding date. (provider: alpha_vantage)
         split_coefficient : Optional[NonNegativeFloat]
->>>>>>> 35e9ac4e
             Split coefficient for the corresponding date. (provider: alpha_vantage)
         calls_volume : Optional[float]
             Number of calls traded during the most recent trading period. Only valid if interval is 1m. (provider: cboe)
@@ -337,11 +309,6 @@
             Change in the price of the symbol from the previous day. (provider: fmp)
         change_percent : Optional[float]
             Change \\% in the price of the symbol. (provider: fmp)
-<<<<<<< HEAD
-        vwap : Optional[float]
-            Volume Weighted Average Price of the symbol. (provider: fmp)
-=======
->>>>>>> 35e9ac4e
         label : Optional[str]
             Human readable format of the date. (provider: fmp)
         change_over_time : Optional[float]
@@ -741,10 +708,6 @@
             Union[str, List[str]],
             OpenBBCustomParameter(description="Symbol to get data for."),
         ],
-<<<<<<< HEAD
-        chart: bool = False,
-=======
->>>>>>> 35e9ac4e
         provider: Optional[Literal["fmp", "intrinio"]] = None,
         **kwargs
     ) -> OBBject[List]:
@@ -754,11 +717,6 @@
         ----------
         symbol : Union[str, List[str]]
             Symbol to get data for.
-<<<<<<< HEAD
-        chart : bool
-            Whether to create a chart or not, by default False.
-=======
->>>>>>> 35e9ac4e
         provider : Optional[Literal['fmp', 'intrinio']]
             The provider to use for the query, by default None.
             If None, the provider specified in defaults is selected or 'fmp' if there is
