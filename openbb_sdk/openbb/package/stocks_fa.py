### THIS FILE IS AUTO-GENERATED. DO NOT EDIT. ###

import datetime
from typing import List, Literal, Optional, Union

import pydantic
import pydantic.main
from openbb_core.app.model.custom_parameter import OpenBBCustomParameter
from openbb_core.app.model.obbject import OBBject
from openbb_core.app.static.container import Container
from openbb_core.app.static.filters import filter_inputs
from pydantic import BaseModel, validate_arguments
from typing_extensions import Annotated


class CLASS_stocks_fa(Container):
    """/stocks/fa
    balance
    balance_growth
    cal
    cash
    cash_growth
    comp
    comsplit
    divs
    earning
    emp
    est
    income
    income_growth
    ins
    ins_own
    metrics
    mgmt
    overview
    own
    pt
    pta
    ratios
    revgeo
    revseg
    shrs
    split
    transcript
    """

    def __repr__(self) -> str:
        return self.__doc__ or ""

    @validate_arguments
    def balance(
        self,
        symbol: Annotated[
            Union[str, List[str]],
            OpenBBCustomParameter(description="Symbol to get data for."),
        ],
        period: Annotated[
            Literal["annual", "quarter"],
            OpenBBCustomParameter(description="Period of the data to return."),
        ] = "annual",
        limit: Annotated[
            Optional[pydantic.types.NonNegativeInt],
            OpenBBCustomParameter(description="The number of data entries to return."),
        ] = 12,
<<<<<<< HEAD
        chart: bool = False,
        provider: Optional[Literal["fmp", "intrinio", "polygon", "yfinance"]] = None,
=======
        provider: Optional[Literal["fmp", "polygon"]] = None,
>>>>>>> 48a97dd3
        **kwargs
    ) -> OBBject[BaseModel]:
        """Balance Sheet.

        Parameters
        ----------
        symbol : Union[str, List[str]]
            Symbol to get data for.
        period : Literal['annual', 'quarter']
            Period of the data to return.
        limit : Optional[pydantic.types.NonNegativeInt]
            The number of data entries to return.
<<<<<<< HEAD
        chart : bool
            Whether to create a chart or not, by default False.
        provider : Optional[Literal['fmp', 'intrinio', 'polygon', 'yfinance']]
=======
        provider : Optional[Literal['fmp', 'polygon']]
>>>>>>> 48a97dd3
            The provider to use for the query, by default None.
            If None, the provider specified in defaults is selected or 'fmp' if there is
            no default.
        type : Literal['reported', 'standardized']
            Type of the statement to be fetched. (provider: intrinio)
        year : Optional[int]
            Year of the statement to be fetched. (provider: intrinio)
        company_name : Optional[str]
            Name of the company. (provider: polygon)
        company_name_search : Optional[str]
            Name of the company to search. (provider: polygon)
        sic : Optional[str]
            The Standard Industrial Classification (SIC) of the company. (provider: polygon)
        filing_date : Optional[datetime.date]
            Filing date of the financial statement. (provider: polygon)
        filing_date_lt : Optional[datetime.date]
            Filing date less than the given date. (provider: polygon)
        filing_date_lte : Optional[datetime.date]
            Filing date less than or equal to the given date. (provider: polygon)
        filing_date_gt : Optional[datetime.date]
            Filing date greater than the given date. (provider: polygon)
        filing_date_gte : Optional[datetime.date]
            Filing date greater than or equal to the given date. (provider: polygon)
        period_of_report_date : Optional[datetime.date]
            Period of report date of the financial statement. (provider: polygon)
        period_of_report_date_lt : Optional[datetime.date]
            Period of report date less than the given date. (provider: polygon)
        period_of_report_date_lte : Optional[datetime.date]
            Period of report date less than or equal to the given date. (provider: polygon)
        period_of_report_date_gt : Optional[datetime.date]
            Period of report date greater than the given date. (provider: polygon)
        period_of_report_date_gte : Optional[datetime.date]
            Period of report date greater than or equal to the given date. (provider: polygon)
        include_sources : Optional[bool]
            Whether to include the sources of the financial statement. (provider: polygon)
        order : Optional[Literal['asc', 'desc']]
            Order of the financial statement. (provider: polygon)
        sort : Optional[Literal['filing_date', 'period_of_report_date']]
            Sort of the financial statement. (provider: polygon)

        Returns
        -------
        OBBject
            results : List[BalanceSheet]
                Serializable results.
            provider : Optional[Literal['fmp', 'intrinio', 'polygon', 'yfinance']]
                Provider name.
            warnings : Optional[List[Warning_]]
                List of warnings.
            chart : Optional[Chart]
                Chart object.
            metadata: Optional[Metadata]
                Metadata info about the command execution.

        BalanceSheet
        ------------
        date : Optional[date]
            Date of the fetched statement.
        period : Optional[str]
            Reporting period of the statement.
        cash_and_cash_equivalents : Optional[int]
            Cash and cash equivalents
        short_term_investments : Optional[int]
            Short-term investments
        net_receivables : Optional[int]
            Receivables, net
        inventory : Optional[int]
            Inventory
        other_current_assets : Optional[int]
            Other current assets
        total_current_assets : Optional[int]
            Total current assets
        marketable_securities : Optional[int]
            Marketable securities
        property_plant_equipment_net : Optional[int]
            Property, plant and equipment, net
        goodwill : Optional[int]
            Goodwill
        intangible_assets : Optional[int]
            Intangible assets
        tax_assets : Optional[int]
            Accrued income taxes
        other_non_current_assets : Optional[int]
            Other non-current assets
        total_non_current_assets : Optional[int]
            Total non-current assets
        other_assets : Optional[int]
            Other assets
        total_assets : Optional[int]
            Total assets
        account_payables : Optional[int]
            Accounts payables
        short_term_debt : Optional[int]
            Short-term borrowings, Long-term debt due within one year, Operating lease obligations due within one year, Finance lease obligations due within one year
        tax_payables : Optional[int]
            Accrued income taxes
        deferred_revenue : Optional[int]
            Accrued income taxes, other deferred revenue
        other_current_liabilities : Optional[int]
            Other current liabilities
        total_current_liabilities : Optional[int]
            Total current liabilities
        long_term_debt : Optional[int]
            Long-term debt, Operating lease obligations, Long-term finance lease obligations
        deferred_revenue_non_current : Optional[int]
            Deferred revenue, non-current
        deferred_tax_liabilities_non_current : Optional[int]
            Deferred income taxes and other
        other_non_current_liabilities : Optional[int]
            Deferred income taxes and other
        total_non_current_liabilities : Optional[int]
            Total non-current liabilities
        other_liabilities : Optional[int]
            Other liabilities
        total_liabilities : Optional[int]
            Total liabilities
        preferred_stock : Optional[int]
            Preferred stock
        common_stock : Optional[int]
            Common stock
        retained_earnings : Optional[int]
            Retained earnings
        accumulated_other_comprehensive_income_loss : Optional[int]
            Accumulated other comprehensive income (loss)
        other_shareholder_equity : Optional[int]
            Other shareholder's equity
        total_shareholder_equity : Optional[int]
            Total shareholder's equity
        total_equity : Optional[int]
            Total equity
        total_liabilities_and_shareholder_equity : Optional[int]
            Total liabilities and shareholder's equity
        minority_interest : Optional[int]
            Minority interest
        total_liabilities_and_total_equity : Optional[int]
            Total liabilities and total equity
        symbol : Optional[str]
            Symbol of the company. (provider: fmp)
        reported_currency : Optional[str]
            Reported currency in the statement. (provider: fmp)
        cik : Optional[str]
            Central Index Key. (provider: fmp)
        filling_date : Optional[date]
            Filling date. (provider: fmp)
        accepted_date : Optional[datetime]
            Accepted date. (provider: fmp)
        calendar_year : Optional[int]
            Calendar year. (provider: fmp)
        cash_and_short_term_investments : Optional[int]
            Cash and short term investments (provider: fmp)
        goodwill_and_intangible_assets : Optional[int]
            Goodwill and Intangible Assets (provider: fmp)
        capital_lease_obligations : Optional[int]
            Capital lease obligations (provider: fmp)
        total_investments : Optional[int]
            Total investments (provider: fmp)
        total_debt : Optional[int]
            Total debt (provider: fmp)
        net_debt : Optional[int]
            Net debt (provider: fmp)
        link : Optional[str]
            Link to the statement. (provider: fmp)
        final_link : Optional[str]
            Link to the final statement. (provider: fmp)"""  # noqa: E501

        inputs = filter_inputs(
            provider_choices={
                "provider": provider,
            },
            standard_params={
                "symbol": ",".join(symbol) if isinstance(symbol, list) else symbol,
                "period": period,
                "limit": limit,
            },
            extra_params=kwargs,
        )

        return self._command_runner.run(
            "/stocks/fa/balance",
            **inputs,
        )

    @validate_arguments
    def balance_growth(
        self,
        symbol: Annotated[
            Union[str, List[str]],
            OpenBBCustomParameter(description="Symbol to get data for."),
        ],
        limit: Annotated[
            int,
            OpenBBCustomParameter(description="The number of data entries to return."),
        ] = 10,
        provider: Optional[Literal["fmp"]] = None,
        **kwargs
    ) -> OBBject[List]:
        """Balance Sheet Statement Growth.

        Parameters
        ----------
        symbol : Union[str, List[str]]
            Symbol to get data for.
        limit : int
            The number of data entries to return.
        provider : Optional[Literal['fmp']]
            The provider to use for the query, by default None.
            If None, the provider specified in defaults is selected or 'fmp' if there is
            no default.

        Returns
        -------
        OBBject
            results : List[BalanceSheetGrowth]
                Serializable results.
            provider : Optional[Literal['fmp']]
                Provider name.
            warnings : Optional[List[Warning_]]
                List of warnings.
            chart : Optional[Chart]
                Chart object.
            metadata: Optional[Metadata]
                Metadata info about the command execution.

        BalanceSheetGrowth
        ------------------
        symbol : Optional[str]
            Symbol to get data for.
        date : Optional[date]
            The date of the data.
        period : Optional[str]
            Reporting period.
        growth_cash_and_cash_equivalents : Optional[float]
            Growth rate of cash and cash equivalents.
        growth_short_term_investments : Optional[float]
            Growth rate of short-term investments.
        growth_cash_and_short_term_investments : Optional[float]
            Growth rate of cash and short-term investments.
        growth_net_receivables : Optional[float]
            Growth rate of net receivables.
        growth_inventory : Optional[float]
            Growth rate of inventory.
        growth_other_current_assets : Optional[float]
            Growth rate of other current assets.
        growth_total_current_assets : Optional[float]
            Growth rate of total current assets.
        growth_property_plant_equipment_net : Optional[float]
            Growth rate of net property, plant, and equipment.
        growth_goodwill : Optional[float]
            Growth rate of goodwill.
        growth_intangible_assets : Optional[float]
            Growth rate of intangible assets.
        growth_goodwill_and_intangible_assets : Optional[float]
            Growth rate of goodwill and intangible assets.
        growth_long_term_investments : Optional[float]
            Growth rate of long-term investments.
        growth_tax_assets : Optional[float]
            Growth rate of tax assets.
        growth_other_non_current_assets : Optional[float]
            Growth rate of other non-current assets.
        growth_total_non_current_assets : Optional[float]
            Growth rate of total non-current assets.
        growth_other_assets : Optional[float]
            Growth rate of other assets.
        growth_total_assets : Optional[float]
            Growth rate of total assets.
        growth_account_payables : Optional[float]
            Growth rate of accounts payable.
        growth_short_term_debt : Optional[float]
            Growth rate of short-term debt.
        growth_tax_payables : Optional[float]
            Growth rate of tax payables.
        growth_deferred_revenue : Optional[float]
            Growth rate of deferred revenue.
        growth_other_current_liabilities : Optional[float]
            Growth rate of other current liabilities.
        growth_total_current_liabilities : Optional[float]
            Growth rate of total current liabilities.
        growth_long_term_debt : Optional[float]
            Growth rate of long-term debt.
        growth_deferred_revenue_non_current : Optional[float]
            Growth rate of non-current deferred revenue.
        growth_deferrred_tax_liabilities_non_current : Optional[float]
            Growth rate of non-current deferred tax liabilities.
        growth_other_non_current_liabilities : Optional[float]
            Growth rate of other non-current liabilities.
        growth_total_non_current_liabilities : Optional[float]
            Growth rate of total non-current liabilities.
        growth_other_liabilities : Optional[float]
            Growth rate of other liabilities.
        growth_total_liabilities : Optional[float]
            Growth rate of total liabilities.
        growth_common_stock : Optional[float]
            Growth rate of common stock.
        growth_retained_earnings : Optional[float]
            Growth rate of retained earnings.
        growth_accumulated_other_comprehensive_income_loss : Optional[float]
            Growth rate of accumulated other comprehensive income/loss.
        growth_othertotal_stockholders_equity : Optional[float]
            Growth rate of other total stockholders' equity.
        growth_total_stockholders_equity : Optional[float]
            Growth rate of total stockholders' equity.
        growth_total_liabilities_and_stockholders_equity : Optional[float]
            Growth rate of total liabilities and stockholders' equity.
        growth_total_investments : Optional[float]
            Growth rate of total investments.
        growth_total_debt : Optional[float]
            Growth rate of total debt.
        growth_net_debt : Optional[float]
            Growth rate of net debt."""  # noqa: E501

        inputs = filter_inputs(
            provider_choices={
                "provider": provider,
            },
            standard_params={
                "symbol": ",".join(symbol) if isinstance(symbol, list) else symbol,
                "limit": limit,
            },
            extra_params=kwargs,
        )

        return self._command_runner.run(
            "/stocks/fa/balance_growth",
            **inputs,
        )

    @validate_arguments
    def cal(
        self,
        start_date: Annotated[
            Union[datetime.date, None, str],
            OpenBBCustomParameter(
                description="Start date of the data, in YYYY-MM-DD format."
            ),
        ] = None,
        end_date: Annotated[
            Union[datetime.date, None, str],
            OpenBBCustomParameter(
                description="End date of the data, in YYYY-MM-DD format."
            ),
        ] = None,
        provider: Optional[Literal["fmp"]] = None,
        **kwargs
    ) -> OBBject[List]:
        """Show Dividend Calendar for a given start and end dates.

        Parameters
        ----------
        start_date : Union[datetime.date, NoneType, str]
            Start date of the data, in YYYY-MM-DD format.
        end_date : Union[datetime.date, NoneType, str]
            End date of the data, in YYYY-MM-DD format.
        provider : Optional[Literal['fmp']]
            The provider to use for the query, by default None.
            If None, the provider specified in defaults is selected or 'fmp' if there is
            no default.

        Returns
        -------
        OBBject
            results : List[DividendCalendar]
                Serializable results.
            provider : Optional[Literal['fmp']]
                Provider name.
            warnings : Optional[List[Warning_]]
                List of warnings.
            chart : Optional[Chart]
                Chart object.
            metadata: Optional[Metadata]
                Metadata info about the command execution.

        DividendCalendar
        ----------------
        symbol : Optional[str]
            Symbol to get data for.
        date : Optional[date]
            The date of the data.
        label : Optional[str]
            Date in human readable form in the calendar.
        adj_dividend : Optional[NonNegativeFloat]
            Adjusted dividend on a date in the calendar.
        dividend : Optional[NonNegativeFloat]
            Dividend amount in the calendar.
        record_date : Optional[date]
            Record date of the dividend in the calendar.
        payment_date : Optional[date]
            Payment date of the dividend in the calendar.
        declaration_date : Optional[date]
            Declaration date of the dividend in the calendar."""  # noqa: E501

        inputs = filter_inputs(
            provider_choices={
                "provider": provider,
            },
            standard_params={
                "start_date": start_date,
                "end_date": end_date,
            },
            extra_params=kwargs,
        )

        return self._command_runner.run(
            "/stocks/fa/cal",
            **inputs,
        )

    @validate_arguments
    def cash(
        self,
        symbol: Annotated[
            Union[str, List[str]],
            OpenBBCustomParameter(description="Symbol to get data for."),
        ],
        period: Annotated[
            Literal["annual", "quarter"],
            OpenBBCustomParameter(description="Period of the data to return."),
        ] = "annual",
        limit: Annotated[
            Optional[pydantic.types.NonNegativeInt],
            OpenBBCustomParameter(description="The number of data entries to return."),
        ] = 12,
<<<<<<< HEAD
        chart: bool = False,
        provider: Optional[Literal["fmp", "polygon", "yfinance"]] = None,
=======
        provider: Optional[Literal["fmp", "polygon"]] = None,
>>>>>>> 48a97dd3
        **kwargs
    ) -> OBBject[BaseModel]:
        """Cash Flow Statement.

        Parameters
        ----------
        symbol : Union[str, List[str]]
            Symbol to get data for.
        period : Literal['annual', 'quarter']
            Period of the data to return.
        limit : Optional[pydantic.types.NonNegativeInt]
            The number of data entries to return.
<<<<<<< HEAD
        chart : bool
            Whether to create a chart or not, by default False.
        provider : Optional[Literal['fmp', 'polygon', 'yfinance']]
=======
        provider : Optional[Literal['fmp', 'polygon']]
>>>>>>> 48a97dd3
            The provider to use for the query, by default None.
            If None, the provider specified in defaults is selected or 'fmp' if there is
            no default.
        cik : Optional[str]
            Central Index Key (CIK) of the company. (provider: fmp)
        company_name : Optional[str]
            Name of the company. (provider: polygon)
        company_name_search : Optional[str]
            Name of the company to search. (provider: polygon)
        sic : Optional[str]
            The Standard Industrial Classification (SIC) of the company. (provider: polygon)
        filing_date : Optional[datetime.date]
            Filing date of the financial statement. (provider: polygon)
        filing_date_lt : Optional[datetime.date]
            Filing date less than the given date. (provider: polygon)
        filing_date_lte : Optional[datetime.date]
            Filing date less than or equal to the given date. (provider: polygon)
        filing_date_gt : Optional[datetime.date]
            Filing date greater than the given date. (provider: polygon)
        filing_date_gte : Optional[datetime.date]
            Filing date greater than or equal to the given date. (provider: polygon)
        period_of_report_date : Optional[datetime.date]
            Period of report date of the financial statement. (provider: polygon)
        period_of_report_date_lt : Optional[datetime.date]
            Period of report date less than the given date. (provider: polygon)
        period_of_report_date_lte : Optional[datetime.date]
            Period of report date less than or equal to the given date. (provider: polygon)
        period_of_report_date_gt : Optional[datetime.date]
            Period of report date greater than the given date. (provider: polygon)
        period_of_report_date_gte : Optional[datetime.date]
            Period of report date greater than or equal to the given date. (provider: polygon)
        include_sources : Optional[bool]
            Whether to include the sources of the financial statement. (provider: polygon)
        order : Optional[Literal['asc', 'desc']]
            Order of the financial statement. (provider: polygon)
        sort : Optional[Literal['filing_date', 'period_of_report_date']]
            Sort of the financial statement. (provider: polygon)

        Returns
        -------
        OBBject
            results : List[CashFlowStatement]
                Serializable results.
            provider : Optional[Literal['fmp', 'polygon', 'yfinance']]
                Provider name.
            warnings : Optional[List[Warning_]]
                List of warnings.
            chart : Optional[Chart]
                Chart object.
            metadata: Optional[Metadata]
                Metadata info about the command execution.

        CashFlowStatement
        -----------------
        date : Optional[date]
            Date of the fetched statement.
        symbol : Optional[str]
            Symbol of the company.
        cik : Optional[int]
            Central Index Key.
        currency : Optional[str]
            Reporting currency.
        filing_date : Optional[date]
            Filling date.
        accepted_date : Optional[datetime]
            Accepted date.
        period : Optional[str]
            Reporting period of the statement.
        cash_at_beginning_of_period : Optional[int]
            Cash at beginning of period.
        net_income : Optional[int]
            Net income.
        depreciation_and_amortization : Optional[int]
            Depreciation and amortization.
        stock_based_compensation : Optional[int]
            Stock based compensation.
        other_non_cash_items : Optional[int]
            Other non-cash items.
        deferred_income_tax : Optional[int]
            Deferred income tax.
        inventory : Optional[int]
            Inventory.
        accounts_payables : Optional[int]
            Accounts payables.
        accounts_receivables : Optional[int]
            Accounts receivables.
        change_in_working_capital : Optional[int]
            Change in working capital.
        other_working_capital : Optional[int]
            Accrued expenses and other, Unearned revenue.
        capital_expenditure : Optional[int]
            Purchases of property and equipment.
        other_investing_activities : Optional[int]
            Proceeds from property and equipment sales and incentives.
        acquisitions_net : Optional[int]
            Acquisitions, net of cash acquired, and other
        sales_maturities_of_investments : Optional[int]
            Sales and maturities of investments.
        purchases_of_investments : Optional[int]
            Purchases of investments.
        net_cash_flow_from_operating_activities : Optional[int]
            Net cash flow from operating activities.
        net_cash_flow_from_investing_activities : Optional[int]
            Net cash flow from investing activities.
        net_cash_flow_from_financing_activities : Optional[int]
            Net cash flow from financing activities.
        investments_in_property_plant_and_equipment : Optional[int]
            Investments in property, plant, and equipment.
        net_cash_used_for_investing_activities : Optional[int]
            Net cash used for investing activities.
        effect_of_forex_changes_on_cash : Optional[int]
            Foreign currency effect on cash, cash equivalents, and restricted cash
        dividends_paid : Optional[int]
            Payments for dividends and dividend equivalents
        common_stock_issued : Optional[int]
            Proceeds from issuance of common stock
        common_stock_repurchased : Optional[int]
            Payments related to repurchase of common stock
        debt_repayment : Optional[int]
            Payments of long-term debt
        other_financing_activities : Optional[int]
            Other financing activities, net
        net_change_in_cash : Optional[int]
            Net increase (decrease) in cash, cash equivalents, and restricted cash
        cash_at_end_of_period : Optional[int]
            Cash, cash equivalents, and restricted cash at end of period
        free_cash_flow : Optional[int]
            Net cash flow from operating, investing and financing activities
        operating_cash_flow : Optional[int]
            Net cash flow from operating activities
        calendar_year : Optional[int]
            Calendar Year (provider: fmp)
        link : Optional[str]
            None
        final_link : Optional[str]
            Final Link (provider: fmp)"""  # noqa: E501

        inputs = filter_inputs(
            provider_choices={
                "provider": provider,
            },
            standard_params={
                "symbol": ",".join(symbol) if isinstance(symbol, list) else symbol,
                "period": period,
                "limit": limit,
            },
            extra_params=kwargs,
        )

        return self._command_runner.run(
            "/stocks/fa/cash",
            **inputs,
        )

    @validate_arguments
    def cash_growth(
        self,
        symbol: Annotated[
            Union[str, List[str]],
            OpenBBCustomParameter(description="Symbol to get data for."),
        ],
        limit: Annotated[
            int,
            OpenBBCustomParameter(description="The number of data entries to return."),
        ] = 10,
        provider: Optional[Literal["fmp"]] = None,
        **kwargs
    ) -> OBBject[List]:
        """Cash Flow Statement Growth.

        Parameters
        ----------
        symbol : Union[str, List[str]]
            Symbol to get data for.
        limit : int
            The number of data entries to return.
        provider : Optional[Literal['fmp']]
            The provider to use for the query, by default None.
            If None, the provider specified in defaults is selected or 'fmp' if there is
            no default.

        Returns
        -------
        OBBject
            results : List[CashFlowStatementGrowth]
                Serializable results.
            provider : Optional[Literal['fmp']]
                Provider name.
            warnings : Optional[List[Warning_]]
                List of warnings.
            chart : Optional[Chart]
                Chart object.
            metadata: Optional[Metadata]
                Metadata info about the command execution.

        CashFlowStatementGrowth
        -----------------------
        symbol : Optional[str]
            Symbol to get data for.
        date : Optional[date]
            The date of the data.
        period : Optional[str]
            Period the statement is returned for.
        growth_net_income : Optional[float]
            Growth rate of net income.
        growth_depreciation_and_amortization : Optional[float]
            Growth rate of depreciation and amortization.
        growth_deferred_income_tax : Optional[float]
            Growth rate of deferred income tax.
        growth_stock_based_compensation : Optional[float]
            Growth rate of stock-based compensation.
        growth_change_in_working_capital : Optional[float]
            Growth rate of change in working capital.
        growth_accounts_receivables : Optional[float]
            Growth rate of accounts receivables.
        growth_inventory : Optional[float]
            Growth rate of inventory.
        growth_accounts_payables : Optional[float]
            Growth rate of accounts payables.
        growth_other_working_capital : Optional[float]
            Growth rate of other working capital.
        growth_other_non_cash_items : Optional[float]
            Growth rate of other non-cash items.
        growth_net_cash_provided_by_operating_activities : Optional[float]
            Growth rate of net cash provided by operating activities.
        growth_investments_in_property_plant_and_equipment : Optional[float]
            Growth rate of investments in property, plant, and equipment.
        growth_acquisitions_net : Optional[float]
            Growth rate of net acquisitions.
        growth_purchases_of_investments : Optional[float]
            Growth rate of purchases of investments.
        growth_sales_maturities_of_investments : Optional[float]
            Growth rate of sales maturities of investments.
        growth_other_investing_activities : Optional[float]
            Growth rate of other investing activities.
        growth_net_cash_used_for_investing_activities : Optional[float]
            Growth rate of net cash used for investing activities.
        growth_debt_repayment : Optional[float]
            Growth rate of debt repayment.
        growth_common_stock_issued : Optional[float]
            Growth rate of common stock issued.
        growth_common_stock_repurchased : Optional[float]
            Growth rate of common stock repurchased.
        growth_dividends_paid : Optional[float]
            Growth rate of dividends paid.
        growth_other_financing_activities : Optional[float]
            Growth rate of other financing activities.
        growth_net_cash_used_provided_by_financing_activities : Optional[float]
            Growth rate of net cash used/provided by financing activities.
        growth_effect_of_forex_changes_on_cash : Optional[float]
            Growth rate of the effect of foreign exchange changes on cash.
        growth_net_change_in_cash : Optional[float]
            Growth rate of net change in cash.
        growth_cash_at_end_of_period : Optional[float]
            Growth rate of cash at the end of the period.
        growth_cash_at_beginning_of_period : Optional[float]
            Growth rate of cash at the beginning of the period.
        growth_operating_cash_flow : Optional[float]
            Growth rate of operating cash flow.
        growth_capital_expenditure : Optional[float]
            Growth rate of capital expenditure.
        growth_free_cash_flow : Optional[float]
            Growth rate of free cash flow."""  # noqa: E501

        inputs = filter_inputs(
            provider_choices={
                "provider": provider,
            },
            standard_params={
                "symbol": ",".join(symbol) if isinstance(symbol, list) else symbol,
                "limit": limit,
            },
            extra_params=kwargs,
        )

        return self._command_runner.run(
            "/stocks/fa/cash_growth",
            **inputs,
        )

    @validate_arguments
    def comp(
        self,
        symbol: Annotated[
            Union[str, List[str]],
            OpenBBCustomParameter(description="Symbol to get data for."),
        ],
        provider: Optional[Literal["fmp"]] = None,
        **kwargs
    ) -> OBBject[List]:
        """Executive Compensation.

        Parameters
        ----------
        symbol : Union[str, List[str]]
            Symbol to get data for.
        provider : Optional[Literal['fmp']]
            The provider to use for the query, by default None.
            If None, the provider specified in defaults is selected or 'fmp' if there is
            no default.

        Returns
        -------
        OBBject
            results : List[ExecutiveCompensation]
                Serializable results.
            provider : Optional[Literal['fmp']]
                Provider name.
            warnings : Optional[List[Warning_]]
                List of warnings.
            chart : Optional[Chart]
                Chart object.
            metadata: Optional[Metadata]
                Metadata info about the command execution.

        ExecutiveCompensation
        ---------------------
        symbol : Optional[str]
            Symbol to get data for.
        cik : Optional[str]
            Central Index Key (CIK) of the company.
        filing_date : Optional[date]
            Date of the filing.
        accepted_date : Optional[datetime]
            Date the filing was accepted.
        name_and_position : Optional[str]
            Name and position of the executive.
        year : Optional[int]
            Year of the compensation.
        salary : Optional[PositiveFloat]
            Salary of the executive.
        bonus : Optional[NonNegativeFloat]
            Bonus of the executive.
        stock_award : Optional[NonNegativeFloat]
            Stock award of the executive.
        incentive_plan_compensation : Optional[NonNegativeFloat]
            Incentive plan compensation of the executive.
        all_other_compensation : Optional[NonNegativeFloat]
            All other compensation of the executive.
        total : Optional[PositiveFloat]
            Total compensation of the executive.
        url : Optional[str]
            URL of the filing data."""  # noqa: E501

        inputs = filter_inputs(
            provider_choices={
                "provider": provider,
            },
            standard_params={
                "symbol": ",".join(symbol) if isinstance(symbol, list) else symbol,
            },
            extra_params=kwargs,
        )

        return self._command_runner.run(
            "/stocks/fa/comp",
            **inputs,
        )

    @validate_arguments
    def comsplit(
        self,
        start_date: Annotated[
            Union[datetime.date, None, str],
            OpenBBCustomParameter(
                description="Start date of the data, in YYYY-MM-DD format."
            ),
        ] = None,
        end_date: Annotated[
            Union[datetime.date, None, str],
            OpenBBCustomParameter(
                description="End date of the data, in YYYY-MM-DD format."
            ),
        ] = None,
        provider: Optional[Literal["fmp"]] = None,
        **kwargs
    ) -> OBBject[List]:
        """Stock Split Calendar.

        Parameters
        ----------
        start_date : Union[datetime.date, NoneType, str]
            Start date of the data, in YYYY-MM-DD format.
        end_date : Union[datetime.date, NoneType, str]
            End date of the data, in YYYY-MM-DD format.
        provider : Optional[Literal['fmp']]
            The provider to use for the query, by default None.
            If None, the provider specified in defaults is selected or 'fmp' if there is
            no default.

        Returns
        -------
        OBBject
            results : List[StockSplitCalendar]
                Serializable results.
            provider : Optional[Literal['fmp']]
                Provider name.
            warnings : Optional[List[Warning_]]
                List of warnings.
            chart : Optional[Chart]
                Chart object.
            metadata: Optional[Metadata]
                Metadata info about the command execution.

        StockSplitCalendar
        ------------------
        date : Optional[date]
            Date of the stock splits.
        label : Optional[str]
            Label of the stock splits.
        symbol : Optional[str]
            Symbol of the company.
        numerator : Optional[float]
            Numerator of the stock splits.
        denominator : Optional[float]
            Denominator of the stock splits."""  # noqa: E501

        inputs = filter_inputs(
            provider_choices={
                "provider": provider,
            },
            standard_params={
                "start_date": start_date,
                "end_date": end_date,
            },
            extra_params=kwargs,
        )

        return self._command_runner.run(
            "/stocks/fa/comsplit",
            **inputs,
        )

    @validate_arguments
    def divs(
        self,
        symbol: Annotated[
            Union[str, List[str]],
            OpenBBCustomParameter(description="Symbol to get data for."),
        ],
        provider: Optional[Literal["fmp"]] = None,
        **kwargs
    ) -> OBBject[List]:
        """Historical Dividends.

        Parameters
        ----------
        symbol : Union[str, List[str]]
            Symbol to get data for.
        provider : Optional[Literal['fmp']]
            The provider to use for the query, by default None.
            If None, the provider specified in defaults is selected or 'fmp' if there is
            no default.

        Returns
        -------
        OBBject
            results : List[HistoricalDividends]
                Serializable results.
            provider : Optional[Literal['fmp']]
                Provider name.
            warnings : Optional[List[Warning_]]
                List of warnings.
            chart : Optional[Chart]
                Chart object.
            metadata: Optional[Metadata]
                Metadata info about the command execution.

        HistoricalDividends
        -------------------
        date : Optional[date]
            Date of the historical dividends.
        label : Optional[str]
            Label of the historical dividends.
        adj_dividend : Optional[float]
            Adjusted dividend of the historical dividends.
        dividend : Optional[float]
            Dividend of the historical dividends.
        record_date : Optional[date]
            Record date of the historical dividends.
        payment_date : Optional[date]
            Payment date of the historical dividends.
        declaration_date : Optional[date]
            Declaration date of the historical dividends."""  # noqa: E501

        inputs = filter_inputs(
            provider_choices={
                "provider": provider,
            },
            standard_params={
                "symbol": ",".join(symbol) if isinstance(symbol, list) else symbol,
            },
            extra_params=kwargs,
        )

        return self._command_runner.run(
            "/stocks/fa/divs",
            **inputs,
        )

    @validate_arguments
    def earning(
        self,
        symbol: Annotated[
            Union[str, List[str]],
            OpenBBCustomParameter(description="Symbol to get data for."),
        ],
        limit: Annotated[
            Optional[int],
            OpenBBCustomParameter(description="The number of data entries to return."),
        ] = 50,
        provider: Optional[Literal["fmp"]] = None,
        **kwargs
    ) -> OBBject[List]:
        """Earnings Calendar.

        Parameters
        ----------
        symbol : Union[str, List[str]]
            Symbol to get data for.
        limit : Optional[int]
            The number of data entries to return.
        provider : Optional[Literal['fmp']]
            The provider to use for the query, by default None.
            If None, the provider specified in defaults is selected or 'fmp' if there is
            no default.

        Returns
        -------
        OBBject
            results : List[EarningsCalendar]
                Serializable results.
            provider : Optional[Literal['fmp']]
                Provider name.
            warnings : Optional[List[Warning_]]
                List of warnings.
            chart : Optional[Chart]
                Chart object.
            metadata: Optional[Metadata]
                Metadata info about the command execution.

        EarningsCalendar
        ----------------
        symbol : Optional[str]
            Symbol to get data for.
        date : Optional[date]
            The date of the data.
        eps : Optional[NonNegativeFloat]
            EPS of the earnings calendar.
        eps_estimated : Optional[NonNegativeFloat]
            Estimated EPS of the earnings calendar.
        time : Optional[str]
            Time of the earnings calendar.
        revenue : Optional[int]
            Revenue of the earnings calendar.
        revenue_estimated : Optional[int]
            Estimated revenue of the earnings calendar.
        updated_from_date : Optional[date]
            Updated from date of the earnings calendar.
        fiscal_date_ending : Optional[date]
            Fiscal date ending of the earnings calendar."""  # noqa: E501

        inputs = filter_inputs(
            provider_choices={
                "provider": provider,
            },
            standard_params={
                "symbol": ",".join(symbol) if isinstance(symbol, list) else symbol,
                "limit": limit,
            },
            extra_params=kwargs,
        )

        return self._command_runner.run(
            "/stocks/fa/earning",
            **inputs,
        )

    @validate_arguments
    def emp(
        self,
        symbol: Annotated[
            Union[str, List[str]],
            OpenBBCustomParameter(description="Symbol to get data for."),
        ],
        provider: Optional[Literal["fmp"]] = None,
        **kwargs
    ) -> OBBject[List]:
        """Number of Employees.

        Parameters
        ----------
        symbol : Union[str, List[str]]
            Symbol to get data for.
        provider : Optional[Literal['fmp']]
            The provider to use for the query, by default None.
            If None, the provider specified in defaults is selected or 'fmp' if there is
            no default.

        Returns
        -------
        OBBject
            results : List[HistoricalEmployees]
                Serializable results.
            provider : Optional[Literal['fmp']]
                Provider name.
            warnings : Optional[List[Warning_]]
                List of warnings.
            chart : Optional[Chart]
                Chart object.
            metadata: Optional[Metadata]
                Metadata info about the command execution.

        HistoricalEmployees
        -------------------
        symbol : Optional[str]
            Symbol to get data for.
        cik : Optional[int]
            CIK of the company to retrieve the historical employees of.
        acceptance_time : Optional[datetime]
            Time of acceptance of the company employee.
        period_of_report : Optional[date]
            Date of reporting of the company employee.
        company_name : Optional[str]
            Registered name of the company to retrieve the historical employees of.
        form_type : Optional[str]
            Form type of the company employee.
        filing_date : Optional[date]
            Filing date of the company employee
        employee_count : Optional[int]
            Count of employees of the company.
        source : Optional[str]
            Source URL which retrieves this data for the company."""  # noqa: E501

        inputs = filter_inputs(
            provider_choices={
                "provider": provider,
            },
            standard_params={
                "symbol": ",".join(symbol) if isinstance(symbol, list) else symbol,
            },
            extra_params=kwargs,
        )

        return self._command_runner.run(
            "/stocks/fa/emp",
            **inputs,
        )

    @validate_arguments
    def est(
        self,
        symbol: Annotated[
            Union[str, List[str]],
            OpenBBCustomParameter(description="Symbol to get data for."),
        ],
        period: Annotated[
            Literal["annual", "quarter"],
            OpenBBCustomParameter(description="Period of the data to return."),
        ] = "annual",
        limit: Annotated[
            int,
            OpenBBCustomParameter(description="The number of data entries to return."),
        ] = 30,
        provider: Optional[Literal["fmp"]] = None,
        **kwargs
    ) -> OBBject[List]:
        """Analyst Estimates.

        Parameters
        ----------
        symbol : Union[str, List[str]]
            Symbol to get data for.
        period : Literal['annual', 'quarter']
            Period of the data to return.
        limit : int
            The number of data entries to return.
        provider : Optional[Literal['fmp']]
            The provider to use for the query, by default None.
            If None, the provider specified in defaults is selected or 'fmp' if there is
            no default.

        Returns
        -------
        OBBject
            results : List[AnalystEstimates]
                Serializable results.
            provider : Optional[Literal['fmp']]
                Provider name.
            warnings : Optional[List[Warning_]]
                List of warnings.
            chart : Optional[Chart]
                Chart object.
            metadata: Optional[Metadata]
                Metadata info about the command execution.

        AnalystEstimates
        ----------------
        symbol : Optional[str]
            Symbol to get data for.
        date : Optional[date]
            A specific date to get data for.
        estimated_revenue_low : Optional[int]
            Estimated revenue low.
        estimated_revenue_high : Optional[int]
            Estimated revenue high.
        estimated_revenue_avg : Optional[int]
            Estimated revenue average.
        estimated_ebitda_low : Optional[int]
            Estimated EBITDA low.
        estimated_ebitda_high : Optional[int]
            Estimated EBITDA high.
        estimated_ebitda_avg : Optional[int]
            Estimated EBITDA average.
        estimated_ebit_low : Optional[int]
            Estimated EBIT low.
        estimated_ebit_high : Optional[int]
            Estimated EBIT high.
        estimated_ebit_avg : Optional[int]
            Estimated EBIT average.
        estimated_net_income_low : Optional[int]
            Estimated net income low.
        estimated_net_income_high : Optional[int]
            Estimated net income high.
        estimated_net_income_avg : Optional[int]
            Estimated net income average.
        estimated_sga_expense_low : Optional[int]
            Estimated SGA expense low.
        estimated_sga_expense_high : Optional[int]
            Estimated SGA expense high.
        estimated_sga_expense_avg : Optional[int]
            Estimated SGA expense average.
        estimated_eps_avg : Optional[float]
            Estimated EPS average.
        estimated_eps_high : Optional[float]
            Estimated EPS high.
        estimated_eps_low : Optional[float]
            Estimated EPS low.
        number_analyst_estimated_revenue : Optional[int]
            Number of analysts who estimated revenue.
        number_analysts_estimated_eps : Optional[int]
            Number of analysts who estimated EPS."""  # noqa: E501

        inputs = filter_inputs(
            provider_choices={
                "provider": provider,
            },
            standard_params={
                "symbol": ",".join(symbol) if isinstance(symbol, list) else symbol,
                "period": period,
                "limit": limit,
            },
            extra_params=kwargs,
        )

        return self._command_runner.run(
            "/stocks/fa/est",
            **inputs,
        )

    @validate_arguments
    def income(
        self,
        symbol: Annotated[
            Union[str, List[str]],
            OpenBBCustomParameter(description="Symbol to get data for."),
        ],
        period: Annotated[
            Literal["annual", "quarter"],
            OpenBBCustomParameter(description="Period of the data to return."),
        ] = "annual",
        limit: Annotated[
            Optional[pydantic.types.NonNegativeInt],
            OpenBBCustomParameter(description="The number of data entries to return."),
        ] = 12,
<<<<<<< HEAD
        chart: bool = False,
        provider: Optional[Literal["fmp", "polygon", "yfinance"]] = None,
=======
        provider: Optional[Literal["fmp", "polygon"]] = None,
>>>>>>> 48a97dd3
        **kwargs
    ) -> OBBject[BaseModel]:
        """Income Statement.

        Parameters
        ----------
        symbol : Union[str, List[str]]
            Symbol to get data for.
        period : Literal['annual', 'quarter']
            Period of the data to return.
        limit : Optional[pydantic.types.NonNegativeInt]
            The number of data entries to return.
<<<<<<< HEAD
        chart : bool
            Whether to create a chart or not, by default False.
        provider : Optional[Literal['fmp', 'polygon', 'yfinance']]
=======
        provider : Optional[Literal['fmp', 'polygon']]
>>>>>>> 48a97dd3
            The provider to use for the query, by default None.
            If None, the provider specified in defaults is selected or 'fmp' if there is
            no default.
        cik : Optional[str]
            The CIK of the company if no symbol is provided. (provider: fmp)
        company_name : Optional[str]
            Name of the company. (provider: polygon)
        company_name_search : Optional[str]
            Name of the company to search. (provider: polygon)
        sic : Optional[str]
            The Standard Industrial Classification (SIC) of the company. (provider: polygon)
        filing_date : Optional[datetime.date]
            Filing date of the financial statement. (provider: polygon)
        filing_date_lt : Optional[datetime.date]
            Filing date less than the given date. (provider: polygon)
        filing_date_lte : Optional[datetime.date]
            Filing date less than or equal to the given date. (provider: polygon)
        filing_date_gt : Optional[datetime.date]
            Filing date greater than the given date. (provider: polygon)
        filing_date_gte : Optional[datetime.date]
            Filing date greater than or equal to the given date. (provider: polygon)
        period_of_report_date : Optional[datetime.date]
            Period of report date of the financial statement. (provider: polygon)
        period_of_report_date_lt : Optional[datetime.date]
            Period of report date less than the given date. (provider: polygon)
        period_of_report_date_lte : Optional[datetime.date]
            Period of report date less than or equal to the given date. (provider: polygon)
        period_of_report_date_gt : Optional[datetime.date]
            Period of report date greater than the given date. (provider: polygon)
        period_of_report_date_gte : Optional[datetime.date]
            Period of report date greater than or equal to the given date. (provider: polygon)
        include_sources : Optional[bool]
            Whether to include the sources of the financial statement. (provider: polygon)
        order : Optional[Literal['asc', 'desc']]
            Order of the financial statement. (provider: polygon)
        sort : Optional[Literal['filing_date', 'period_of_report_date']]
            Sort of the financial statement. (provider: polygon)

        Returns
        -------
        OBBject
            results : List[IncomeStatement]
                Serializable results.
            provider : Optional[Literal['fmp', 'polygon', 'yfinance']]
                Provider name.
            warnings : Optional[List[Warning_]]
                List of warnings.
            chart : Optional[Chart]
                Chart object.
            metadata: Optional[Metadata]
                Metadata info about the command execution.

        IncomeStatement
        ---------------
        date : Optional[date]
            Date of the income statement.
        symbol : Optional[str]
            Symbol of the company.
        cik : Optional[str]
            Central Index Key.
        currency : Optional[str]
            Reporting currency.
        filing_date : Optional[date]
            Filling date.
        accepted_date : Optional[datetime]
            Accepted date.
        calendar_year : Optional[int]
            Calendar year.
        period : Optional[str]
            Period of the income statement.
        revenue : Optional[int]
            Revenue.
        cost_of_revenue : Optional[int]
            Cost of revenue.
        gross_profit : Optional[int]
            Gross profit.
        cost_and_expenses : Optional[int]
            Cost and expenses.
        gross_profit_ratio : Optional[float]
            Gross profit ratio.
        research_and_development_expenses : Optional[int]
            Research and development expenses.
        general_and_administrative_expenses : Optional[int]
            General and administrative expenses.
        selling_and_marketing_expenses : Optional[float]
            Selling and marketing expenses.
        selling_general_and_administrative_expenses : Optional[int]
            Selling, general and administrative expenses.
        other_expenses : Optional[int]
            Other expenses.
        operating_expenses : Optional[int]
            Operating expenses.
        depreciation_and_amortization : Optional[int]
            Depreciation and amortization.
        ebitda : Optional[int]
            Earnings before interest, taxes, depreciation and amortization.
        ebitda_ratio : Optional[float]
            Earnings before interest, taxes, depreciation and amortization ratio.
        operating_income : Optional[int]
            Operating income.
        operating_income_ratio : Optional[float]
            Operating income ratio.
        interest_income : Optional[int]
            Interest income.
        interest_expense : Optional[int]
            Interest expense.
        total_other_income_expenses_net : Optional[int]
            Total other income expenses net.
        income_before_tax : Optional[int]
            Income before tax.
        income_before_tax_ratio : Optional[float]
            Income before tax ratio.
        income_tax_expense : Optional[int]
            Income tax expense.
        net_income : Optional[int]
            Net income.
        net_income_ratio : Optional[float]
            Net income ratio.
        eps : Optional[float]
            Earnings per share.
        eps_diluted : Optional[float]
            Earnings per share diluted.
        weighted_average_shares_outstanding : Optional[int]
            Weighted average shares outstanding.
        weighted_average_shares_outstanding_dil : Optional[int]
            Weighted average shares outstanding diluted.
        link : Optional[str]
            Link to the income statement.
        final_link : Optional[str]
            Final link to the income statement.
        income_loss_from_continuing_operations_after_tax : Optional[float]
            None
        benefits_costs_expenses : Optional[float]
            None
        net_income_loss_attributable_to_noncontrolling_interest : Optional[int]
            None
        net_income_loss_attributable_to_parent : Optional[float]
            None
        net_income_loss_available_to_common_stockholders_basic : Optional[float]
            None
        participating_securities_distributed_and_undistributed_earnings_loss_basic : Optional[float]
            None
        preferred_stock_dividends_and_other_adjustments : Optional[float]
            None"""  # noqa: E501

        inputs = filter_inputs(
            provider_choices={
                "provider": provider,
            },
            standard_params={
                "symbol": ",".join(symbol) if isinstance(symbol, list) else symbol,
                "period": period,
                "limit": limit,
            },
            extra_params=kwargs,
        )

        return self._command_runner.run(
            "/stocks/fa/income",
            **inputs,
        )

    @validate_arguments
    def income_growth(
        self,
        symbol: Annotated[
            Union[str, List[str]],
            OpenBBCustomParameter(description="Symbol to get data for."),
        ],
        limit: Annotated[
            int,
            OpenBBCustomParameter(description="The number of data entries to return."),
        ] = 10,
        period: Annotated[
            Literal["annual", "quarter"],
            OpenBBCustomParameter(description="Period of the data to return."),
        ] = "annual",
        provider: Optional[Literal["fmp"]] = None,
        **kwargs
    ) -> OBBject[List]:
        """Income Statement Growth.

        Parameters
        ----------
        symbol : Union[str, List[str]]
            Symbol to get data for.
        limit : int
            The number of data entries to return.
        period : Literal['annual', 'quarter']
            Period of the data to return.
        provider : Optional[Literal['fmp']]
            The provider to use for the query, by default None.
            If None, the provider specified in defaults is selected or 'fmp' if there is
            no default.

        Returns
        -------
        OBBject
            results : List[IncomeStatementGrowth]
                Serializable results.
            provider : Optional[Literal['fmp']]
                Provider name.
            warnings : Optional[List[Warning_]]
                List of warnings.
            chart : Optional[Chart]
                Chart object.
            metadata: Optional[Metadata]
                Metadata info about the command execution.

        IncomeStatementGrowth
        ---------------------
        symbol : Optional[str]
            Symbol to get data for.
        date : Optional[date]
            The date of the data.
        period : Optional[str]
            Period the statement is returned for.
        growth_revenue : Optional[float]
            Growth rate of total revenue.
        growth_cost_of_revenue : Optional[float]
            Growth rate of cost of goods sold.
        growth_gross_profit : Optional[float]
            Growth rate of gross profit.
        growth_gross_profit_ratio : Optional[float]
            Growth rate of gross profit as a percentage of revenue.
        growth_research_and_development_expenses : Optional[float]
            Growth rate of expenses on research and development.
        growth_general_and_administrative_expenses : Optional[float]
            Growth rate of general and administrative expenses.
        growth_selling_and_marketing_expenses : Optional[float]
            Growth rate of expenses on selling and marketing activities.
        growth_other_expenses : Optional[float]
            Growth rate of other operating expenses.
        growth_operating_expenses : Optional[float]
            Growth rate of total operating expenses.
        growth_cost_and_expenses : Optional[float]
            Growth rate of total costs and expenses.
        growth_interest_expense : Optional[float]
            Growth rate of interest expenses.
        growth_depreciation_and_amortization : Optional[float]
            Growth rate of depreciation and amortization expenses.
        growth_ebitda : Optional[float]
            Growth rate of Earnings Before Interest, Taxes, Depreciation, and Amortization.
        growth_ebitda_ratio : Optional[float]
            Growth rate of EBITDA as a percentage of revenue.
        growth_operating_income : Optional[float]
            Growth rate of operating income.
        growth_operating_income_ratio : Optional[float]
            Growth rate of operating income as a percentage of revenue.
        growth_total_other_income_expenses_net : Optional[float]
            Growth rate of net total other income and expenses.
        growth_income_before_tax : Optional[float]
            Growth rate of income before taxes.
        growth_income_before_tax_ratio : Optional[float]
            Growth rate of income before taxes as a percentage of revenue.
        growth_income_tax_expense : Optional[float]
            Growth rate of income tax expenses.
        growth_net_income : Optional[float]
            Growth rate of net income.
        growth_net_income_ratio : Optional[float]
            Growth rate of net income as a percentage of revenue.
        growth_eps : Optional[float]
            Growth rate of Earnings Per Share (EPS).
        growth_eps_diluted : Optional[float]
            Growth rate of diluted Earnings Per Share (EPS).
        growth_weighted_average_shs_out : Optional[float]
            Growth rate of weighted average shares outstanding.
        growth_weighted_average_shs_out_dil : Optional[float]
            Growth rate of diluted weighted average shares outstanding."""  # noqa: E501

        inputs = filter_inputs(
            provider_choices={
                "provider": provider,
            },
            standard_params={
                "symbol": ",".join(symbol) if isinstance(symbol, list) else symbol,
                "limit": limit,
                "period": period,
            },
            extra_params=kwargs,
        )

        return self._command_runner.run(
            "/stocks/fa/income_growth",
            **inputs,
        )

    @validate_arguments
    def ins(
        self,
        symbol: Annotated[
            Union[str, List[str]],
            OpenBBCustomParameter(description="Symbol to get data for."),
        ],
        transactionType: Annotated[
            Optional[
                List[
                    Literal[
                        "A-Award",
                        "C-Conversion",
                        "D-Return",
                        "E-ExpireShort",
                        "F-InKind",
                        "G-Gift",
                        "H-ExpireLong",
                        "I-Discretionary",
                        "J-Other",
                        "L-Small",
                        "M-Exempt",
                        "O-OutOfTheMoney",
                        "P-Purchase",
                        "S-Sale",
                        "U-Tender",
                        "W-Will",
                        "X-InTheMoney",
                        "Z-Trust",
                    ]
                ]
            ],
            OpenBBCustomParameter(description="Type of the transaction."),
        ] = ["P-Purchase"],
        reportingCik: Annotated[
            Optional[int],
            OpenBBCustomParameter(description="CIK of the reporting owner."),
        ] = None,
        companyCik: Annotated[
            Optional[int],
            OpenBBCustomParameter(description="CIK of the company owner."),
        ] = None,
        page: Annotated[
            Optional[int],
            OpenBBCustomParameter(description="Page number of the data to fetch."),
        ] = 0,
        provider: Optional[Literal["fmp"]] = None,
        **kwargs
    ) -> OBBject[List]:
        """Stock Insider Trading.

        Parameters
        ----------
        symbol : Union[str, List[str]]
            Symbol to get data for.
        transactionType : Optional[List[Literal['A-Award', 'C-Conversion', 'D-Return', 'E-ExpireShort', 'F-InKind', 'G-Gift', 'H-ExpireLong', 'I-Discretionary', 'J-Other', 'L-Small', 'M-Exempt', 'O-OutOfTheMoney', 'P-Purchase', 'S-Sale', 'U-Tender', 'W-Will', 'X-InTheMoney', 'Z-Trust']]]
            Type of the transaction.
        reportingCik : Optional[int]
            CIK of the reporting owner.
        companyCik : Optional[int]
            CIK of the company owner.
        page : Optional[int]
            Page number of the data to fetch.
        provider : Optional[Literal['fmp']]
            The provider to use for the query, by default None.
            If None, the provider specified in defaults is selected or 'fmp' if there is
            no default.

        Returns
        -------
        OBBject
            results : List[StockInsiderTrading]
                Serializable results.
            provider : Optional[Literal['fmp']]
                Provider name.
            warnings : Optional[List[Warning_]]
                List of warnings.
            chart : Optional[Chart]
                Chart object.
            metadata: Optional[Metadata]
                Metadata info about the command execution.

        StockInsiderTrading
        -------------------
        symbol : Optional[str]
            Symbol to get data for.
        filing_date : Optional[datetime]
            Filing date of the stock insider trading.
        transaction_date : Optional[date]
            Transaction date of the stock insider trading.
        reporting_cik : Optional[int]
            Reporting CIK of the stock insider trading.
        transaction_type : Optional[str]
            Transaction type of the stock insider trading.
        securities_owned : Optional[int]
            Securities owned of the stock insider trading.
        company_cik : Optional[int]
            Company CIK of the stock insider trading.
        reporting_name : Optional[str]
            Reporting name of the stock insider trading.
        type_of_owner : Optional[str]
            Type of owner of the stock insider trading.
        acquistion_or_disposition : Optional[str]
            Acquistion or disposition of the stock insider trading.
        form_type : Optional[str]
            Form type of the stock insider trading.
        securities_transacted : Optional[float]
            Securities transacted of the stock insider trading.
        price : Optional[float]
            Price of the stock insider trading.
        security_name : Optional[str]
            Security name of the stock insider trading.
        link : Optional[str]
            Link of the stock insider trading."""  # noqa: E501

        inputs = filter_inputs(
            provider_choices={
                "provider": provider,
            },
            standard_params={
                "symbol": ",".join(symbol) if isinstance(symbol, list) else symbol,
                "transactionType": transactionType,
                "reportingCik": reportingCik,
                "companyCik": companyCik,
                "page": page,
            },
            extra_params=kwargs,
        )

        return self._command_runner.run(
            "/stocks/fa/ins",
            **inputs,
        )

    @validate_arguments
    def ins_own(
        self,
        symbol: Annotated[
            Union[str, List[str]],
            OpenBBCustomParameter(description="Symbol to get data for."),
        ],
        include_current_quarter: Annotated[
            bool, OpenBBCustomParameter(description="Include current quarter data.")
        ] = False,
        date: Annotated[
            Optional[datetime.date],
            OpenBBCustomParameter(description="A specific date to get data for."),
        ] = None,
        provider: Optional[Literal["fmp"]] = None,
        **kwargs
    ) -> OBBject[List]:
        """Institutional Ownership.

        Parameters
        ----------
        symbol : Union[str, List[str]]
            Symbol to get data for.
        include_current_quarter : bool
            Include current quarter data.
        date : Optional[datetime.date]
            A specific date to get data for.
        provider : Optional[Literal['fmp']]
            The provider to use for the query, by default None.
            If None, the provider specified in defaults is selected or 'fmp' if there is
            no default.

        Returns
        -------
        OBBject
            results : List[InstitutionalOwnership]
                Serializable results.
            provider : Optional[Literal['fmp']]
                Provider name.
            warnings : Optional[List[Warning_]]
                List of warnings.
            chart : Optional[Chart]
                Chart object.
            metadata: Optional[Metadata]
                Metadata info about the command execution.

        InstitutionalOwnership
        ----------------------
        symbol : Optional[str]
            Symbol to get data for.
        cik : Optional[str]
            CIK of the company.
        date : Optional[date]
            The date of the data.
        investors_holding : Optional[int]
            Number of investors holding the stock.
        last_investors_holding : Optional[int]
            Number of investors holding the stock in the last quarter.
        investors_holding_change : Optional[int]
            Change in the number of investors holding the stock.
        number_of_13f_shares : Optional[int]
            Number of 13F shares.
        last_number_of_13f_shares : Optional[int]
            Number of 13F shares in the last quarter.
        number_of_13f_shares_change : Optional[int]
            Change in the number of 13F shares.
        total_invested : Optional[float]
            Total amount invested.
        last_total_invested : Optional[float]
            Total amount invested in the last quarter.
        total_invested_change : Optional[float]
            Change in the total amount invested.
        ownership_percent : Optional[float]
            Ownership percent.
        last_ownership_percent : Optional[float]
            Ownership percent in the last quarter.
        ownership_percent_change : Optional[float]
            Change in the ownership percent.
        new_positions : Optional[int]
            Number of new positions.
        last_new_positions : Optional[int]
            Number of new positions in the last quarter.
        new_positions_change : Optional[int]
            Change in the number of new positions.
        increased_positions : Optional[int]
            Number of increased positions.
        last_increased_positions : Optional[int]
            Number of increased positions in the last quarter.
        increased_positions_change : Optional[int]
            Change in the number of increased positions.
        closed_positions : Optional[int]
            Number of closed positions.
        last_closed_positions : Optional[int]
            Number of closed positions in the last quarter.
        closed_positions_change : Optional[int]
            Change in the number of closed positions.
        reduced_positions : Optional[int]
            Number of reduced positions.
        last_reduced_positions : Optional[int]
            Number of reduced positions in the last quarter.
        reduced_positions_change : Optional[int]
            Change in the number of reduced positions.
        total_calls : Optional[int]
            Total number of call options contracts traded for Apple Inc. on the specified date.
        last_total_calls : Optional[int]
            Total number of call options contracts traded for Apple Inc. on the previous reporting date.
        total_calls_change : Optional[int]
            Change in the total number of call options contracts traded between the current and previous reporting dates.
        total_puts : Optional[int]
            Total number of put options contracts traded for Apple Inc. on the specified date.
        last_total_puts : Optional[int]
            Total number of put options contracts traded for Apple Inc. on the previous reporting date.
        total_puts_change : Optional[int]
            Change in the total number of put options contracts traded between the current and previous reporting dates.
        put_call_ratio : Optional[float]
            Put-call ratio, which is the ratio of the total number of put options to call options traded on the specified date.
        last_put_call_ratio : Optional[float]
            Put-call ratio on the previous reporting date.
        put_call_ratio_change : Optional[float]
            Change in the put-call ratio between the current and previous reporting dates.
        """  # noqa: E501

        inputs = filter_inputs(
            provider_choices={
                "provider": provider,
            },
            standard_params={
                "symbol": ",".join(symbol) if isinstance(symbol, list) else symbol,
                "include_current_quarter": include_current_quarter,
                "date": date,
            },
            extra_params=kwargs,
        )

        return self._command_runner.run(
            "/stocks/fa/ins_own",
            **inputs,
        )

    @validate_arguments
    def metrics(
        self,
        symbol: Annotated[
            Union[str, List[str]],
            OpenBBCustomParameter(description="Symbol to get data for."),
        ],
        period: Annotated[
            Literal["annual", "quarter"],
            OpenBBCustomParameter(description="Period of the data to return."),
        ] = "annual",
        limit: Annotated[
            Optional[int],
            OpenBBCustomParameter(description="The number of data entries to return."),
        ] = 100,
        provider: Optional[Literal["fmp"]] = None,
        **kwargs
    ) -> OBBject[List]:
        """Key Metrics.

        Parameters
        ----------
        symbol : Union[str, List[str]]
            Symbol to get data for.
        period : Literal['annual', 'quarter']
            Period of the data to return.
        limit : Optional[int]
            The number of data entries to return.
        provider : Optional[Literal['fmp']]
            The provider to use for the query, by default None.
            If None, the provider specified in defaults is selected or 'fmp' if there is
            no default.

        Returns
        -------
        OBBject
            results : List[KeyMetrics]
                Serializable results.
            provider : Optional[Literal['fmp']]
                Provider name.
            warnings : Optional[List[Warning_]]
                List of warnings.
            chart : Optional[Chart]
                Chart object.
            metadata: Optional[Metadata]
                Metadata info about the command execution.

        KeyMetrics
        ----------
        symbol : Optional[str]
            Symbol to get data for.
        date : Optional[date]
            The date of the data.
        period : Optional[str]
            Period of the data.
        revenue_per_share : Optional[float]
            Revenue per share
        net_income_per_share : Optional[float]
            Net income per share
        operating_cash_flow_per_share : Optional[float]
            Operating cash flow per share
        free_cash_flow_per_share : Optional[float]
            Free cash flow per share
        cash_per_share : Optional[float]
            Cash per share
        book_value_per_share : Optional[float]
            Book value per share
        tangible_book_value_per_share : Optional[float]
            Tangible book value per share
        shareholders_equity_per_share : Optional[float]
            Shareholders equity per share
        interest_debt_per_share : Optional[float]
            Interest debt per share
        market_cap : Optional[float]
            Market capitalization
        enterprise_value : Optional[float]
            Enterprise value
        pe_ratio : Optional[float]
            Price-to-earnings ratio (P/E ratio)
        price_to_sales_ratio : Optional[float]
            Price-to-sales ratio
        pocf_ratio : Optional[float]
            Price-to-operating cash flow ratio
        pfcf_ratio : Optional[float]
            Price-to-free cash flow ratio
        pb_ratio : Optional[float]
            Price-to-book ratio
        ptb_ratio : Optional[float]
            Price-to-tangible book ratio
        ev_to_sales : Optional[float]
            Enterprise value-to-sales ratio
        enterprise_value_over_ebitda : Optional[float]
            Enterprise value-to-EBITDA ratio
        ev_to_operating_cash_flow : Optional[float]
            Enterprise value-to-operating cash flow ratio
        ev_to_free_cash_flow : Optional[float]
            Enterprise value-to-free cash flow ratio
        earnings_yield : Optional[float]
            Earnings yield
        free_cash_flow_yield : Optional[float]
            Free cash flow yield
        debt_to_equity : Optional[float]
            Debt-to-equity ratio
        debt_to_assets : Optional[float]
            Debt-to-assets ratio
        net_debt_to_ebitda : Optional[float]
            Net debt-to-EBITDA ratio
        current_ratio : Optional[float]
            Current ratio
        interest_coverage : Optional[float]
            Interest coverage
        income_quality : Optional[float]
            Income quality
        dividend_yield : Optional[float]
            Dividend yield
        payout_ratio : Optional[float]
            Payout ratio
        sales_general_and_administrative_to_revenue : Optional[float]
            Sales general and administrative expenses-to-revenue ratio
        research_and_development_to_revenue : Optional[float]
            Research and development expenses-to-revenue ratio
        intangibles_to_total_assets : Optional[float]
            Intangibles-to-total assets ratio
        capex_to_operating_cash_flow : Optional[float]
            Capital expenditures-to-operating cash flow ratio
        capex_to_revenue : Optional[float]
            Capital expenditures-to-revenue ratio
        capex_to_depreciation : Optional[float]
            Capital expenditures-to-depreciation ratio
        stock_based_compensation_to_revenue : Optional[float]
            Stock-based compensation-to-revenue ratio
        graham_number : Optional[float]
            Graham number
        roic : Optional[float]
            Return on invested capital
        return_on_tangible_assets : Optional[float]
            Return on tangible assets
        graham_net_net : Optional[float]
            Graham net-net working capital
        working_capital : Optional[float]
            Working capital
        tangible_asset_value : Optional[float]
            Tangible asset value
        net_current_asset_value : Optional[float]
            Net current asset value
        invested_capital : Optional[float]
            Invested capital
        average_receivables : Optional[float]
            Average receivables
        average_payables : Optional[float]
            Average payables
        average_inventory : Optional[float]
            Average inventory
        days_sales_outstanding : Optional[float]
            Days sales outstanding
        days_payables_outstanding : Optional[float]
            Days payables outstanding
        days_of_inventory_on_hand : Optional[float]
            Days of inventory on hand
        receivables_turnover : Optional[float]
            Receivables turnover
        payables_turnover : Optional[float]
            Payables turnover
        inventory_turnover : Optional[float]
            Inventory turnover
        roe : Optional[float]
            Return on equity
        capex_per_share : Optional[float]
            Capital expenditures per share"""  # noqa: E501

        inputs = filter_inputs(
            provider_choices={
                "provider": provider,
            },
            standard_params={
                "symbol": ",".join(symbol) if isinstance(symbol, list) else symbol,
                "period": period,
                "limit": limit,
            },
            extra_params=kwargs,
        )

        return self._command_runner.run(
            "/stocks/fa/metrics",
            **inputs,
        )

    @validate_arguments
    def mgmt(
        self,
        symbol: Annotated[
            Union[str, List[str]],
            OpenBBCustomParameter(description="Symbol to get data for."),
        ],
        provider: Optional[Literal["fmp"]] = None,
        **kwargs
    ) -> OBBject[List]:
        """Key Executives.

        Parameters
        ----------
        symbol : Union[str, List[str]]
            Symbol to get data for.
        provider : Optional[Literal['fmp']]
            The provider to use for the query, by default None.
            If None, the provider specified in defaults is selected or 'fmp' if there is
            no default.

        Returns
        -------
        OBBject
            results : List[KeyExecutives]
                Serializable results.
            provider : Optional[Literal['fmp']]
                Provider name.
            warnings : Optional[List[Warning_]]
                List of warnings.
            chart : Optional[Chart]
                Chart object.
            metadata: Optional[Metadata]
                Metadata info about the command execution.

        KeyExecutives
        -------------
        title : Optional[str]
            Designation of the key executive.
        name : Optional[str]
            Name of the key executive.
        pay : Optional[int]
            Pay of the key executive.
        currency_pay : Optional[str]
            Currency of the pay.
        gender : Optional[str]
            Gender of the key executive.
        year_born : Optional[str]
            Birth year of the key executive.
        title_since : Optional[int]
            Date the tile was held since."""  # noqa: E501

        inputs = filter_inputs(
            provider_choices={
                "provider": provider,
            },
            standard_params={
                "symbol": ",".join(symbol) if isinstance(symbol, list) else symbol,
            },
            extra_params=kwargs,
        )

        return self._command_runner.run(
            "/stocks/fa/mgmt",
            **inputs,
        )

    @validate_arguments
    def overview(
        self,
        symbol: Annotated[
            Union[str, List[str]],
            OpenBBCustomParameter(description="Symbol to get data for."),
        ],
        provider: Optional[Literal["fmp"]] = None,
        **kwargs
    ) -> OBBject[BaseModel]:
        """Company Overview.

        Parameters
        ----------
        symbol : Union[str, List[str]]
            Symbol to get data for.
        provider : Optional[Literal['fmp']]
            The provider to use for the query, by default None.
            If None, the provider specified in defaults is selected or 'fmp' if there is
            no default.

        Returns
        -------
        OBBject
            results : List[CompanyOverview]
                Serializable results.
            provider : Optional[Literal['fmp']]
                Provider name.
            warnings : Optional[List[Warning_]]
                List of warnings.
            chart : Optional[Chart]
                Chart object.
            metadata: Optional[Metadata]
                Metadata info about the command execution.

        CompanyOverview
        ---------------
        symbol : Optional[str]
            Symbol to get data for.
        price : Optional[float]
            Price of the company.
        beta : Optional[float]
            Beta of the company.
        vol_avg : Optional[int]
            Volume average of the company.
        mkt_cap : Optional[int]
            Market capitalization of the company.
        last_div : Optional[float]
            Last dividend of the company.
        range : Optional[str]
            Range of the company.
        changes : Optional[float]
            Changes of the company.
        company_name : Optional[str]
            Company name of the company.
        currency : Optional[str]
            Currency of the company.
        cik : Optional[str]
            CIK of the company.
        isin : Optional[str]
            ISIN of the company.
        cusip : Optional[str]
            CUSIP of the company.
        exchange : Optional[str]
            Exchange of the company.
        exchange_short_name : Optional[str]
            Exchange short name of the company.
        industry : Optional[str]
            Industry of the company.
        website : Optional[str]
            Website of the company.
        description : Optional[str]
            Description of the company.
        ceo : Optional[str]
            CEO of the company.
        sector : Optional[str]
            Sector of the company.
        country : Optional[str]
            Country of the company.
        full_time_employees : Optional[str]
            Full time employees of the company.
        phone : Optional[str]
            Phone of the company.
        address : Optional[str]
            Address of the company.
        city : Optional[str]
            City of the company.
        state : Optional[str]
            State of the company.
        zip : Optional[str]
            Zip of the company.
        dcf_diff : Optional[float]
            Discounted cash flow difference of the company.
        dcf : Optional[float]
            Discounted cash flow of the company.
        image : Optional[str]
            Image of the company.
        ipo_date : Optional[date]
            IPO date of the company.
        default_image : Optional[bool]
            If the image is the default image.
        is_etf : Optional[bool]
            If the company is an ETF.
        is_actively_trading : Optional[bool]
            If the company is actively trading.
        is_adr : Optional[bool]
            If the company is an ADR.
        is_fund : Optional[bool]
            If the company is a fund."""  # noqa: E501

        inputs = filter_inputs(
            provider_choices={
                "provider": provider,
            },
            standard_params={
                "symbol": ",".join(symbol) if isinstance(symbol, list) else symbol,
            },
            extra_params=kwargs,
        )

        return self._command_runner.run(
            "/stocks/fa/overview",
            **inputs,
        )

    @validate_arguments
    def own(
        self,
        symbol: Annotated[
            Union[str, List[str]],
            OpenBBCustomParameter(description="Symbol to get data for."),
        ],
        date: Annotated[
            Optional[datetime.date],
            OpenBBCustomParameter(description="A specific date to get data for."),
        ] = None,
        page: Annotated[
            Optional[int],
            OpenBBCustomParameter(description="Page number of the data to fetch."),
        ] = 0,
        provider: Optional[Literal["fmp"]] = None,
        **kwargs
    ) -> OBBject[List]:
        """Stock Ownership.

        Parameters
        ----------
        symbol : Union[str, List[str]]
            Symbol to get data for.
        date : Optional[datetime.date]
            A specific date to get data for.
        page : Optional[int]
            Page number of the data to fetch.
        provider : Optional[Literal['fmp']]
            The provider to use for the query, by default None.
            If None, the provider specified in defaults is selected or 'fmp' if there is
            no default.

        Returns
        -------
        OBBject
            results : List[StockOwnership]
                Serializable results.
            provider : Optional[Literal['fmp']]
                Provider name.
            warnings : Optional[List[Warning_]]
                List of warnings.
            chart : Optional[Chart]
                Chart object.
            metadata: Optional[Metadata]
                Metadata info about the command execution.

        StockOwnership
        --------------
        date : Optional[date]
            The date of the data.
        cik : Optional[int]
            Cik of the stock ownership.
        filing_date : Optional[date]
            Filing date of the stock ownership.
        investor_name : Optional[str]
            Investor name of the stock ownership.
        symbol : Optional[str]
            Symbol of the stock ownership.
        security_name : Optional[str]
            Security name of the stock ownership.
        type_of_security : Optional[str]
            Type of security of the stock ownership.
        security_cusip : Optional[str]
            Security cusip of the stock ownership.
        shares_type : Optional[str]
            Shares type of the stock ownership.
        put_call_share : Optional[str]
            Put call share of the stock ownership.
        investment_discretion : Optional[str]
            Investment discretion of the stock ownership.
        industry_title : Optional[str]
            Industry title of the stock ownership.
        weight : Optional[float]
            Weight of the stock ownership.
        last_weight : Optional[float]
            Last weight of the stock ownership.
        change_in_weight : Optional[float]
            Change in weight of the stock ownership.
        change_in_weight_percentage : Optional[float]
            Change in weight percentage of the stock ownership.
        market_value : Optional[int]
            Market value of the stock ownership.
        last_market_value : Optional[int]
            Last market value of the stock ownership.
        change_in_market_value : Optional[int]
            Change in market value of the stock ownership.
        change_in_market_value_percentage : Optional[float]
            Change in market value percentage of the stock ownership.
        shares_number : Optional[int]
            Shares number of the stock ownership.
        last_shares_number : Optional[int]
            Last shares number of the stock ownership.
        change_in_shares_number : Optional[float]
            Change in shares number of the stock ownership.
        change_in_shares_number_percentage : Optional[float]
            Change in shares number percentage of the stock ownership.
        quarter_end_price : Optional[float]
            Quarter end price of the stock ownership.
        avg_price_paid : Optional[float]
            Average price paid of the stock ownership.
        is_new : Optional[bool]
            Is the stock ownership new.
        is_sold_out : Optional[bool]
            Is the stock ownership sold out.
        ownership : Optional[float]
            How much is the ownership.
        last_ownership : Optional[float]
            Last ownership amount.
        change_in_ownership : Optional[float]
            Change in ownership amount.
        change_in_ownership_percentage : Optional[float]
            Change in ownership percentage.
        holding_period : Optional[int]
            Holding period of the stock ownership.
        first_added : Optional[date]
            First added date of the stock ownership.
        performance : Optional[float]
            Performance of the stock ownership.
        performance_percentage : Optional[float]
            Performance percentage of the stock ownership.
        last_performance : Optional[float]
            Last performance of the stock ownership.
        change_in_performance : Optional[float]
            Change in performance of the stock ownership.
        is_counted_for_performance : Optional[bool]
            Is the stock ownership counted for performance."""  # noqa: E501

        inputs = filter_inputs(
            provider_choices={
                "provider": provider,
            },
            standard_params={
                "symbol": ",".join(symbol) if isinstance(symbol, list) else symbol,
                "date": date,
                "page": page,
            },
            extra_params=kwargs,
        )

        return self._command_runner.run(
            "/stocks/fa/own",
            **inputs,
        )

    @validate_arguments
    def pt(
        self,
        symbol: Annotated[
            Union[str, List[str]],
            OpenBBCustomParameter(description="Symbol to get data for."),
        ],
        provider: Optional[Literal["fmp"]] = None,
        **kwargs
    ) -> OBBject[BaseModel]:
        """Price Target Consensus.

        Parameters
        ----------
        symbol : Union[str, List[str]]
            Symbol to get data for.
        provider : Optional[Literal['fmp']]
            The provider to use for the query, by default None.
            If None, the provider specified in defaults is selected or 'fmp' if there is
            no default.

        Returns
        -------
        OBBject
            results : List[PriceTargetConsensus]
                Serializable results.
            provider : Optional[Literal['fmp']]
                Provider name.
            warnings : Optional[List[Warning_]]
                List of warnings.
            chart : Optional[Chart]
                Chart object.
            metadata: Optional[Metadata]
                Metadata info about the command execution.

        PriceTargetConsensus
        --------------------
        symbol : Optional[str]
            Symbol to get data for.
        target_high : Optional[float]
            High target of the price target consensus.
        target_low : Optional[float]
            Low target of the price target consensus.
        target_consensus : Optional[float]
            Consensus target of the price target consensus.
        target_median : Optional[float]
            Median target of the price target consensus."""  # noqa: E501

        inputs = filter_inputs(
            provider_choices={
                "provider": provider,
            },
            standard_params={
                "symbol": ",".join(symbol) if isinstance(symbol, list) else symbol,
            },
            extra_params=kwargs,
        )

        return self._command_runner.run(
            "/stocks/fa/pt",
            **inputs,
        )

    @validate_arguments
    def pta(
        self,
        symbol: Annotated[
            Union[str, List[str]],
            OpenBBCustomParameter(description="Symbol to get data for."),
        ],
        provider: Optional[Literal["fmp"]] = None,
        **kwargs
    ) -> OBBject[List]:
        """Price Target.

        Parameters
        ----------
        symbol : Union[str, List[str]]
            Symbol to get data for.
        provider : Optional[Literal['fmp']]
            The provider to use for the query, by default None.
            If None, the provider specified in defaults is selected or 'fmp' if there is
            no default.
        with_grade : bool
            Include upgrades and downgrades in the response. (provider: fmp)

        Returns
        -------
        OBBject
            results : List[PriceTarget]
                Serializable results.
            provider : Optional[Literal['fmp']]
                Provider name.
            warnings : Optional[List[Warning_]]
                List of warnings.
            chart : Optional[Chart]
                Chart object.
            metadata: Optional[Metadata]
                Metadata info about the command execution.

        PriceTarget
        -----------
        symbol : Optional[str]
            Symbol to get data for.
        published_date : Optional[datetime]
            Published date of the price target.
        news_url : Optional[str]
            News URL of the price target.
        news_title : Optional[str]
            News title of the price target.
        analyst_name : Optional[str]
            Analyst name.
        analyst_company : Optional[str]
            Analyst company.
        price_target : Optional[float]
            Price target.
        adj_price_target : Optional[float]
            Adjusted price target.
        price_when_posted : Optional[float]
            Price when posted.
        news_publisher : Optional[str]
            News publisher of the price target.
        news_base_url : Optional[str]
            News base URL of the price target.
        new_grade : Optional[str]
            None
        previous_grade : Optional[str]
            None
        grading_company : Optional[str]
            None"""  # noqa: E501

        inputs = filter_inputs(
            provider_choices={
                "provider": provider,
            },
            standard_params={
                "symbol": ",".join(symbol) if isinstance(symbol, list) else symbol,
            },
            extra_params=kwargs,
        )

        return self._command_runner.run(
            "/stocks/fa/pta",
            **inputs,
        )

    @validate_arguments
    def ratios(
        self,
        symbol: Annotated[
            Union[str, List[str]],
            OpenBBCustomParameter(description="Symbol to get data for."),
        ],
        period: Annotated[
            Literal["annual", "quarter"],
            OpenBBCustomParameter(description="Period of the data to return."),
        ] = "annual",
        limit: Annotated[
            Optional[pydantic.types.NonNegativeInt],
            OpenBBCustomParameter(description="The number of data entries to return."),
        ] = 12,
        provider: Optional[Literal["fmp"]] = None,
        **kwargs
    ) -> OBBject[List]:
        """Extensive set of ratios over time.

        Parameters
        ----------
        symbol : Union[str, List[str]]
            Symbol to get data for.
        period : Literal['annual', 'quarter']
            Period of the data to return.
        limit : Optional[pydantic.types.NonNegativeInt]
            The number of data entries to return.
        provider : Optional[Literal['fmp']]
            The provider to use for the query, by default None.
            If None, the provider specified in defaults is selected or 'fmp' if there is
            no default.

        Returns
        -------
        OBBject
            results : List[FinancialRatios]
                Serializable results.
            provider : Optional[Literal['fmp']]
                Provider name.
            warnings : Optional[List[Warning_]]
                List of warnings.
            chart : Optional[Chart]
                Chart object.
            metadata: Optional[Metadata]
                Metadata info about the command execution.

        FinancialRatios
        ---------------
        symbol : Optional[str]
            Symbol of the company.
        date : Optional[str]
            Date of the financial ratios.
        period : Optional[str]
            Period of the financial ratios.
        current_ratio : Optional[float]
            Current ratio.
        quick_ratio : Optional[float]
            Quick ratio.
        cash_ratio : Optional[float]
            Cash ratio.
        days_of_sales_outstanding : Optional[float]
            Days of sales outstanding.
        days_of_inventory_outstanding : Optional[float]
            Days of inventory outstanding.
        operating_cycle : Optional[float]
            Operating cycle.
        days_of_payables_outstanding : Optional[float]
            Days of payables outstanding.
        cash_conversion_cycle : Optional[float]
            Cash conversion cycle.
        gross_profit_margin : Optional[float]
            Gross profit margin.
        operating_profit_margin : Optional[float]
            Operating profit margin.
        pretax_profit_margin : Optional[float]
            Pretax profit margin.
        net_profit_margin : Optional[float]
            Net profit margin.
        effective_tax_rate : Optional[float]
            Effective tax rate.
        return_on_assets : Optional[float]
            Return on assets.
        return_on_equity : Optional[float]
            Return on equity.
        return_on_capital_employed : Optional[float]
            Return on capital employed.
        net_income_per_ebt : Optional[float]
            Net income per EBT.
        ebt_per_ebit : Optional[float]
            EBT per EBIT.
        ebit_per_revenue : Optional[float]
            EBIT per revenue.
        debt_ratio : Optional[float]
            Debt ratio.
        debt_equity_ratio : Optional[float]
            Debt equity ratio.
        long_term_debt_to_capitalization : Optional[float]
            Long term debt to capitalization.
        total_debt_to_capitalization : Optional[float]
            Total debt to capitalization.
        interest_coverage : Optional[float]
            Interest coverage.
        cash_flow_to_debt_ratio : Optional[float]
            Cash flow to debt ratio.
        company_equity_multiplier : Optional[float]
            Company equity multiplier.
        receivables_turnover : Optional[float]
            Receivables turnover.
        payables_turnover : Optional[float]
            Payables turnover.
        inventory_turnover : Optional[float]
            Inventory turnover.
        fixed_asset_turnover : Optional[float]
            Fixed asset turnover.
        asset_turnover : Optional[float]
            Asset turnover.
        operating_cash_flow_per_share : Optional[float]
            Operating cash flow per share.
        free_cash_flow_per_share : Optional[float]
            Free cash flow per share.
        cash_per_share : Optional[float]
            Cash per share.
        payout_ratio : Optional[float]
            Payout ratio.
        operating_cash_flow_sales_ratio : Optional[float]
            Operating cash flow sales ratio.
        free_cash_flow_operating_cash_flow_ratio : Optional[float]
            Free cash flow operating cash flow ratio.
        cash_flow_coverage_ratios : Optional[float]
            Cash flow coverage ratios.
        short_term_coverage_ratios : Optional[float]
            Short term coverage ratios.
        capital_expenditure_coverage_ratio : Optional[float]
            Capital expenditure coverage ratio.
        dividend_paid_and_capex_coverage_ratio : Optional[float]
            Dividend paid and capex coverage ratio.
        dividend_payout_ratio : Optional[float]
            Dividend payout ratio.
        price_book_value_ratio : Optional[float]
            Price book value ratio.
        price_to_book_ratio : Optional[float]
            Price to book ratio.
        price_to_sales_ratio : Optional[float]
            Price to sales ratio.
        price_earnings_ratio : Optional[float]
            Price earnings ratio.
        price_to_free_cash_flows_ratio : Optional[float]
            Price to free cash flows ratio.
        price_to_operating_cash_flows_ratio : Optional[float]
            Price to operating cash flows ratio.
        price_cash_flow_ratio : Optional[float]
            Price cash flow ratio.
        price_earnings_to_growth_ratio : Optional[float]
            Price earnings to growth ratio.
        price_sales_ratio : Optional[float]
            Price sales ratio.
        dividend_yield : Optional[float]
            Dividend yield.
        enterprise_value_multiple : Optional[float]
            Enterprise value multiple.
        price_fair_value : Optional[float]
            Price fair value."""  # noqa: E501

        inputs = filter_inputs(
            provider_choices={
                "provider": provider,
            },
            standard_params={
                "symbol": ",".join(symbol) if isinstance(symbol, list) else symbol,
                "period": period,
                "limit": limit,
            },
            extra_params=kwargs,
        )

        return self._command_runner.run(
            "/stocks/fa/ratios",
            **inputs,
        )

    @validate_arguments
    def revgeo(
        self,
        symbol: Annotated[
            Union[str, List[str]],
            OpenBBCustomParameter(description="Symbol to get data for."),
        ],
        period: Annotated[
            Literal["annual", "quarter"],
            OpenBBCustomParameter(description="Period of the data to return."),
        ] = "annual",
        structure: Annotated[
            Literal["hierarchical", "flat"],
            OpenBBCustomParameter(description="Structure of the returned data."),
        ] = "flat",
        provider: Optional[Literal["fmp"]] = None,
        **kwargs
    ) -> OBBject[List]:
        """Revenue Geographic.

        Parameters
        ----------
        symbol : Union[str, List[str]]
            Symbol to get data for.
        period : Literal['annual', 'quarter']
            Period of the data to return.
        structure : Literal['hierarchical', 'flat']
            Structure of the returned data.
        provider : Optional[Literal['fmp']]
            The provider to use for the query, by default None.
            If None, the provider specified in defaults is selected or 'fmp' if there is
            no default.

        Returns
        -------
        OBBject
            results : List[RevenueGeographic]
                Serializable results.
            provider : Optional[Literal['fmp']]
                Provider name.
            warnings : Optional[List[Warning_]]
                List of warnings.
            chart : Optional[Chart]
                Chart object.
            metadata: Optional[Metadata]
                Metadata info about the command execution.

        RevenueGeographic
        -----------------
        date : Optional[date]
            The date of the data.
        geographic_segment : Optional[Mapping[str, int]]
            Day level data containing the revenue of the geographic segment.
        americas : Optional[int]
            Revenue from the the American segment.
        europe : Optional[int]
            Revenue from the the European segment.
        greater_china : Optional[int]
            Revenue from the the Greater China segment.
        japan : Optional[int]
            Revenue from the the Japan segment.
        rest_of_asia_pacific : Optional[int]
            Revenue from the the Rest of Asia Pacific segment."""  # noqa: E501

        inputs = filter_inputs(
            provider_choices={
                "provider": provider,
            },
            standard_params={
                "symbol": ",".join(symbol) if isinstance(symbol, list) else symbol,
                "period": period,
                "structure": structure,
            },
            extra_params=kwargs,
        )

        return self._command_runner.run(
            "/stocks/fa/revgeo",
            **inputs,
        )

    @validate_arguments
    def revseg(
        self,
        symbol: Annotated[
            Union[str, List[str]],
            OpenBBCustomParameter(description="Symbol to get data for."),
        ],
        period: Annotated[
            Literal["annual", "quarter"],
            OpenBBCustomParameter(description="Period of the data to return."),
        ] = "annual",
        structure: Annotated[
            Literal["hierarchical", "flat"],
            OpenBBCustomParameter(description="Structure of the returned data."),
        ] = "flat",
        provider: Optional[Literal["fmp"]] = None,
        **kwargs
    ) -> OBBject[List]:
        """Revenue Business Line.

        Parameters
        ----------
        symbol : Union[str, List[str]]
            Symbol to get data for.
        period : Literal['annual', 'quarter']
            Period of the data to return.
        structure : Literal['hierarchical', 'flat']
            Structure of the returned data.
        provider : Optional[Literal['fmp']]
            The provider to use for the query, by default None.
            If None, the provider specified in defaults is selected or 'fmp' if there is
            no default.

        Returns
        -------
        OBBject
            results : List[RevenueBusinessLine]
                Serializable results.
            provider : Optional[Literal['fmp']]
                Provider name.
            warnings : Optional[List[Warning_]]
                List of warnings.
            chart : Optional[Chart]
                Chart object.
            metadata: Optional[Metadata]
                Metadata info about the command execution.

        RevenueBusinessLine
        -------------------
        date : Optional[date]
            The date of the data.
        business_line : Optional[Mapping[str, int]]
            Day level data containing the revenue of the business line."""  # noqa: E501

        inputs = filter_inputs(
            provider_choices={
                "provider": provider,
            },
            standard_params={
                "symbol": ",".join(symbol) if isinstance(symbol, list) else symbol,
                "period": period,
                "structure": structure,
            },
            extra_params=kwargs,
        )

        return self._command_runner.run(
            "/stocks/fa/revseg",
            **inputs,
        )

    @validate_arguments
    def shrs(
        self,
        symbol: Annotated[
            Union[str, List[str]],
            OpenBBCustomParameter(description="Symbol to get data for."),
        ],
        provider: Optional[Literal["fmp"]] = None,
        **kwargs
    ) -> OBBject[List]:
        """Share Statistics.

        Parameters
        ----------
        symbol : Union[str, List[str]]
            Symbol to get data for.
        provider : Optional[Literal['fmp']]
            The provider to use for the query, by default None.
            If None, the provider specified in defaults is selected or 'fmp' if there is
            no default.

        Returns
        -------
        OBBject
            results : List[ShareStatistics]
                Serializable results.
            provider : Optional[Literal['fmp']]
                Provider name.
            warnings : Optional[List[Warning_]]
                List of warnings.
            chart : Optional[Chart]
                Chart object.
            metadata: Optional[Metadata]
                Metadata info about the command execution.

        ShareStatistics
        ---------------
        symbol : Optional[str]
            Symbol to get data for.
        date : Optional[date]
            A specific date to get data for.
        free_float : Optional[float]
            Percentage of unrestricted shares of a publicly-traded company.
        float_shares : Optional[float]
            Number of shares available for trading by the general public.
        outstanding_shares : Optional[float]
            Total number of shares of a publicly-traded company.
        source : Optional[str]
            Source of the received data."""  # noqa: E501

        inputs = filter_inputs(
            provider_choices={
                "provider": provider,
            },
            standard_params={
                "symbol": ",".join(symbol) if isinstance(symbol, list) else symbol,
            },
            extra_params=kwargs,
        )

        return self._command_runner.run(
            "/stocks/fa/shrs",
            **inputs,
        )

    @validate_arguments
    def split(
        self,
        symbol: Annotated[
            Union[str, List[str]],
            OpenBBCustomParameter(description="Symbol to get data for."),
        ],
        provider: Optional[Literal["fmp"]] = None,
        **kwargs
    ) -> OBBject[List]:
        """Historical Stock Splits.

        Parameters
        ----------
        symbol : Union[str, List[str]]
            Symbol to get data for.
        provider : Optional[Literal['fmp']]
            The provider to use for the query, by default None.
            If None, the provider specified in defaults is selected or 'fmp' if there is
            no default.

        Returns
        -------
        OBBject
            results : List[HistoricalStockSplits]
                Serializable results.
            provider : Optional[Literal['fmp']]
                Provider name.
            warnings : Optional[List[Warning_]]
                List of warnings.
            chart : Optional[Chart]
                Chart object.
            metadata: Optional[Metadata]
                Metadata info about the command execution.

        HistoricalStockSplits
        ---------------------
        date : Optional[date]
            The date of the data.
        label : Optional[str]
            Label of the historical stock splits.
        numerator : Optional[float]
            Numerator of the historical stock splits.
        denominator : Optional[float]
            Denominator of the historical stock splits."""  # noqa: E501

        inputs = filter_inputs(
            provider_choices={
                "provider": provider,
            },
            standard_params={
                "symbol": ",".join(symbol) if isinstance(symbol, list) else symbol,
            },
            extra_params=kwargs,
        )

        return self._command_runner.run(
            "/stocks/fa/split",
            **inputs,
        )

    @validate_arguments
    def transcript(
        self,
        symbol: Annotated[
            Union[str, List[str]],
            OpenBBCustomParameter(description="Symbol to get data for."),
        ],
        year: Annotated[
            int,
            OpenBBCustomParameter(description="Year of the earnings call transcript."),
        ],
        quarter: Annotated[
            Literal[1, 2, 3, 4],
            OpenBBCustomParameter(
                description="Quarter of the earnings call transcript."
            ),
        ] = 1,
        provider: Optional[Literal["fmp"]] = None,
        **kwargs
    ) -> OBBject[List]:
        """Earnings Call Transcript.

        Parameters
        ----------
        symbol : Union[str, List[str]]
            Symbol to get data for.
        year : int
            Year of the earnings call transcript.
        quarter : Literal[1, 2, 3, 4]
            Quarter of the earnings call transcript.
        provider : Optional[Literal['fmp']]
            The provider to use for the query, by default None.
            If None, the provider specified in defaults is selected or 'fmp' if there is
            no default.

        Returns
        -------
        OBBject
            results : List[EarningsCallTranscript]
                Serializable results.
            provider : Optional[Literal['fmp']]
                Provider name.
            warnings : Optional[List[Warning_]]
                List of warnings.
            chart : Optional[Chart]
                Chart object.
            metadata: Optional[Metadata]
                Metadata info about the command execution.

        EarningsCallTranscript
        ----------------------
        symbol : Optional[str]
            Symbol to get data for.
        quarter : Optional[int]
            Quarter of the earnings call transcript.
        year : Optional[int]
            Year of the earnings call transcript.
        date : Optional[datetime]
            The date of the data.
        content : Optional[str]
            Content of the earnings call transcript."""  # noqa: E501

        inputs = filter_inputs(
            provider_choices={
                "provider": provider,
            },
            standard_params={
                "symbol": ",".join(symbol) if isinstance(symbol, list) else symbol,
                "year": year,
                "quarter": quarter,
            },
            extra_params=kwargs,
        )

        return self._command_runner.run(
            "/stocks/fa/transcript",
            **inputs,
        )<|MERGE_RESOLUTION|>--- conflicted
+++ resolved
@@ -62,12 +62,7 @@
             Optional[pydantic.types.NonNegativeInt],
             OpenBBCustomParameter(description="The number of data entries to return."),
         ] = 12,
-<<<<<<< HEAD
-        chart: bool = False,
-        provider: Optional[Literal["fmp", "intrinio", "polygon", "yfinance"]] = None,
-=======
         provider: Optional[Literal["fmp", "polygon"]] = None,
->>>>>>> 48a97dd3
         **kwargs
     ) -> OBBject[BaseModel]:
         """Balance Sheet.
@@ -80,13 +75,7 @@
             Period of the data to return.
         limit : Optional[pydantic.types.NonNegativeInt]
             The number of data entries to return.
-<<<<<<< HEAD
-        chart : bool
-            Whether to create a chart or not, by default False.
-        provider : Optional[Literal['fmp', 'intrinio', 'polygon', 'yfinance']]
-=======
         provider : Optional[Literal['fmp', 'polygon']]
->>>>>>> 48a97dd3
             The provider to use for the query, by default None.
             If None, the provider specified in defaults is selected or 'fmp' if there is
             no default.
@@ -508,12 +497,7 @@
             Optional[pydantic.types.NonNegativeInt],
             OpenBBCustomParameter(description="The number of data entries to return."),
         ] = 12,
-<<<<<<< HEAD
-        chart: bool = False,
-        provider: Optional[Literal["fmp", "polygon", "yfinance"]] = None,
-=======
         provider: Optional[Literal["fmp", "polygon"]] = None,
->>>>>>> 48a97dd3
         **kwargs
     ) -> OBBject[BaseModel]:
         """Cash Flow Statement.
@@ -526,13 +510,7 @@
             Period of the data to return.
         limit : Optional[pydantic.types.NonNegativeInt]
             The number of data entries to return.
-<<<<<<< HEAD
-        chart : bool
-            Whether to create a chart or not, by default False.
-        provider : Optional[Literal['fmp', 'polygon', 'yfinance']]
-=======
         provider : Optional[Literal['fmp', 'polygon']]
->>>>>>> 48a97dd3
             The provider to use for the query, by default None.
             If None, the provider specified in defaults is selected or 'fmp' if there is
             no default.
@@ -1308,12 +1286,7 @@
             Optional[pydantic.types.NonNegativeInt],
             OpenBBCustomParameter(description="The number of data entries to return."),
         ] = 12,
-<<<<<<< HEAD
-        chart: bool = False,
-        provider: Optional[Literal["fmp", "polygon", "yfinance"]] = None,
-=======
         provider: Optional[Literal["fmp", "polygon"]] = None,
->>>>>>> 48a97dd3
         **kwargs
     ) -> OBBject[BaseModel]:
         """Income Statement.
@@ -1326,13 +1299,7 @@
             Period of the data to return.
         limit : Optional[pydantic.types.NonNegativeInt]
             The number of data entries to return.
-<<<<<<< HEAD
-        chart : bool
-            Whether to create a chart or not, by default False.
-        provider : Optional[Literal['fmp', 'polygon', 'yfinance']]
-=======
         provider : Optional[Literal['fmp', 'polygon']]
->>>>>>> 48a97dd3
             The provider to use for the query, by default None.
             If None, the provider specified in defaults is selected or 'fmp' if there is
             no default.
