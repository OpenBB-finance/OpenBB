--- conflicted
+++ resolved
@@ -64,7 +64,7 @@
         ] = 12,
         provider: Optional[Literal["fmp", "intrinio", "polygon", "yfinance"]] = None,
         **kwargs
-    ) -> OBBject[BaseModel]:
+    ) -> OBBject[List]:
         """Balance Sheet.
 
         Parameters
@@ -138,11 +138,7 @@
             Date of the fetched statement.
         period : Optional[str]
             Reporting period of the statement.
-<<<<<<< HEAD
-        cik : Optional[int]
-=======
         cik : Optional[str]
->>>>>>> ebee26b5
             Central Index Key (CIK) of the company.
         cash_and_cash_equivalents : Optional[int]
             Cash and cash equivalents
@@ -503,7 +499,7 @@
         ] = 12,
         provider: Optional[Literal["fmp", "intrinio", "polygon", "yfinance"]] = None,
         **kwargs
-    ) -> OBBject[BaseModel]:
+    ) -> OBBject[List]:
         """Cash Flow Statement.
 
         Parameters
@@ -577,11 +573,7 @@
             Date of the fetched statement.
         period : Optional[str]
             Reporting period of the statement.
-<<<<<<< HEAD
-        cik : Optional[int]
-=======
         cik : Optional[str]
->>>>>>> ebee26b5
             Central Index Key (CIK) of the company.
         net_income : Optional[int]
             Net income.
@@ -1310,7 +1302,7 @@
         ] = 12,
         provider: Optional[Literal["fmp", "intrinio", "polygon", "yfinance"]] = None,
         **kwargs
-    ) -> OBBject[BaseModel]:
+    ) -> OBBject[List]:
         """Income Statement.
 
         Parameters
