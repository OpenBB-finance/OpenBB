### THIS FILE IS AUTO-GENERATED. DO NOT EDIT. ###

import datetime
from typing import List, Literal, Optional, Union

from openbb_core.app.model.custom_parameter import OpenBBCustomParameter
from openbb_core.app.model.obbject import OBBject
from openbb_core.app.static.container import Container
from openbb_core.app.static.filters import filter_inputs
from openbb_provider.abstract.data import Data
from pydantic import validate_call
from typing_extensions import Annotated


class ROUTER_stocks_fa(Container):
    """/stocks/fa
    balance
    balance_growth
    cal
    cash
    cash_growth
    comp
    comsplit
    divs
    earning
    emp
    est
    income
    income_growth
    ins
    ins_own
    metrics
    mgmt
    overview
    own
    pt
    pta
    ratios
    revgeo
    revseg
    sec
    shrs
    split
    transcript
    """

    def __repr__(self) -> str:
        return self.__doc__ or ""

    @validate_call
    def balance(
        self,
        symbol: Annotated[
            Union[str, List[str]],
            OpenBBCustomParameter(description="Symbol to get data for."),
        ],
        period: Annotated[
            Literal["annual", "quarter"],
            OpenBBCustomParameter(description="Period of the data to return."),
        ] = "annual",
        limit: Annotated[
            int,
            OpenBBCustomParameter(description="The number of data entries to return."),
        ] = 12,
<<<<<<< HEAD
        provider: Optional[Literal["fmp", "intrinio", "polygon"]] = None,
        **kwargs,
    ) -> OBBject[List[Data]]:
=======
        provider: Union[Literal["fmp", "intrinio", "polygon", "yfinance"], None] = None,
        **kwargs
    ) -> OBBject[List]:
>>>>>>> 1e413787
        """Balance Sheet.

        Parameters
        ----------
        symbol : str
            Symbol to get data for.
        period : Literal['annual', 'quarter']
            Period of the data to return.
        limit : int
            The number of data entries to return.
<<<<<<< HEAD
        provider : Optional[Literal['fmp', 'intrinio', 'polygon']]
=======
        provider : Union[Literal['fmp', 'intrinio', 'polygon', 'yfinance'], None]
>>>>>>> 1e413787
            The provider to use for the query, by default None.
            If None, the provider specified in defaults is selected or 'fmp' if there is
            no default.
        cik : Optional[str]
            Central Index Key (CIK) of the company. (provider: fmp)
        type : Literal['reported', 'standardized']
            Type of the statement to be fetched. (provider: intrinio)
        year : Optional[int]
            Year of the statement to be fetched. (provider: intrinio)
        company_name : Optional[str]
            Name of the company. (provider: polygon)
        company_name_search : Optional[str]
            Name of the company to search. (provider: polygon)
        sic : Optional[str]
            The Standard Industrial Classification (SIC) of the company. (provider: polygon)
        filing_date : Optional[datetime.date]
            Filing date of the financial statement. (provider: polygon)
        filing_date_lt : Optional[datetime.date]
            Filing date less than the given date. (provider: polygon)
        filing_date_lte : Optional[datetime.date]
            Filing date less than or equal to the given date. (provider: polygon)
        filing_date_gt : Optional[datetime.date]
            Filing date greater than the given date. (provider: polygon)
        filing_date_gte : Optional[datetime.date]
            Filing date greater than or equal to the given date. (provider: polygon)
        period_of_report_date : Optional[datetime.date]
            Period of report date of the financial statement. (provider: polygon)
        period_of_report_date_lt : Optional[datetime.date]
            Period of report date less than the given date. (provider: polygon)
        period_of_report_date_lte : Optional[datetime.date]
            Period of report date less than or equal to the given date. (provider: polygon)
        period_of_report_date_gt : Optional[datetime.date]
            Period of report date greater than the given date. (provider: polygon)
        period_of_report_date_gte : Optional[datetime.date]
            Period of report date greater than or equal to the given date. (provider: polygon)
        include_sources : Optional[bool]
            Whether to include the sources of the financial statement. (provider: polygon)
        order : Optional[Literal['asc', 'desc']]
            Order of the financial statement. (provider: polygon)
        sort : Optional[Literal['filing_date', 'period_of_report_date']]
            Sort of the financial statement. (provider: polygon)

        Returns
        -------
        OBBject
            results : List[BalanceSheet]
                Serializable results.
<<<<<<< HEAD
            provider : Optional[Literal['fmp', 'intrinio', 'polygon']]
=======
            provider : Union[Literal['fmp', 'intrinio', 'polygon', 'yfinance'], None]
>>>>>>> 1e413787
                Provider name.
            warnings : Optional[List[Warning_]]
                List of warnings.
            chart : Optional[Chart]
                Chart object.
            metadata: Optional[Metadata]
                Metadata info about the command execution.

        BalanceSheet
        ------------
        symbol : Optional[str]
            Symbol to get data for.
        date : date
            Date of the fetched statement.
        cik : Optional[str]
            Central Index Key (CIK) of the company.
        currency : Optional[str]
            Reporting currency.
        filling_date : Optional[date]
            Filling date.
        accepted_date : Optional[datetime]
            Accepted date.
        period : Optional[str]
            Reporting period of the statement.
        cash_and_cash_equivalents : Optional[int]
            Cash and cash equivalents
        short_term_investments : Optional[int]
            Short-term investments
        long_term_investments : Optional[int]
            Long-term investments
        inventory : Optional[int]
            Inventory
        net_receivables : Optional[int]
            Receivables, net
        marketable_securities : Optional[int]
            Marketable securities
        property_plant_equipment_net : Optional[int]
            Property, plant and equipment, net
        goodwill : Optional[int]
            Goodwill
        assets : Optional[int]
            Total assets
        current_assets : Optional[int]
            Total current assets
        other_current_assets : Optional[int]
            Other current assets
        intangible_assets : Optional[int]
            Intangible assets
        tax_assets : Optional[int]
            Accrued income taxes
        other_assets : Optional[int]
            Other assets
        non_current_assets : Optional[int]
            Total non-current assets
        other_non_current_assets : Optional[int]
            Other non-current assets
        account_payables : Optional[int]
            Accounts payable
        tax_payables : Optional[int]
            Accrued income taxes
        deferred_revenue : Optional[int]
            Accrued income taxes, other deferred revenue
        total_assets : Optional[int]
            Total assets
        long_term_debt : Optional[int]
            Long-term debt, Operating lease obligations, Long-term finance lease obligations
        short_term_debt : Optional[int]
            Short-term borrowings, Long-term debt due within one year, Operating lease obligations due within one year, Finance lease obligations due within one year
        liabilities : Optional[int]
            Total liabilities
        other_current_liabilities : Optional[int]
            Other current liabilities
        current_liabilities : Optional[int]
            Total current liabilities
        total_liabilities_and_total_equity : Optional[int]
            Total liabilities and total equity
        other_liabilities : Optional[int]
            Other liabilities
        other_non_current_liabilities : Optional[int]
            Other non-current liabilities
        non_current_liabilities : Optional[int]
            Total non-current liabilities
        total_liabilities_and_stockholders_equity : Optional[int]
            Total liabilities and stockholders' equity
        other_stockholder_equity : Optional[int]
            Other stockholders equity
        total_stockholders_equity : Optional[int]
            Total stockholders' equity
        total_liabilities : Optional[int]
            Total liabilities
        common_stock : Optional[int]
            Common stock
        preferred_stock : Optional[int]
            Preferred stock
        accumulated_other_comprehensive_income_loss : Optional[int]
            Accumulated other comprehensive income (loss)
        retained_earnings : Optional[int]
            Retained earnings
        minority_interest : Optional[int]
            Minority interest
        total_equity : Optional[int]
            Total equity
        calendar_year : Optional[int]
            Calendar Year (provider: fmp)
        cash_and_short_term_investments : Optional[int]
            Cash and Short Term Investments (provider: fmp)
        goodwill_and_intangible_assets : Optional[int]
            Goodwill and Intangible Assets (provider: fmp)
        deferred_revenue_non_current : Optional[int]
            Deferred Revenue Non Current (provider: fmp)
        total_investments : Optional[int]
            Total investments (provider: fmp)
        capital_lease_obligations : Optional[int]
            Capital lease obligations (provider: fmp)
        deferred_tax_liabilities_non_current : Optional[int]
            Deferred Tax Liabilities Non Current (provider: fmp)
        total_debt : Optional[int]
            Total Debt (provider: fmp)
        net_debt : Optional[int]
            Net Debt (provider: fmp)
        link : Optional[str]
            Link to the statement. (provider: fmp)
        final_link : Optional[str]
            Link to the final statement. (provider: fmp)"""  # noqa: E501

        inputs = filter_inputs(
            provider_choices={
                "provider": provider,
            },
            standard_params={
                "symbol": ",".join(symbol) if isinstance(symbol, list) else symbol,
                "period": period,
                "limit": limit,
            },
            extra_params=kwargs,
        )

        return self._command_runner.run(
            "/stocks/fa/balance",
            **inputs,
        )

    @validate_call
    def balance_growth(
        self,
        symbol: Annotated[
            Union[str, List[str]],
            OpenBBCustomParameter(description="Symbol to get data for."),
        ],
        limit: Annotated[
            int,
            OpenBBCustomParameter(description="The number of data entries to return."),
        ] = 10,
        provider: Optional[Literal["fmp"]] = None,
        **kwargs,
    ) -> OBBject[List[Data]]:
        """Balance Sheet Statement Growth.

        Parameters
        ----------
        symbol : str
            Symbol to get data for.
        limit : int
            The number of data entries to return.
        provider : Optional[Literal['fmp']]
            The provider to use for the query, by default None.
            If None, the provider specified in defaults is selected or 'fmp' if there is
            no default.

        Returns
        -------
        OBBject
            results : List[BalanceSheetGrowth]
                Serializable results.
            provider : Optional[Literal['fmp']]
                Provider name.
            warnings : Optional[List[Warning_]]
                List of warnings.
            chart : Optional[Chart]
                Chart object.
            metadata: Optional[Metadata]
                Metadata info about the command execution.

        BalanceSheetGrowth
        ------------------
        symbol : Optional[str]
            Symbol to get data for.
        date : date
            The date of the data.
        period : str
            Reporting period.
        growth_cash_and_cash_equivalents : float
            Growth rate of cash and cash equivalents.
        growth_short_term_investments : float
            Growth rate of short-term investments.
        growth_cash_and_short_term_investments : float
            Growth rate of cash and short-term investments.
        growth_net_receivables : float
            Growth rate of net receivables.
        growth_inventory : float
            Growth rate of inventory.
        growth_other_current_assets : float
            Growth rate of other current assets.
        growth_total_current_assets : float
            Growth rate of total current assets.
        growth_property_plant_equipment_net : float
            Growth rate of net property, plant, and equipment.
        growth_goodwill : float
            Growth rate of goodwill.
        growth_intangible_assets : float
            Growth rate of intangible assets.
        growth_goodwill_and_intangible_assets : float
            Growth rate of goodwill and intangible assets.
        growth_long_term_investments : float
            Growth rate of long-term investments.
        growth_tax_assets : float
            Growth rate of tax assets.
        growth_other_non_current_assets : float
            Growth rate of other non-current assets.
        growth_total_non_current_assets : float
            Growth rate of total non-current assets.
        growth_other_assets : float
            Growth rate of other assets.
        growth_total_assets : float
            Growth rate of total assets.
        growth_account_payables : float
            Growth rate of accounts payable.
        growth_short_term_debt : float
            Growth rate of short-term debt.
        growth_tax_payables : float
            Growth rate of tax payables.
        growth_deferred_revenue : float
            Growth rate of deferred revenue.
        growth_other_current_liabilities : float
            Growth rate of other current liabilities.
        growth_total_current_liabilities : float
            Growth rate of total current liabilities.
        growth_long_term_debt : float
            Growth rate of long-term debt.
        growth_deferred_revenue_non_current : float
            Growth rate of non-current deferred revenue.
        growth_deferrred_tax_liabilities_non_current : float
            Growth rate of non-current deferred tax liabilities.
        growth_other_non_current_liabilities : float
            Growth rate of other non-current liabilities.
        growth_total_non_current_liabilities : float
            Growth rate of total non-current liabilities.
        growth_other_liabilities : float
            Growth rate of other liabilities.
        growth_total_liabilities : float
            Growth rate of total liabilities.
        growth_common_stock : float
            Growth rate of common stock.
        growth_retained_earnings : float
            Growth rate of retained earnings.
        growth_accumulated_other_comprehensive_income_loss : float
            Growth rate of accumulated other comprehensive income/loss.
        growth_othertotal_stockholders_equity : float
            Growth rate of other total stockholders' equity.
        growth_total_stockholders_equity : float
            Growth rate of total stockholders' equity.
        growth_total_liabilities_and_stockholders_equity : float
            Growth rate of total liabilities and stockholders' equity.
        growth_total_investments : float
            Growth rate of total investments.
        growth_total_debt : float
            Growth rate of total debt.
        growth_net_debt : float
            Growth rate of net debt."""  # noqa: E501

        inputs = filter_inputs(
            provider_choices={
                "provider": provider,
            },
            standard_params={
                "symbol": ",".join(symbol) if isinstance(symbol, list) else symbol,
                "limit": limit,
            },
            extra_params=kwargs,
        )

        return self._command_runner.run(
            "/stocks/fa/balance_growth",
            **inputs,
        )

    @validate_call
    def cal(
        self,
        start_date: Annotated[
            Union[datetime.date, str],
            OpenBBCustomParameter(
                description="Start date of the data, in YYYY-MM-DD format."
            ),
        ] = None,
        end_date: Annotated[
            Union[datetime.date, str],
            OpenBBCustomParameter(
                description="End date of the data, in YYYY-MM-DD format."
            ),
        ] = None,
        provider: Optional[Literal["fmp"]] = None,
        **kwargs,
    ) -> OBBject[List[Data]]:
        """Show Dividend Calendar for a given start and end dates.

        Parameters
        ----------
        start_date : date
            Start date of the data, in YYYY-MM-DD format.
        end_date : date
            End date of the data, in YYYY-MM-DD format.
        provider : Optional[Literal['fmp']]
            The provider to use for the query, by default None.
            If None, the provider specified in defaults is selected or 'fmp' if there is
            no default.

        Returns
        -------
        OBBject
            results : List[DividendCalendar]
                Serializable results.
            provider : Optional[Literal['fmp']]
                Provider name.
            warnings : Optional[List[Warning_]]
                List of warnings.
            chart : Optional[Chart]
                Chart object.
            metadata: Optional[Metadata]
                Metadata info about the command execution.

        DividendCalendar
        ----------------
        symbol : str
            Symbol to get data for.
        date : date
            The date of the data.
        label : str
            Date in human readable form in the calendar.
        adj_dividend : Optional[float]
            Adjusted dividend on a date in the calendar.
        dividend : Optional[float]
            Dividend amount in the calendar.
        record_date : Optional[date]
            Record date of the dividend in the calendar.
        payment_date : Optional[date]
            Payment date of the dividend in the calendar.
        declaration_date : Optional[date]
            Declaration date of the dividend in the calendar."""  # noqa: E501

        inputs = filter_inputs(
            provider_choices={
                "provider": provider,
            },
            standard_params={
                "start_date": start_date,
                "end_date": end_date,
            },
            extra_params=kwargs,
        )

        return self._command_runner.run(
            "/stocks/fa/cal",
            **inputs,
        )

    @validate_call
    def cash(
        self,
        symbol: Annotated[
            Union[str, List[str]],
            OpenBBCustomParameter(description="Symbol to get data for."),
        ],
        period: Annotated[
            Literal["annual", "quarter"],
            OpenBBCustomParameter(description="Period of the data to return."),
        ] = "annual",
        limit: Annotated[
            int,
            OpenBBCustomParameter(description="The number of data entries to return."),
        ] = 12,
<<<<<<< HEAD
        provider: Optional[Literal["fmp", "intrinio", "polygon"]] = None,
        **kwargs,
    ) -> OBBject[List[Data]]:
=======
        provider: Union[Literal["fmp", "intrinio", "polygon", "yfinance"], None] = None,
        **kwargs
    ) -> OBBject[List]:
>>>>>>> 1e413787
        """Cash Flow Statement.

        Parameters
        ----------
        symbol : str
            Symbol to get data for.
        period : Literal['annual', 'quarter']
            Period of the data to return.
        limit : int
            The number of data entries to return.
<<<<<<< HEAD
        provider : Optional[Literal['fmp', 'intrinio', 'polygon']]
=======
        provider : Union[Literal['fmp', 'intrinio', 'polygon', 'yfinance'], None]
>>>>>>> 1e413787
            The provider to use for the query, by default None.
            If None, the provider specified in defaults is selected or 'fmp' if there is
            no default.
        cik : Optional[str]
            Central Index Key (CIK) of the company. (provider: fmp)
        type : Literal['reported', 'standardized']
            Type of the statement to be fetched. (provider: intrinio)
        year : Optional[int]
            Year of the statement to be fetched. (provider: intrinio)
        company_name : Optional[str]
            Name of the company. (provider: polygon)
        company_name_search : Optional[str]
            Name of the company to search. (provider: polygon)
        sic : Optional[str]
            The Standard Industrial Classification (SIC) of the company. (provider: polygon)
        filing_date : Optional[datetime.date]
            Filing date of the financial statement. (provider: polygon)
        filing_date_lt : Optional[datetime.date]
            Filing date less than the given date. (provider: polygon)
        filing_date_lte : Optional[datetime.date]
            Filing date less than or equal to the given date. (provider: polygon)
        filing_date_gt : Optional[datetime.date]
            Filing date greater than the given date. (provider: polygon)
        filing_date_gte : Optional[datetime.date]
            Filing date greater than or equal to the given date. (provider: polygon)
        period_of_report_date : Optional[datetime.date]
            Period of report date of the financial statement. (provider: polygon)
        period_of_report_date_lt : Optional[datetime.date]
            Period of report date less than the given date. (provider: polygon)
        period_of_report_date_lte : Optional[datetime.date]
            Period of report date less than or equal to the given date. (provider: polygon)
        period_of_report_date_gt : Optional[datetime.date]
            Period of report date greater than the given date. (provider: polygon)
        period_of_report_date_gte : Optional[datetime.date]
            Period of report date greater than or equal to the given date. (provider: polygon)
        include_sources : Optional[bool]
            Whether to include the sources of the financial statement. (provider: polygon)
        order : Optional[Literal['asc', 'desc']]
            Order of the financial statement. (provider: polygon)
        sort : Optional[Literal['filing_date', 'period_of_report_date']]
            Sort of the financial statement. (provider: polygon)

        Returns
        -------
        OBBject
            results : List[CashFlowStatement]
                Serializable results.
<<<<<<< HEAD
            provider : Optional[Literal['fmp', 'intrinio', 'polygon']]
=======
            provider : Union[Literal['fmp', 'intrinio', 'polygon', 'yfinance'], None]
>>>>>>> 1e413787
                Provider name.
            warnings : Optional[List[Warning_]]
                List of warnings.
            chart : Optional[Chart]
                Chart object.
            metadata: Optional[Metadata]
                Metadata info about the command execution.

        CashFlowStatement
        -----------------
        symbol : Optional[str]
            Symbol to get data for.
        date : date
            Date of the fetched statement.
        period : Optional[str]
            Reporting period of the statement.
        cik : Optional[str]
            Central Index Key (CIK) of the company.
        net_income : Optional[int]
            Net income.
        depreciation_and_amortization : Optional[int]
            Depreciation and amortization.
        stock_based_compensation : Optional[int]
            Stock based compensation.
        deferred_income_tax : Optional[int]
            Deferred income tax.
        other_non_cash_items : Optional[int]
            Other non-cash items.
        changes_in_operating_assets_and_liabilities : Optional[int]
            Changes in operating assets and liabilities.
        accounts_receivables : Optional[int]
            Accounts receivables.
        inventory : Optional[int]
            Inventory.
        vendor_non_trade_receivables : Optional[int]
            Vendor non-trade receivables.
        other_current_and_non_current_assets : Optional[int]
            Other current and non-current assets.
        accounts_payables : Optional[int]
            Accounts payables.
        deferred_revenue : Optional[int]
            Deferred revenue.
        other_current_and_non_current_liabilities : Optional[int]
            Other current and non-current liabilities.
        net_cash_flow_from_operating_activities : Optional[int]
            Net cash flow from operating activities.
        purchases_of_marketable_securities : Optional[int]
            Purchases of investments.
        sales_from_maturities_of_investments : Optional[int]
            Sales and maturities of investments.
        investments_in_property_plant_and_equipment : Optional[int]
            Investments in property, plant, and equipment.
        payments_from_acquisitions : Optional[int]
            Acquisitions, net of cash acquired, and other
        other_investing_activities : Optional[int]
            Other investing activities
        net_cash_flow_from_investing_activities : Optional[int]
            Net cash used for investing activities.
        taxes_paid_on_net_share_settlement : Optional[int]
            Taxes paid on net share settlement of equity awards.
        dividends_paid : Optional[int]
            Payments for dividends and dividend equivalents
        common_stock_repurchased : Optional[int]
            Payments related to repurchase of common stock
        debt_proceeds : Optional[int]
            Proceeds from issuance of term debt
        debt_repayment : Optional[int]
            Payments of long-term debt
        other_financing_activities : Optional[int]
            Other financing activities, net
        net_cash_flow_from_financing_activities : Optional[int]
            Net cash flow from financing activities.
        net_change_in_cash : Optional[int]
            Net increase (decrease) in cash, cash equivalents, and restricted cash
        reported_currency : Optional[str]
            Reported currency in the statement. (provider: fmp)
        filling_date : Optional[date]
            Filling date. (provider: fmp)
        accepted_date : Optional[datetime]
            Accepted date. (provider: fmp)
        calendar_year : Optional[int]
            Calendar year. (provider: fmp)
        change_in_working_capital : Optional[int]
            Change in working capital. (provider: fmp)
        other_working_capital : Optional[int]
            Other working capital. (provider: fmp)
        common_stock_issued : Optional[int]
            Common stock issued. (provider: fmp)
        effect_of_forex_changes_on_cash : Optional[int]
            Effect of forex changes on cash. (provider: fmp)
        cash_at_beginning_of_period : Optional[int]
            Cash at beginning of period. (provider: fmp)
        cash_at_end_of_period : Optional[int]
            Cash, cash equivalents, and restricted cash at end of period (provider: fmp)
        operating_cash_flow : Optional[int]
            Operating cash flow. (provider: fmp)
        capital_expenditure : Optional[int]
            Capital expenditure. (provider: fmp)
        free_cash_flow : Optional[int]
            Free cash flow. (provider: fmp)
        link : Optional[str]
            Link to the statement. (provider: fmp)
        final_link : Optional[str]
            Link to the final statement. (provider: fmp)"""  # noqa: E501

        inputs = filter_inputs(
            provider_choices={
                "provider": provider,
            },
            standard_params={
                "symbol": ",".join(symbol) if isinstance(symbol, list) else symbol,
                "period": period,
                "limit": limit,
            },
            extra_params=kwargs,
        )

        return self._command_runner.run(
            "/stocks/fa/cash",
            **inputs,
        )

    @validate_call
    def cash_growth(
        self,
        symbol: Annotated[
            Union[str, List[str]],
            OpenBBCustomParameter(description="Symbol to get data for."),
        ],
        limit: Annotated[
            int,
            OpenBBCustomParameter(description="The number of data entries to return."),
        ] = 10,
        provider: Optional[Literal["fmp"]] = None,
        **kwargs,
    ) -> OBBject[List[Data]]:
        """Cash Flow Statement Growth.

        Parameters
        ----------
        symbol : str
            Symbol to get data for.
        limit : int
            The number of data entries to return.
        provider : Optional[Literal['fmp']]
            The provider to use for the query, by default None.
            If None, the provider specified in defaults is selected or 'fmp' if there is
            no default.

        Returns
        -------
        OBBject
            results : List[CashFlowStatementGrowth]
                Serializable results.
            provider : Optional[Literal['fmp']]
                Provider name.
            warnings : Optional[List[Warning_]]
                List of warnings.
            chart : Optional[Chart]
                Chart object.
            metadata: Optional[Metadata]
                Metadata info about the command execution.

        CashFlowStatementGrowth
        -----------------------
        symbol : Optional[str]
            Symbol to get data for.
        date : date
            The date of the data.
        period : str
            Period the statement is returned for.
        growth_net_income : float
            Growth rate of net income.
        growth_depreciation_and_amortization : float
            Growth rate of depreciation and amortization.
        growth_deferred_income_tax : float
            Growth rate of deferred income tax.
        growth_stock_based_compensation : float
            Growth rate of stock-based compensation.
        growth_change_in_working_capital : float
            Growth rate of change in working capital.
        growth_accounts_receivables : float
            Growth rate of accounts receivables.
        growth_inventory : float
            Growth rate of inventory.
        growth_accounts_payables : float
            Growth rate of accounts payables.
        growth_other_working_capital : float
            Growth rate of other working capital.
        growth_other_non_cash_items : float
            Growth rate of other non-cash items.
        growth_net_cash_provided_by_operating_activities : float
            Growth rate of net cash provided by operating activities.
        growth_investments_in_property_plant_and_equipment : float
            Growth rate of investments in property, plant, and equipment.
        growth_acquisitions_net : float
            Growth rate of net acquisitions.
        growth_purchases_of_investments : float
            Growth rate of purchases of investments.
        growth_sales_maturities_of_investments : float
            Growth rate of sales maturities of investments.
        growth_other_investing_activities : float
            Growth rate of other investing activities.
        growth_net_cash_used_for_investing_activities : float
            Growth rate of net cash used for investing activities.
        growth_debt_repayment : float
            Growth rate of debt repayment.
        growth_common_stock_issued : float
            Growth rate of common stock issued.
        growth_common_stock_repurchased : float
            Growth rate of common stock repurchased.
        growth_dividends_paid : float
            Growth rate of dividends paid.
        growth_other_financing_activities : float
            Growth rate of other financing activities.
        growth_net_cash_used_provided_by_financing_activities : float
            Growth rate of net cash used/provided by financing activities.
        growth_effect_of_forex_changes_on_cash : float
            Growth rate of the effect of foreign exchange changes on cash.
        growth_net_change_in_cash : float
            Growth rate of net change in cash.
        growth_cash_at_end_of_period : float
            Growth rate of cash at the end of the period.
        growth_cash_at_beginning_of_period : float
            Growth rate of cash at the beginning of the period.
        growth_operating_cash_flow : float
            Growth rate of operating cash flow.
        growth_capital_expenditure : float
            Growth rate of capital expenditure.
        growth_free_cash_flow : float
            Growth rate of free cash flow."""  # noqa: E501

        inputs = filter_inputs(
            provider_choices={
                "provider": provider,
            },
            standard_params={
                "symbol": ",".join(symbol) if isinstance(symbol, list) else symbol,
                "limit": limit,
            },
            extra_params=kwargs,
        )

        return self._command_runner.run(
            "/stocks/fa/cash_growth",
            **inputs,
        )

    @validate_call
    def comp(
        self,
        symbol: Annotated[
            Union[str, List[str]],
            OpenBBCustomParameter(description="Symbol to get data for."),
        ],
        provider: Optional[Literal["fmp"]] = None,
        **kwargs,
    ) -> OBBject[List[Data]]:
        """Executive Compensation.

        Parameters
        ----------
        symbol : str
            Symbol to get data for.
        provider : Optional[Literal['fmp']]
            The provider to use for the query, by default None.
            If None, the provider specified in defaults is selected or 'fmp' if there is
            no default.

        Returns
        -------
        OBBject
            results : List[ExecutiveCompensation]
                Serializable results.
            provider : Optional[Literal['fmp']]
                Provider name.
            warnings : Optional[List[Warning_]]
                List of warnings.
            chart : Optional[Chart]
                Chart object.
            metadata: Optional[Metadata]
                Metadata info about the command execution.

        ExecutiveCompensation
        ---------------------
        symbol : str
            Symbol to get data for.
        cik : Optional[str]
            Central Index Key (CIK) of the company.
        filing_date : date
            Date of the filing.
        accepted_date : datetime
            Date the filing was accepted.
        name_and_position : str
            Name and position of the executive.
        year : int
            Year of the compensation.
<<<<<<< HEAD
        salary : float
=======
        salary : Optional[NonNegativeFloat]
>>>>>>> 1e413787
            Salary of the executive.
        bonus : float
            Bonus of the executive.
        stock_award : float
            Stock award of the executive.
        incentive_plan_compensation : float
            Incentive plan compensation of the executive.
        all_other_compensation : float
            All other compensation of the executive.
<<<<<<< HEAD
        total : float
=======
        total : Optional[NonNegativeFloat]
>>>>>>> 1e413787
            Total compensation of the executive.
        url : str
            URL of the filing data."""  # noqa: E501

        inputs = filter_inputs(
            provider_choices={
                "provider": provider,
            },
            standard_params={
                "symbol": ",".join(symbol) if isinstance(symbol, list) else symbol,
            },
            extra_params=kwargs,
        )

        return self._command_runner.run(
            "/stocks/fa/comp",
            **inputs,
        )

    @validate_call
    def comsplit(
        self,
        start_date: Annotated[
            Union[datetime.date, None, str],
            OpenBBCustomParameter(
                description="Start date of the data, in YYYY-MM-DD format."
            ),
        ] = None,
        end_date: Annotated[
            Union[datetime.date, None, str],
            OpenBBCustomParameter(
                description="End date of the data, in YYYY-MM-DD format."
            ),
        ] = None,
        provider: Optional[Literal["fmp"]] = None,
        **kwargs,
    ) -> OBBject[List[Data]]:
        """Stock Split Calendar.

        Parameters
        ----------
        start_date : Optional[datetime.date]
            Start date of the data, in YYYY-MM-DD format.
        end_date : Optional[datetime.date]
            End date of the data, in YYYY-MM-DD format.
        provider : Optional[Literal['fmp']]
            The provider to use for the query, by default None.
            If None, the provider specified in defaults is selected or 'fmp' if there is
            no default.

        Returns
        -------
        OBBject
            results : List[StockSplitCalendar]
                Serializable results.
            provider : Optional[Literal['fmp']]
                Provider name.
            warnings : Optional[List[Warning_]]
                List of warnings.
            chart : Optional[Chart]
                Chart object.
            metadata: Optional[Metadata]
                Metadata info about the command execution.

        StockSplitCalendar
        ------------------
        date : date
            Date of the stock splits.
        label : str
            Label of the stock splits.
        symbol : str
            Symbol of the company.
        numerator : float
            Numerator of the stock splits.
        denominator : float
            Denominator of the stock splits."""  # noqa: E501

        inputs = filter_inputs(
            provider_choices={
                "provider": provider,
            },
            standard_params={
                "start_date": start_date,
                "end_date": end_date,
            },
            extra_params=kwargs,
        )

        return self._command_runner.run(
            "/stocks/fa/comsplit",
            **inputs,
        )

    @validate_call
    def divs(
        self,
        symbol: Annotated[
            Union[str, List[str]],
            OpenBBCustomParameter(description="Symbol to get data for."),
        ],
        provider: Optional[Literal["fmp"]] = None,
        **kwargs,
    ) -> OBBject[List[Data]]:
        """Historical Dividends.

        Parameters
        ----------
        symbol : str
            Symbol to get data for.
        provider : Optional[Literal['fmp']]
            The provider to use for the query, by default None.
            If None, the provider specified in defaults is selected or 'fmp' if there is
            no default.

        Returns
        -------
        OBBject
            results : List[HistoricalDividends]
                Serializable results.
            provider : Optional[Literal['fmp']]
                Provider name.
            warnings : Optional[List[Warning_]]
                List of warnings.
            chart : Optional[Chart]
                Chart object.
            metadata: Optional[Metadata]
                Metadata info about the command execution.

        HistoricalDividends
        -------------------
        date : date
            Date of the historical dividends.
        label : str
            Label of the historical dividends.
        adj_dividend : float
            Adjusted dividend of the historical dividends.
        dividend : float
            Dividend of the historical dividends.
        record_date : Optional[date]
            Record date of the historical dividends.
        payment_date : Optional[date]
            Payment date of the historical dividends.
        declaration_date : Optional[date]
            Declaration date of the historical dividends."""  # noqa: E501

        inputs = filter_inputs(
            provider_choices={
                "provider": provider,
            },
            standard_params={
                "symbol": ",".join(symbol) if isinstance(symbol, list) else symbol,
            },
            extra_params=kwargs,
        )

        return self._command_runner.run(
            "/stocks/fa/divs",
            **inputs,
        )

    @validate_call
    def earning(
        self,
        symbol: Annotated[
            Union[str, List[str]],
            OpenBBCustomParameter(description="Symbol to get data for."),
        ],
        limit: Annotated[
            Optional[int],
            OpenBBCustomParameter(description="The number of data entries to return."),
        ] = 50,
        provider: Optional[Literal["fmp"]] = None,
        **kwargs,
    ) -> OBBject[List[Data]]:
        """Earnings Calendar.

        Parameters
        ----------
        symbol : str
            Symbol to get data for.
        limit : Optional[int]
            The number of data entries to return.
        provider : Optional[Literal['fmp']]
            The provider to use for the query, by default None.
            If None, the provider specified in defaults is selected or 'fmp' if there is
            no default.

        Returns
        -------
        OBBject
            results : List[EarningsCalendar]
                Serializable results.
            provider : Optional[Literal['fmp']]
                Provider name.
            warnings : Optional[List[Warning_]]
                List of warnings.
            chart : Optional[Chart]
                Chart object.
            metadata: Optional[Metadata]
                Metadata info about the command execution.

        EarningsCalendar
        ----------------
        symbol : str
            Symbol to get data for.
        date : date
            The date of the data.
        eps : Optional[float]
            EPS of the earnings calendar.
        eps_estimated : Optional[float]
            Estimated EPS of the earnings calendar.
        time : str
            Time of the earnings calendar.
        revenue : Optional[float]
            Revenue of the earnings calendar.
        revenue_estimated : Optional[float]
            Estimated revenue of the earnings calendar.
        updated_from_date : Optional[date]
            Updated from date of the earnings calendar.
        fiscal_date_ending : date
            Fiscal date ending of the earnings calendar."""  # noqa: E501

        inputs = filter_inputs(
            provider_choices={
                "provider": provider,
            },
            standard_params={
                "symbol": ",".join(symbol) if isinstance(symbol, list) else symbol,
                "limit": limit,
            },
            extra_params=kwargs,
        )

        return self._command_runner.run(
            "/stocks/fa/earning",
            **inputs,
        )

    @validate_call
    def emp(
        self,
        symbol: Annotated[
            Union[str, List[str]],
            OpenBBCustomParameter(description="Symbol to get data for."),
        ],
        provider: Optional[Literal["fmp"]] = None,
        **kwargs,
    ) -> OBBject[List[Data]]:
        """Number of Employees.

        Parameters
        ----------
        symbol : str
            Symbol to get data for.
        provider : Optional[Literal['fmp']]
            The provider to use for the query, by default None.
            If None, the provider specified in defaults is selected or 'fmp' if there is
            no default.

        Returns
        -------
        OBBject
            results : List[HistoricalEmployees]
                Serializable results.
            provider : Optional[Literal['fmp']]
                Provider name.
            warnings : Optional[List[Warning_]]
                List of warnings.
            chart : Optional[Chart]
                Chart object.
            metadata: Optional[Metadata]
                Metadata info about the command execution.

        HistoricalEmployees
        -------------------
        symbol : str
            Symbol to get data for.
        cik : int
            CIK of the company to retrieve the historical employees of.
        acceptance_time : datetime
            Time of acceptance of the company employee.
        period_of_report : date
            Date of reporting of the company employee.
        company_name : str
            Registered name of the company to retrieve the historical employees of.
        form_type : str
            Form type of the company employee.
        filing_date : date
            Filing date of the company employee
        employee_count : int
            Count of employees of the company.
        source : str
            Source URL which retrieves this data for the company."""  # noqa: E501

        inputs = filter_inputs(
            provider_choices={
                "provider": provider,
            },
            standard_params={
                "symbol": ",".join(symbol) if isinstance(symbol, list) else symbol,
            },
            extra_params=kwargs,
        )

        return self._command_runner.run(
            "/stocks/fa/emp",
            **inputs,
        )

    @validate_call
    def est(
        self,
        symbol: Annotated[
            Union[str, List[str]],
            OpenBBCustomParameter(description="Symbol to get data for."),
        ],
        period: Annotated[
            Literal["annual", "quarter"],
            OpenBBCustomParameter(description="Period of the data to return."),
        ] = "annual",
        limit: Annotated[
            int,
            OpenBBCustomParameter(description="The number of data entries to return."),
        ] = 30,
        provider: Optional[Literal["fmp"]] = None,
        **kwargs,
    ) -> OBBject[List[Data]]:
        """Analyst Estimates.

        Parameters
        ----------
        symbol : str
            Symbol to get data for.
        period : Literal['quarter', 'annual']
            Period of the data to return.
        limit : int
            The number of data entries to return.
        provider : Optional[Literal['fmp']]
            The provider to use for the query, by default None.
            If None, the provider specified in defaults is selected or 'fmp' if there is
            no default.

        Returns
        -------
        OBBject
            results : List[AnalystEstimates]
                Serializable results.
            provider : Optional[Literal['fmp']]
                Provider name.
            warnings : Optional[List[Warning_]]
                List of warnings.
            chart : Optional[Chart]
                Chart object.
            metadata: Optional[Metadata]
                Metadata info about the command execution.

        AnalystEstimates
        ----------------
        symbol : str
            Symbol to get data for.
        date : date
            A specific date to get data for.
        estimated_revenue_low : int
            Estimated revenue low.
        estimated_revenue_high : int
            Estimated revenue high.
        estimated_revenue_avg : int
            Estimated revenue average.
        estimated_ebitda_low : int
            Estimated EBITDA low.
        estimated_ebitda_high : int
            Estimated EBITDA high.
        estimated_ebitda_avg : int
            Estimated EBITDA average.
        estimated_ebit_low : int
            Estimated EBIT low.
        estimated_ebit_high : int
            Estimated EBIT high.
        estimated_ebit_avg : int
            Estimated EBIT average.
        estimated_net_income_low : int
            Estimated net income low.
        estimated_net_income_high : int
            Estimated net income high.
        estimated_net_income_avg : int
            Estimated net income average.
        estimated_sga_expense_low : int
            Estimated SGA expense low.
        estimated_sga_expense_high : int
            Estimated SGA expense high.
        estimated_sga_expense_avg : int
            Estimated SGA expense average.
        estimated_eps_avg : float
            Estimated EPS average.
        estimated_eps_high : float
            Estimated EPS high.
        estimated_eps_low : float
            Estimated EPS low.
        number_analyst_estimated_revenue : int
            Number of analysts who estimated revenue.
        number_analysts_estimated_eps : int
            Number of analysts who estimated EPS."""  # noqa: E501

        inputs = filter_inputs(
            provider_choices={
                "provider": provider,
            },
            standard_params={
                "symbol": ",".join(symbol) if isinstance(symbol, list) else symbol,
                "period": period,
                "limit": limit,
            },
            extra_params=kwargs,
        )

        return self._command_runner.run(
            "/stocks/fa/est",
            **inputs,
        )

    @validate_call
    def income(
        self,
        symbol: Annotated[
            Union[str, List[str]],
            OpenBBCustomParameter(description="Symbol to get data for."),
        ],
        period: Annotated[
            Literal["annual", "quarter"],
            OpenBBCustomParameter(description="Period of the data to return."),
        ] = "annual",
        limit: Annotated[
            int,
            OpenBBCustomParameter(description="The number of data entries to return."),
        ] = 12,
<<<<<<< HEAD
        provider: Optional[Literal["fmp", "intrinio", "polygon"]] = None,
        **kwargs,
    ) -> OBBject[List[Data]]:
=======
        provider: Union[Literal["fmp", "intrinio", "polygon", "yfinance"], None] = None,
        **kwargs
    ) -> OBBject[List]:
>>>>>>> 1e413787
        """Income Statement.

        Parameters
        ----------
        symbol : str
            Symbol to get data for.
        period : Literal['annual', 'quarter']
            Period of the data to return.
        limit : int
            The number of data entries to return.
<<<<<<< HEAD
        provider : Optional[Literal['fmp', 'intrinio', 'polygon']]
=======
        provider : Union[Literal['fmp', 'intrinio', 'polygon', 'yfinance'], None]
>>>>>>> 1e413787
            The provider to use for the query, by default None.
            If None, the provider specified in defaults is selected or 'fmp' if there is
            no default.
        cik : Optional[str]
            The CIK of the company if no symbol is provided. (provider: fmp)
        type : Literal['reported', 'standardized']
            Type of the statement to be fetched. (provider: intrinio)
        year : Optional[int]
            Year of the statement to be fetched. (provider: intrinio)
        company_name : Optional[str]
            Name of the company. (provider: polygon)
        company_name_search : Optional[str]
            Name of the company to search. (provider: polygon)
        sic : Optional[str]
            The Standard Industrial Classification (SIC) of the company. (provider: polygon)
        filing_date : Optional[datetime.date]
            Filing date of the financial statement. (provider: polygon)
        filing_date_lt : Optional[datetime.date]
            Filing date less than the given date. (provider: polygon)
        filing_date_lte : Optional[datetime.date]
            Filing date less than or equal to the given date. (provider: polygon)
        filing_date_gt : Optional[datetime.date]
            Filing date greater than the given date. (provider: polygon)
        filing_date_gte : Optional[datetime.date]
            Filing date greater than or equal to the given date. (provider: polygon)
        period_of_report_date : Optional[datetime.date]
            Period of report date of the financial statement. (provider: polygon)
        period_of_report_date_lt : Optional[datetime.date]
            Period of report date less than the given date. (provider: polygon)
        period_of_report_date_lte : Optional[datetime.date]
            Period of report date less than or equal to the given date. (provider: polygon)
        period_of_report_date_gt : Optional[datetime.date]
            Period of report date greater than the given date. (provider: polygon)
        period_of_report_date_gte : Optional[datetime.date]
            Period of report date greater than or equal to the given date. (provider: polygon)
        include_sources : Optional[bool]
            Whether to include the sources of the financial statement. (provider: polygon)
        order : Optional[Literal['asc', 'desc']]
            Order of the financial statement. (provider: polygon)
        sort : Optional[Literal['filing_date', 'period_of_report_date']]
            Sort of the financial statement. (provider: polygon)

        Returns
        -------
        OBBject
            results : List[IncomeStatement]
                Serializable results.
<<<<<<< HEAD
            provider : Optional[Literal['fmp', 'intrinio', 'polygon']]
=======
            provider : Union[Literal['fmp', 'intrinio', 'polygon', 'yfinance'], None]
>>>>>>> 1e413787
                Provider name.
            warnings : Optional[List[Warning_]]
                List of warnings.
            chart : Optional[Chart]
                Chart object.
            metadata: Optional[Metadata]
                Metadata info about the command execution.

        IncomeStatement
        ---------------
        symbol : Optional[str]
            Symbol to get data for.
        date : date
            Date of the income statement.
        period : Optional[str]
            Period of the income statement.
        cik : Optional[str]
            Central Index Key.
        revenue : Optional[int]
            Revenue.
        cost_of_revenue : Optional[int]
            Cost of revenue.
        gross_profit : Optional[int]
            Gross profit.
        cost_and_expenses : Optional[int]
            Cost and expenses.
        gross_profit_ratio : Optional[float]
            Gross profit ratio.
        research_and_development_expenses : Optional[int]
            Research and development expenses.
        general_and_administrative_expenses : Optional[int]
            General and administrative expenses.
        selling_and_marketing_expenses : Optional[float]
            Selling and marketing expenses.
        selling_general_and_administrative_expenses : Optional[int]
            Selling, general and administrative expenses.
        other_expenses : Optional[int]
            Other expenses.
        operating_expenses : Optional[int]
            Operating expenses.
        depreciation_and_amortization : Optional[int]
            Depreciation and amortization.
        ebitda : Optional[int]
            Earnings before interest, taxes, depreciation and amortization.
        ebitda_ratio : Optional[float]
            Earnings before interest, taxes, depreciation and amortization ratio.
        operating_income : Optional[int]
            Operating income.
        operating_income_ratio : Optional[float]
            Operating income ratio.
        interest_income : Optional[int]
            Interest income.
        interest_expense : Optional[int]
            Interest expense.
        total_other_income_expenses_net : Optional[int]
            Total other income expenses net.
        income_before_tax : Optional[int]
            Income before tax.
        income_before_tax_ratio : Optional[float]
            Income before tax ratio.
        income_tax_expense : Optional[int]
            Income tax expense.
        net_income : Optional[int]
            Net income.
        net_income_ratio : Optional[float]
            Net income ratio.
        eps : Optional[float]
            Earnings per share.
        eps_diluted : Optional[float]
            Earnings per share diluted.
        weighted_average_shares_outstanding : Optional[int]
            Weighted average shares outstanding.
        weighted_average_shares_outstanding_dil : Optional[int]
            Weighted average shares outstanding diluted.
        link : Optional[str]
            Link to the income statement.
        final_link : Optional[str]
            Final link to the income statement.
        reported_currency : Optional[str]
            Reporting currency. (provider: fmp)
        filling_date : Optional[date]
            Filling date. (provider: fmp)
        accepted_date : Optional[datetime]
            Accepted date. (provider: fmp)
        calendar_year : Optional[int]
            Calendar year. (provider: fmp)
        income_loss_from_continuing_operations_before_tax : Optional[float]
            Income/Loss From Continuing Operations After Tax (provider: polygon)
        income_loss_from_continuing_operations_after_tax : Optional[float]
            Income (loss) from continuing operations after tax (provider: polygon)
        benefits_costs_expenses : Optional[float]
            Benefits, costs and expenses (provider: polygon)
        net_income_loss_attributable_to_noncontrolling_interest : Optional[int]
            Net income (loss) attributable to noncontrolling interest (provider: polygon)
        net_income_loss_attributable_to_parent : Optional[float]
            Net income (loss) attributable to parent (provider: polygon)
        net_income_loss_available_to_common_stockholders_basic : Optional[float]
            Net Income/Loss Available To Common Stockholders Basic (provider: polygon)
        participating_securities_distributed_and_undistributed_earnings_loss_basic : Optional[float]
            Participating Securities Distributed And Undistributed Earnings Loss Basic (provider: polygon)
        nonoperating_income_loss : Optional[float]
            Nonoperating Income Loss (provider: polygon)
        preferred_stock_dividends_and_other_adjustments : Optional[float]
            Preferred stock dividends and other adjustments (provider: polygon)"""  # noqa: E501

        inputs = filter_inputs(
            provider_choices={
                "provider": provider,
            },
            standard_params={
                "symbol": ",".join(symbol) if isinstance(symbol, list) else symbol,
                "period": period,
                "limit": limit,
            },
            extra_params=kwargs,
        )

        return self._command_runner.run(
            "/stocks/fa/income",
            **inputs,
        )

    @validate_call
    def income_growth(
        self,
        symbol: Annotated[
            Union[str, List[str]],
            OpenBBCustomParameter(description="Symbol to get data for."),
        ],
        limit: Annotated[
            int,
            OpenBBCustomParameter(description="The number of data entries to return."),
        ] = 10,
        period: Annotated[
            Literal["annual", "quarter"],
            OpenBBCustomParameter(description="Period of the data to return."),
        ] = "annual",
        provider: Optional[Literal["fmp"]] = None,
        **kwargs,
    ) -> OBBject[List[Data]]:
        """Income Statement Growth.

        Parameters
        ----------
        symbol : str
            Symbol to get data for.
        limit : int
            The number of data entries to return.
        period : Literal['annual', 'quarter']
            Period of the data to return.
        provider : Optional[Literal['fmp']]
            The provider to use for the query, by default None.
            If None, the provider specified in defaults is selected or 'fmp' if there is
            no default.

        Returns
        -------
        OBBject
            results : List[IncomeStatementGrowth]
                Serializable results.
            provider : Optional[Literal['fmp']]
                Provider name.
            warnings : Optional[List[Warning_]]
                List of warnings.
            chart : Optional[Chart]
                Chart object.
            metadata: Optional[Metadata]
                Metadata info about the command execution.

        IncomeStatementGrowth
        ---------------------
        symbol : Optional[str]
            Symbol to get data for.
        date : date
            The date of the data.
        period : str
            Period the statement is returned for.
        growth_revenue : float
            Growth rate of total revenue.
        growth_cost_of_revenue : float
            Growth rate of cost of goods sold.
        growth_gross_profit : float
            Growth rate of gross profit.
        growth_gross_profit_ratio : float
            Growth rate of gross profit as a percentage of revenue.
        growth_research_and_development_expenses : float
            Growth rate of expenses on research and development.
        growth_general_and_administrative_expenses : float
            Growth rate of general and administrative expenses.
        growth_selling_and_marketing_expenses : float
            Growth rate of expenses on selling and marketing activities.
        growth_other_expenses : float
            Growth rate of other operating expenses.
        growth_operating_expenses : float
            Growth rate of total operating expenses.
        growth_cost_and_expenses : float
            Growth rate of total costs and expenses.
        growth_interest_expense : float
            Growth rate of interest expenses.
        growth_depreciation_and_amortization : float
            Growth rate of depreciation and amortization expenses.
        growth_ebitda : float
            Growth rate of Earnings Before Interest, Taxes, Depreciation, and Amortization.
        growth_ebitda_ratio : float
            Growth rate of EBITDA as a percentage of revenue.
        growth_operating_income : float
            Growth rate of operating income.
        growth_operating_income_ratio : float
            Growth rate of operating income as a percentage of revenue.
        growth_total_other_income_expenses_net : float
            Growth rate of net total other income and expenses.
        growth_income_before_tax : float
            Growth rate of income before taxes.
        growth_income_before_tax_ratio : float
            Growth rate of income before taxes as a percentage of revenue.
        growth_income_tax_expense : float
            Growth rate of income tax expenses.
        growth_net_income : float
            Growth rate of net income.
        growth_net_income_ratio : float
            Growth rate of net income as a percentage of revenue.
        growth_eps : float
            Growth rate of Earnings Per Share (EPS).
        growth_eps_diluted : float
            Growth rate of diluted Earnings Per Share (EPS).
        growth_weighted_average_shs_out : float
            Growth rate of weighted average shares outstanding.
        growth_weighted_average_shs_out_dil : float
            Growth rate of diluted weighted average shares outstanding."""  # noqa: E501

        inputs = filter_inputs(
            provider_choices={
                "provider": provider,
            },
            standard_params={
                "symbol": ",".join(symbol) if isinstance(symbol, list) else symbol,
                "limit": limit,
                "period": period,
            },
            extra_params=kwargs,
        )

        return self._command_runner.run(
            "/stocks/fa/income_growth",
            **inputs,
        )

    @validate_call
    def ins(
        self,
        symbol: Annotated[
            Union[str, List[str]],
            OpenBBCustomParameter(description="Symbol to get data for."),
        ],
        transactionType: Annotated[
            Union[
                List[
                    Literal[
                        "A-Award",
                        "C-Conversion",
                        "D-Return",
                        "E-ExpireShort",
                        "F-InKind",
                        "G-Gift",
                        "H-ExpireLong",
                        "I-Discretionary",
                        "J-Other",
                        "L-Small",
                        "M-Exempt",
                        "O-OutOfTheMoney",
                        "P-Purchase",
                        "S-Sale",
                        "U-Tender",
                        "W-Will",
                        "X-InTheMoney",
                        "Z-Trust",
                    ]
                ],
                str,
                None,
            ],
            OpenBBCustomParameter(description="Type of the transaction."),
        ] = ["P-Purchase"],
        page: Annotated[
            Optional[int],
            OpenBBCustomParameter(description="Page number of the data to fetch."),
        ] = 0,
        provider: Optional[Literal["fmp"]] = None,
        **kwargs,
    ) -> OBBject[List[Data]]:
        """Stock Insider Trading.

        Parameters
        ----------
        symbol : str
            Symbol to get data for.
        transactionType : Union[List[Literal['A-Award', 'C-Conversion', 'D-Return', ...
            Type of the transaction.
        page : Optional[int]
            Page number of the data to fetch.
        provider : Optional[Literal['fmp']]
            The provider to use for the query, by default None.
            If None, the provider specified in defaults is selected or 'fmp' if there is
            no default.

        Returns
        -------
        OBBject
            results : List[StockInsiderTrading]
                Serializable results.
            provider : Optional[Literal['fmp']]
                Provider name.
            warnings : Optional[List[Warning_]]
                List of warnings.
            chart : Optional[Chart]
                Chart object.
            metadata: Optional[Metadata]
                Metadata info about the command execution.

        StockInsiderTrading
        -------------------
        symbol : str
            Symbol to get data for.
        filing_date : datetime
            Filing date of the stock insider trading.
        transaction_date : date
            Transaction date of the stock insider trading.
        reporting_cik : int
            Reporting CIK of the stock insider trading.
        transaction_type : str
            Transaction type of the stock insider trading.
        securities_owned : int
            Securities owned of the stock insider trading.
        company_cik : int
            Company CIK of the stock insider trading.
        reporting_name : str
            Reporting name of the stock insider trading.
        type_of_owner : str
            Type of owner of the stock insider trading.
        acquisition_or_disposition : str
            Acquisition or disposition of the stock insider trading.
        form_type : str
            Form type of the stock insider trading.
        securities_transacted : float
            Securities transacted of the stock insider trading.
        price : float
            Price of the stock insider trading.
        security_name : str
            Security name of the stock insider trading.
        link : str
            Link of the stock insider trading."""  # noqa: E501

        inputs = filter_inputs(
            provider_choices={
                "provider": provider,
            },
            standard_params={
                "symbol": ",".join(symbol) if isinstance(symbol, list) else symbol,
                "transactionType": transactionType,
                "page": page,
            },
            extra_params=kwargs,
        )

        return self._command_runner.run(
            "/stocks/fa/ins",
            **inputs,
        )

    @validate_call
    def ins_own(
        self,
        symbol: Annotated[
            Union[str, List[str]],
            OpenBBCustomParameter(description="Symbol to get data for."),
        ],
        include_current_quarter: Annotated[
            Optional[bool],
            OpenBBCustomParameter(description="Include current quarter data."),
        ] = False,
        date: Annotated[
            Optional[datetime.date],
            OpenBBCustomParameter(description="A specific date to get data for."),
        ] = None,
        provider: Optional[Literal["fmp"]] = None,
        **kwargs,
    ) -> OBBject[List[Data]]:
        """Institutional Ownership.

        Parameters
        ----------
        symbol : str
            Symbol to get data for.
        include_current_quarter : Optional[bool]
            Include current quarter data.
        date : Optional[datetime.date]
            A specific date to get data for.
        provider : Optional[Literal['fmp']]
            The provider to use for the query, by default None.
            If None, the provider specified in defaults is selected or 'fmp' if there is
            no default.

        Returns
        -------
        OBBject
            results : List[InstitutionalOwnership]
                Serializable results.
            provider : Optional[Literal['fmp']]
                Provider name.
            warnings : Optional[List[Warning_]]
                List of warnings.
            chart : Optional[Chart]
                Chart object.
            metadata: Optional[Metadata]
                Metadata info about the command execution.

        InstitutionalOwnership
        ----------------------
        symbol : str
            Symbol to get data for.
        cik : Optional[str]
            CIK of the company.
        date : date
            The date of the data.
        investors_holding : int
            Number of investors holding the stock.
        last_investors_holding : int
            Number of investors holding the stock in the last quarter.
        investors_holding_change : int
            Change in the number of investors holding the stock.
        number_of_13f_shares : Optional[int]
            Number of 13F shares.
        last_number_of_13f_shares : Optional[int]
            Number of 13F shares in the last quarter.
        number_of_13f_shares_change : Optional[int]
            Change in the number of 13F shares.
        total_invested : float
            Total amount invested.
        last_total_invested : float
            Total amount invested in the last quarter.
        total_invested_change : float
            Change in the total amount invested.
        ownership_percent : float
            Ownership percent.
        last_ownership_percent : float
            Ownership percent in the last quarter.
        ownership_percent_change : float
            Change in the ownership percent.
        new_positions : int
            Number of new positions.
        last_new_positions : int
            Number of new positions in the last quarter.
        new_positions_change : int
            Change in the number of new positions.
        increased_positions : int
            Number of increased positions.
        last_increased_positions : int
            Number of increased positions in the last quarter.
        increased_positions_change : int
            Change in the number of increased positions.
        closed_positions : int
            Number of closed positions.
        last_closed_positions : int
            Number of closed positions in the last quarter.
        closed_positions_change : int
            Change in the number of closed positions.
        reduced_positions : int
            Number of reduced positions.
        last_reduced_positions : int
            Number of reduced positions in the last quarter.
        reduced_positions_change : int
            Change in the number of reduced positions.
        total_calls : int
            Total number of call options contracts traded for Apple Inc. on the specified date.
        last_total_calls : int
            Total number of call options contracts traded for Apple Inc. on the previous reporting date.
        total_calls_change : int
            Change in the total number of call options contracts traded between the current and previous reporting dates.
        total_puts : int
            Total number of put options contracts traded for Apple Inc. on the specified date.
        last_total_puts : int
            Total number of put options contracts traded for Apple Inc. on the previous reporting date.
        total_puts_change : int
            Change in the total number of put options contracts traded between the current and previous reporting dates.
        put_call_ratio : float
            Put-call ratio, which is the ratio of the total number of put options to call options traded on the specified date.
        last_put_call_ratio : float
            Put-call ratio on the previous reporting date.
        put_call_ratio_change : float
            Change in the put-call ratio between the current and previous reporting dates.
        """  # noqa: E501

        inputs = filter_inputs(
            provider_choices={
                "provider": provider,
            },
            standard_params={
                "symbol": ",".join(symbol) if isinstance(symbol, list) else symbol,
                "include_current_quarter": include_current_quarter,
                "date": date,
            },
            extra_params=kwargs,
        )

        return self._command_runner.run(
            "/stocks/fa/ins_own",
            **inputs,
        )

    @validate_call
    def metrics(
        self,
        symbol: Annotated[
            Union[str, List[str]],
            OpenBBCustomParameter(description="Symbol to get data for."),
        ],
        period: Annotated[
            Optional[Literal["annual", "quarter"]],
            OpenBBCustomParameter(description="Period of the data to return."),
        ] = "annual",
        limit: Annotated[
            Optional[int],
            OpenBBCustomParameter(description="The number of data entries to return."),
        ] = 100,
        provider: Optional[Literal["fmp"]] = None,
        **kwargs,
    ) -> OBBject[List[Data]]:
        """Key Metrics.

        Parameters
        ----------
        symbol : str
            Symbol to get data for.
        period : Optional[Literal['annual', 'quarter']]
            Period of the data to return.
        limit : Optional[int]
            The number of data entries to return.
        provider : Optional[Literal['fmp']]
            The provider to use for the query, by default None.
            If None, the provider specified in defaults is selected or 'fmp' if there is
            no default.
        with_ttm : Optional[bool]
            Include trailing twelve months (TTM) data. (provider: fmp)

        Returns
        -------
        OBBject
            results : List[KeyMetrics]
                Serializable results.
            provider : Optional[Literal['fmp']]
                Provider name.
            warnings : Optional[List[Warning_]]
                List of warnings.
            chart : Optional[Chart]
                Chart object.
            metadata: Optional[Metadata]
                Metadata info about the command execution.

        KeyMetrics
        ----------
        symbol : Optional[str]
            Symbol to get data for.
        date : date
            The date of the data.
        period : str
            Period of the data.
        revenue_per_share : Optional[float]
            Revenue per share
        net_income_per_share : Optional[float]
            Net income per share
        operating_cash_flow_per_share : Optional[float]
            Operating cash flow per share
        free_cash_flow_per_share : Optional[float]
            Free cash flow per share
        cash_per_share : Optional[float]
            Cash per share
        book_value_per_share : Optional[float]
            Book value per share
        tangible_book_value_per_share : Optional[float]
            Tangible book value per share
        shareholders_equity_per_share : Optional[float]
            Shareholders equity per share
        interest_debt_per_share : Optional[float]
            Interest debt per share
        market_cap : Optional[float]
            Market capitalization
        enterprise_value : Optional[float]
            Enterprise value
        pe_ratio : Optional[float]
            Price-to-earnings ratio (P/E ratio)
        price_to_sales_ratio : Optional[float]
            Price-to-sales ratio
        pocf_ratio : Optional[float]
            Price-to-operating cash flow ratio
        pfcf_ratio : Optional[float]
            Price-to-free cash flow ratio
        pb_ratio : Optional[float]
            Price-to-book ratio
        ptb_ratio : Optional[float]
            Price-to-tangible book ratio
        ev_to_sales : Optional[float]
            Enterprise value-to-sales ratio
        enterprise_value_over_ebitda : Optional[float]
            Enterprise value-to-EBITDA ratio
        ev_to_operating_cash_flow : Optional[float]
            Enterprise value-to-operating cash flow ratio
        ev_to_free_cash_flow : Optional[float]
            Enterprise value-to-free cash flow ratio
        earnings_yield : Optional[float]
            Earnings yield
        free_cash_flow_yield : Optional[float]
            Free cash flow yield
        debt_to_equity : Optional[float]
            Debt-to-equity ratio
        debt_to_assets : Optional[float]
            Debt-to-assets ratio
        net_debt_to_ebitda : Optional[float]
            Net debt-to-EBITDA ratio
        current_ratio : Optional[float]
            Current ratio
        interest_coverage : Optional[float]
            Interest coverage
        income_quality : Optional[float]
            Income quality
        dividend_yield : Optional[float]
            Dividend yield
        payout_ratio : Optional[float]
            Payout ratio
        sales_general_and_administrative_to_revenue : Optional[float]
            Sales general and administrative expenses-to-revenue ratio
        research_and_development_to_revenue : Optional[float]
            Research and development expenses-to-revenue ratio
        intangibles_to_total_assets : Optional[float]
            Intangibles-to-total assets ratio
        capex_to_operating_cash_flow : Optional[float]
            Capital expenditures-to-operating cash flow ratio
        capex_to_revenue : Optional[float]
            Capital expenditures-to-revenue ratio
        capex_to_depreciation : Optional[float]
            Capital expenditures-to-depreciation ratio
        stock_based_compensation_to_revenue : Optional[float]
            Stock-based compensation-to-revenue ratio
        graham_number : Optional[float]
            Graham number
        roic : Optional[float]
            Return on invested capital
        return_on_tangible_assets : Optional[float]
            Return on tangible assets
        graham_net_net : Optional[float]
            Graham net-net working capital
        working_capital : Optional[float]
            Working capital
        tangible_asset_value : Optional[float]
            Tangible asset value
        net_current_asset_value : Optional[float]
            Net current asset value
        invested_capital : Optional[float]
            Invested capital
        average_receivables : Optional[float]
            Average receivables
        average_payables : Optional[float]
            Average payables
        average_inventory : Optional[float]
            Average inventory
        days_sales_outstanding : Optional[float]
            Days sales outstanding
        days_payables_outstanding : Optional[float]
            Days payables outstanding
        days_of_inventory_on_hand : Optional[float]
            Days of inventory on hand
        receivables_turnover : Optional[float]
            Receivables turnover
        payables_turnover : Optional[float]
            Payables turnover
        inventory_turnover : Optional[float]
            Inventory turnover
        roe : Optional[float]
            Return on equity
        capex_per_share : Optional[float]
            Capital expenditures per share"""  # noqa: E501

        inputs = filter_inputs(
            provider_choices={
                "provider": provider,
            },
            standard_params={
                "symbol": ",".join(symbol) if isinstance(symbol, list) else symbol,
                "period": period,
                "limit": limit,
            },
            extra_params=kwargs,
        )

        return self._command_runner.run(
            "/stocks/fa/metrics",
            **inputs,
        )

    @validate_call
    def mgmt(
        self,
        symbol: Annotated[
            Union[str, List[str]],
            OpenBBCustomParameter(description="Symbol to get data for."),
        ],
        provider: Optional[Literal["fmp"]] = None,
        **kwargs,
    ) -> OBBject[List[Data]]:
        """Key Executives.

        Parameters
        ----------
        symbol : str
            Symbol to get data for.
        provider : Optional[Literal['fmp']]
            The provider to use for the query, by default None.
            If None, the provider specified in defaults is selected or 'fmp' if there is
            no default.

        Returns
        -------
        OBBject
            results : List[KeyExecutives]
                Serializable results.
            provider : Optional[Literal['fmp']]
                Provider name.
            warnings : Optional[List[Warning_]]
                List of warnings.
            chart : Optional[Chart]
                Chart object.
            metadata: Optional[Metadata]
                Metadata info about the command execution.

        KeyExecutives
        -------------
        title : str
            Designation of the key executive.
        name : str
            Name of the key executive.
        pay : Optional[int]
            Pay of the key executive.
        currency_pay : str
            Currency of the pay.
        gender : Optional[str]
            Gender of the key executive.
        year_born : Optional[int]
            Birth year of the key executive.
        title_since : Optional[int]
            Date the tile was held since."""  # noqa: E501

        inputs = filter_inputs(
            provider_choices={
                "provider": provider,
            },
            standard_params={
                "symbol": ",".join(symbol) if isinstance(symbol, list) else symbol,
            },
            extra_params=kwargs,
        )

        return self._command_runner.run(
            "/stocks/fa/mgmt",
            **inputs,
        )

    @validate_call
    def overview(
        self,
        symbol: Annotated[
            Union[str, List[str]],
            OpenBBCustomParameter(description="Symbol to get data for."),
        ],
        provider: Optional[Literal["fmp"]] = None,
        **kwargs,
    ) -> OBBject[Data]:
        """Company Overview.

        Parameters
        ----------
        symbol : str
            Symbol to get data for.
        provider : Optional[Literal['fmp']]
            The provider to use for the query, by default None.
            If None, the provider specified in defaults is selected or 'fmp' if there is
            no default.

        Returns
        -------
        OBBject
            results : CompanyOverview
                Serializable results.
            provider : Optional[Literal['fmp']]
                Provider name.
            warnings : Optional[List[Warning_]]
                List of warnings.
            chart : Optional[Chart]
                Chart object.
            metadata: Optional[Metadata]
                Metadata info about the command execution.

        CompanyOverview
        ---------------
        symbol : str
            Symbol to get data for.
        price : Optional[float]
            Price of the company.
        beta : Optional[float]
            Beta of the company.
        vol_avg : Optional[int]
            Volume average of the company.
        mkt_cap : Optional[int]
            Market capitalization of the company.
        last_div : Optional[float]
            Last dividend of the company.
        range : Optional[str]
            Range of the company.
        changes : Optional[float]
            Changes of the company.
        company_name : Optional[str]
            Company name of the company.
        currency : Optional[str]
            Currency of the company.
        cik : Optional[str]
            CIK of the company.
        isin : Optional[str]
            ISIN of the company.
        cusip : Optional[str]
            CUSIP of the company.
        exchange : Optional[str]
            Exchange of the company.
        exchange_short_name : Optional[str]
            Exchange short name of the company.
        industry : Optional[str]
            Industry of the company.
        website : Optional[str]
            Website of the company.
        description : Optional[str]
            Description of the company.
        ceo : Optional[str]
            CEO of the company.
        sector : Optional[str]
            Sector of the company.
        country : Optional[str]
            Country of the company.
        full_time_employees : Optional[str]
            Full time employees of the company.
        phone : Optional[str]
            Phone of the company.
        address : Optional[str]
            Address of the company.
        city : Optional[str]
            City of the company.
        state : Optional[str]
            State of the company.
        zip : Optional[str]
            Zip of the company.
        dcf_diff : Optional[float]
            Discounted cash flow difference of the company.
        dcf : Optional[float]
            Discounted cash flow of the company.
        image : Optional[str]
            Image of the company.
        ipo_date : Optional[date]
            IPO date of the company.
        default_image : bool
            If the image is the default image.
        is_etf : bool
            If the company is an ETF.
        is_actively_trading : bool
            If the company is actively trading.
        is_adr : bool
            If the company is an ADR.
        is_fund : bool
            If the company is a fund."""  # noqa: E501

        inputs = filter_inputs(
            provider_choices={
                "provider": provider,
            },
            standard_params={
                "symbol": ",".join(symbol) if isinstance(symbol, list) else symbol,
            },
            extra_params=kwargs,
        )

        return self._command_runner.run(
            "/stocks/fa/overview",
            **inputs,
        )

    @validate_call
    def own(
        self,
        symbol: Annotated[
            Union[str, List[str]],
            OpenBBCustomParameter(description="Symbol to get data for."),
        ],
        date: Annotated[
            Optional[datetime.date],
            OpenBBCustomParameter(description="A specific date to get data for."),
        ] = None,
        page: Annotated[
            Optional[int],
            OpenBBCustomParameter(description="Page number of the data to fetch."),
        ] = 0,
        provider: Optional[Literal["fmp"]] = None,
        **kwargs,
    ) -> OBBject[List[Data]]:
        """Stock Ownership.

        Parameters
        ----------
        symbol : str
            Symbol to get data for.
        date : Optional[datetime.date]
            A specific date to get data for.
        page : Optional[int]
            Page number of the data to fetch.
        provider : Optional[Literal['fmp']]
            The provider to use for the query, by default None.
            If None, the provider specified in defaults is selected or 'fmp' if there is
            no default.

        Returns
        -------
        OBBject
            results : List[StockOwnership]
                Serializable results.
            provider : Optional[Literal['fmp']]
                Provider name.
            warnings : Optional[List[Warning_]]
                List of warnings.
            chart : Optional[Chart]
                Chart object.
            metadata: Optional[Metadata]
                Metadata info about the command execution.

        StockOwnership
        --------------
        date : date
            The date of the data.
        cik : int
            Cik of the stock ownership.
        filing_date : date
            Filing date of the stock ownership.
        investor_name : str
            Investor name of the stock ownership.
        symbol : str
            Symbol of the stock ownership.
        security_name : str
            Security name of the stock ownership.
        type_of_security : str
            Type of security of the stock ownership.
        security_cusip : str
            Security cusip of the stock ownership.
        shares_type : str
            Shares type of the stock ownership.
        put_call_share : str
            Put call share of the stock ownership.
        investment_discretion : str
            Investment discretion of the stock ownership.
        industry_title : str
            Industry title of the stock ownership.
        weight : float
            Weight of the stock ownership.
        last_weight : float
            Last weight of the stock ownership.
        change_in_weight : float
            Change in weight of the stock ownership.
        change_in_weight_percentage : float
            Change in weight percentage of the stock ownership.
        market_value : int
            Market value of the stock ownership.
        last_market_value : int
            Last market value of the stock ownership.
        change_in_market_value : int
            Change in market value of the stock ownership.
        change_in_market_value_percentage : float
            Change in market value percentage of the stock ownership.
        shares_number : int
            Shares number of the stock ownership.
        last_shares_number : int
            Last shares number of the stock ownership.
        change_in_shares_number : float
            Change in shares number of the stock ownership.
        change_in_shares_number_percentage : float
            Change in shares number percentage of the stock ownership.
        quarter_end_price : float
            Quarter end price of the stock ownership.
        avg_price_paid : float
            Average price paid of the stock ownership.
        is_new : bool
            Is the stock ownership new.
        is_sold_out : bool
            Is the stock ownership sold out.
        ownership : float
            How much is the ownership.
        last_ownership : float
            Last ownership amount.
        change_in_ownership : float
            Change in ownership amount.
        change_in_ownership_percentage : float
            Change in ownership percentage.
        holding_period : int
            Holding period of the stock ownership.
        first_added : date
            First added date of the stock ownership.
        performance : float
            Performance of the stock ownership.
        performance_percentage : float
            Performance percentage of the stock ownership.
        last_performance : float
            Last performance of the stock ownership.
        change_in_performance : float
            Change in performance of the stock ownership.
        is_counted_for_performance : bool
            Is the stock ownership counted for performance."""  # noqa: E501

        inputs = filter_inputs(
            provider_choices={
                "provider": provider,
            },
            standard_params={
                "symbol": ",".join(symbol) if isinstance(symbol, list) else symbol,
                "date": date,
                "page": page,
            },
            extra_params=kwargs,
        )

        return self._command_runner.run(
            "/stocks/fa/own",
            **inputs,
        )

    @validate_call
    def pt(
        self,
        symbol: Annotated[
            Union[str, List[str]],
            OpenBBCustomParameter(description="Symbol to get data for."),
        ],
        provider: Optional[Literal["fmp"]] = None,
        **kwargs,
    ) -> OBBject[Data]:
        """Price Target Consensus.

        Parameters
        ----------
        symbol : str
            Symbol to get data for.
        provider : Optional[Literal['fmp']]
            The provider to use for the query, by default None.
            If None, the provider specified in defaults is selected or 'fmp' if there is
            no default.

        Returns
        -------
        OBBject
            results : PriceTargetConsensus
                Serializable results.
            provider : Optional[Literal['fmp']]
                Provider name.
            warnings : Optional[List[Warning_]]
                List of warnings.
            chart : Optional[Chart]
                Chart object.
            metadata: Optional[Metadata]
                Metadata info about the command execution.

        PriceTargetConsensus
        --------------------
        symbol : str
            Symbol to get data for.
        target_high : Optional[float]
            High target of the price target consensus.
        target_low : Optional[float]
            Low target of the price target consensus.
        target_consensus : Optional[float]
            Consensus target of the price target consensus.
        target_median : Optional[float]
            Median target of the price target consensus."""  # noqa: E501

        inputs = filter_inputs(
            provider_choices={
                "provider": provider,
            },
            standard_params={
                "symbol": ",".join(symbol) if isinstance(symbol, list) else symbol,
            },
            extra_params=kwargs,
        )

        return self._command_runner.run(
            "/stocks/fa/pt",
            **inputs,
        )

    @validate_call
    def pta(
        self,
        symbol: Annotated[
            Union[str, List[str]],
            OpenBBCustomParameter(description="Symbol to get data for."),
        ],
        provider: Optional[Literal["fmp"]] = None,
        **kwargs,
    ) -> OBBject[List[Data]]:
        """Price Target.

        Parameters
        ----------
        symbol : str
            Symbol to get data for.
        provider : Optional[Literal['fmp']]
            The provider to use for the query, by default None.
            If None, the provider specified in defaults is selected or 'fmp' if there is
            no default.
        with_grade : bool
            Include upgrades and downgrades in the response. (provider: fmp)

        Returns
        -------
        OBBject
            results : List[PriceTarget]
                Serializable results.
            provider : Optional[Literal['fmp']]
                Provider name.
            warnings : Optional[List[Warning_]]
                List of warnings.
            chart : Optional[Chart]
                Chart object.
            metadata: Optional[Metadata]
                Metadata info about the command execution.

        PriceTarget
        -----------
        symbol : str
            Symbol to get data for.
        published_date : datetime
            Published date of the price target.
        news_url : Optional[str]
            News URL of the price target.
        news_title : Optional[str]
            News title of the price target.
        analyst_name : Optional[str]
            Analyst name.
        analyst_company : Optional[str]
            Analyst company.
        price_target : Optional[float]
            Price target.
        adj_price_target : Optional[float]
            Adjusted price target.
        price_when_posted : Optional[float]
            Price when posted.
        news_publisher : Optional[str]
            News publisher of the price target.
        news_base_url : Optional[str]
            News base URL of the price target.
        new_grade : Optional[str]
            New grade (provider: fmp)
        previous_grade : Optional[str]
            Previous grade (provider: fmp)
        grading_company : Optional[str]
            Grading company (provider: fmp)"""  # noqa: E501

        inputs = filter_inputs(
            provider_choices={
                "provider": provider,
            },
            standard_params={
                "symbol": ",".join(symbol) if isinstance(symbol, list) else symbol,
            },
            extra_params=kwargs,
        )

        return self._command_runner.run(
            "/stocks/fa/pta",
            **inputs,
        )

    @validate_call
    def ratios(
        self,
        symbol: Annotated[
            Union[str, List[str]],
            OpenBBCustomParameter(description="Symbol to get data for."),
        ],
        period: Annotated[
            Literal["annual", "quarter"],
            OpenBBCustomParameter(description="Period of the data to return."),
        ] = "annual",
        limit: Annotated[
            int,
            OpenBBCustomParameter(description="The number of data entries to return."),
        ] = 12,
        provider: Optional[Literal["fmp"]] = None,
        **kwargs,
    ) -> OBBject[List[Data]]:
        """Extensive set of ratios over time.

        Parameters
        ----------
        symbol : str
            Symbol to get data for.
        period : Literal['annual', 'quarter']
            Period of the data to return.
        limit : int
            The number of data entries to return.
        provider : Optional[Literal['fmp']]
            The provider to use for the query, by default None.
            If None, the provider specified in defaults is selected or 'fmp' if there is
            no default.
        with_ttm : Optional[bool]
            Include trailing twelve months (TTM) data. (provider: fmp)

        Returns
        -------
        OBBject
            results : List[FinancialRatios]
                Serializable results.
            provider : Optional[Literal['fmp']]
                Provider name.
            warnings : Optional[List[Warning_]]
                List of warnings.
            chart : Optional[Chart]
                Chart object.
            metadata: Optional[Metadata]
                Metadata info about the command execution.

        FinancialRatios
        ---------------
        symbol : str
            Symbol of the company.
        date : str
            Date of the financial ratios.
        period : str
            Period of the financial ratios.
        current_ratio : Optional[float]
            Current ratio.
        quick_ratio : Optional[float]
            Quick ratio.
        cash_ratio : Optional[float]
            Cash ratio.
        days_of_sales_outstanding : Optional[float]
            Days of sales outstanding.
        days_of_inventory_outstanding : Optional[float]
            Days of inventory outstanding.
        operating_cycle : Optional[float]
            Operating cycle.
        days_of_payables_outstanding : Optional[float]
            Days of payables outstanding.
        cash_conversion_cycle : Optional[float]
            Cash conversion cycle.
        gross_profit_margin : Optional[float]
            Gross profit margin.
        operating_profit_margin : Optional[float]
            Operating profit margin.
        pretax_profit_margin : Optional[float]
            Pretax profit margin.
        net_profit_margin : Optional[float]
            Net profit margin.
        effective_tax_rate : Optional[float]
            Effective tax rate.
        return_on_assets : Optional[float]
            Return on assets.
        return_on_equity : Optional[float]
            Return on equity.
        return_on_capital_employed : Optional[float]
            Return on capital employed.
        net_income_per_ebt : Optional[float]
            Net income per EBT.
        ebt_per_ebit : Optional[float]
            EBT per EBIT.
        ebit_per_revenue : Optional[float]
            EBIT per revenue.
        debt_ratio : Optional[float]
            Debt ratio.
        debt_equity_ratio : Optional[float]
            Debt equity ratio.
        long_term_debt_to_capitalization : Optional[float]
            Long term debt to capitalization.
        total_debt_to_capitalization : Optional[float]
            Total debt to capitalization.
        interest_coverage : Optional[float]
            Interest coverage.
        cash_flow_to_debt_ratio : Optional[float]
            Cash flow to debt ratio.
        company_equity_multiplier : Optional[float]
            Company equity multiplier.
        receivables_turnover : Optional[float]
            Receivables turnover.
        payables_turnover : Optional[float]
            Payables turnover.
        inventory_turnover : Optional[float]
            Inventory turnover.
        fixed_asset_turnover : Optional[float]
            Fixed asset turnover.
        asset_turnover : Optional[float]
            Asset turnover.
        operating_cash_flow_per_share : Optional[float]
            Operating cash flow per share.
        free_cash_flow_per_share : Optional[float]
            Free cash flow per share.
        cash_per_share : Optional[float]
            Cash per share.
        payout_ratio : Optional[float]
            Payout ratio.
        operating_cash_flow_sales_ratio : Optional[float]
            Operating cash flow sales ratio.
        free_cash_flow_operating_cash_flow_ratio : Optional[float]
            Free cash flow operating cash flow ratio.
        cash_flow_coverage_ratios : Optional[float]
            Cash flow coverage ratios.
        short_term_coverage_ratios : Optional[float]
            Short term coverage ratios.
        capital_expenditure_coverage_ratio : Optional[float]
            Capital expenditure coverage ratio.
        dividend_paid_and_capex_coverage_ratio : Optional[float]
            Dividend paid and capex coverage ratio.
        dividend_payout_ratio : Optional[float]
            Dividend payout ratio.
        price_book_value_ratio : Optional[float]
            Price book value ratio.
        price_to_book_ratio : Optional[float]
            Price to book ratio.
        price_to_sales_ratio : Optional[float]
            Price to sales ratio.
        price_earnings_ratio : Optional[float]
            Price earnings ratio.
        price_to_free_cash_flows_ratio : Optional[float]
            Price to free cash flows ratio.
        price_to_operating_cash_flows_ratio : Optional[float]
            Price to operating cash flows ratio.
        price_cash_flow_ratio : Optional[float]
            Price cash flow ratio.
        price_earnings_to_growth_ratio : Optional[float]
            Price earnings to growth ratio.
        price_sales_ratio : Optional[float]
            Price sales ratio.
        dividend_yield : Optional[float]
            Dividend yield.
        enterprise_value_multiple : Optional[float]
            Enterprise value multiple.
        price_fair_value : Optional[float]
            Price fair value."""  # noqa: E501

        inputs = filter_inputs(
            provider_choices={
                "provider": provider,
            },
            standard_params={
                "symbol": ",".join(symbol) if isinstance(symbol, list) else symbol,
                "period": period,
                "limit": limit,
            },
            extra_params=kwargs,
        )

        return self._command_runner.run(
            "/stocks/fa/ratios",
            **inputs,
        )

    @validate_call
    def revgeo(
        self,
        symbol: Annotated[
            Union[str, List[str]],
            OpenBBCustomParameter(description="Symbol to get data for."),
        ],
        period: Annotated[
            Literal["annual", "quarter"],
            OpenBBCustomParameter(description="Period of the data to return."),
        ] = "annual",
        structure: Annotated[
            Literal["hierarchical", "flat"],
            OpenBBCustomParameter(description="Structure of the returned data."),
        ] = "flat",
        provider: Optional[Literal["fmp"]] = None,
        **kwargs,
    ) -> OBBject[List[Data]]:
        """Revenue Geographic.

        Parameters
        ----------
        symbol : str
            Symbol to get data for.
        period : Literal['quarter', 'annual']
            Period of the data to return.
        structure : Literal['hierarchical', 'flat']
            Structure of the returned data.
        provider : Optional[Literal['fmp']]
            The provider to use for the query, by default None.
            If None, the provider specified in defaults is selected or 'fmp' if there is
            no default.

        Returns
        -------
        OBBject
            results : List[RevenueGeographic]
                Serializable results.
            provider : Optional[Literal['fmp']]
                Provider name.
            warnings : Optional[List[Warning_]]
                List of warnings.
            chart : Optional[Chart]
                Chart object.
            metadata: Optional[Metadata]
                Metadata info about the command execution.

        RevenueGeographic
        -----------------
        date : date
            The date of the data.
        geographic_segment : Dict[str, int]
            Day level data containing the revenue of the geographic segment.
        americas : Optional[int]
            Revenue from the the American segment.
        europe : Optional[int]
            Revenue from the the European segment.
        greater_china : Optional[int]
            Revenue from the the Greater China segment.
        japan : Optional[int]
            Revenue from the the Japan segment.
        rest_of_asia_pacific : Optional[int]
            Revenue from the the Rest of Asia Pacific segment."""  # noqa: E501

        inputs = filter_inputs(
            provider_choices={
                "provider": provider,
            },
            standard_params={
                "symbol": ",".join(symbol) if isinstance(symbol, list) else symbol,
                "period": period,
                "structure": structure,
            },
            extra_params=kwargs,
        )

        return self._command_runner.run(
            "/stocks/fa/revgeo",
            **inputs,
        )

    @validate_call
    def revseg(
        self,
        symbol: Annotated[
            Union[str, List[str]],
            OpenBBCustomParameter(description="Symbol to get data for."),
        ],
        period: Annotated[
            Literal["annual", "quarter"],
            OpenBBCustomParameter(description="Period of the data to return."),
        ] = "annual",
        structure: Annotated[
            Literal["hierarchical", "flat"],
            OpenBBCustomParameter(description="Structure of the returned data."),
        ] = "flat",
        provider: Optional[Literal["fmp"]] = None,
        **kwargs,
    ) -> OBBject[List[Data]]:
        """Revenue Business Line.

        Parameters
        ----------
        symbol : str
            Symbol to get data for.
        period : Literal['quarter', 'annual']
            Period of the data to return.
        structure : Literal['hierarchical', 'flat']
            Structure of the returned data.
        provider : Optional[Literal['fmp']]
            The provider to use for the query, by default None.
            If None, the provider specified in defaults is selected or 'fmp' if there is
            no default.

        Returns
        -------
        OBBject
            results : List[RevenueBusinessLine]
                Serializable results.
            provider : Optional[Literal['fmp']]
                Provider name.
            warnings : Optional[List[Warning_]]
                List of warnings.
            chart : Optional[Chart]
                Chart object.
            metadata: Optional[Metadata]
                Metadata info about the command execution.

        RevenueBusinessLine
        -------------------
        date : date
            The date of the data.
        business_line : Dict[str, int]
            Day level data containing the revenue of the business line."""  # noqa: E501

        inputs = filter_inputs(
            provider_choices={
                "provider": provider,
            },
            standard_params={
                "symbol": ",".join(symbol) if isinstance(symbol, list) else symbol,
                "period": period,
                "structure": structure,
            },
            extra_params=kwargs,
        )

        return self._command_runner.run(
            "/stocks/fa/revseg",
            **inputs,
        )

    @validate_call
    def sec(
        self,
        symbol: Annotated[
            Union[str, List[str]],
            OpenBBCustomParameter(description="Symbol to get data for."),
        ],
        type: Annotated[
            Optional[
                Literal[
                    "1",
                    "1-A",
                    "1-E",
                    "1-K",
                    "1-N",
                    "1-SA",
                    "1-U",
                    "1-Z",
                    "10",
                    "10-D",
                    "10-K",
                    "10-M",
                    "10-Q",
                    "11-K",
                    "12b-25",
                    "13F",
                    "13H",
                    "144",
                    "15",
                    "15F",
                    "17-H",
                    "18",
                    "18-K",
                    "19b-4",
                    "19b-4(e)",
                    "19b-7",
                    "2-E",
                    "20-F",
                    "24F-2",
                    "25",
                    "3",
                    "4",
                    "40-F",
                    "5",
                    "6-K",
                    "7-M",
                    "8-A",
                    "8-K",
                    "8-M",
                    "9-M",
                    "ABS-15G",
                    "ABS-EE",
                    "ABS DD-15E",
                    "ADV",
                    "ADV-E",
                    "ADV-H",
                    "ADV-NR",
                    "ADV-W",
                    "ATS",
                    "ATS-N",
                    "ATS-R",
                    "BD",
                    "BD-N",
                    "BDW",
                    "C",
                    "CA-1",
                    "CB",
                    "CFPORTAL",
                    "CRS",
                    "CUSTODY",
                    "D",
                    "F-1",
                    "F-10",
                    "F-3",
                    "F-4",
                    "F-6",
                    "F-7",
                    "F-8",
                    "F-80",
                    "F-N",
                    "F-X",
                    "ID",
                    "MA",
                    "MA-I",
                    "MA-NR",
                    "MA-W",
                    "MSD",
                    "MSDW",
                    "N-14",
                    "N-17D-1",
                    "N-17f-1",
                    "N-17f-2",
                    "N-18f-1",
                    "N-1A",
                    "N-2",
                    "N-23c-3",
                    "N-27D-1",
                    "N-3",
                    "N-4",
                    "N-5",
                    "N-54A",
                    "N-54C",
                    "N-6",
                    "N-6EI-1",
                    "N-6F",
                    "N-8A",
                    "N-8B-2",
                    "N-8B-4",
                    "N-8F",
                    "N-CEN",
                ]
            ],
            OpenBBCustomParameter(description="Type of the SEC filing form."),
        ] = None,
        page: Annotated[
            Optional[int],
            OpenBBCustomParameter(description="Page number of the results."),
        ] = 0,
        limit: Annotated[
            Optional[int],
            OpenBBCustomParameter(description="The number of data entries to return."),
        ] = 100,
        provider: Optional[Literal["fmp"]] = None,
        **kwargs,
    ) -> OBBject[List[Data]]:
        """SEC Filings.

        Parameters
        ----------
        symbol : str
            Symbol to get data for.
        type : Optional[Literal['1', '1-A', '1-E', '1-K', '1-N', '1-SA', '1-U', ...
            Type of the SEC filing form.
        page : Optional[int]
            Page number of the results.
        limit : Optional[int]
            The number of data entries to return.
        provider : Optional[Literal['fmp']]
            The provider to use for the query, by default None.
            If None, the provider specified in defaults is selected or 'fmp' if there is
            no default.

        Returns
        -------
        OBBject
            results : List[SECFilings]
                Serializable results.
            provider : Optional[Literal['fmp']]
                Provider name.
            warnings : Optional[List[Warning_]]
                List of warnings.
            chart : Optional[Chart]
                Chart object.
            metadata: Optional[Metadata]
                Metadata info about the command execution.

        SECFilings
        ----------
        symbol : str
            Symbol to get data for.
        filling_date : datetime
            Filling date of the SEC filing.
        accepted_date : datetime
            Accepted date of the SEC filing.
        cik : str
            CIK of the SEC filing.
        type : str
            Type of the SEC filing.
        link : str
            Link of the SEC filing.
        final_link : str
            Final link of the SEC filing."""  # noqa: E501

        inputs = filter_inputs(
            provider_choices={
                "provider": provider,
            },
            standard_params={
                "symbol": ",".join(symbol) if isinstance(symbol, list) else symbol,
                "type": type,
                "page": page,
                "limit": limit,
            },
            extra_params=kwargs,
        )

        return self._command_runner.run(
            "/stocks/fa/sec",
            **inputs,
        )

    @validate_call
    def shrs(
        self,
        symbol: Annotated[
            Union[str, List[str]],
            OpenBBCustomParameter(description="Symbol to get data for."),
        ],
        provider: Optional[Literal["fmp"]] = None,
        **kwargs,
    ) -> OBBject[List[Data]]:
        """Share Statistics.

        Parameters
        ----------
        symbol : str
            Symbol to get data for.
        provider : Optional[Literal['fmp']]
            The provider to use for the query, by default None.
            If None, the provider specified in defaults is selected or 'fmp' if there is
            no default.

        Returns
        -------
        OBBject
            results : List[ShareStatistics]
                Serializable results.
            provider : Optional[Literal['fmp']]
                Provider name.
            warnings : Optional[List[Warning_]]
                List of warnings.
            chart : Optional[Chart]
                Chart object.
            metadata: Optional[Metadata]
                Metadata info about the command execution.

        ShareStatistics
        ---------------
        symbol : str
            Symbol to get data for.
        date : Optional[date]
            A specific date to get data for.
        free_float : Optional[float]
            Percentage of unrestricted shares of a publicly-traded company.
        float_shares : Optional[float]
            Number of shares available for trading by the general public.
        outstanding_shares : Optional[float]
            Total number of shares of a publicly-traded company.
        source : Optional[str]
            Source of the received data."""  # noqa: E501

        inputs = filter_inputs(
            provider_choices={
                "provider": provider,
            },
            standard_params={
                "symbol": ",".join(symbol) if isinstance(symbol, list) else symbol,
            },
            extra_params=kwargs,
        )

        return self._command_runner.run(
            "/stocks/fa/shrs",
            **inputs,
        )

    @validate_call
    def split(
        self,
        symbol: Annotated[
            Union[str, List[str]],
            OpenBBCustomParameter(description="Symbol to get data for."),
        ],
        provider: Optional[Literal["fmp"]] = None,
        **kwargs,
    ) -> OBBject[List[Data]]:
        """Historical Stock Splits.

        Parameters
        ----------
        symbol : str
            Symbol to get data for.
        provider : Optional[Literal['fmp']]
            The provider to use for the query, by default None.
            If None, the provider specified in defaults is selected or 'fmp' if there is
            no default.

        Returns
        -------
        OBBject
            results : List[HistoricalStockSplits]
                Serializable results.
            provider : Optional[Literal['fmp']]
                Provider name.
            warnings : Optional[List[Warning_]]
                List of warnings.
            chart : Optional[Chart]
                Chart object.
            metadata: Optional[Metadata]
                Metadata info about the command execution.

        HistoricalStockSplits
        ---------------------
        date : date
            The date of the data.
        label : str
            Label of the historical stock splits.
        numerator : float
            Numerator of the historical stock splits.
        denominator : float
            Denominator of the historical stock splits."""  # noqa: E501

        inputs = filter_inputs(
            provider_choices={
                "provider": provider,
            },
            standard_params={
                "symbol": ",".join(symbol) if isinstance(symbol, list) else symbol,
            },
            extra_params=kwargs,
        )

        return self._command_runner.run(
            "/stocks/fa/split",
            **inputs,
        )

    @validate_call
    def transcript(
        self,
        symbol: Annotated[
            Union[str, List[str]],
            OpenBBCustomParameter(description="Symbol to get data for."),
        ],
        year: Annotated[
            int,
            OpenBBCustomParameter(description="Year of the earnings call transcript."),
        ],
<<<<<<< HEAD
        quarter: Annotated[
            Literal[1, 2, 3, 4],
=======
        quarter: typing_extensions.Annotated[
            int,
>>>>>>> 1e413787
            OpenBBCustomParameter(
                description="Quarter of the earnings call transcript."
            ),
        ] = 1,
        provider: Optional[Literal["fmp"]] = None,
        **kwargs,
    ) -> OBBject[List[Data]]:
        """Earnings Call Transcript.

        Parameters
        ----------
        symbol : str
            Symbol to get data for.
        year : int
            Year of the earnings call transcript.
        quarter : int
            Quarter of the earnings call transcript.
        provider : Optional[Literal['fmp']]
            The provider to use for the query, by default None.
            If None, the provider specified in defaults is selected or 'fmp' if there is
            no default.

        Returns
        -------
        OBBject
            results : List[EarningsCallTranscript]
                Serializable results.
            provider : Optional[Literal['fmp']]
                Provider name.
            warnings : Optional[List[Warning_]]
                List of warnings.
            chart : Optional[Chart]
                Chart object.
            metadata: Optional[Metadata]
                Metadata info about the command execution.

        EarningsCallTranscript
        ----------------------
        symbol : str
            Symbol to get data for.
        quarter : int
            Quarter of the earnings call transcript.
        year : int
            Year of the earnings call transcript.
        date : datetime
            The date of the data.
        content : str
            Content of the earnings call transcript."""  # noqa: E501

        inputs = filter_inputs(
            provider_choices={
                "provider": provider,
            },
            standard_params={
                "symbol": ",".join(symbol) if isinstance(symbol, list) else symbol,
                "year": year,
                "quarter": quarter,
            },
            extra_params=kwargs,
        )

        return self._command_runner.run(
            "/stocks/fa/transcript",
            **inputs,
        )<|MERGE_RESOLUTION|>--- conflicted
+++ resolved
@@ -62,15 +62,9 @@
             int,
             OpenBBCustomParameter(description="The number of data entries to return."),
         ] = 12,
-<<<<<<< HEAD
         provider: Optional[Literal["fmp", "intrinio", "polygon"]] = None,
         **kwargs,
     ) -> OBBject[List[Data]]:
-=======
-        provider: Union[Literal["fmp", "intrinio", "polygon", "yfinance"], None] = None,
-        **kwargs
-    ) -> OBBject[List]:
->>>>>>> 1e413787
         """Balance Sheet.
 
         Parameters
@@ -81,11 +75,7 @@
             Period of the data to return.
         limit : int
             The number of data entries to return.
-<<<<<<< HEAD
         provider : Optional[Literal['fmp', 'intrinio', 'polygon']]
-=======
-        provider : Union[Literal['fmp', 'intrinio', 'polygon', 'yfinance'], None]
->>>>>>> 1e413787
             The provider to use for the query, by default None.
             If None, the provider specified in defaults is selected or 'fmp' if there is
             no default.
@@ -133,11 +123,7 @@
         OBBject
             results : List[BalanceSheet]
                 Serializable results.
-<<<<<<< HEAD
             provider : Optional[Literal['fmp', 'intrinio', 'polygon']]
-=======
-            provider : Union[Literal['fmp', 'intrinio', 'polygon', 'yfinance'], None]
->>>>>>> 1e413787
                 Provider name.
             warnings : Optional[List[Warning_]]
                 List of warnings.
@@ -519,15 +505,9 @@
             int,
             OpenBBCustomParameter(description="The number of data entries to return."),
         ] = 12,
-<<<<<<< HEAD
         provider: Optional[Literal["fmp", "intrinio", "polygon"]] = None,
         **kwargs,
     ) -> OBBject[List[Data]]:
-=======
-        provider: Union[Literal["fmp", "intrinio", "polygon", "yfinance"], None] = None,
-        **kwargs
-    ) -> OBBject[List]:
->>>>>>> 1e413787
         """Cash Flow Statement.
 
         Parameters
@@ -538,11 +518,7 @@
             Period of the data to return.
         limit : int
             The number of data entries to return.
-<<<<<<< HEAD
         provider : Optional[Literal['fmp', 'intrinio', 'polygon']]
-=======
-        provider : Union[Literal['fmp', 'intrinio', 'polygon', 'yfinance'], None]
->>>>>>> 1e413787
             The provider to use for the query, by default None.
             If None, the provider specified in defaults is selected or 'fmp' if there is
             no default.
@@ -590,11 +566,7 @@
         OBBject
             results : List[CashFlowStatement]
                 Serializable results.
-<<<<<<< HEAD
             provider : Optional[Literal['fmp', 'intrinio', 'polygon']]
-=======
-            provider : Union[Literal['fmp', 'intrinio', 'polygon', 'yfinance'], None]
->>>>>>> 1e413787
                 Provider name.
             warnings : Optional[List[Warning_]]
                 List of warnings.
@@ -892,11 +864,7 @@
             Name and position of the executive.
         year : int
             Year of the compensation.
-<<<<<<< HEAD
         salary : float
-=======
-        salary : Optional[NonNegativeFloat]
->>>>>>> 1e413787
             Salary of the executive.
         bonus : float
             Bonus of the executive.
@@ -906,11 +874,7 @@
             Incentive plan compensation of the executive.
         all_other_compensation : float
             All other compensation of the executive.
-<<<<<<< HEAD
         total : float
-=======
-        total : Optional[NonNegativeFloat]
->>>>>>> 1e413787
             Total compensation of the executive.
         url : str
             URL of the filing data."""  # noqa: E501
@@ -1346,15 +1310,9 @@
             int,
             OpenBBCustomParameter(description="The number of data entries to return."),
         ] = 12,
-<<<<<<< HEAD
         provider: Optional[Literal["fmp", "intrinio", "polygon"]] = None,
         **kwargs,
     ) -> OBBject[List[Data]]:
-=======
-        provider: Union[Literal["fmp", "intrinio", "polygon", "yfinance"], None] = None,
-        **kwargs
-    ) -> OBBject[List]:
->>>>>>> 1e413787
         """Income Statement.
 
         Parameters
@@ -1365,11 +1323,7 @@
             Period of the data to return.
         limit : int
             The number of data entries to return.
-<<<<<<< HEAD
         provider : Optional[Literal['fmp', 'intrinio', 'polygon']]
-=======
-        provider : Union[Literal['fmp', 'intrinio', 'polygon', 'yfinance'], None]
->>>>>>> 1e413787
             The provider to use for the query, by default None.
             If None, the provider specified in defaults is selected or 'fmp' if there is
             no default.
@@ -1417,11 +1371,7 @@
         OBBject
             results : List[IncomeStatement]
                 Serializable results.
-<<<<<<< HEAD
             provider : Optional[Literal['fmp', 'intrinio', 'polygon']]
-=======
-            provider : Union[Literal['fmp', 'intrinio', 'polygon', 'yfinance'], None]
->>>>>>> 1e413787
                 Provider name.
             warnings : Optional[List[Warning_]]
                 List of warnings.
@@ -3266,13 +3216,8 @@
             int,
             OpenBBCustomParameter(description="Year of the earnings call transcript."),
         ],
-<<<<<<< HEAD
         quarter: Annotated[
             Literal[1, 2, 3, 4],
-=======
-        quarter: typing_extensions.Annotated[
-            int,
->>>>>>> 1e413787
             OpenBBCustomParameter(
                 description="Quarter of the earnings call transcript."
             ),
