--- conflicted
+++ resolved
@@ -41,11 +41,7 @@
         provider: Optional[Literal["fmp", "polygon", "yfinance"]] = None,
         **kwargs
     ) -> OBBject[List]:
-<<<<<<< HEAD
-        """Crypto EOD Price.
-=======
         """Crypto Historical Price.
->>>>>>> 159ce741
 
         Parameters
         ----------
