### THIS FILE IS AUTO-GENERATED. DO NOT EDIT. ###

import datetime
from typing import List, Literal, Optional, Union

from openbb_core.app.model.custom_parameter import OpenBBCustomParameter
from openbb_core.app.model.obbject import OBBject
from openbb_core.app.static.container import Container
from openbb_core.app.static.filters import filter_inputs
from pydantic import validate_arguments
from typing_extensions import Annotated


class CLASS_crypto(Container):
    """/crypto
    load
    """

    def __repr__(self) -> str:
        return self.__doc__ or ""

    @validate_arguments
    def load(
        self,
        symbol: Annotated[
            Union[str, List[str]],
            OpenBBCustomParameter(description="Symbol to get data for."),
        ],
        start_date: Annotated[
            Union[datetime.date, None, str],
            OpenBBCustomParameter(
                description="Start date of the data, in YYYY-MM-DD format."
            ),
        ] = None,
        end_date: Annotated[
            Union[datetime.date, None, str],
            OpenBBCustomParameter(
                description="End date of the data, in YYYY-MM-DD format."
            ),
        ] = None,
        provider: Optional[Literal["fmp", "polygon", "yfinance"]] = None,
        **kwargs
    ) -> OBBject[List]:
        r"""Crypto Historical Price.

        Parameters
        ----------
        symbol : Union[str, List[str]]
            Symbol to get data for.
        start_date : Union[datetime.date, NoneType, str]
            Start date of the data, in YYYY-MM-DD format.
        end_date : Union[datetime.date, NoneType, str]
            End date of the data, in YYYY-MM-DD format.
        provider : Optional[Literal['fmp', 'polygon', 'yfinance']]
            The provider to use for the query, by default None.
            If None, the provider specified in defaults is selected or 'fmp' if there is
            no default.
        timeseries : Optional[pydantic.types.NonNegativeInt]
            Number of days to look back. (provider: fmp)
        timespan : Literal['minute', 'hour', 'day', 'week', 'month', 'quarter', 'year']
            Timespan of the data. (provider: polygon)
        sort : Literal['asc', 'desc']
            Sort order of the data. (provider: polygon)
        limit : PositiveInt
            The number of data entries to return. (provider: polygon)
        adjusted : bool
            Whether the data is adjusted. (provider: polygon)
        multiplier : PositiveInt
            Multiplier of the timespan. (provider: polygon)
<<<<<<< HEAD
        interval : Literal['1m', '2m', '5m', '15m', '30m', '60m', '90m', '1h', '1d', '5d', '1wk', '1mo', '3mo']
            Data granularity. (provider: yfinance)
        period : Literal['1d', '5d', '1mo', '3mo', '6mo', '1y', '2y', '5y', '10y', 'ytd', 'max']
=======
        interval : Optional[Literal['1m', '2m', '5m', '15m', '30m', '60m', '90m', '1h', '1d', '5d', '1wk', '1mo', '3mo']]
            Data granularity. (provider: yfinance)
        period : Optional[Literal['1d', '5d', '1mo', '3mo', '6mo', '1y', '2y', '5y', '10y', 'ytd', 'max']]
>>>>>>> d3e3ac86
            Period of the data to return. (provider: yfinance)

        Returns
        -------
        OBBject
            results : List[CryptoHistorical]
                Serializable results.
            provider : Optional[Literal['fmp', 'polygon', 'yfinance']]
                Provider name.
            warnings : Optional[List[Warning_]]
                List of warnings.
            chart : Optional[Chart]
                Chart object.
            metadata: Optional[Metadata]
                Metadata info about the command execution.

        CryptoHistorical
        ----------------
        date : Optional[datetime]
            The date of the data.
        open : Optional[PositiveFloat]
            The open price of the symbol.
        high : Optional[PositiveFloat]
            The high price of the symbol.
        low : Optional[PositiveFloat]
            The low price of the symbol.
        close : Optional[PositiveFloat]
            The close price of the symbol.
        volume : Optional[PositiveFloat]
            The volume of the symbol.
        vwap : Optional[PositiveFloat]
            Volume Weighted Average Price of the symbol.
        adj_close : Optional[float]
            Adjusted Close Price of the symbol. (provider: fmp)
        unadjusted_volume : Optional[float]
            Unadjusted volume of the symbol. (provider: fmp)
        change : Optional[float]
            Change in the price of the symbol from the previous day. (provider: fmp)
        change_percent : Optional[float]
<<<<<<< HEAD
            Change % in the price of the symbol. (provider: fmp)
        label : Optional[str]
            Human readable format of the date. (provider: fmp)
        change_over_time : Optional[float]
            Change % in the price of the symbol over a period of time. (provider: fmp)
=======
            Change \% in the price of the symbol. (provider: fmp)
        label : Optional[str]
            Human readable format of the date. (provider: fmp)
        change_over_time : Optional[float]
            Change \% in the price of the symbol over a period of time. (provider: fmp)
>>>>>>> d3e3ac86
        n : Optional[PositiveInt]
            Number of transactions for the symbol in the time period. (provider: polygon)
        """  # noqa: E501

        inputs = filter_inputs(
            provider_choices={
                "provider": provider,
            },
            standard_params={
                "symbol": ",".join(symbol) if isinstance(symbol, list) else symbol,
                "start_date": start_date,
                "end_date": end_date,
            },
            extra_params=kwargs,
        )

        return self._command_runner.run(
            "/crypto/load",
            **inputs,
        )<|MERGE_RESOLUTION|>--- conflicted
+++ resolved
@@ -67,15 +67,9 @@
             Whether the data is adjusted. (provider: polygon)
         multiplier : PositiveInt
             Multiplier of the timespan. (provider: polygon)
-<<<<<<< HEAD
         interval : Literal['1m', '2m', '5m', '15m', '30m', '60m', '90m', '1h', '1d', '5d', '1wk', '1mo', '3mo']
             Data granularity. (provider: yfinance)
         period : Literal['1d', '5d', '1mo', '3mo', '6mo', '1y', '2y', '5y', '10y', 'ytd', 'max']
-=======
-        interval : Optional[Literal['1m', '2m', '5m', '15m', '30m', '60m', '90m', '1h', '1d', '5d', '1wk', '1mo', '3mo']]
-            Data granularity. (provider: yfinance)
-        period : Optional[Literal['1d', '5d', '1mo', '3mo', '6mo', '1y', '2y', '5y', '10y', 'ytd', 'max']]
->>>>>>> d3e3ac86
             Period of the data to return. (provider: yfinance)
 
         Returns
@@ -115,19 +109,11 @@
         change : Optional[float]
             Change in the price of the symbol from the previous day. (provider: fmp)
         change_percent : Optional[float]
-<<<<<<< HEAD
             Change % in the price of the symbol. (provider: fmp)
         label : Optional[str]
             Human readable format of the date. (provider: fmp)
         change_over_time : Optional[float]
             Change % in the price of the symbol over a period of time. (provider: fmp)
-=======
-            Change \% in the price of the symbol. (provider: fmp)
-        label : Optional[str]
-            Human readable format of the date. (provider: fmp)
-        change_over_time : Optional[float]
-            Change \% in the price of the symbol over a period of time. (provider: fmp)
->>>>>>> d3e3ac86
         n : Optional[PositiveInt]
             Number of transactions for the symbol in the time period. (provider: polygon)
         """  # noqa: E501
