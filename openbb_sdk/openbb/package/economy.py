--- conflicted
+++ resolved
@@ -27,26 +27,13 @@
 
     @validate_arguments
     def available_indices(
-<<<<<<< HEAD
-        self,
-        chart: bool = False,
-        provider: Union[Literal["fmp"], None] = None,
-        **kwargs
-=======
         self, provider: Optional[Literal["cboe", "fmp", "yfinance"]] = None, **kwargs
->>>>>>> 026b9329
     ) -> OBBject[List]:
         """Lists of available indices from a provider.
 
         Parameters
         ----------
-<<<<<<< HEAD
-        chart : bool
-            Whether to create a chart or not, by default False.
-        provider : Union[Literal['fmp'], NoneType]
-=======
         provider : Optional[Literal['cboe', 'fmp', 'yfinance']]
->>>>>>> 026b9329
             The provider to use for the query, by default None.
             If None, the provider specified in defaults is selected or 'cboe' if there is
             no default.
@@ -58,11 +45,7 @@
         OBBject
             results : List[AvailableIndices]
                 Serializable results.
-<<<<<<< HEAD
-            provider : Union[Literal['fmp'], NoneType]
-=======
             provider : Optional[Literal['cboe', 'fmp', 'yfinance']]
->>>>>>> 026b9329
                 Provider name.
             warnings : Optional[List[Warning_]]
                 List of warnings.
@@ -522,36 +505,28 @@
         )
 
     @validate_arguments
-    def index(
+    def european_index(
         self,
-        symbol: typing_extensions.Annotated[
+        symbol: Annotated[
             Union[str, List[str]],
             OpenBBCustomParameter(description="Symbol to get data for."),
         ],
-        start_date: typing_extensions.Annotated[
+        start_date: Annotated[
             Union[datetime.date, None, str],
             OpenBBCustomParameter(
                 description="Start date of the data, in YYYY-MM-DD format."
             ),
         ] = None,
-        end_date: typing_extensions.Annotated[
+        end_date: Annotated[
             Union[datetime.date, None, str],
             OpenBBCustomParameter(
                 description="End date of the data, in YYYY-MM-DD format."
             ),
         ] = None,
-<<<<<<< HEAD
-        chart: bool = False,
-        provider: Union[Literal["fmp", "polygon"], None] = None,
-        **kwargs
-    ) -> OBBject[List]:
-        """Get OHLCV data for an index.
-=======
-        provider: Optional[Literal["cboe", "fmp", "polygon", "yfinance"]] = None,
+        provider: Optional[Literal["fmp", "polygon", "yfinance"]] = None,
         **kwargs
     ) -> OBBject[List]:
         """Get historical  levels for an index.
->>>>>>> 026b9329
 
         Parameters
         ----------
@@ -561,27 +536,14 @@
             Start date of the data, in YYYY-MM-DD format.
         end_date : Union[datetime.date, NoneType, str]
             End date of the data, in YYYY-MM-DD format.
-<<<<<<< HEAD
-        chart : bool
-            Whether to create a chart or not, by default False.
-        provider : Union[Literal['fmp', 'polygon'], NoneType]
-=======
         provider : Optional[Literal['cboe', 'fmp', 'polygon', 'yfinance']]
->>>>>>> 026b9329
             The provider to use for the query, by default None.
             If None, the provider specified in defaults is selected or 'cboe' if there is
             no default.
-<<<<<<< HEAD
-        timeseries : Union[pydantic.types.NonNegativeInt, NoneType]
-            Number of days to look back. (provider: fmp)
-        interval : Literal['1min', '5min', '15min', '30min', '1hour', '4hour', '1day']
-            Interval of the data to fetch. (provider: fmp)
-=======
         interval : Union[Literal['1d', '1m'], NoneType, Literal['1min', '5min', '15min', '30min', '1hour', '4hour', '1day'], Literal['1m', '2m', '5m', '15m', '30m', '60m', '90m', '1h', '1d', '5d', '1wk', '1mo', '3mo']]
             None
         timeseries : Optional[pydantic.types.NonNegativeInt]
             Number of days to look back. (provider: fmp)
->>>>>>> 026b9329
         timespan : Literal['minute', 'hour', 'day', 'week', 'month', 'quarter', 'year']
             Timespan of the data. (provider: polygon)
         sort : Literal['asc', 'desc']
@@ -598,11 +560,7 @@
         OBBject
             results : List[MajorIndicesHistorical]
                 Serializable results.
-<<<<<<< HEAD
-            provider : Union[Literal['fmp', 'polygon'], NoneType]
-=======
             provider : Optional[Literal['cboe', 'fmp', 'polygon', 'yfinance']]
->>>>>>> 026b9329
                 Provider name.
             warnings : Optional[List[Warning_]]
                 List of warnings.
@@ -643,11 +601,6 @@
             Human readable format of the date. (provider: fmp)
         change_over_time : Optional[float]
             Change \\% in the price of the symbol over a period of time. (provider: fmp)
-<<<<<<< HEAD
-        n : Optional[PositiveInt]
-            Number of transactions for the symbol in the time period. (provider: polygon)
-=======
->>>>>>> 026b9329
         """  # noqa: E501
 
         inputs = filter_inputs(
