### THIS FILE IS AUTO-GENERATED. DO NOT EDIT. ###

import datetime
from typing import List, Literal, Union

import typing_extensions
from openbb_core.app.model.custom_parameter import OpenBBCustomParameter
from openbb_core.app.model.obbject import OBBject
from openbb_core.app.static.container import Container
from openbb_core.app.static.filters import filter_inputs
from pydantic import validate_arguments


class CLASS_economy(Container):
    """/economy
    available_indices
    const
    cpi
    index
    risk
    """

    def __repr__(self) -> str:
        return self.__doc__ or ""

    @validate_arguments
    def available_indices(
        self, provider: Union[Literal["fmp"], None] = None, **kwargs
    ) -> OBBject[List]:
        """Lists of available indices from a provider.

        Parameters
        ----------
        provider : Union[Literal['fmp'], NoneType]
            The provider to use for the query, by default None.
            If None, the provider specified in defaults is selected or 'fmp' if there is
            no default.

        Returns
        -------
        OBBject
            results : List[AvailableIndices]
                Serializable results.
            provider : Union[Literal['fmp'], NoneType]
                Provider name.
            warnings : Optional[List[Warning_]]
                List of warnings.
            chart : Optional[Chart]
                Chart object.
            metadata: Optional[Metadata]
                Metadata info about the command execution.

        AvailableIndices
        ----------------
        name : Optional[str]
            Name of the index.
        currency : Optional[str]
            Currency the index is traded in.
        stock_exchange : Optional[str]
            Stock exchange where the index is listed. (provider: fmp)
        exchange_short_name : Optional[str]
            Short name of the stock exchange where the index is listed. (provider: fmp)
        """  # noqa: E501

        inputs = filter_inputs(
            provider_choices={
                "provider": provider,
            },
            standard_params={},
            extra_params=kwargs,
        )

        return self._command_runner.run(
            "/economy/available_indices",
            **inputs,
        )

    @validate_arguments
    def const(
        self,
        index: typing_extensions.Annotated[
            Literal["nasdaq", "sp500", "dowjones"],
            OpenBBCustomParameter(
                description="Index for which we want to fetch the constituents."
            ),
        ] = "dowjones",
        provider: Union[Literal["fmp"], None] = None,
        **kwargs
    ) -> OBBject[List]:
        """Get the constituents of an index.

        Parameters
        ----------
        index : Literal['nasdaq', 'sp500', 'dowjones']
            Index for which we want to fetch the constituents.
        provider : Union[Literal['fmp'], NoneType]
            The provider to use for the query, by default None.
            If None, the provider specified in defaults is selected or 'fmp' if there is
            no default.

        Returns
        -------
        OBBject
            results : List[MajorIndicesConstituents]
                Serializable results.
            provider : Union[Literal['fmp'], NoneType]
                Provider name.
            warnings : Optional[List[Warning_]]
                List of warnings.
            chart : Optional[Chart]
                Chart object.
            metadata: Optional[Metadata]
                Metadata info about the command execution.

        MajorIndicesConstituents
        ------------------------
        symbol : Optional[str]
            Symbol to get data for.
        name : Optional[str]
            Name of the constituent company in the index.
        sector : Optional[str]
            Sector the constituent company in the index belongs to.
        sub_sector : Optional[str]
            Sub-sector the constituent company in the index belongs to.
        headquarter : Optional[str]
            Location of the headquarter of the constituent company in the index.
        date_first_added : Union[date, str, NoneType]
            Date the constituent company was added to the index.
        cik : Optional[int]
            Central Index Key of the constituent company in the index.
        founded : Union[date, str]
            Founding year of the constituent company in the index."""  # noqa: E501

        inputs = filter_inputs(
            provider_choices={
                "provider": provider,
            },
            standard_params={
                "index": index,
            },
            extra_params=kwargs,
        )

        return self._command_runner.run(
            "/economy/const",
            **inputs,
        )

    @validate_arguments
    def cpi(
        self,
        countries: typing_extensions.Annotated[
            List[
                Literal[
                    "australia",
                    "austria",
                    "belgium",
                    "brazil",
                    "bulgaria",
                    "canada",
                    "chile",
                    "china",
                    "croatia",
                    "cyprus",
                    "czech_republic",
                    "denmark",
                    "estonia",
                    "euro_area",
                    "finland",
                    "france",
                    "germany",
                    "greece",
                    "hungary",
                    "iceland",
                    "india",
                    "indonesia",
                    "ireland",
                    "israel",
                    "italy",
                    "japan",
                    "korea",
                    "latvia",
                    "lithuania",
                    "luxembourg",
                    "malta",
                    "mexico",
                    "netherlands",
                    "new_zealand",
                    "norway",
                    "poland",
                    "portugal",
                    "romania",
                    "russian_federation",
                    "slovak_republic",
                    "slovakia",
                    "slovenia",
                    "south_africa",
                    "spain",
                    "sweden",
                    "switzerland",
                    "turkey",
                    "united_kingdom",
                    "united_states",
                ]
            ],
            OpenBBCustomParameter(description="The country or countries to get data."),
        ],
        units: typing_extensions.Annotated[
            Literal["growth_previous", "growth_same", "index_2015"],
            OpenBBCustomParameter(description="The data units."),
        ] = "growth_same",
        frequency: typing_extensions.Annotated[
            Literal["monthly", "quarter", "annual"],
            OpenBBCustomParameter(description="The data time frequency."),
        ] = "monthly",
        harmonized: typing_extensions.Annotated[
            bool,
            OpenBBCustomParameter(
                description="Whether you wish to obtain harmonized data."
            ),
        ] = False,
        start_date: typing_extensions.Annotated[
            Union[datetime.date, None, str],
            OpenBBCustomParameter(
                description="Start date of the data, in YYYY-MM-DD format."
            ),
        ] = None,
        end_date: typing_extensions.Annotated[
            Union[datetime.date, None, str],
            OpenBBCustomParameter(
                description="End date of the data, in YYYY-MM-DD format."
            ),
        ] = None,
        provider: Union[Literal["fred"], None] = None,
        **kwargs
    ) -> OBBject[List]:
        """CPI.

        Parameters
        ----------
        countries : List[Literal['australia', 'austria', 'belgium', 'brazil', 'bulgaria', 'canada', 'chile', 'china', 'croatia', 'cyprus', 'czech_republic', 'denmark', 'estonia', 'euro_area', 'finland', 'france', 'germany', 'greece', 'hungary', 'iceland', 'india', 'indonesia', 'ireland', 'israel', 'italy', 'japan', 'korea', 'latvia', 'lithuania', 'luxembourg', 'malta', 'mexico', 'netherlands', 'new_zealand', 'norway', 'poland', 'portugal', 'romania', 'russian_federation', 'slovak_republic', 'slovakia', 'slovenia', 'south_africa', 'spain', 'sweden', 'switzerland', 'turkey', 'united_kingdom', 'united_states']]
            The country or countries to get data.
        units : Literal['growth_previous', 'growth_same', 'index_2015']
            The data units.
        frequency : Literal['monthly', 'quarter', 'annual']
            The data time frequency.
        harmonized : bool
            Whether you wish to obtain harmonized data.
        start_date : Union[datetime.date, NoneType, str]
            Start date of the data, in YYYY-MM-DD format.
        end_date : Union[datetime.date, NoneType, str]
            End date of the data, in YYYY-MM-DD format.
        provider : Union[Literal['fred'], NoneType]
            The provider to use for the query, by default None.
            If None, the provider specified in defaults is selected or 'fred' if there is
            no default.

        Returns
        -------
        OBBject
            results : List[CPI]
                Serializable results.
            provider : Union[Literal['fred'], NoneType]
                Provider name.
            warnings : Optional[List[Warning_]]
                List of warnings.
            chart : Optional[Chart]
                Chart object.
            metadata: Optional[Metadata]
                Metadata info about the command execution.

        CPI
        ---
        date : Optional[date]
            The date of the data.
        realtime_start : Optional[date]
            Date the data was updated.
        realtime_end : Optional[date]
            Date the data was updated.
        value : Optional[float]
            Value of the data."""  # noqa: E501

        inputs = filter_inputs(
            provider_choices={
                "provider": provider,
            },
            standard_params={
                "countries": countries,
                "units": units,
                "frequency": frequency,
                "harmonized": harmonized,
                "start_date": start_date,
                "end_date": end_date,
            },
            extra_params=kwargs,
        )

        return self._command_runner.run(
            "/economy/cpi",
            **inputs,
        )

    @validate_arguments
<<<<<<< HEAD
=======
    def european_index(
        self,
        symbol: Annotated[
            Union[str, List[str]],
            OpenBBCustomParameter(description="Symbol to get data for."),
        ],
        start_date: Annotated[
            Union[datetime.date, None, str],
            OpenBBCustomParameter(
                description="Start date of the data, in YYYY-MM-DD format."
            ),
        ] = None,
        end_date: Annotated[
            Union[datetime.date, None, str],
            OpenBBCustomParameter(
                description="End date of the data, in YYYY-MM-DD format."
            ),
        ] = None,
        provider: Optional[Literal["cboe"]] = None,
        **kwargs
    ) -> OBBject[List]:
        """Get historical close values for select European indices.

        Parameters
        ----------
        symbol : Union[str, List[str]]
            Symbol to get data for.
        start_date : Union[datetime.date, NoneType, str]
            Start date of the data, in YYYY-MM-DD format.
        end_date : Union[datetime.date, NoneType, str]
            End date of the data, in YYYY-MM-DD format.
        provider : Optional[Literal['cboe']]
            The provider to use for the query, by default None.
            If None, the provider specified in defaults is selected or 'cboe' if there is
            no default.
        interval : Optional[Literal['1d', '1m']]
            Use interval, 1m, for intraday prices during the most recent trading period. (provider: cboe)

        Returns
        -------
        OBBject
            results : List[EuropeanIndexHistorical]
                Serializable results.
            provider : Optional[Literal['cboe']]
                Provider name.
            warnings : Optional[List[Warning_]]
                List of warnings.
            chart : Optional[Chart]
                Chart object.
            metadata: Optional[Metadata]
                Metadata info about the command execution.

        EuropeanIndexHistorical
        -----------------------
        date : Optional[datetime]
            The date of the data.
        close : Optional[float]
            The close price of the symbol.
        open : Optional[float]
            Opening price for the interval. Only valid when interval is 1m. (provider: cboe)
        high : Optional[float]
            High price for the interval. Only valid when interval is 1m. (provider: cboe)
        low : Optional[float]
            Low price for the interval. Only valid when interval is 1m. (provider: cboe)
        utc_datetime : Optional[datetime]
            UTC datetime. Only valid when interval is 1m. (provider: cboe)"""  # noqa: E501

        inputs = filter_inputs(
            provider_choices={
                "provider": provider,
            },
            standard_params={
                "symbol": ",".join(symbol) if isinstance(symbol, list) else symbol,
                "start_date": start_date,
                "end_date": end_date,
            },
            extra_params=kwargs,
        )

        return self._command_runner.run(
            "/economy/european_index",
            **inputs,
        )

    @validate_arguments
    def european_index_constituents(
        self,
        symbol: Annotated[
            Union[str, List[str]],
            OpenBBCustomParameter(description="Symbol to get data for."),
        ],
        provider: Optional[Literal["cboe"]] = None,
        **kwargs
    ) -> OBBject[List]:
        """Get  current levels for constituents of select European indices.

        Parameters
        ----------
        symbol : Union[str, List[str]]
            Symbol to get data for.
        provider : Optional[Literal['cboe']]
            The provider to use for the query, by default None.
            If None, the provider specified in defaults is selected or 'cboe' if there is
            no default.

        Returns
        -------
        OBBject
            results : List[EuropeanIndexConstituents]
                Serializable results.
            provider : Optional[Literal['cboe']]
                Provider name.
            warnings : Optional[List[Warning_]]
                List of warnings.
            chart : Optional[Chart]
                Chart object.
            metadata: Optional[Metadata]
                Metadata info about the command execution.

        EuropeanIndexConstituents
        -------------------------
        symbol : Optional[str]
            Symbol of the constituent company in the index.
        price : Optional[float]
            Current price of the constituent company in the index.
        open : Optional[float]
            The open price of the symbol.
        high : Optional[float]
            The high price of the symbol.
        low : Optional[float]
            The low price of the symbol.
        close : Optional[float]
            The close price of the symbol.
        volume : Optional[float]
            The volume of the symbol.
        prev_close : Optional[float]
            Previous closing  price. (provider: cboe)
        change : Optional[float]
            Change in price. (provider: cboe)
        change_percent : Optional[float]
            Change in price as a percentage. (provider: cboe)
        tick : Optional[str]
            Whether the last sale was an up or down tick. (provider: cboe)
        last_trade_timestamp : Optional[datetime]
            Last trade timestamp for the symbol. (provider: cboe)
        exchange_id : Optional[int]
            The Exchange ID number. (provider: cboe)
        seqno : Optional[int]
            Sequence number of the last trade on the tape. (provider: cboe)
        asset_type : Optional[str]
            Type of asset. (provider: cboe)"""  # noqa: E501

        inputs = filter_inputs(
            provider_choices={
                "provider": provider,
            },
            standard_params={
                "symbol": ",".join(symbol) if isinstance(symbol, list) else symbol,
            },
            extra_params=kwargs,
        )

        return self._command_runner.run(
            "/economy/european_index_constituents",
            **inputs,
        )

    @validate_arguments
>>>>>>> 7ed8ff2d
    def index(
        self,
        symbol: typing_extensions.Annotated[
            Union[str, List[str]],
            OpenBBCustomParameter(description="Symbol to get data for."),
        ],
        start_date: typing_extensions.Annotated[
            Union[datetime.date, None, str],
            OpenBBCustomParameter(
                description="Start date of the data, in YYYY-MM-DD format."
            ),
        ] = None,
        end_date: typing_extensions.Annotated[
            Union[datetime.date, None, str],
            OpenBBCustomParameter(
                description="End date of the data, in YYYY-MM-DD format."
            ),
        ] = None,
        provider: Union[Literal["fmp", "polygon"], None] = None,
        **kwargs
    ) -> OBBject[List]:
        """Get historical  levels for an index.

        Parameters
        ----------
        symbol : Union[str, List[str]]
            Symbol to get data for.
        start_date : Union[datetime.date, NoneType, str]
            Start date of the data, in YYYY-MM-DD format.
        end_date : Union[datetime.date, NoneType, str]
            End date of the data, in YYYY-MM-DD format.
        provider : Union[Literal['fmp', 'polygon'], NoneType]
            The provider to use for the query, by default None.
            If None, the provider specified in defaults is selected or 'fmp' if there is
            no default.
        timeseries : Union[pydantic.types.NonNegativeInt, NoneType]
            Number of days to look back. (provider: fmp)
        interval : Literal['1min', '5min', '15min', '30min', '1hour', '4hour', '1day']
            Interval of the data to fetch. (provider: fmp)
        timespan : Literal['minute', 'hour', 'day', 'week', 'month', 'quarter', 'year']
            Timespan of the data. (provider: polygon)
        sort : Literal['asc', 'desc']
            Sort order of the data. (provider: polygon)
        limit : PositiveInt
            The number of data entries to return. (provider: polygon)
        adjusted : bool
            Whether the data is adjusted. (provider: polygon)
        multiplier : PositiveInt
            Multiplier of the timespan. (provider: polygon)

        Returns
        -------
        OBBject
            results : List[MajorIndicesHistorical]
                Serializable results.
            provider : Union[Literal['fmp', 'polygon'], NoneType]
                Provider name.
            warnings : Optional[List[Warning_]]
                List of warnings.
            chart : Optional[Chart]
                Chart object.
            metadata: Optional[Metadata]
                Metadata info about the command execution.

        MajorIndicesHistorical
        ----------------------
        date : Optional[datetime]
            The date of the data.
        open : Optional[PositiveFloat]
            The open price of the symbol.
        high : Optional[PositiveFloat]
            The high price of the symbol.
        low : Optional[PositiveFloat]
            The low price of the symbol.
        close : Optional[PositiveFloat]
            The close price of the symbol.
        volume : Optional[NonNegativeInt]
            The volume of the symbol.
        adj_close : Optional[float]
            Adjusted Close Price of the symbol. (provider: fmp)
        unadjusted_volume : Optional[float]
            Unadjusted volume of the symbol. (provider: fmp)
        change : Optional[float]
            Change in the price of the symbol from the previous day. (provider: fmp)
        change_percent : Optional[float]
            Change \\% in the price of the symbol. (provider: fmp)
        label : Optional[str]
            Human readable format of the date. (provider: fmp)
        change_over_time : Optional[float]
            Change \\% in the price of the symbol over a period of time. (provider: fmp)
        """  # noqa: E501

        inputs = filter_inputs(
            provider_choices={
                "provider": provider,
            },
            standard_params={
                "symbol": ",".join(symbol) if isinstance(symbol, list) else symbol,
                "start_date": start_date,
                "end_date": end_date,
            },
            extra_params=kwargs,
        )

        return self._command_runner.run(
            "/economy/index",
            **inputs,
        )

    @validate_arguments
    def risk(
        self, provider: Union[Literal["fmp"], None] = None, **kwargs
    ) -> OBBject[List]:
        """Market Risk Premium.

        Parameters
        ----------
        provider : Union[Literal['fmp'], NoneType]
            The provider to use for the query, by default None.
            If None, the provider specified in defaults is selected or 'fmp' if there is
            no default.

        Returns
        -------
        OBBject
            results : List[RiskPremium]
                Serializable results.
            provider : Union[Literal['fmp'], NoneType]
                Provider name.
            warnings : Optional[List[Warning_]]
                List of warnings.
            chart : Optional[Chart]
                Chart object.
            metadata: Optional[Metadata]
                Metadata info about the command execution.

        RiskPremium
        -----------
        country : Optional[str]
            Market country.
        continent : Optional[str]
            Continent of the country.
        total_equity_risk_premium : Optional[PositiveFloat]
            Total equity risk premium for the country.
        country_risk_premium : Optional[NonNegativeFloat]
            Country-specific risk premium."""  # noqa: E501

        inputs = filter_inputs(
            provider_choices={
                "provider": provider,
            },
            standard_params={},
            extra_params=kwargs,
        )

        return self._command_runner.run(
            "/economy/risk",
            **inputs,
        )<|MERGE_RESOLUTION|>--- conflicted
+++ resolved
@@ -301,8 +301,6 @@
         )
 
     @validate_arguments
-<<<<<<< HEAD
-=======
     def european_index(
         self,
         symbol: Annotated[
@@ -471,7 +469,6 @@
         )
 
     @validate_arguments
->>>>>>> 7ed8ff2d
     def index(
         self,
         symbol: typing_extensions.Annotated[
