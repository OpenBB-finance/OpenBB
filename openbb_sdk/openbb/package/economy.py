--- conflicted
+++ resolved
@@ -475,11 +475,7 @@
             Human readable format of the date. (provider: fmp)
         change_over_time : Optional[float]
             Change % in the price of the symbol over a period of time. (provider: fmp)
-<<<<<<< HEAD
-        transactions : Optional[Annotated[int, Gt(gt=0)]]
-=======
         transactions : Optional[PositiveInt]
->>>>>>> 58232f34
             Number of transactions for the symbol in the time period. (provider: polygon)
         """  # noqa: E501
 
