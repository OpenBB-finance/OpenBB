--- conflicted
+++ resolved
@@ -80,7 +80,6 @@
         )
 
     @validate_arguments
-<<<<<<< HEAD
     def balance(
         self,
         chart: bool = False,
@@ -125,8 +124,6 @@
         )
 
     @validate_arguments
-=======
->>>>>>> 5bc4b6c2
     def const(
         self,
         index: Annotated[
@@ -202,7 +199,6 @@
         )
 
     @validate_arguments
-<<<<<<< HEAD
     def corecpi(
         self,
         chart: bool = False,
@@ -247,8 +243,6 @@
         )
 
     @validate_arguments
-=======
->>>>>>> 5bc4b6c2
     def cpi(
         self,
         countries: Annotated[
@@ -407,7 +401,6 @@
         )
 
     @validate_arguments
-<<<<<<< HEAD
     def cpi_options(
         self,
         chart: bool = False,
@@ -628,8 +621,6 @@
         )
 
     @validate_arguments
-=======
->>>>>>> 5bc4b6c2
     def index(
         self,
         symbol: Annotated[
@@ -756,7 +747,6 @@
         )
 
     @validate_arguments
-<<<<<<< HEAD
     def indices(
         self,
         chart: bool = False,
@@ -955,8 +945,6 @@
         )
 
     @validate_arguments
-=======
->>>>>>> 5bc4b6c2
     def risk(
         self, chart: bool = False, provider: Optional[Literal["fmp"]] = None, **kwargs
     ) -> OBBject[List]:
@@ -1008,7 +996,6 @@
         return self._command_runner.run(
             "/economy/risk",
             **inputs,
-<<<<<<< HEAD
         )
 
     @validate_arguments
@@ -1141,6 +1128,4 @@
         return self._command_runner.run(
             "/economy/valuation",
             **inputs,
-=======
->>>>>>> 5bc4b6c2
         )